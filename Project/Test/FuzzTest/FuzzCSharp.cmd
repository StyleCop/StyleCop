<<<<<<< HEAD
setlocal

set root=%~dp0
rd /s /q %root%\CSharp
md %root%\CSharp
xcopy /e %~dp0..\AddIns\CSharp\*.cs %root%\CSharp
xcopy /e %~dp0..\..\Src\StyleCop\*.cs %root%\CSharp

set FuzzFilesSubFolder=CSharp
set Iterations=10000

call %~dp0\Fuzz.cmd

=======
setlocal

set root=%~dp0
rd /s /q %root%\CSharp
md %root%\CSharp
xcopy /e %PROJECTROOT%\Test\AddIns\CSharp\*.cs %root%\CSharp
xcopy /e %PROJECTROOT%\Src\StyleCop\*.cs %root%\CSharp

set FuzzFilesSubFolder=CSharp
set Iterations=10000

call %~dp0\Fuzz.cmd

>>>>>>> 30ef6542
endlocal<|MERGE_RESOLUTION|>--- conflicted
+++ resolved
@@ -1,4 +1,3 @@
-<<<<<<< HEAD
 setlocal
 
 set root=%~dp0
@@ -12,19 +11,4 @@
 
 call %~dp0\Fuzz.cmd
 
-=======
-setlocal
-
-set root=%~dp0
-rd /s /q %root%\CSharp
-md %root%\CSharp
-xcopy /e %PROJECTROOT%\Test\AddIns\CSharp\*.cs %root%\CSharp
-xcopy /e %PROJECTROOT%\Src\StyleCop\*.cs %root%\CSharp
-
-set FuzzFilesSubFolder=CSharp
-set Iterations=10000
-
-call %~dp0\Fuzz.cmd
-
->>>>>>> 30ef6542
 endlocal