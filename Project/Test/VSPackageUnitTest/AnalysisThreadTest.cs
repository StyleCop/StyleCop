--- conflicted
+++ resolved
@@ -1,4 +1,3 @@
-<<<<<<< HEAD
 ﻿// --------------------------------------------------------------------------------------------------------------------
 // <copyright file="AnalysisThreadTest.cs" company="http://stylecop.codeplex.com">
 //   MS-PL
@@ -136,135 +135,4 @@
 
         #endregion
     }
-=======
-﻿// --------------------------------------------------------------------------------------------------------------------
-// <copyright file="AnalysisThreadTest.cs" company="http://stylecop.codeplex.com">
-//   MS-PL
-// </copyright>
-// <license>
-//   This source code is subject to terms and conditions of the Microsoft 
-//   Public License. A copy of the license can be found in the License.html 
-//   file at the root of this distribution. If you cannot locate the  
-//   Microsoft Public License, please send an email to dlr@microsoft.com. 
-//   By using this source code in any fashion, you are agreeing to be bound 
-//   by the terms of the Microsoft Public License. You must not remove this 
-//   notice, or any other, from this software.
-// </license>
-// <summary>
-//   This is a test class for AnalysisThreadTest and is intended
-//   to contain all AnalysisThreadTest Unit Tests
-// </summary>
-// --------------------------------------------------------------------------------------------------------------------
-
-namespace VSPackageUnitTest
-{
-    using System.Collections.Generic;
-
-    using Microsoft.VisualStudio.TestTools.MockObjects;
-    using Microsoft.VisualStudio.TestTools.UnitTesting;
-
-    using StyleCop;
-    using StyleCop.VisualStudio;
-
-    /// <summary>
-    /// This is a test class for AnalysisThreadTest and is intended
-    ///  to contain all AnalysisThreadTest Unit Tests
-    /// </summary>
-    [TestClass]
-    public class AnalysisThreadTest
-    {
-        #region Properties
-
-        /// <summary>
-        ///   Gets or sets the test context which provides
-        ///   information about and functionality for the current test run.
-        /// </summary>
-        public TestContext TestContext { get; set; }
-
-        #endregion
-
-        // You can use the following additional attributes as you write your tests:
-        // Use ClassInitialize to run code before running the first test in the class
-        // [ClassInitialize()]
-        // public static void MyClassInitialize(TestContext testContext)
-        // {
-        // }
-        // Use ClassCleanup to run code after all tests in a class have run
-        // [ClassCleanup()]
-        // public static void MyClassCleanup()
-        // {
-        // }
-        // Use TestInitialize to run code before running each test
-        // [TestInitialize]
-        // public void MyTestInitialize()
-        // {
-        // }
-        // Use TestCleanup to run code after each test has run
-        // [TestCleanup]
-        // public void MyTestCleanup()
-        // {
-        // }
-        #region Public Methods
-
-        /// <summary>
-        /// Unit Test Case for Constructor
-        ///   This tests ???.
-        /// </summary>
-        [TestMethod]
-        public void ConstructorTest()
-        {
-            bool isFull = true;
-            var target = CreateAnalysisThread(isFull);
-            Assert.IsNotNull(target, "Constructor is broken");
-            Assert.IsNotNull(target.projects, "Constructor did not set the projects.");
-            Assert.IsTrue(target.full, "Constructor did not set the full flag.");
-            Assert.IsNotNull(target.core, "Constructor did not set the core.");
-        }
-
-        /// <summary>
-        /// Unit Test Case for AnalyseProc
-        ///   This tests ???.
-        /// </summary>
-        [TestMethod]
-        public void TestAnalyseProcFull()
-        {
-            var target = CreateAnalysisThread(true);
-            target.AnalyzeProc();
-        }
-
-        /// <summary>
-        /// Unit Test Case for TestMethod
-        ///   This tests ???.
-        /// </summary>
-        [TestMethod]
-        public void TestAnalyzeProcNotFull()
-        {
-            var target = CreateAnalysisThread(false);
-
-            bool eventFired = false;
-            target.add_Complete((sender, args) => { eventFired = true; });
-
-            target.AnalyzeProc();
-            Assert.IsTrue(eventFired, "Analysation didnt fire the Complete event");
-        }
-
-        #endregion
-
-        #region Methods
-
-        private static AnalysisThread_Accessor CreateAnalysisThread(bool isFull)
-        {
-            var core = new StyleCopCore();
-            var projects = new List<CodeProject>();
-            var mockCodeProject = new Mock<CodeProject>();
-            var codeProject = new CodeProject(0, "test", new Configuration(new string[0]));
-            projects.Add(codeProject);
-
-            var target = new AnalysisThread_Accessor(isFull, projects, core);
-            return target;
-        }
-
-        #endregion
-    }
->>>>>>> 30ef6542
 }