<<<<<<< HEAD
﻿// --------------------------------------------------------------------------------------------------------------------
// <copyright file="ProjectCollectionTest.cs" company="http://stylecop.codeplex.com">
//   MS-PL
// </copyright>
// <license>
//   This source code is subject to terms and conditions of the Microsoft 
//   Public License. A copy of the license can be found in the License.html 
//   file at the root of this distribution. If you cannot locate the  
//   Microsoft Public License, please send an email to dlr@microsoft.com. 
//   By using this source code in any fashion, you are agreeing to be bound 
//   by the terms of the Microsoft Public License. You must not remove this 
//   notice, or any other, from this software.
// </license>
// <summary>
//   This is a test class for ProjectCollectionTest and is intended
//   to contain all ProjectCollectionTest Unit Tests
// </summary>
// --------------------------------------------------------------------------------------------------------------------

namespace VSPackageUnitTest
{
    using System.Collections;

    using EnvDTE;

    using Microsoft.VisualStudio.TestTools.MockObjects;
    using Microsoft.VisualStudio.TestTools.UnitTesting;

    using StyleCop.VisualStudio;

    /// <summary>
    /// This is a test class for ProjectCollectionTest and is intended
    ///   to contain all ProjectCollectionTest Unit Tests
    /// </summary>
    [TestClass]
    public class ProjectCollectionTest
    {
        #region Properties

        ///<summary>
        ///  Gets or sets the test context which provides
        ///  information about and functionality for the current test run.
        ///</summary>
        public TestContext TestContext { get; set; }

        #endregion

        #region Public Methods

        /// <summary>
        /// A test for GetEnumerator
        /// </summary>
        [TestMethod]
        public void GetEnumeratorNullTest()
        {
            ProjectCollection target = new ProjectCollection();
            IEnumerator actual;
            actual = target.GetEnumerator();
            Assert.IsNull(actual);
        }

        // You can use the following additional attributes as you write your tests:
        // Use ClassInitialize to run code before running the first test in the class
        // [ClassInitialize()]
        // public static void MyClassInitialize(TestContext testContext)
        // {
        // }
        // Use ClassCleanup to run code after all tests in a class have run
        // [ClassCleanup()]
        // public static void MyClassCleanup()
        // {
        // }
        // Use TestInitialize to run code before running each test
        // [TestInitialize]
        // public void MyTestInitialize()
        // {
        // }
        // Use TestCleanup to run code after each test has run
        // [TestCleanup]
        // public void MyTestCleanup()
        // {
        // }

        /// <summary>
        /// A test for GetEnumerator
        /// </summary>
        [TestMethod]
        public void GetEnumeratorSelectedProjectsTest()
        {
            ProjectCollection target = new ProjectCollection();
            Mock<IEnumerable> mockEnumerable = new Mock<IEnumerable>();
            Mock<IEnumerator> mockEnumerator = new Mock<IEnumerator>();
            IEnumerator expected = mockEnumerator.Instance;
            mockEnumerable.ImplementExpr(e => e.GetEnumerator(), expected);
            target.SelectedProjects = mockEnumerable.Instance;
            IEnumerator actual;
            actual = target.GetEnumerator();
            Assert.AreEqual(expected, actual);
        }

        /// <summary>
        /// A test for GetEnumerator
        /// </summary>
        [TestMethod]
        public void GetEnumeratorSolutionProjectsTest()
        {
            ProjectCollection target = new ProjectCollection();
            Mock<IEnumerable> mockEnumerable = new Mock<IEnumerable>();
            Mock<IEnumerator> mockEnumerator = new Mock<IEnumerator>();
            Mock<Projects> mockProjects = new Mock<Projects>();
            IEnumerator expected = mockEnumerator.Instance;
            mockProjects.ImplementExpr(p => p.GetEnumerator(), expected);
            mockEnumerable.ImplementExpr(e => e.GetEnumerator(), expected);
            target.SolutionProjects = mockProjects.Instance;
            IEnumerator actual;
            actual = target.GetEnumerator();
            Assert.AreEqual(expected, actual);
        }

        /// <summary>
        /// A test for SelectedProjects
        /// </summary>
        [TestMethod]
        public void SelectedProjectsTest()
        {
            ProjectCollection target = new ProjectCollection();
            IEnumerable expected = new Mock<IEnumerable>().Instance;
            IEnumerable actual;
            target.SelectedProjects = expected;
            actual = target.SelectedProjects;
            Assert.AreEqual(expected, actual);
        }

        /// <summary>
        /// A test for SolutionProjects
        /// </summary>
        [TestMethod]
        public void SolutionProjectsTest()
        {
            ProjectCollection target = new ProjectCollection();
            Mock<Projects> mockProjects = new Mock<Projects>();
            Projects expected = mockProjects.Instance;
            Projects actual;
            target.SolutionProjects = expected;
            actual = target.SolutionProjects;
            Assert.AreEqual(expected, actual);
        }

        #endregion
    }
=======
﻿// --------------------------------------------------------------------------------------------------------------------
// <copyright file="ProjectCollectionTest.cs" company="http://stylecop.codeplex.com">
//   MS-PL
// </copyright>
// <license>
//   This source code is subject to terms and conditions of the Microsoft 
//   Public License. A copy of the license can be found in the License.html 
//   file at the root of this distribution. If you cannot locate the  
//   Microsoft Public License, please send an email to dlr@microsoft.com. 
//   By using this source code in any fashion, you are agreeing to be bound 
//   by the terms of the Microsoft Public License. You must not remove this 
//   notice, or any other, from this software.
// </license>
// <summary>
//   This is a test class for ProjectCollectionTest and is intended
//   to contain all ProjectCollectionTest Unit Tests
// </summary>
// --------------------------------------------------------------------------------------------------------------------

namespace VSPackageUnitTest
{
    using System.Collections;

    using EnvDTE;

    using Microsoft.VisualStudio.TestTools.MockObjects;
    using Microsoft.VisualStudio.TestTools.UnitTesting;

    using StyleCop.VisualStudio;

    /// <summary>
    /// This is a test class for ProjectCollectionTest and is intended
    ///   to contain all ProjectCollectionTest Unit Tests
    /// </summary>
    [TestClass]
    [DeploymentItem("Microsoft.VisualStudio.QualityTools.MockObjectFramework.dll")]
    [DeploymentItem("StyleCop.VSPackage.dll")]
    public class ProjectCollectionTest
    {
        #region Properties

        ///<summary>
        ///  Gets or sets the test context which provides
        ///  information about and functionality for the current test run.
        ///</summary>
        public TestContext TestContext { get; set; }

        #endregion

        #region Public Methods

        /// <summary>
        /// A test for GetEnumerator
        /// </summary>
        [TestMethod]
        public void GetEnumeratorNullTest()
        {
            ProjectCollection target = new ProjectCollection();
            IEnumerator actual;
            actual = target.GetEnumerator();
            Assert.IsNull(actual);
        }

        // You can use the following additional attributes as you write your tests:
        // Use ClassInitialize to run code before running the first test in the class
        // [ClassInitialize()]
        // public static void MyClassInitialize(TestContext testContext)
        // {
        // }
        // Use ClassCleanup to run code after all tests in a class have run
        // [ClassCleanup()]
        // public static void MyClassCleanup()
        // {
        // }
        // Use TestInitialize to run code before running each test
        // [TestInitialize]
        // public void MyTestInitialize()
        // {
        // }
        // Use TestCleanup to run code after each test has run
        // [TestCleanup]
        // public void MyTestCleanup()
        // {
        // }

        /// <summary>
        /// A test for GetEnumerator
        /// </summary>
        [TestMethod]
        public void GetEnumeratorSelectedProjectsTest()
        {
            ProjectCollection target = new ProjectCollection();
            Mock<IEnumerable> mockEnumerable = new Mock<IEnumerable>();
            Mock<IEnumerator> mockEnumerator = new Mock<IEnumerator>();
            IEnumerator expected = mockEnumerator.Instance;
            mockEnumerable.ImplementExpr(e => e.GetEnumerator(), expected);
            target.SelectedProjects = mockEnumerable.Instance;
            IEnumerator actual;
            actual = target.GetEnumerator();
            Assert.AreEqual(expected, actual);
        }

        /// <summary>
        /// A test for GetEnumerator
        /// </summary>
        [TestMethod]
        public void GetEnumeratorSolutionProjectsTest()
        {
            ProjectCollection target = new ProjectCollection();
            Mock<IEnumerable> mockEnumerable = new Mock<IEnumerable>();
            Mock<IEnumerator> mockEnumerator = new Mock<IEnumerator>();
            Mock<Projects> mockProjects = new Mock<Projects>();
            IEnumerator expected = mockEnumerator.Instance;
            mockProjects.ImplementExpr(p => p.GetEnumerator(), expected);
            mockEnumerable.ImplementExpr(e => e.GetEnumerator(), expected);
            target.SolutionProjects = mockProjects.Instance;
            IEnumerator actual;
            actual = target.GetEnumerator();
            Assert.AreEqual(expected, actual);
        }

        /// <summary>
        /// A test for SelectedProjects
        /// </summary>
        [TestMethod]
        public void SelectedProjectsTest()
        {
            ProjectCollection target = new ProjectCollection();
            IEnumerable expected = new Mock<IEnumerable>().Instance;
            IEnumerable actual;
            target.SelectedProjects = expected;
            actual = target.SelectedProjects;
            Assert.AreEqual(expected, actual);
        }

        /// <summary>
        /// A test for SolutionProjects
        /// </summary>
        [TestMethod]
        public void SolutionProjectsTest()
        {
            ProjectCollection target = new ProjectCollection();
            Mock<Projects> mockProjects = new Mock<Projects>();
            Projects expected = mockProjects.Instance;
            Projects actual;
            target.SolutionProjects = expected;
            actual = target.SolutionProjects;
            Assert.AreEqual(expected, actual);
        }

        #endregion
    }
>>>>>>> 30ef6542
}<|MERGE_RESOLUTION|>--- conflicted
+++ resolved
@@ -1,4 +1,3 @@
-<<<<<<< HEAD
 ﻿// --------------------------------------------------------------------------------------------------------------------
 // <copyright file="ProjectCollectionTest.cs" company="http://stylecop.codeplex.com">
 //   MS-PL
@@ -149,158 +148,4 @@
 
         #endregion
     }
-=======
-﻿// --------------------------------------------------------------------------------------------------------------------
-// <copyright file="ProjectCollectionTest.cs" company="http://stylecop.codeplex.com">
-//   MS-PL
-// </copyright>
-// <license>
-//   This source code is subject to terms and conditions of the Microsoft 
-//   Public License. A copy of the license can be found in the License.html 
-//   file at the root of this distribution. If you cannot locate the  
-//   Microsoft Public License, please send an email to dlr@microsoft.com. 
-//   By using this source code in any fashion, you are agreeing to be bound 
-//   by the terms of the Microsoft Public License. You must not remove this 
-//   notice, or any other, from this software.
-// </license>
-// <summary>
-//   This is a test class for ProjectCollectionTest and is intended
-//   to contain all ProjectCollectionTest Unit Tests
-// </summary>
-// --------------------------------------------------------------------------------------------------------------------
-
-namespace VSPackageUnitTest
-{
-    using System.Collections;
-
-    using EnvDTE;
-
-    using Microsoft.VisualStudio.TestTools.MockObjects;
-    using Microsoft.VisualStudio.TestTools.UnitTesting;
-
-    using StyleCop.VisualStudio;
-
-    /// <summary>
-    /// This is a test class for ProjectCollectionTest and is intended
-    ///   to contain all ProjectCollectionTest Unit Tests
-    /// </summary>
-    [TestClass]
-    [DeploymentItem("Microsoft.VisualStudio.QualityTools.MockObjectFramework.dll")]
-    [DeploymentItem("StyleCop.VSPackage.dll")]
-    public class ProjectCollectionTest
-    {
-        #region Properties
-
-        ///<summary>
-        ///  Gets or sets the test context which provides
-        ///  information about and functionality for the current test run.
-        ///</summary>
-        public TestContext TestContext { get; set; }
-
-        #endregion
-
-        #region Public Methods
-
-        /// <summary>
-        /// A test for GetEnumerator
-        /// </summary>
-        [TestMethod]
-        public void GetEnumeratorNullTest()
-        {
-            ProjectCollection target = new ProjectCollection();
-            IEnumerator actual;
-            actual = target.GetEnumerator();
-            Assert.IsNull(actual);
-        }
-
-        // You can use the following additional attributes as you write your tests:
-        // Use ClassInitialize to run code before running the first test in the class
-        // [ClassInitialize()]
-        // public static void MyClassInitialize(TestContext testContext)
-        // {
-        // }
-        // Use ClassCleanup to run code after all tests in a class have run
-        // [ClassCleanup()]
-        // public static void MyClassCleanup()
-        // {
-        // }
-        // Use TestInitialize to run code before running each test
-        // [TestInitialize]
-        // public void MyTestInitialize()
-        // {
-        // }
-        // Use TestCleanup to run code after each test has run
-        // [TestCleanup]
-        // public void MyTestCleanup()
-        // {
-        // }
-
-        /// <summary>
-        /// A test for GetEnumerator
-        /// </summary>
-        [TestMethod]
-        public void GetEnumeratorSelectedProjectsTest()
-        {
-            ProjectCollection target = new ProjectCollection();
-            Mock<IEnumerable> mockEnumerable = new Mock<IEnumerable>();
-            Mock<IEnumerator> mockEnumerator = new Mock<IEnumerator>();
-            IEnumerator expected = mockEnumerator.Instance;
-            mockEnumerable.ImplementExpr(e => e.GetEnumerator(), expected);
-            target.SelectedProjects = mockEnumerable.Instance;
-            IEnumerator actual;
-            actual = target.GetEnumerator();
-            Assert.AreEqual(expected, actual);
-        }
-
-        /// <summary>
-        /// A test for GetEnumerator
-        /// </summary>
-        [TestMethod]
-        public void GetEnumeratorSolutionProjectsTest()
-        {
-            ProjectCollection target = new ProjectCollection();
-            Mock<IEnumerable> mockEnumerable = new Mock<IEnumerable>();
-            Mock<IEnumerator> mockEnumerator = new Mock<IEnumerator>();
-            Mock<Projects> mockProjects = new Mock<Projects>();
-            IEnumerator expected = mockEnumerator.Instance;
-            mockProjects.ImplementExpr(p => p.GetEnumerator(), expected);
-            mockEnumerable.ImplementExpr(e => e.GetEnumerator(), expected);
-            target.SolutionProjects = mockProjects.Instance;
-            IEnumerator actual;
-            actual = target.GetEnumerator();
-            Assert.AreEqual(expected, actual);
-        }
-
-        /// <summary>
-        /// A test for SelectedProjects
-        /// </summary>
-        [TestMethod]
-        public void SelectedProjectsTest()
-        {
-            ProjectCollection target = new ProjectCollection();
-            IEnumerable expected = new Mock<IEnumerable>().Instance;
-            IEnumerable actual;
-            target.SelectedProjects = expected;
-            actual = target.SelectedProjects;
-            Assert.AreEqual(expected, actual);
-        }
-
-        /// <summary>
-        /// A test for SolutionProjects
-        /// </summary>
-        [TestMethod]
-        public void SolutionProjectsTest()
-        {
-            ProjectCollection target = new ProjectCollection();
-            Mock<Projects> mockProjects = new Mock<Projects>();
-            Projects expected = mockProjects.Instance;
-            Projects actual;
-            target.SolutionProjects = expected;
-            actual = target.SolutionProjects;
-            Assert.AreEqual(expected, actual);
-        }
-
-        #endregion
-    }
->>>>>>> 30ef6542
 }