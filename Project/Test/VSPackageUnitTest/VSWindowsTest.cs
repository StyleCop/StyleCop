<<<<<<< HEAD
﻿// --------------------------------------------------------------------------------------------------------------------
// <copyright file="VSWindowsTest.cs" company="http://stylecop.codeplex.com">
//   MS-PL
// </copyright>
// <license>
//   This source code is subject to terms and conditions of the Microsoft 
//   Public License. A copy of the license can be found in the License.html 
//   file at the root of this distribution. If you cannot locate the  
//   Microsoft Public License, please send an email to dlr@microsoft.com. 
//   By using this source code in any fashion, you are agreeing to be bound 
//   by the terms of the Microsoft Public License. You must not remove this 
//   notice, or any other, from this software.
// </license>
// <summary>
//   This is a test class for VSWindowsTest and is intended
//   to contain all VSWindowsTest Unit Tests
// </summary>
// --------------------------------------------------------------------------------------------------------------------

namespace VSPackageUnitTest
{
    using System;
    using System.Reflection;
	
    using EnvDTE;

    using Microsoft.VisualStudio.TestTools.MockObjects;
    using Microsoft.VisualStudio.TestTools.UnitTesting;

    using StyleCop.VisualStudio;

    using VSPackageUnitTest.Mocks;

    /// <summary>
    /// This is a test class for VSWindowsTest and is intended
    ///   to contain all VSWindowsTest Unit Tests
    /// </summary>
    [TestClass]
    public class VSWindowsTest : BasicUnitTest
    {
        #region Constants and Fields

        private MockServiceProvider serviceProvider;

        #endregion

        #region Public Methods

        /// <summary>
        /// Unit Test Case for DTE.
        /// </summary>
        [TestMethod]
        public void DTEPropertyTest()
        {
            VSWindows actual = VSWindows.GetInstance(this.serviceProvider);
            Assert.IsNotNull(typeof(VSWindows).GetProperty("DTE", BindingFlags.Instance | BindingFlags.NonPublic)
                .GetValue(actual), "DTE property was null");
        }

        /// <summary>
        /// A test for GetInstance
        /// </summary>
        [TestMethod]
        public void GetInstanceTest()
        {
            VSWindows actual = VSWindows.GetInstance(this.serviceProvider);
            Assert.IsNotNull(actual, "VSWindows.GetInstance() returned null.");
            Assert.AreEqual(this.serviceProvider, (IServiceProvider)typeof(VSWindows).GetField("serviceProvider", BindingFlags.Instance | BindingFlags.NonPublic)
                .GetValue(actual), "Service provider was not set correctly");
        }

        /// <summary>
        /// The my test cleanup.
        /// </summary>
        [TestCleanup]
        public void MyTestCleanup()
        {
            this.serviceProvider = null;
            typeof(VSWindows).GetField("instance", BindingFlags.Static | BindingFlags.NonPublic)
                .SetValue(null, null);
        }

        /// <summary>
        /// The my test initialize.
        /// </summary>
        [TestInitialize]
        public void MyTestInitialize()
        {
            this.serviceProvider = new MockServiceProvider();
        }

        /// <summary>
        /// Unit Test Case for OutputPane.
        /// </summary>
        [TestMethod]
        public void OutputPanePropertyTest()
        {
            // Setup
            Mock<Window> mockWindow = this.SetupMockWindow();
            Mock<OutputWindow> mockOutputWindow = new Mock<OutputWindow>();
            mockWindow.ImplementExpr(w => w.Object, (EnvDTE.OutputWindow)mockOutputWindow.Instance);
            Mock<OutputWindowPane> mockOutputWindowPane = new Mock<OutputWindowPane>();
            Mock<OutputWindowPanes> mockOutputWindowPanes = new Mock<OutputWindowPanes>();
            mockOutputWindow.ImplementExpr(ow => ow.OutputWindowPanes, (EnvDTE.OutputWindowPanes)mockOutputWindowPanes.Instance);
            mockOutputWindowPanes.ImplementExpr(owp => owp.Add("StyleCop"), (EnvDTE.OutputWindowPane)mockOutputWindowPane.Instance);

            // Call
            VSWindows actual = VSWindows.GetInstance(this.serviceProvider);

            // Verify
            Assert.IsNotNull(actual.OutputPane, "OutputPane property was null");
        }

        /// <summary>
        /// Unit Test Case for OutputPane.
        /// </summary>
        [TestMethod]
        public void OutputWindowPropertyTest()
        {
            // Setup
            Mock<Window> mockWindow = this.SetupMockWindow();

            // Call
            VSWindows actual = VSWindows.GetInstance(this.serviceProvider);

            // Verify
            Assert.IsNotNull(actual.OutputWindow, "OutputWindow property was null");
        }

        #endregion

        #region Methods

        private Mock<Window> SetupMockWindow()
        {
            Mock<Windows> mockWindows = new Mock<Windows>();
            Mock<Window> mockWindow = new Mock<Window>();
            mockWindows.ImplementExpr(ws => ws.Item(EnvDTE.Constants.vsWindowKindOutput), (EnvDTE.Window)mockWindow.Instance);
            this.serviceProvider.DTE.Windows = mockWindows.Instance as EnvDTE.Windows;
            return mockWindow;
        }

        #endregion
    }
=======
﻿// --------------------------------------------------------------------------------------------------------------------
// <copyright file="VSWindowsTest.cs" company="http://stylecop.codeplex.com">
//   MS-PL
// </copyright>
// <license>
//   This source code is subject to terms and conditions of the Microsoft 
//   Public License. A copy of the license can be found in the License.html 
//   file at the root of this distribution. If you cannot locate the  
//   Microsoft Public License, please send an email to dlr@microsoft.com. 
//   By using this source code in any fashion, you are agreeing to be bound 
//   by the terms of the Microsoft Public License. You must not remove this 
//   notice, or any other, from this software.
// </license>
// <summary>
//   This is a test class for VSWindowsTest and is intended
//   to contain all VSWindowsTest Unit Tests
// </summary>
// --------------------------------------------------------------------------------------------------------------------

namespace VSPackageUnitTest
{
    using EnvDTE;

    using Microsoft.VisualStudio.TestTools.MockObjects;
    using Microsoft.VisualStudio.TestTools.UnitTesting;

    using StyleCop.VisualStudio;

    using VSPackageUnitTest.Mocks;

    /// <summary>
    /// This is a test class for VSWindowsTest and is intended
    ///   to contain all VSWindowsTest Unit Tests
    /// </summary>
    [TestClass]
    public class VSWindowsTest : BasicUnitTest
    {
        #region Constants and Fields

        private MockServiceProvider serviceProvider;

        #endregion

        #region Public Methods

        /// <summary>
        /// Unit Test Case for DTE.
        /// </summary>
        [TestMethod]
        public void DTEPropertyTest()
        {
            VSWindows_Accessor actual = VSWindows_Accessor.GetInstance(this.serviceProvider);
            Assert.IsNotNull(actual.DTE, "DTE property was null");
        }

        /// <summary>
        /// A test for GetInstance
        /// </summary>
        [TestMethod]
        [DeploymentItem("StyleCop.VSPackage.dll")]
        public void GetInstanceTest()
        {
            VSWindows_Accessor actual = VSWindows_Accessor.GetInstance(this.serviceProvider);
            Assert.IsNotNull(actual, "VSWindows.GetInstance() returned null.");
            Assert.AreEqual(this.serviceProvider, actual.serviceProvider, "Service provider was not set correctly");
        }

        /// <summary>
        /// The my test cleanup.
        /// </summary>
        [TestCleanup]
        public void MyTestCleanup()
        {
            this.serviceProvider = null;
            VSWindows_Accessor.instance = null;
        }

        /// <summary>
        /// The my test initialize.
        /// </summary>
        [TestInitialize]
        public void MyTestInitialize()
        {
            this.serviceProvider = new MockServiceProvider();
        }

        /// <summary>
        /// Unit Test Case for OutputPane.
        /// </summary>
        [TestMethod]
        public void OutputPanePropertyTest()
        {
            // Setup
            Mock<Window> mockWindow = this.SetupMockWindow();
            Mock<OutputWindow> mockOutputWindow = new Mock<OutputWindow>();
            mockWindow.ImplementExpr(w => w.Object, (EnvDTE.OutputWindow)mockOutputWindow.Instance);
            Mock<OutputWindowPane> mockOutputWindowPane = new Mock<OutputWindowPane>();
            Mock<OutputWindowPanes> mockOutputWindowPanes = new Mock<OutputWindowPanes>();
            mockOutputWindow.ImplementExpr(ow => ow.OutputWindowPanes, (EnvDTE.OutputWindowPanes)mockOutputWindowPanes.Instance);
            mockOutputWindowPanes.ImplementExpr(owp => owp.Add("StyleCop"), (EnvDTE.OutputWindowPane)mockOutputWindowPane.Instance);

            // Call
            VSWindows_Accessor actual = VSWindows_Accessor.GetInstance(this.serviceProvider);

            // Verify
            Assert.IsNotNull(actual.OutputPane, "OutputPane property was null");
        }

        /// <summary>
        /// Unit Test Case for OutputPane.
        /// </summary>
        [TestMethod]
        public void OutputWindowPropertyTest()
        {
            // Setup
            Mock<Window> mockWindow = this.SetupMockWindow();

            // Call
            VSWindows_Accessor actual = VSWindows_Accessor.GetInstance(this.serviceProvider);

            // Verify
            Assert.IsNotNull(actual.OutputWindow, "OutputWindow property was null");
        }

        #endregion

        #region Methods

        private Mock<Window> SetupMockWindow()
        {
            Mock<Windows> mockWindows = new Mock<Windows>();
            Mock<Window> mockWindow = new Mock<Window>();
            mockWindows.ImplementExpr(ws => ws.Item(EnvDTE.Constants.vsWindowKindOutput), (EnvDTE.Window)mockWindow.Instance);
            this.serviceProvider.DTE.Windows = mockWindows.Instance as EnvDTE.Windows;
            return mockWindow;
        }

        #endregion
    }
>>>>>>> 30ef6542
}<|MERGE_RESOLUTION|>--- conflicted
+++ resolved
@@ -1,4 +1,3 @@
-<<<<<<< HEAD
 ﻿// --------------------------------------------------------------------------------------------------------------------
 // <copyright file="VSWindowsTest.cs" company="http://stylecop.codeplex.com">
 //   MS-PL
@@ -143,145 +142,4 @@
 
         #endregion
     }
-=======
-﻿// --------------------------------------------------------------------------------------------------------------------
-// <copyright file="VSWindowsTest.cs" company="http://stylecop.codeplex.com">
-//   MS-PL
-// </copyright>
-// <license>
-//   This source code is subject to terms and conditions of the Microsoft 
-//   Public License. A copy of the license can be found in the License.html 
-//   file at the root of this distribution. If you cannot locate the  
-//   Microsoft Public License, please send an email to dlr@microsoft.com. 
-//   By using this source code in any fashion, you are agreeing to be bound 
-//   by the terms of the Microsoft Public License. You must not remove this 
-//   notice, or any other, from this software.
-// </license>
-// <summary>
-//   This is a test class for VSWindowsTest and is intended
-//   to contain all VSWindowsTest Unit Tests
-// </summary>
-// --------------------------------------------------------------------------------------------------------------------
-
-namespace VSPackageUnitTest
-{
-    using EnvDTE;
-
-    using Microsoft.VisualStudio.TestTools.MockObjects;
-    using Microsoft.VisualStudio.TestTools.UnitTesting;
-
-    using StyleCop.VisualStudio;
-
-    using VSPackageUnitTest.Mocks;
-
-    /// <summary>
-    /// This is a test class for VSWindowsTest and is intended
-    ///   to contain all VSWindowsTest Unit Tests
-    /// </summary>
-    [TestClass]
-    public class VSWindowsTest : BasicUnitTest
-    {
-        #region Constants and Fields
-
-        private MockServiceProvider serviceProvider;
-
-        #endregion
-
-        #region Public Methods
-
-        /// <summary>
-        /// Unit Test Case for DTE.
-        /// </summary>
-        [TestMethod]
-        public void DTEPropertyTest()
-        {
-            VSWindows_Accessor actual = VSWindows_Accessor.GetInstance(this.serviceProvider);
-            Assert.IsNotNull(actual.DTE, "DTE property was null");
-        }
-
-        /// <summary>
-        /// A test for GetInstance
-        /// </summary>
-        [TestMethod]
-        [DeploymentItem("StyleCop.VSPackage.dll")]
-        public void GetInstanceTest()
-        {
-            VSWindows_Accessor actual = VSWindows_Accessor.GetInstance(this.serviceProvider);
-            Assert.IsNotNull(actual, "VSWindows.GetInstance() returned null.");
-            Assert.AreEqual(this.serviceProvider, actual.serviceProvider, "Service provider was not set correctly");
-        }
-
-        /// <summary>
-        /// The my test cleanup.
-        /// </summary>
-        [TestCleanup]
-        public void MyTestCleanup()
-        {
-            this.serviceProvider = null;
-            VSWindows_Accessor.instance = null;
-        }
-
-        /// <summary>
-        /// The my test initialize.
-        /// </summary>
-        [TestInitialize]
-        public void MyTestInitialize()
-        {
-            this.serviceProvider = new MockServiceProvider();
-        }
-
-        /// <summary>
-        /// Unit Test Case for OutputPane.
-        /// </summary>
-        [TestMethod]
-        public void OutputPanePropertyTest()
-        {
-            // Setup
-            Mock<Window> mockWindow = this.SetupMockWindow();
-            Mock<OutputWindow> mockOutputWindow = new Mock<OutputWindow>();
-            mockWindow.ImplementExpr(w => w.Object, (EnvDTE.OutputWindow)mockOutputWindow.Instance);
-            Mock<OutputWindowPane> mockOutputWindowPane = new Mock<OutputWindowPane>();
-            Mock<OutputWindowPanes> mockOutputWindowPanes = new Mock<OutputWindowPanes>();
-            mockOutputWindow.ImplementExpr(ow => ow.OutputWindowPanes, (EnvDTE.OutputWindowPanes)mockOutputWindowPanes.Instance);
-            mockOutputWindowPanes.ImplementExpr(owp => owp.Add("StyleCop"), (EnvDTE.OutputWindowPane)mockOutputWindowPane.Instance);
-
-            // Call
-            VSWindows_Accessor actual = VSWindows_Accessor.GetInstance(this.serviceProvider);
-
-            // Verify
-            Assert.IsNotNull(actual.OutputPane, "OutputPane property was null");
-        }
-
-        /// <summary>
-        /// Unit Test Case for OutputPane.
-        /// </summary>
-        [TestMethod]
-        public void OutputWindowPropertyTest()
-        {
-            // Setup
-            Mock<Window> mockWindow = this.SetupMockWindow();
-
-            // Call
-            VSWindows_Accessor actual = VSWindows_Accessor.GetInstance(this.serviceProvider);
-
-            // Verify
-            Assert.IsNotNull(actual.OutputWindow, "OutputWindow property was null");
-        }
-
-        #endregion
-
-        #region Methods
-
-        private Mock<Window> SetupMockWindow()
-        {
-            Mock<Windows> mockWindows = new Mock<Windows>();
-            Mock<Window> mockWindow = new Mock<Window>();
-            mockWindows.ImplementExpr(ws => ws.Item(EnvDTE.Constants.vsWindowKindOutput), (EnvDTE.Window)mockWindow.Instance);
-            this.serviceProvider.DTE.Windows = mockWindows.Instance as EnvDTE.Windows;
-            return mockWindow;
-        }
-
-        #endregion
-    }
->>>>>>> 30ef6542
 }