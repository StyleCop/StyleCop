--- conflicted
+++ resolved
@@ -1,4 +1,3 @@
-<<<<<<< HEAD
 ﻿// --------------------------------------------------------------------------------------------------------------------
 // <copyright file="SolutionListenerTest.cs" company="http://stylecop.codeplex.com">
 //   MS-PL
@@ -469,485 +468,4 @@
 
         #endregion
     }
-=======
-﻿// --------------------------------------------------------------------------------------------------------------------
-// <copyright file="SolutionListenerTest.cs" company="http://stylecop.codeplex.com">
-//   MS-PL
-// </copyright>
-// <license>
-//   This source code is subject to terms and conditions of the Microsoft 
-//   Public License. A copy of the license can be found in the License.html 
-//   file at the root of this distribution. If you cannot locate the  
-//   Microsoft Public License, please send an email to dlr@microsoft.com. 
-//   By using this source code in any fashion, you are agreeing to be bound 
-//   by the terms of the Microsoft Public License. You must not remove this 
-//   notice, or any other, from this software.
-// </license>
-// <summary>
-//   This is a test class for SolutionListenerTest and is intended
-//   to contain all SolutionListenerTest Unit Tests
-// </summary>
-// --------------------------------------------------------------------------------------------------------------------
-
-namespace VSPackageUnitTest
-{
-    using System;
-    using System.Diagnostics;
-
-    using Microsoft.VisualStudio;
-    using Microsoft.VisualStudio.Shell.Interop;
-    using Microsoft.VisualStudio.TestTools.MockObjects;
-    using Microsoft.VisualStudio.TestTools.UnitTesting;
-
-    using StyleCop.VisualStudio;
-
-    using VSPackageUnitTest.Mocks;
-
-    /// <summary>
-    /// This is a test class for SolutionListenerTest and is intended
-    ///   to contain all SolutionListenerTest Unit Tests
-    /// </summary>
-    [TestClass]
-    public class SolutionListenerTest
-    {
-        #region Properties
-
-        /// <summary>
-        ///   Gets or sets the test context which provides
-        ///   information about and functionality for the current test run.
-        /// </summary>
-        public TestContext TestContext { get; set; }
-
-        #endregion
-
-        #region Public Methods
-
-        /// <summary>
-        /// A test for Dispose
-        /// </summary>
-        [TestMethod]
-        [DeploymentItem("StyleCop.VSPackage.dll")]
-        public void DisposeTest()
-        {
-            var serviceProvider = new MockServiceProvider();
-            var mockSolutionEvents = new Mock<IVsSolutionEvents>();
-
-            uint cookie = 0;
-            ((IVsSolution)serviceProvider.GetService(typeof(SVsSolution))).AdviseSolutionEvents(mockSolutionEvents.Instance as IVsSolutionEvents, out cookie);
-            Debug.Assert(cookie == 1);
-
-            SolutionListener_Accessor target = new SolutionListener_Accessor(serviceProvider);
-            target.eventsCookie = cookie;
-            target.Dispose();
-
-            uint expected = 0;
-            Assert.AreEqual(expected, target.eventsCookie, "Dispose does not remove the event sink");
-        }
-
-        /// <summary>
-        /// A test for EventsCookie
-        /// </summary>
-        [TestMethod]
-        [DeploymentItem("StyleCop.VSPackage.dll")]
-        public void EventsCookieTest()
-        {
-            var serviceProvider = new MockServiceProvider();
-            SolutionListener_Accessor target = new SolutionListener_Accessor(serviceProvider);
-            uint expected = 0;
-
-            uint actual = target.eventsCookie;
-            Assert.AreEqual(expected, actual, "initial value should be zero");
-
-            target.Initialize();
-
-            actual = target.eventsCookie;
-            Assert.IsTrue(expected < actual, "Value after initialize should not be zero.");
-        }
-
-        /// <summary>
-        /// A test for Initialize
-        /// </summary>
-        [TestMethod]
-        [DeploymentItem("StyleCop.VSPackage.dll")]
-        public void InitializeTest()
-        {
-            var serviceProvider = new MockServiceProvider();
-            SolutionListener_Accessor target = new SolutionListener_Accessor(serviceProvider);
-            uint expected = 0;
-            Assert.AreEqual(expected, target.eventsCookie);
-
-            expected = 1;
-            target.eventsCookie = expected;
-            target.Initialize();
-            Assert.AreEqual(expected, target.eventsCookie);
-        }
-
-        /// <summary>
-        /// A test for OnAfterAsynchOpenProject
-        /// </summary>
-        [TestMethod]
-        [DeploymentItem("StyleCop.VSPackage.dll")]
-        public void OnAfterAsynchOpenProjectTest()
-        {
-            IServiceProvider serviceProvider = this.PrepareServiceProvider();
-            SolutionListener_Accessor target = new SolutionListener_Accessor(serviceProvider);
-            IVsHierarchy hierarchy = null; // TODO: Initialize to an appropriate value
-            int fAdded = 0; // TODO: Initialize to an appropriate value
-            int expected = VSConstants.E_NOTIMPL;
-            int actual;
-            actual = target.OnAfterAsynchOpenProject(hierarchy, fAdded);
-            Assert.AreEqual(expected, actual);
-        }
-
-        /// <summary>
-        /// A test for OnAfterChangeProjectParent
-        /// </summary>
-        [TestMethod]
-        [DeploymentItem("StyleCop.VSPackage.dll")]
-        public void OnAfterChangeProjectParentTest()
-        {
-            IServiceProvider serviceProvider = this.PrepareServiceProvider();
-            SolutionListener_Accessor target = new SolutionListener_Accessor(serviceProvider);
-            IVsHierarchy hierarchy = null; // TODO: Initialize to an appropriate value
-            int expected = VSConstants.E_NOTIMPL;
-            int actual;
-            actual = target.OnAfterChangeProjectParent(hierarchy);
-            Assert.AreEqual(expected, actual);
-        }
-
-        /// <summary>
-        /// A test for OnAfterCloseSolution
-        /// </summary>
-        [TestMethod]
-        [DeploymentItem("StyleCop.VSPackage.dll")]
-        public void OnAfterCloseSolutionTest()
-        {
-            IServiceProvider serviceProvider = this.PrepareServiceProvider();
-            SolutionListener_Accessor target = new SolutionListener_Accessor(serviceProvider);
-            object pUnkReserved = null; // TODO: Initialize to an appropriate value
-            int expected = VSConstants.E_NOTIMPL;
-            int actual;
-            actual = target.OnAfterCloseSolution(pUnkReserved);
-            Assert.AreEqual(expected, actual);
-        }
-
-        /// <summary>
-        /// A test for OnAfterClosingChildren
-        /// </summary>
-        [TestMethod]
-        [DeploymentItem("StyleCop.VSPackage.dll")]
-        public void OnAfterClosingChildrenTest()
-        {
-            IServiceProvider serviceProvider = this.PrepareServiceProvider();
-            SolutionListener_Accessor target = new SolutionListener_Accessor(serviceProvider);
-            IVsHierarchy hierarchy = null; // TODO: Initialize to an appropriate value
-            int expected = VSConstants.E_NOTIMPL;
-            int actual;
-            actual = target.OnAfterClosingChildren(hierarchy);
-            Assert.AreEqual(expected, actual);
-        }
-
-        /// <summary>
-        /// A test for OnAfterLoadProject
-        /// </summary>
-        [TestMethod]
-        [DeploymentItem("StyleCop.VSPackage.dll")]
-        public void OnAfterLoadProjectTest()
-        {
-            IServiceProvider serviceProvider = this.PrepareServiceProvider();
-            SolutionListener_Accessor target = new SolutionListener_Accessor(serviceProvider);
-            IVsHierarchy pStubHierarchy = null; // TODO: Initialize to an appropriate value
-            IVsHierarchy pRealHierarchy = null; // TODO: Initialize to an appropriate value
-            int expected = VSConstants.E_NOTIMPL;
-            int actual;
-            actual = target.OnAfterLoadProject(pStubHierarchy, pRealHierarchy);
-            Assert.AreEqual(expected, actual);
-        }
-
-        /// <summary>
-        /// A test for OnAfterMergeSolution
-        /// </summary>
-        [TestMethod]
-        [DeploymentItem("StyleCop.VSPackage.dll")]
-        public void OnAfterMergeSolutionTest()
-        {
-            IServiceProvider serviceProvider = this.PrepareServiceProvider();
-            SolutionListener_Accessor target = new SolutionListener_Accessor(serviceProvider);
-            object pUnkReserved = null; // TODO: Initialize to an appropriate value
-            int expected = VSConstants.E_NOTIMPL;
-            int actual;
-            actual = target.OnAfterMergeSolution(pUnkReserved);
-            Assert.AreEqual(expected, actual);
-        }
-
-        /// <summary>
-        /// A test for OnAfterOpenProject
-        /// </summary>
-        [TestMethod]
-        [DeploymentItem("StyleCop.VSPackage.dll")]
-        public void OnAfterOpenProjectTest()
-        {
-            IServiceProvider serviceProvider = this.PrepareServiceProvider();
-            SolutionListener_Accessor target = new SolutionListener_Accessor(serviceProvider);
-            IVsHierarchy hierarchy = null; // TODO: Initialize to an appropriate value
-            int fAdded = 0; // TODO: Initialize to an appropriate value
-            int expected = VSConstants.E_NOTIMPL;
-            int actual;
-            actual = target.OnAfterOpenProject(hierarchy, fAdded);
-            Assert.AreEqual(expected, actual);
-        }
-
-        /// <summary>
-        /// A test for OnAfterOpenSolution
-        /// </summary>
-        [TestMethod]
-        [DeploymentItem("StyleCop.VSPackage.dll")]
-        public void OnAfterOpenSolutionTest()
-        {
-            IServiceProvider serviceProvider = this.PrepareServiceProvider();
-            SolutionListener_Accessor target = new SolutionListener_Accessor(serviceProvider);
-
-            bool eventFired = false;
-            target.AfterSolutionOpened += (sender, args) => { eventFired = true; };
-            int expected = VSConstants.S_OK;
-            int actual = target.OnAfterOpenSolution(null, 0);
-            Assert.AreEqual(expected, actual);
-            Assert.IsTrue(eventFired, "Event was not fired");
-        }
-
-        /// <summary>
-        /// A test for OnAfterOpeningChildren
-        /// </summary>
-        [TestMethod]
-        [DeploymentItem("StyleCop.VSPackage.dll")]
-        public void OnAfterOpeningChildrenTest()
-        {
-            IServiceProvider serviceProvider = this.PrepareServiceProvider();
-            SolutionListener_Accessor target = new SolutionListener_Accessor(serviceProvider);
-            IVsHierarchy hierarchy = null; // TODO: Initialize to an appropriate value
-            int expected = VSConstants.E_NOTIMPL;
-            int actual;
-            actual = target.OnAfterOpeningChildren(hierarchy);
-            Assert.AreEqual(expected, actual);
-        }
-
-        /// <summary>
-        /// A test for OnAfterRenameProject
-        /// </summary>
-        [TestMethod]
-        [DeploymentItem("StyleCop.VSPackage.dll")]
-        public void OnAfterRenameProjectTest()
-        {
-            IServiceProvider serviceProvider = this.PrepareServiceProvider();
-            SolutionListener_Accessor target = new SolutionListener_Accessor(serviceProvider);
-            IVsHierarchy hierarchy = null; // TODO: Initialize to an appropriate value
-            int expected = VSConstants.E_NOTIMPL;
-            int actual;
-            actual = target.OnAfterRenameProject(hierarchy);
-            Assert.AreEqual(expected, actual);
-        }
-
-        /// <summary>
-        /// A test for OnBeforeCloseProject
-        /// </summary>
-        [TestMethod]
-        [DeploymentItem("StyleCop.VSPackage.dll")]
-        public void OnBeforeCloseProjectTest()
-        {
-            IServiceProvider serviceProvider = this.PrepareServiceProvider();
-            SolutionListener_Accessor target = new SolutionListener_Accessor(serviceProvider);
-            IVsHierarchy hierarchy = null; // TODO: Initialize to an appropriate value
-            int fRemoved = 0; // TODO: Initialize to an appropriate value
-            int expected = VSConstants.E_NOTIMPL;
-            int actual;
-            actual = target.OnBeforeCloseProject(hierarchy, fRemoved);
-            Assert.AreEqual(expected, actual);
-        }
-
-        /// <summary>
-        /// A test for OnBeforeCloseSolution
-        /// </summary>
-        [TestMethod]
-        [DeploymentItem("StyleCop.VSPackage.dll")]
-        public void OnBeforeCloseSolutionTest()
-        {
-            var serviceProvider = new MockServiceProvider();
-
-            SolutionListener_Accessor target = new SolutionListener_Accessor(serviceProvider);
-
-            bool eventFired = false;
-            target.BeforeClosingSolution += (sender, args) => { eventFired = true; };
-            int expected = VSConstants.S_OK;
-            int actual = target.OnBeforeCloseSolution(null);
-            Assert.AreEqual(expected, actual);
-            Assert.IsTrue(eventFired, "Event was not fired");
-        }
-
-        /// <summary>
-        /// A test for OnBeforeClosingChildren
-        /// </summary>
-        [TestMethod]
-        [DeploymentItem("StyleCop.VSPackage.dll")]
-        public void OnBeforeClosingChildrenTest()
-        {
-            IServiceProvider serviceProvider = this.PrepareServiceProvider();
-            SolutionListener_Accessor target = new SolutionListener_Accessor(serviceProvider);
-            IVsHierarchy hierarchy = null; // TODO: Initialize to an appropriate value
-            int expected = VSConstants.E_NOTIMPL;
-            int actual;
-            actual = target.OnBeforeClosingChildren(hierarchy);
-            Assert.AreEqual(expected, actual);
-        }
-
-        /// <summary>
-        /// A test for OnBeforeOpeningChildren
-        /// </summary>
-        [TestMethod]
-        [DeploymentItem("StyleCop.VSPackage.dll")]
-        public void OnBeforeOpeningChildrenTest()
-        {
-            IServiceProvider serviceProvider = this.PrepareServiceProvider();
-            SolutionListener_Accessor target = new SolutionListener_Accessor(serviceProvider);
-            IVsHierarchy hierarchy = null; // TODO: Initialize to an appropriate value
-            int expected = VSConstants.E_NOTIMPL;
-            int actual;
-            actual = target.OnBeforeOpeningChildren(hierarchy);
-            Assert.AreEqual(expected, actual);
-        }
-
-        /// <summary>
-        /// A test for OnBeforeUnloadProject
-        /// </summary>
-        [TestMethod]
-        [DeploymentItem("StyleCop.VSPackage.dll")]
-        public void OnBeforeUnloadProjectTest()
-        {
-            IServiceProvider serviceProvider = this.PrepareServiceProvider();
-            SolutionListener_Accessor target = new SolutionListener_Accessor(serviceProvider);
-            IVsHierarchy pRealHierarchy = null; // TODO: Initialize to an appropriate value
-            IVsHierarchy pStubHierarchy = null; // TODO: Initialize to an appropriate value
-            int expected = VSConstants.E_NOTIMPL;
-            int actual;
-            actual = target.OnBeforeUnloadProject(pRealHierarchy, pStubHierarchy);
-            Assert.AreEqual(expected, actual);
-        }
-
-        /// <summary>
-        /// A test for OnQueryChangeProjectParent
-        /// </summary>
-        [TestMethod]
-        [DeploymentItem("StyleCop.VSPackage.dll")]
-        public void OnQueryChangeProjectParentTest()
-        {
-            IServiceProvider serviceProvider = this.PrepareServiceProvider();
-            SolutionListener_Accessor target = new SolutionListener_Accessor(serviceProvider);
-            IVsHierarchy hierarchy = null; // TODO: Initialize to an appropriate value
-            IVsHierarchy pNewParentHier = null; // TODO: Initialize to an appropriate value
-            int pfCancel = 0; // TODO: Initialize to an appropriate value
-            int pfCancelExpected = 0; // TODO: Initialize to an appropriate value
-            int expected = VSConstants.E_NOTIMPL;
-            int actual;
-            actual = target.OnQueryChangeProjectParent(hierarchy, pNewParentHier, ref pfCancel);
-            Assert.AreEqual(pfCancelExpected, pfCancel);
-            Assert.AreEqual(expected, actual);
-        }
-
-        /// <summary>
-        /// A test for OnQueryCloseProject
-        /// </summary>
-        [TestMethod]
-        [DeploymentItem("StyleCop.VSPackage.dll")]
-        public void OnQueryCloseProjectTest()
-        {
-            IServiceProvider serviceProvider = this.PrepareServiceProvider();
-            SolutionListener_Accessor target = new SolutionListener_Accessor(serviceProvider);
-            IVsHierarchy hierarchy = null; // TODO: Initialize to an appropriate value
-            int fRemoving = 0; // TODO: Initialize to an appropriate value
-            int pfCancel = 0; // TODO: Initialize to an appropriate value
-            int pfCancelExpected = 0; // TODO: Initialize to an appropriate value
-            int expected = VSConstants.E_NOTIMPL;
-            int actual;
-            actual = target.OnQueryCloseProject(hierarchy, fRemoving, ref pfCancel);
-            Assert.AreEqual(pfCancelExpected, pfCancel);
-            Assert.AreEqual(expected, actual);
-        }
-
-        /// <summary>
-        /// A test for OnQueryCloseSolution
-        /// </summary>
-        [TestMethod]
-        [DeploymentItem("StyleCop.VSPackage.dll")]
-        public void OnQueryCloseSolutionTest()
-        {
-            IServiceProvider serviceProvider = this.PrepareServiceProvider();
-            SolutionListener_Accessor target = new SolutionListener_Accessor(serviceProvider);
-            object pUnkReserved = null; // TODO: Initialize to an appropriate value
-            int pfCancel = 0; // TODO: Initialize to an appropriate value
-            int pfCancelExpected = 0; // TODO: Initialize to an appropriate value
-            int expected = VSConstants.E_NOTIMPL;
-            int actual;
-            actual = target.OnQueryCloseSolution(pUnkReserved, ref pfCancel);
-            Assert.AreEqual(pfCancelExpected, pfCancel);
-            Assert.AreEqual(expected, actual);
-        }
-
-        /// <summary>
-        /// A test for OnQueryUnloadProject
-        /// </summary>
-        [TestMethod]
-        [DeploymentItem("StyleCop.VSPackage.dll")]
-        public void OnQueryUnloadProjectTest()
-        {
-            IServiceProvider serviceProvider = this.PrepareServiceProvider();
-            SolutionListener_Accessor target = new SolutionListener_Accessor(serviceProvider);
-            IVsHierarchy pRealHierarchy = null; // TODO: Initialize to an appropriate value
-            int pfCancel = 0; // TODO: Initialize to an appropriate value
-            int pfCancelExpected = 0; // TODO: Initialize to an appropriate value
-            int expected = VSConstants.E_NOTIMPL;
-            int actual;
-            actual = target.OnQueryUnloadProject(pRealHierarchy, ref pfCancel);
-            Assert.AreEqual(pfCancelExpected, pfCancel);
-            Assert.AreEqual(expected, actual);
-        }
-
-        /// <summary>
-        /// A test for SolutionListener Constructor
-        /// </summary>
-        [TestMethod]
-        [DeploymentItem("StyleCop.VSPackage.dll")]
-        public void SolutionListenerConstructorTest()
-        {
-            IServiceProvider serviceProvider = this.PrepareServiceProvider();
-            SolutionListener_Accessor target = new SolutionListener_Accessor(serviceProvider);
-            Assert.IsNotNull(target);
-        }
-
-        /// <summary>
-        /// A test for Solution
-        /// </summary>
-        [TestMethod]
-        [DeploymentItem("StyleCop.VSPackage.dll")]
-        public void SolutionTest()
-        {
-            IServiceProvider serviceProvider = this.PrepareServiceProvider();
-            SolutionListener_Accessor target = new SolutionListener_Accessor(serviceProvider);
-            IVsSolution actual = target.solution;
-            Assert.IsNotNull(actual, "Cnstructor did not get the solution class.");
-        }
-
-        #endregion
-
-        #region Methods
-
-        private IServiceProvider PrepareServiceProvider()
-        {
-            var mock = new Mock<IServiceProvider>();
-            var mockSolution = new Mock<IVsSolution>();
-            mock.ImplementExpr(m => m.GetService(typeof(SVsSolution)), mockSolution.Instance as IVsSolution);
-            return mock.Instance as IServiceProvider;
-        }
-
-        #endregion
-    }
->>>>>>> 30ef6542
 }