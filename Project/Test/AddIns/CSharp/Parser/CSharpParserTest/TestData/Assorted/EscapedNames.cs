--- conflicted
+++ resolved
@@ -1,4 +1,3 @@
-<<<<<<< HEAD
 // Usual name.
 namespace StyleCop.CSharp
 {
@@ -45,48 +44,4 @@
             string local = "St\u0079leCop";
         }
     }
-}
-=======
-// Usual name.
-namespace StyleCop.CSharp
-{
-}
-
-// Name prefixed with "at" sign.
-namespace @StyleCop.CSharp
-{
-}
-
-// Names prefixed with "at" sign.
-namespace StyleCop.@CSharp
-{
-}
-
-// Using Unicode character escape sequence (upper-cased and lower-cased).
-namespace Micr\u006Fs\u006fft.StyleCop.CSh\u0061rp
-{
-}
-
-// Names prefixing with "at" sign together with Unicode character escape sequence.
-namespace @Micr\u006Fs\u006fft.@StyleCop.CSh\u0061rp
-{
-}
-
-// Escaped names should be applied to:
-// - identifiers
-// - charater literals
-// - regular string literals
-namespace StyleCop.CSharp
-{
-    class Cl\u0061ss1<TK\u0065y> where TKe\u0079 : IDisposa\u0062le
-    {
-        string v\u0061riable = "StyleC\u006Fp";
-        char ch\u0061racter = '\u0078';
-
-        void Meth\u006Fd1()
-        {
-            string local = "St\u0079leCop";
-        }
-    }
-}
->>>>>>> 30ef6542
+}