<<<<<<< HEAD
﻿<StyleCopCsParserObjectModel>
  <Element Name="Root" Type="DocumentRoot">
    <Element Name="StyleCop.CSharp" Type="Namespace" />
    <Element Name="StyleCop.CSharp" Type="Namespace" />
    <Element Name="StyleCop.CSharp" Type="Namespace" />
    <Element Name="StyleCop.CSharp" Type="Namespace" />
    <Element Name="StyleCop.CSharp" Type="Namespace" />
    <Element Name="StyleCop.CSharp" Type="Namespace" />
    <Element Name="StyleCop.CSharp" Type="Namespace">
      <Element Name="Class1&lt;TKey&gt;" Type="Class">
        <Element Name="variable" Type="Field">
          <Statement Type="VariableDeclarationStatement">
            <Expression Type="VariableDeclarationExpression">
              <Expression Text="string" Type="LiteralExpression" />
              <Expression Type="VariableDeclaratorExpression">
                <Expression Text="variable" Type="LiteralExpression" />
                <Expression Text="&quot;StyleCop&quot;" Type="LiteralExpression" />
              </Expression>
            </Expression>
          </Statement>
        </Element>
        <Element Name="character" Type="Field">
          <Statement Type="VariableDeclarationStatement">
            <Expression Type="VariableDeclarationExpression">
              <Expression Text="char" Type="LiteralExpression" />
              <Expression Type="VariableDeclaratorExpression">
                <Expression Text="character" Type="LiteralExpression" />
                <Expression Text="&apos;x&apos;" Type="LiteralExpression" />
              </Expression>
            </Expression>
          </Statement>
        </Element>
        <Element Name="Method1" Type="Method">
          <Statement Type="VariableDeclarationStatement">
            <Expression Type="VariableDeclarationExpression">
              <Expression Text="string" Type="LiteralExpression" />
              <Expression Type="VariableDeclaratorExpression">
                <Expression Text="local" Type="LiteralExpression" />
                <Expression Text="&quot;StyleCop&quot;" Type="LiteralExpression" />
              </Expression>
            </Expression>
          </Statement>
        </Element>
      </Element>
    </Element>
  </Element>
=======
﻿<StyleCopCsParserObjectModel>
  <Element Name="Root" Type="DocumentRoot">
    <Element Name="StyleCop.CSharp" Type="Namespace" />
    <Element Name="StyleCop.CSharp" Type="Namespace" />
    <Element Name="StyleCop.CSharp" Type="Namespace" />
    <Element Name="Microsoft.StyleCop.CSharp" Type="Namespace" />
    <Element Name="Microsoft.StyleCop.CSharp" Type="Namespace" />
    <Element Name="StyleCop.CSharp" Type="Namespace">
      <Element Name="Class1&lt;TKey&gt;" Type="Class">
        <Element Name="variable" Type="Field">
          <Statement Type="VariableDeclarationStatement">
            <Expression Type="VariableDeclarationExpression">
              <Expression Text="string" Type="LiteralExpression" />
              <Expression Type="VariableDeclaratorExpression">
                <Expression Text="variable" Type="LiteralExpression" />
                <Expression Text="&quot;StyleCop&quot;" Type="LiteralExpression" />
              </Expression>
            </Expression>
          </Statement>
        </Element>
        <Element Name="character" Type="Field">
          <Statement Type="VariableDeclarationStatement">
            <Expression Type="VariableDeclarationExpression">
              <Expression Text="char" Type="LiteralExpression" />
              <Expression Type="VariableDeclaratorExpression">
                <Expression Text="character" Type="LiteralExpression" />
                <Expression Text="&apos;x&apos;" Type="LiteralExpression" />
              </Expression>
            </Expression>
          </Statement>
        </Element>
        <Element Name="Method1" Type="Method">
          <Statement Type="VariableDeclarationStatement">
            <Expression Type="VariableDeclarationExpression">
              <Expression Text="string" Type="LiteralExpression" />
              <Expression Type="VariableDeclaratorExpression">
                <Expression Text="local" Type="LiteralExpression" />
                <Expression Text="&quot;StyleCop&quot;" Type="LiteralExpression" />
              </Expression>
            </Expression>
          </Statement>
        </Element>
      </Element>
    </Element>
  </Element>
>>>>>>> 30ef6542
</StyleCopCsParserObjectModel><|MERGE_RESOLUTION|>--- conflicted
+++ resolved
@@ -1,4 +1,3 @@
-<<<<<<< HEAD
 ﻿<StyleCopCsParserObjectModel>
   <Element Name="Root" Type="DocumentRoot">
     <Element Name="StyleCop.CSharp" Type="Namespace" />
@@ -45,51 +44,4 @@
       </Element>
     </Element>
   </Element>
-=======
-﻿<StyleCopCsParserObjectModel>
-  <Element Name="Root" Type="DocumentRoot">
-    <Element Name="StyleCop.CSharp" Type="Namespace" />
-    <Element Name="StyleCop.CSharp" Type="Namespace" />
-    <Element Name="StyleCop.CSharp" Type="Namespace" />
-    <Element Name="Microsoft.StyleCop.CSharp" Type="Namespace" />
-    <Element Name="Microsoft.StyleCop.CSharp" Type="Namespace" />
-    <Element Name="StyleCop.CSharp" Type="Namespace">
-      <Element Name="Class1&lt;TKey&gt;" Type="Class">
-        <Element Name="variable" Type="Field">
-          <Statement Type="VariableDeclarationStatement">
-            <Expression Type="VariableDeclarationExpression">
-              <Expression Text="string" Type="LiteralExpression" />
-              <Expression Type="VariableDeclaratorExpression">
-                <Expression Text="variable" Type="LiteralExpression" />
-                <Expression Text="&quot;StyleCop&quot;" Type="LiteralExpression" />
-              </Expression>
-            </Expression>
-          </Statement>
-        </Element>
-        <Element Name="character" Type="Field">
-          <Statement Type="VariableDeclarationStatement">
-            <Expression Type="VariableDeclarationExpression">
-              <Expression Text="char" Type="LiteralExpression" />
-              <Expression Type="VariableDeclaratorExpression">
-                <Expression Text="character" Type="LiteralExpression" />
-                <Expression Text="&apos;x&apos;" Type="LiteralExpression" />
-              </Expression>
-            </Expression>
-          </Statement>
-        </Element>
-        <Element Name="Method1" Type="Method">
-          <Statement Type="VariableDeclarationStatement">
-            <Expression Type="VariableDeclarationExpression">
-              <Expression Text="string" Type="LiteralExpression" />
-              <Expression Type="VariableDeclaratorExpression">
-                <Expression Text="local" Type="LiteralExpression" />
-                <Expression Text="&quot;StyleCop&quot;" Type="LiteralExpression" />
-              </Expression>
-            </Expression>
-          </Statement>
-        </Element>
-      </Element>
-    </Element>
-  </Element>
->>>>>>> 30ef6542
 </StyleCopCsParserObjectModel>