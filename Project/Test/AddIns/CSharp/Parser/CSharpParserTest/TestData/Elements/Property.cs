--- conflicted
+++ resolved
@@ -1,4 +1,3 @@
-<<<<<<< HEAD
 #region Normal Properties
 public class Class1
 {
@@ -229,189 +228,4 @@
     public double Distance => Sqrt((y * x) + (y * y));
 }
 
-=======
-#region Normal Properties
-public class Class1
-{
-    bool Property1
-    {
-        get
-        {
-            return true;
-        }
-    }
-
-    bool Property2
-    {
-        set
-        {
-        }
-    }
-
-    bool Property3
-    {
-        get
-        {
-            return false;
-        }
-        set { int x = value; }
-    }
-}
-#endregion
-
-#region Properties with access modifiers
-
-public class Class3
-{
-    public bool PropertyWithAccessModifier1 { get { return true; } }
-    internal bool PropertyWithAccessModifier2 { get { return true; } }
-    protected bool PropertyWithAccessModifier3 { get { return true; } }
-    protected internal bool PropertyWithAccessModifier4 { get { return true; } }
-    internal protected bool PropertyWithAccessModifier5 { get { return true; } }
-    private bool PropertyWithAccessModifier6 { get { return true; } }
-
-    public bool PropertyWithAccessModifier7
-    {
-        get { return true; }
-        internal set { }
-    }
-
-    protected bool PropertyWithAccessModifier8
-    {
-        get { return true; }
-        internal set { }
-    }
-
-    public bool PropertyWithAccessModifier9
-    {
-        get { return true; }
-        protected internal set { }
-    }
-
-
-    public bool PropertyWithAccessModifier10
-    {
-        get { return true; }
-        internal protected set { }
-    }
-
-    internal bool PropertyWithAccessModifier11
-    {
-        get { return true; }
-        private set { }
-    }
-}
-
-#endregion
-
-#region Properties with other modifiers
-
-public abstract class Class4
-{
-    public new bool PropertyWithNewModifier
-    {
-        get { return true; }
-    }
-
-    public unsafe short* PropertyWithUnsafeModifier2
-    {
-        get
-        {
-            short y = 2;
-            return &x;
-        }
-    }
-
-    public static int PropertyWithStaticModifier
-    {
-        set { }
-    }
-
-    public virtual string PropertyWithVirtualModifier
-    {
-        get { return ""; }
-    }
-
-    public sealed string PropertyWithSealedModifier
-    {
-        get { return @"hello"; }
-    }
-
-    public override void PropertyWithOverrideModifier
-    {
-        set { }
-    }
-
-    public abstract void PropertyWithAbstractModifier { get; set; }
-
-    public extern int PropertyWithExternModifier { set; get; }
-}
-
-public unsafe class UnsafeClass
-{
-    public short* PropertyWithUnsafeModifier2
-    {
-        get
-        {
-            short y = 2;
-            return &x;
-        }
-    }
-}
-
-#endregion 
-
-#region Properties with sttributes and headers
-
-public class Class5
-{
-    [Attribute1(false), System.Attribute2(true, 2)]
-    [Attribute3]
-    public bool PropertyWithAttributes
-    {
-        [Attribute1(false), System.Attribute2(true, 2)]
-        [Attribute3]
-        get { return false; }
-        [Attribute1(false), System.Attribute2(true, 2)]
-        [Attribute3]
-        set { }
-    }
-
-    /// <summary>
-    /// A header.
-    /// </summary>
-    // Comment
-    public bool PropertyWithHeader
-    { get { return true; } }
-
-    /// <summary>
-    /// A header.
-    /// </summary>
-    [Attribute1(false), System.Attribute2(true, 2)]
-    [Attribute3]
-    public void PropertyWithHeaderAndAttributes
-    {
-        [Attribute1(false), System.Attribute2(true, 2)]
-        set { }
-    }
-}
-
-#endregion
-
-#region Properties in Structs
-public struct Struct1
-{
-    internal int Property1
-    {
-        get { return 2; }
-    }
-}
-#endregion 
-
-#region Properties in Interfaces
-public interface Interface1
-{
-    int Property1 { set; get; }
-}
->>>>>>> 30ef6542
 #endregion