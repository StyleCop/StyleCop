--- conflicted
+++ resolved
@@ -1,4 +1,3 @@
-<<<<<<< HEAD
 using System;
 
 using System.Windows.Forms;
@@ -17,23 +16,4 @@
 namespace Namespace1
 {
     using System;
-}
-=======
-using System;
-
-using System.Windows.Forms;
-
-using System . Diagnostics . CodeAnalysis  ;
-
-using System .
-    Diagnostics
-        . CodeAnalysis;
-
-using Whatever = System.WeakReference;
-using Whatever2 = System . WeakReference   ;
-
-namespace Namespace1
-{
-    using System;
-}
->>>>>>> 30ef6542
+}