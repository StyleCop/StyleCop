--- conflicted
+++ resolved
@@ -1,4 +1,3 @@
-<<<<<<< HEAD
 public class Class1
 {
     int a;
@@ -172,164 +171,4 @@
     public System.Int32 [] d = { 1, 2 };
 
     public int [ ] e = {3,4};
-=======
-public class Class1
-{
-    int a;
-
-    int b, c;
-
-    int d = 2;
-
-    int d = 2, f;
-
-    string f, g = "hello" + 2;
-
-    bool h = true, i = false, j;
-}
-
-public class Class2
-{
-    int[][] a;
-
-    int? b = true;
-
-    SomeType<bool, SomeOtherType<int, short[][,,]>> c = new SomeType<bool, SomeOtherType<int, short[][,,]>>(4);
-}
-
-public class Class3
-{
-    new int a;
-
-    static int b;
-
-    const int c = 5 + 3 - 2;
-
-    readonly int d;
-
-    volatile object e;
-
-    unsafe int* f = null;
-}
-
-public unsafe class Class4
-{
-    int* f = null;
-}
-
-public class Class5
-{
-    int a = 2;
-
-    int b = "string";
-
-    int c = 2 + 4 * Something.Value;
-
-    int[] d = new int[2];
-
-    int[] e = new int[] { 2, 3 };
-
-    int[] f = { 2, 3 };
-
-    int[][] g = { { 2, 3 }, { 4, 5, 6 }, { Something.Value } };
-
-    List<bool> h = new List<bool>(5);
-
-    List<bool> i = new List<bool>() { true, false, true, true, false };
-
-    SomeItem j = new SomeItem() { X = 2, Y = 4 };
-
-    Point k = new Point { X = 0, };
-
-    Point l = new Point(0, 1) { X = 0, Y = 1 };
-
-    Rectangle m = new Rectangle
-    {
-        P1 = new Point { X = 0, Y = 1 },
-        P2 = new Point { X = 2, Y = 3 }
-    };
-
-    Rectangle n = new Rectangle
-    {
-        P1 = { X = 0, Y = 1 },
-        P2 = { X = 2, Y = 3 }
-    };
-
-    List<Contact> o = new List<Contact> 
-    {
-        new Contact 
-        {
-            Name = "Chris Smith",
-            PhoneNumbers = { "206-555-0101", "425-882-8080" }
-        },
-        new Contact 
-        {
-            Name = "Bob Harris",
-            PhoneNumbers = { "650-555-0199" }
-        }
-    };
-
-    var p = new { };
-
-    var q = new { Name = "Lawnmower" };
-    
-    var r = new { Name = "Lawnmower", Price = 495.00 };
-    
-    var s = new { Name = "Lawnmower", Price = 495.00, };
-
-    var t = { Name = "Lawnmower" };
-
-    var u = { Name = "Lawnmower", Price = 495.00 };
-
-    var v = { Name = "Lawnmower", Price = 495.00, };        
-}
-
-public class Class6
-{
-    public int a;
-    internal int b;
-    protected int c;
-    protected internal int d;
-    internal protected int e;
-    private int f;
-}
-
-public class Class7
-{
-    [Attribute1(false), System.Attribute2(true, 2)]
-    [Attribute3]
-    public int a;
-
-    /// <summary>
-    /// A field header.
-    /// </summary>
-    public int b;
-
-    /// <summary>
-    /// A field header.
-    /// </summary>
-    [Attribute1(false), System.Attribute2(true, 2)]
-    [Attribute3]
-    public int c;
-
-    /// <summary>
-    /// A field header.
-    /// </summary>
-    // extra stuff
-    [Attribute1(false), System.Attribute2(true, 2)]
-    // extra stuff
-    [Attribute3]
-    // extra stuff
-    public int d /* extra */=/*extra */2;
-    // extra stuff
-}
-
-public unsafe class Class8
-{
-    // A fixed array type.
-    public fixed uint restartOff[4];
-
-    // A generic nullable type.
-    public ArraySegment<byte>? loadedData;
->>>>>>> 30ef6542
 }