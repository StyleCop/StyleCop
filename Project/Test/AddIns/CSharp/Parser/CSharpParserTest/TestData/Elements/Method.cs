<<<<<<< HEAD
#region Normal Methods
public class Class1
{
    void Method1()
    {
    }

    void Method2(int x)
    {
    }

    void Method3(int[][] x, ref string y)
    {
    }

    void Method4(short? @class, out string y)
    {
    }

    void Method5(int x, params object[] items)
    {
    }

    static void Method6(this int x, int y)
    {
    }

    void Method7<T>(T x)
    {
    }

    void Method8<T, S>(T x, int y)
    {
    }

    int? Method9()
    {
        return 2;
    }

    string[, , ,] Method10()
    {
        return null;
    }

    void Method11(int?[,] arg)
    {
    }
}
#endregion

#region Methods with type constraints
public class Class2
{
    bool MethodWithTypeConstraint1<T>(int x) where T : class
    {
        return true;
    }

    bool MethodWithTypeConstraint2<T>(int x) where T : struct
    {
        return false;
    }

    void MethodWithTypeConstraint3<T>(int x) where T : new()
    {
    }

    void MethodWithTypeConstraint4<T, S>() where T : System.IServiceProvider, new() where S : Type1
    {
    }
}
#endregion

#region Methods with access modifiers

public class Class3
{
    public void MethodWithAccessModifier1() { }
    internal void MethodWithAccessModifier2() { }
    protected void MethodWithAccessModifier3() { }
    protected internal void MethodWithAccessModifier4() { }
    internal protected void MethodWithAccessModifier5() { }
    private void MethodWithAccessModifier6() { }
}

#endregion

#region Methods with other modifiers

public abstract class Class4
{
    public new void MethodWithNewModifier1()
    {
    }

    public unsafe short* MethodWithUnsafeModifier2(int** x, int*[] y)
    {
        short y = 2;
        return &x;
    }

    public static void MethodWithStaticModifier()
    {
    }

    public virtual void MethodWithVirtualModifier(object[,,] item)
    {
    }

    public sealed string MethodWithSealedModifier()
    {
        return @"hello";
    }

    public override void MethodWithOverrideModifier()
    {
    }

    public abstract void MethodWithAbstractModifier(string x);

    public extern int MethodWithExternModifier(int x);

    public partial char MethodWithPartialModifier(string x)
    {
    }
}

public unsafe class UnsafeClass
{
    public short* MethodWithUnsafeModifier2(int** x)
    {
        short y = 2;
        return &x;
    }
}

#endregion 

#region Methods with sttributes and headers

public class Class5
{
    [Attribute1(false), System.Attribute2(true, 2)]
    [Attribute3]
    public void MethodWithAttributes();

    /// <summary>
    /// A method header.
    /// </summary>
    /// <param name="x">A parameter.</param>
    // Comment
    public void MethodWithHeader(int x)
    {
    }

    /// <summary>
    /// A method header.
    /// </summary>
    /// <param name="x">A parameter.</param>
    [Attribute1(false), System.Attribute2(true, 2)]
    [Attribute3]
    public void MethodWithHeaderAndAttributes(int x)
    {
    }
}

#endregion

#region Methods in Structs
public struct Struct1
{
    internal int Method1(string x)
    {
        return 2;
    }
}
#endregion 

#region Methods in Interfaces
public interface Interface1
{
    int Method1(string x);
}
#endregion

#region Operator overloads

public class Class6
{
    // Unary operators
    public static Class6 operator +(Class6 item) { return null; }
    public static Class6 operator -(Class6 item) { return null; }
    public static Class6 operator !(Class6 item) { return null; }
    public static Class6 operator ~(Class6 item) { return null; }
    public static Class6 operator ++(Class6 item) { return null; }
    public static Class6 operator --(Class6 item) { return null; }
    public static Class6 operator true(Class6 item) { return null; }
    public static Class6 operator false(Class6 item) { return null; }

    // Binary operators
    public static Class6 operator +(Class6 item1, Class6 item2) { return null; }
    public static Class6 operator -(Class6 item1, Class6 item2) { return null; }
    public static Class6 operator *(Class6 item1, Class6 item2) { return null; }
    public static Class6 operator /(Class6 item1, Class6 item2) { return null; }
    public static Class6 operator %(Class6 item1, Class6 item2) { return null; }
    public static Class6 operator &(Class6 item1, Class6 item2) { return null; }
    public static Class6 operator |(Class6 item1, Class6 item2) { return null; }
    public static Class6 operator ^(Class6 item1, Class6 item2) { return null; }
    public static Class6 operator <<(Class6 item1, Class6 item2) { return null; }
    public static Class6 operator >>(Class6 item1, Class6 item2) { return null; }
    public static Class6 operator ==(Class6 item1, Class6 item2) { return null; }
    public static Class6 operator !=(Class6 item1, Class6 item2) { return null; }
    public static Class6 operator >(Class6 item1, Class6 item2) { return null; }
    public static Class6 operator <(Class6 item1, Class6 item2) { return null; }
    public static Class6 operator >=(Class6 item1, Class6 item2) { return null; }
    public static Class6 operator <=(Class6 item1, Class6 item2) { return null; }

    // Conversion operators
    public static implicit operator Class6(Class4 item) { return null; }
    public static explicit operator Class6(Class4 item) { return null; }
}

public class Class7
{
    // extern operators
    public extern Class7 operator +(Class7 item);
    public extern Class7 operator *(Class7 item1, Class7 item2);
    public extern implicit operator Class7(Class4 item);
}

public class Class8<T, S>
{
    // operators on generic type
    public static Class8<T, S> operator +(Class8<T, S> item)
    {
        return null;
    }

    public static Class8<T, S> operator *(Class8<T, S> item1, Class8<T, S> item2)
    {
        return null;
    }

    public static implicit operator Class8(Class4 item)
    {
        return null;
    }
}

// Introduced in C# 6
public class ExpressionBodied
{
    public string Test(string a) => a + "b";

    public Point Move(int variableX, int variableY) => new Point(x + variableX, y + variableY);
}

=======
#region Normal Methods
public class Class1
{
    void Method1()
    {
    }

    void Method2(int x)
    {
    }

    void Method3(int[][] x, ref string y)
    {
    }

    void Method4(short? @class, out string y)
    {
    }

    void Method5(int x, params object[] items)
    {
    }

    static void Method6(this int x, int y)
    {
    }

    void Method7<T>(T x)
    {
    }

    void Method8<T, S>(T x, int y)
    {
    }

    int? Method9()
    {
        return 2;
    }

    string[, , ,] Method10()
    {
        return null;
    }
}
#endregion

#region Methods with type constraints
public class Class2
{
    bool MethodWithTypeConstraint1<T>(int x) where T : class
    {
        return true;
    }

    bool MethodWithTypeConstraint2<T>(int x) where T : struct
    {
        return false;
    }

    void MethodWithTypeConstraint3<T>(int x) where T : new()
    {
    }

    void MethodWithTypeConstraint4<T, S>() where T : System.IServiceProvider, new() where S : Type1
    {
    }
}
#endregion

#region Methods with access modifiers

public class Class3
{
    public void MethodWithAccessModifier1() { }
    internal void MethodWithAccessModifier2() { }
    protected void MethodWithAccessModifier3() { }
    protected internal void MethodWithAccessModifier4() { }
    internal protected void MethodWithAccessModifier5() { }
    private void MethodWithAccessModifier6() { }
}

#endregion

#region Methods with other modifiers

public abstract class Class4
{
    public new void MethodWithNewModifier1()
    {
    }

    public unsafe short* MethodWithUnsafeModifier2(int** x, int*[] y)
    {
        short y = 2;
        return &x;
    }

    public static void MethodWithStaticModifier()
    {
    }

    public virtual void MethodWithVirtualModifier(object[,,] item)
    {
    }

    public sealed string MethodWithSealedModifier()
    {
        return @"hello";
    }

    public override void MethodWithOverrideModifier()
    {
    }

    public abstract void MethodWithAbstractModifier(string x);

    public extern int MethodWithExternModifier(int x);

    public partial char MethodWithPartialModifier(string x)
    {
    }
}

public unsafe class UnsafeClass
{
    public short* MethodWithUnsafeModifier2(int** x)
    {
        short y = 2;
        return &x;
    }
}

#endregion 

#region Methods with sttributes and headers

public class Class5
{
    [Attribute1(false), System.Attribute2(true, 2)]
    [Attribute3]
    public void MethodWithAttributes();

    /// <summary>
    /// A method header.
    /// </summary>
    /// <param name="x">A parameter.</param>
    // Comment
    public void MethodWithHeader(int x)
    {
    }

    /// <summary>
    /// A method header.
    /// </summary>
    /// <param name="x">A parameter.</param>
    [Attribute1(false), System.Attribute2(true, 2)]
    [Attribute3]
    public void MethodWithHeaderAndAttributes(int x)
    {
    }
}

#endregion

#region Methods in Structs
public struct Struct1
{
    internal int Method1(string x)
    {
        return 2;
    }
}
#endregion 

#region Methods in Interfaces
public interface Interface1
{
    int Method1(string x);
}
#endregion

#region Operator overloads

public class Class6
{
    // Unary operators
    public static Class6 operator +(Class6 item) { return null; }
    public static Class6 operator -(Class6 item) { return null; }
    public static Class6 operator !(Class6 item) { return null; }
    public static Class6 operator ~(Class6 item) { return null; }
    public static Class6 operator ++(Class6 item) { return null; }
    public static Class6 operator --(Class6 item) { return null; }
    public static Class6 operator true(Class6 item) { return null; }
    public static Class6 operator false(Class6 item) { return null; }

    // Binary operators
    public static Class6 operator +(Class6 item1, Class6 item2) { return null; }
    public static Class6 operator -(Class6 item1, Class6 item2) { return null; }
    public static Class6 operator *(Class6 item1, Class6 item2) { return null; }
    public static Class6 operator /(Class6 item1, Class6 item2) { return null; }
    public static Class6 operator %(Class6 item1, Class6 item2) { return null; }
    public static Class6 operator &(Class6 item1, Class6 item2) { return null; }
    public static Class6 operator |(Class6 item1, Class6 item2) { return null; }
    public static Class6 operator ^(Class6 item1, Class6 item2) { return null; }
    public static Class6 operator <<(Class6 item1, Class6 item2) { return null; }
    public static Class6 operator >>(Class6 item1, Class6 item2) { return null; }
    public static Class6 operator ==(Class6 item1, Class6 item2) { return null; }
    public static Class6 operator !=(Class6 item1, Class6 item2) { return null; }
    public static Class6 operator >(Class6 item1, Class6 item2) { return null; }
    public static Class6 operator <(Class6 item1, Class6 item2) { return null; }
    public static Class6 operator >=(Class6 item1, Class6 item2) { return null; }
    public static Class6 operator <=(Class6 item1, Class6 item2) { return null; }

    // Conversion operators
    public static implicit operator Class6(Class4 item) { return null; }
    public static explicit operator Class6(Class4 item) { return null; }
}

public class Class7
{
    // extern operators
    public extern Class7 operator +(Class7 item);
    public extern Class7 operator *(Class7 item1, Class7 item2);
    public extern implicit operator Class7(Class4 item);
}

public class Class8<T, S>
{
    // operators on generic type
    public static Class8<T, S> operator +(Class8<T, S> item)
    {
        return null;
    }

    public static Class8<T, S> operator *(Class8<T, S> item1, Class8<T, S> item2)
    {
        return null;
    }

    public static implicit operator Class8(Class4 item)
    {
        return null;
    }
}

>>>>>>> 30ef6542
#endregion<|MERGE_RESOLUTION|>--- conflicted
+++ resolved
@@ -1,4 +1,3 @@
-<<<<<<< HEAD
 #region Normal Methods
 public class Class1
 {
@@ -257,252 +256,4 @@
     public Point Move(int variableX, int variableY) => new Point(x + variableX, y + variableY);
 }
 
-=======
-#region Normal Methods
-public class Class1
-{
-    void Method1()
-    {
-    }
-
-    void Method2(int x)
-    {
-    }
-
-    void Method3(int[][] x, ref string y)
-    {
-    }
-
-    void Method4(short? @class, out string y)
-    {
-    }
-
-    void Method5(int x, params object[] items)
-    {
-    }
-
-    static void Method6(this int x, int y)
-    {
-    }
-
-    void Method7<T>(T x)
-    {
-    }
-
-    void Method8<T, S>(T x, int y)
-    {
-    }
-
-    int? Method9()
-    {
-        return 2;
-    }
-
-    string[, , ,] Method10()
-    {
-        return null;
-    }
-}
-#endregion
-
-#region Methods with type constraints
-public class Class2
-{
-    bool MethodWithTypeConstraint1<T>(int x) where T : class
-    {
-        return true;
-    }
-
-    bool MethodWithTypeConstraint2<T>(int x) where T : struct
-    {
-        return false;
-    }
-
-    void MethodWithTypeConstraint3<T>(int x) where T : new()
-    {
-    }
-
-    void MethodWithTypeConstraint4<T, S>() where T : System.IServiceProvider, new() where S : Type1
-    {
-    }
-}
-#endregion
-
-#region Methods with access modifiers
-
-public class Class3
-{
-    public void MethodWithAccessModifier1() { }
-    internal void MethodWithAccessModifier2() { }
-    protected void MethodWithAccessModifier3() { }
-    protected internal void MethodWithAccessModifier4() { }
-    internal protected void MethodWithAccessModifier5() { }
-    private void MethodWithAccessModifier6() { }
-}
-
-#endregion
-
-#region Methods with other modifiers
-
-public abstract class Class4
-{
-    public new void MethodWithNewModifier1()
-    {
-    }
-
-    public unsafe short* MethodWithUnsafeModifier2(int** x, int*[] y)
-    {
-        short y = 2;
-        return &x;
-    }
-
-    public static void MethodWithStaticModifier()
-    {
-    }
-
-    public virtual void MethodWithVirtualModifier(object[,,] item)
-    {
-    }
-
-    public sealed string MethodWithSealedModifier()
-    {
-        return @"hello";
-    }
-
-    public override void MethodWithOverrideModifier()
-    {
-    }
-
-    public abstract void MethodWithAbstractModifier(string x);
-
-    public extern int MethodWithExternModifier(int x);
-
-    public partial char MethodWithPartialModifier(string x)
-    {
-    }
-}
-
-public unsafe class UnsafeClass
-{
-    public short* MethodWithUnsafeModifier2(int** x)
-    {
-        short y = 2;
-        return &x;
-    }
-}
-
-#endregion 
-
-#region Methods with sttributes and headers
-
-public class Class5
-{
-    [Attribute1(false), System.Attribute2(true, 2)]
-    [Attribute3]
-    public void MethodWithAttributes();
-
-    /// <summary>
-    /// A method header.
-    /// </summary>
-    /// <param name="x">A parameter.</param>
-    // Comment
-    public void MethodWithHeader(int x)
-    {
-    }
-
-    /// <summary>
-    /// A method header.
-    /// </summary>
-    /// <param name="x">A parameter.</param>
-    [Attribute1(false), System.Attribute2(true, 2)]
-    [Attribute3]
-    public void MethodWithHeaderAndAttributes(int x)
-    {
-    }
-}
-
-#endregion
-
-#region Methods in Structs
-public struct Struct1
-{
-    internal int Method1(string x)
-    {
-        return 2;
-    }
-}
-#endregion 
-
-#region Methods in Interfaces
-public interface Interface1
-{
-    int Method1(string x);
-}
-#endregion
-
-#region Operator overloads
-
-public class Class6
-{
-    // Unary operators
-    public static Class6 operator +(Class6 item) { return null; }
-    public static Class6 operator -(Class6 item) { return null; }
-    public static Class6 operator !(Class6 item) { return null; }
-    public static Class6 operator ~(Class6 item) { return null; }
-    public static Class6 operator ++(Class6 item) { return null; }
-    public static Class6 operator --(Class6 item) { return null; }
-    public static Class6 operator true(Class6 item) { return null; }
-    public static Class6 operator false(Class6 item) { return null; }
-
-    // Binary operators
-    public static Class6 operator +(Class6 item1, Class6 item2) { return null; }
-    public static Class6 operator -(Class6 item1, Class6 item2) { return null; }
-    public static Class6 operator *(Class6 item1, Class6 item2) { return null; }
-    public static Class6 operator /(Class6 item1, Class6 item2) { return null; }
-    public static Class6 operator %(Class6 item1, Class6 item2) { return null; }
-    public static Class6 operator &(Class6 item1, Class6 item2) { return null; }
-    public static Class6 operator |(Class6 item1, Class6 item2) { return null; }
-    public static Class6 operator ^(Class6 item1, Class6 item2) { return null; }
-    public static Class6 operator <<(Class6 item1, Class6 item2) { return null; }
-    public static Class6 operator >>(Class6 item1, Class6 item2) { return null; }
-    public static Class6 operator ==(Class6 item1, Class6 item2) { return null; }
-    public static Class6 operator !=(Class6 item1, Class6 item2) { return null; }
-    public static Class6 operator >(Class6 item1, Class6 item2) { return null; }
-    public static Class6 operator <(Class6 item1, Class6 item2) { return null; }
-    public static Class6 operator >=(Class6 item1, Class6 item2) { return null; }
-    public static Class6 operator <=(Class6 item1, Class6 item2) { return null; }
-
-    // Conversion operators
-    public static implicit operator Class6(Class4 item) { return null; }
-    public static explicit operator Class6(Class4 item) { return null; }
-}
-
-public class Class7
-{
-    // extern operators
-    public extern Class7 operator +(Class7 item);
-    public extern Class7 operator *(Class7 item1, Class7 item2);
-    public extern implicit operator Class7(Class4 item);
-}
-
-public class Class8<T, S>
-{
-    // operators on generic type
-    public static Class8<T, S> operator +(Class8<T, S> item)
-    {
-        return null;
-    }
-
-    public static Class8<T, S> operator *(Class8<T, S> item1, Class8<T, S> item2)
-    {
-        return null;
-    }
-
-    public static implicit operator Class8(Class4 item)
-    {
-        return null;
-    }
-}
-
->>>>>>> 30ef6542
 #endregion