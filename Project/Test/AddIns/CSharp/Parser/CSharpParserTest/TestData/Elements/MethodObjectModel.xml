--- conflicted
+++ resolved
@@ -1,4 +1,3 @@
-<<<<<<< HEAD
 ﻿<StyleCopCsParserObjectModel>
   <Element Name="Root" Type="DocumentRoot">
     <Element Name="Class1" Type="Class">
@@ -294,268 +293,4 @@
       </Element>
     </Element>
   </Element>
-=======
-﻿<StyleCopCsParserObjectModel>
-  <Element Name="Root" Type="DocumentRoot">
-    <Element Name="Class1" Type="Class">
-      <Element Name="Method1" Type="Method" />
-      <Element Name="Method2" Type="Method" />
-      <Element Name="Method3" Type="Method" />
-      <Element Name="Method4" Type="Method" />
-      <Element Name="Method5" Type="Method" />
-      <Element Name="Method6" Type="Method" />
-      <Element Name="Method7&lt;T&gt;" Type="Method" />
-      <Element Name="Method8&lt;T,S&gt;" Type="Method" />
-      <Element Name="Method9" Type="Method">
-        <Statement Type="ReturnStatement">
-          <Expression Text="2" Type="LiteralExpression" />
-        </Statement>
-      </Element>
-      <Element Name="Method10" Type="Method">
-        <Statement Type="ReturnStatement">
-          <Expression Text="null" Type="LiteralExpression" />
-        </Statement>
-      </Element>
-    </Element>
-    <Element Name="Class2" Type="Class">
-      <Element Name="MethodWithTypeConstraint1&lt;T&gt;" Type="Method">
-        <Statement Type="ReturnStatement">
-          <Expression Text="true" Type="LiteralExpression" />
-        </Statement>
-      </Element>
-      <Element Name="MethodWithTypeConstraint2&lt;T&gt;" Type="Method">
-        <Statement Type="ReturnStatement">
-          <Expression Text="false" Type="LiteralExpression" />
-        </Statement>
-      </Element>
-      <Element Name="MethodWithTypeConstraint3&lt;T&gt;" Type="Method" />
-      <Element Name="MethodWithTypeConstraint4&lt;T,S&gt;" Type="Method" />
-    </Element>
-    <Element Name="Class3" Type="Class">
-      <Element Name="MethodWithAccessModifier1" Type="Method" />
-      <Element Name="MethodWithAccessModifier2" Type="Method" />
-      <Element Name="MethodWithAccessModifier3" Type="Method" />
-      <Element Name="MethodWithAccessModifier4" Type="Method" />
-      <Element Name="MethodWithAccessModifier5" Type="Method" />
-      <Element Name="MethodWithAccessModifier6" Type="Method" />
-    </Element>
-    <Element Name="Class4" Type="Class">
-      <Element Name="MethodWithNewModifier1" Type="Method" />
-      <Element Name="MethodWithUnsafeModifier2" Type="Method">
-        <Statement Type="VariableDeclarationStatement">
-          <Expression Type="VariableDeclarationExpression">
-            <Expression Text="short" Type="LiteralExpression" />
-            <Expression Type="VariableDeclaratorExpression">
-              <Expression Text="y" Type="LiteralExpression" />
-              <Expression Text="2" Type="LiteralExpression" />
-            </Expression>
-          </Expression>
-        </Statement>
-        <Statement Type="ReturnStatement">
-          <Expression Type="UnsafeAccessExpression">
-            <Expression Text="x" Type="LiteralExpression" />
-          </Expression>
-        </Statement>
-      </Element>
-      <Element Name="MethodWithStaticModifier" Type="Method" />
-      <Element Name="MethodWithVirtualModifier" Type="Method" />
-      <Element Name="MethodWithSealedModifier" Type="Method">
-        <Statement Type="ReturnStatement">
-          <Expression Text="@&quot;hello&quot;" Type="LiteralExpression" />
-        </Statement>
-      </Element>
-      <Element Name="MethodWithOverrideModifier" Type="Method" />
-      <Element Name="MethodWithAbstractModifier" Type="Method" />
-      <Element Name="MethodWithExternModifier" Type="Method" />
-      <Element Name="MethodWithPartialModifier" Type="Method" />
-    </Element>
-    <Element Name="UnsafeClass" Type="Class">
-      <Element Name="MethodWithUnsafeModifier2" Type="Method">
-        <Statement Type="VariableDeclarationStatement">
-          <Expression Type="VariableDeclarationExpression">
-            <Expression Text="short" Type="LiteralExpression" />
-            <Expression Type="VariableDeclaratorExpression">
-              <Expression Text="y" Type="LiteralExpression" />
-              <Expression Text="2" Type="LiteralExpression" />
-            </Expression>
-          </Expression>
-        </Statement>
-        <Statement Type="ReturnStatement">
-          <Expression Type="UnsafeAccessExpression">
-            <Expression Text="x" Type="LiteralExpression" />
-          </Expression>
-        </Statement>
-      </Element>
-    </Element>
-    <Element Name="Class5" Type="Class">
-      <Element Name="MethodWithAttributes" Type="Method" />
-      <Element Name="MethodWithHeader" Type="Method" />
-      <Element Name="MethodWithHeaderAndAttributes" Type="Method" />
-    </Element>
-    <Element Name="Struct1" Type="Struct">
-      <Element Name="Method1" Type="Method">
-        <Statement Type="ReturnStatement">
-          <Expression Text="2" Type="LiteralExpression" />
-        </Statement>
-      </Element>
-    </Element>
-    <Element Name="Interface1" Type="Interface">
-      <Element Name="Method1" Type="Method" />
-    </Element>
-    <Element Name="Class6" Type="Class">
-      <Element Name="operator +" Type="Method">
-        <Statement Type="ReturnStatement">
-          <Expression Text="null" Type="LiteralExpression" />
-        </Statement>
-      </Element>
-      <Element Name="operator -" Type="Method">
-        <Statement Type="ReturnStatement">
-          <Expression Text="null" Type="LiteralExpression" />
-        </Statement>
-      </Element>
-      <Element Name="operator !" Type="Method">
-        <Statement Type="ReturnStatement">
-          <Expression Text="null" Type="LiteralExpression" />
-        </Statement>
-      </Element>
-      <Element Name="operator ~" Type="Method">
-        <Statement Type="ReturnStatement">
-          <Expression Text="null" Type="LiteralExpression" />
-        </Statement>
-      </Element>
-      <Element Name="operator ++" Type="Method">
-        <Statement Type="ReturnStatement">
-          <Expression Text="null" Type="LiteralExpression" />
-        </Statement>
-      </Element>
-      <Element Name="operator --" Type="Method">
-        <Statement Type="ReturnStatement">
-          <Expression Text="null" Type="LiteralExpression" />
-        </Statement>
-      </Element>
-      <Element Name="operator true" Type="Method">
-        <Statement Type="ReturnStatement">
-          <Expression Text="null" Type="LiteralExpression" />
-        </Statement>
-      </Element>
-      <Element Name="operator false" Type="Method">
-        <Statement Type="ReturnStatement">
-          <Expression Text="null" Type="LiteralExpression" />
-        </Statement>
-      </Element>
-      <Element Name="operator +" Type="Method">
-        <Statement Type="ReturnStatement">
-          <Expression Text="null" Type="LiteralExpression" />
-        </Statement>
-      </Element>
-      <Element Name="operator -" Type="Method">
-        <Statement Type="ReturnStatement">
-          <Expression Text="null" Type="LiteralExpression" />
-        </Statement>
-      </Element>
-      <Element Name="operator *" Type="Method">
-        <Statement Type="ReturnStatement">
-          <Expression Text="null" Type="LiteralExpression" />
-        </Statement>
-      </Element>
-      <Element Name="operator /" Type="Method">
-        <Statement Type="ReturnStatement">
-          <Expression Text="null" Type="LiteralExpression" />
-        </Statement>
-      </Element>
-      <Element Name="operator %" Type="Method">
-        <Statement Type="ReturnStatement">
-          <Expression Text="null" Type="LiteralExpression" />
-        </Statement>
-      </Element>
-      <Element Name="operator &amp;" Type="Method">
-        <Statement Type="ReturnStatement">
-          <Expression Text="null" Type="LiteralExpression" />
-        </Statement>
-      </Element>
-      <Element Name="operator |" Type="Method">
-        <Statement Type="ReturnStatement">
-          <Expression Text="null" Type="LiteralExpression" />
-        </Statement>
-      </Element>
-      <Element Name="operator ^" Type="Method">
-        <Statement Type="ReturnStatement">
-          <Expression Text="null" Type="LiteralExpression" />
-        </Statement>
-      </Element>
-      <Element Name="operator &lt;&lt;" Type="Method">
-        <Statement Type="ReturnStatement">
-          <Expression Text="null" Type="LiteralExpression" />
-        </Statement>
-      </Element>
-      <Element Name="operator &gt;&gt;" Type="Method">
-        <Statement Type="ReturnStatement">
-          <Expression Text="null" Type="LiteralExpression" />
-        </Statement>
-      </Element>
-      <Element Name="operator ==" Type="Method">
-        <Statement Type="ReturnStatement">
-          <Expression Text="null" Type="LiteralExpression" />
-        </Statement>
-      </Element>
-      <Element Name="operator !=" Type="Method">
-        <Statement Type="ReturnStatement">
-          <Expression Text="null" Type="LiteralExpression" />
-        </Statement>
-      </Element>
-      <Element Name="operator &gt;" Type="Method">
-        <Statement Type="ReturnStatement">
-          <Expression Text="null" Type="LiteralExpression" />
-        </Statement>
-      </Element>
-      <Element Name="operator &lt;" Type="Method">
-        <Statement Type="ReturnStatement">
-          <Expression Text="null" Type="LiteralExpression" />
-        </Statement>
-      </Element>
-      <Element Name="operator &gt;=" Type="Method">
-        <Statement Type="ReturnStatement">
-          <Expression Text="null" Type="LiteralExpression" />
-        </Statement>
-      </Element>
-      <Element Name="operator &lt;=" Type="Method">
-        <Statement Type="ReturnStatement">
-          <Expression Text="null" Type="LiteralExpression" />
-        </Statement>
-      </Element>
-      <Element Name="operator Class6" Type="Method">
-        <Statement Type="ReturnStatement">
-          <Expression Text="null" Type="LiteralExpression" />
-        </Statement>
-      </Element>
-      <Element Name="operator Class6" Type="Method">
-        <Statement Type="ReturnStatement">
-          <Expression Text="null" Type="LiteralExpression" />
-        </Statement>
-      </Element>
-    </Element>
-    <Element Name="Class7" Type="Class">
-      <Element Name="operator +" Type="Method" />
-      <Element Name="operator *" Type="Method" />
-      <Element Name="operator Class7" Type="Method" />
-    </Element>
-    <Element Name="Class8&lt;T,S&gt;" Type="Class">
-      <Element Name="operator +" Type="Method">
-        <Statement Type="ReturnStatement">
-          <Expression Text="null" Type="LiteralExpression" />
-        </Statement>
-      </Element>
-      <Element Name="operator *" Type="Method">
-        <Statement Type="ReturnStatement">
-          <Expression Text="null" Type="LiteralExpression" />
-        </Statement>
-      </Element>
-      <Element Name="operator Class8" Type="Method">
-        <Statement Type="ReturnStatement">
-          <Expression Text="null" Type="LiteralExpression" />
-        </Statement>
-      </Element>
-    </Element>
-  </Element>
->>>>>>> 30ef6542
 </StyleCopCsParserObjectModel>