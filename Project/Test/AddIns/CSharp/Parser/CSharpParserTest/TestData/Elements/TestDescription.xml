--- conflicted
+++ resolved
@@ -1,4 +1,3 @@
-<<<<<<< HEAD
 ﻿<?xml version="1.0" encoding="utf-8" ?>
 <StyleCopTestDescription TestName="Elements">
   <!-- Tests parsing of valid elements. -->
@@ -41,46 +40,4 @@
       </Analyzers>
     </Settings>
   </Test>
-=======
-﻿<?xml version="1.0" encoding="utf-8" ?>
-<StyleCopTestDescription TestName="Elements">
-  <!-- Tests parsing of valid elements. -->
-  <Test Name="ValidElements">
-    <TestCodeFile TestObjectModel="true">Namespace.cs</TestCodeFile>
-    <TestCodeFile TestObjectModel="true">UsingDirective.cs</TestCodeFile>
-    <TestCodeFile TestObjectModel="true">ExternAliasDirective.cs</TestCodeFile>
-    <TestCodeFile TestObjectModel="true">Class.cs</TestCodeFile>
-    <TestCodeFile TestObjectModel="true">Struct.cs</TestCodeFile>
-    <TestCodeFile TestObjectModel="true">Interface.cs</TestCodeFile>
-    <TestCodeFile TestObjectModel="true">Enum.cs</TestCodeFile>
-    <TestCodeFile TestObjectModel="true">Delegate.cs</TestCodeFile>
-    <TestCodeFile TestObjectModel="true">Field.cs</TestCodeFile>
-    <TestCodeFile TestObjectModel="true">Method.cs</TestCodeFile>
-    <TestCodeFile TestObjectModel="true">PreProcessorDirectives.cs</TestCodeFile>
-    <TestCodeFile TestObjectModel="true">PreProcessorDirectives2.cs</TestCodeFile>
-    <TestCodeFile TestObjectModel="true">PreProcessorDirectives3.cs</TestCodeFile>
-    <TestCodeFile TestObjectModel="true">Property.cs</TestCodeFile>
-    <TestCodeFile TestObjectModel="true">Indexer.cs</TestCodeFile>
-    <TestCodeFile TestObjectModel="true">Constructor.cs</TestCodeFile>
-    <TestCodeFile TestObjectModel="true">Destructor.cs</TestCodeFile>
-    <TestCodeFile TestObjectModel="true">Event.cs</TestCodeFile>
-    <Settings>
-      <GlobalSettings>
-        <StringProperty Name="MergeSettingsFiles">NoMerge</StringProperty>
-        <BooleanProperty Name="RulesEnabledByDefault">False</BooleanProperty>
-      </GlobalSettings>
-      <Analyzers>
-        <Analyzer AnalyzerId="StyleCop.CSharpParserTest.CsParserDump">
-          <Rules>
-            <Rule Name="CsParserDumpRule">
-              <RuleSettings>
-                <BooleanProperty Name="Enabled">True</BooleanProperty>
-              </RuleSettings>
-            </Rule>
-          </Rules>
-        </Analyzer>
-      </Analyzers>
-    </Settings>
-  </Test>
->>>>>>> 30ef6542
 </StyleCopTestDescription>