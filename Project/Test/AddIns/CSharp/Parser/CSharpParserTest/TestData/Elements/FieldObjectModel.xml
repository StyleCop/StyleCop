--- conflicted
+++ resolved
@@ -1,4 +1,3 @@
-<<<<<<< HEAD
 ﻿<StyleCopCsParserObjectModel>
   <Element Name="Root" Type="DocumentRoot">
     <Element Name="Class1" Type="Class">
@@ -900,837 +899,4 @@
       </Element>
     </Element>
   </Element>
-=======
-﻿<StyleCopCsParserObjectModel>
-  <Element Name="Root" Type="DocumentRoot">
-    <Element Name="Class1" Type="Class">
-      <Element Name="a" Type="Field">
-        <Statement Type="VariableDeclarationStatement">
-          <Expression Type="VariableDeclarationExpression">
-            <Expression Text="int" Type="LiteralExpression" />
-            <Expression Type="VariableDeclaratorExpression">
-              <Expression Text="a" Type="LiteralExpression" />
-            </Expression>
-          </Expression>
-        </Statement>
-      </Element>
-      <Element Name="b" Type="Field">
-        <Statement Type="VariableDeclarationStatement">
-          <Expression Type="VariableDeclarationExpression">
-            <Expression Text="int" Type="LiteralExpression" />
-            <Expression Type="VariableDeclaratorExpression">
-              <Expression Text="b" Type="LiteralExpression" />
-            </Expression>
-            <Expression Type="VariableDeclaratorExpression">
-              <Expression Text="c" Type="LiteralExpression" />
-            </Expression>
-          </Expression>
-        </Statement>
-      </Element>
-      <Element Name="d" Type="Field">
-        <Statement Type="VariableDeclarationStatement">
-          <Expression Type="VariableDeclarationExpression">
-            <Expression Text="int" Type="LiteralExpression" />
-            <Expression Type="VariableDeclaratorExpression">
-              <Expression Text="d" Type="LiteralExpression" />
-              <Expression Text="2" Type="LiteralExpression" />
-            </Expression>
-          </Expression>
-        </Statement>
-      </Element>
-      <Element Name="d" Type="Field">
-        <Statement Type="VariableDeclarationStatement">
-          <Expression Type="VariableDeclarationExpression">
-            <Expression Text="int" Type="LiteralExpression" />
-            <Expression Type="VariableDeclaratorExpression">
-              <Expression Text="d" Type="LiteralExpression" />
-              <Expression Text="2" Type="LiteralExpression" />
-            </Expression>
-            <Expression Type="VariableDeclaratorExpression">
-              <Expression Text="f" Type="LiteralExpression" />
-            </Expression>
-          </Expression>
-        </Statement>
-      </Element>
-      <Element Name="f" Type="Field">
-        <Statement Type="VariableDeclarationStatement">
-          <Expression Type="VariableDeclarationExpression">
-            <Expression Text="string" Type="LiteralExpression" />
-            <Expression Type="VariableDeclaratorExpression">
-              <Expression Text="f" Type="LiteralExpression" />
-            </Expression>
-            <Expression Type="VariableDeclaratorExpression">
-              <Expression Text="g" Type="LiteralExpression" />
-              <Expression Type="ArithmeticExpression">
-                <Expression Text="&quot;hello&quot;" Type="LiteralExpression" />
-                <Expression Text="2" Type="LiteralExpression" />
-              </Expression>
-            </Expression>
-          </Expression>
-        </Statement>
-      </Element>
-      <Element Name="h" Type="Field">
-        <Statement Type="VariableDeclarationStatement">
-          <Expression Type="VariableDeclarationExpression">
-            <Expression Text="bool" Type="LiteralExpression" />
-            <Expression Type="VariableDeclaratorExpression">
-              <Expression Text="h" Type="LiteralExpression" />
-              <Expression Text="true" Type="LiteralExpression" />
-            </Expression>
-            <Expression Type="VariableDeclaratorExpression">
-              <Expression Text="i" Type="LiteralExpression" />
-              <Expression Text="false" Type="LiteralExpression" />
-            </Expression>
-            <Expression Type="VariableDeclaratorExpression">
-              <Expression Text="j" Type="LiteralExpression" />
-            </Expression>
-          </Expression>
-        </Statement>
-      </Element>
-    </Element>
-    <Element Name="Class2" Type="Class">
-      <Element Name="a" Type="Field">
-        <Statement Type="VariableDeclarationStatement">
-          <Expression Type="VariableDeclarationExpression">
-            <Expression Text="int[][]" Type="LiteralExpression" />
-            <Expression Type="VariableDeclaratorExpression">
-              <Expression Text="a" Type="LiteralExpression" />
-            </Expression>
-          </Expression>
-        </Statement>
-      </Element>
-      <Element Name="b" Type="Field">
-        <Statement Type="VariableDeclarationStatement">
-          <Expression Type="VariableDeclarationExpression">
-            <Expression Text="int?" Type="LiteralExpression" />
-            <Expression Type="VariableDeclaratorExpression">
-              <Expression Text="b" Type="LiteralExpression" />
-              <Expression Text="true" Type="LiteralExpression" />
-            </Expression>
-          </Expression>
-        </Statement>
-      </Element>
-      <Element Name="c" Type="Field">
-        <Statement Type="VariableDeclarationStatement">
-          <Expression Type="VariableDeclarationExpression">
-            <Expression Text="SomeType&lt;bool,SomeOtherType&lt;int,short[][,,]&gt;&gt;" Type="LiteralExpression" />
-            <Expression Type="VariableDeclaratorExpression">
-              <Expression Text="c" Type="LiteralExpression" />
-              <Expression Type="NewExpression">
-                <Expression Type="MethodInvocationExpression">
-                  <Expression Text="SomeType&lt;bool,SomeOtherType&lt;int,short[][,,]&gt;&gt;" Type="LiteralExpression" />
-                  <Expression Text="4" Type="LiteralExpression" />
-                </Expression>
-              </Expression>
-            </Expression>
-          </Expression>
-        </Statement>
-      </Element>
-    </Element>
-    <Element Name="Class3" Type="Class">
-      <Element Name="a" Type="Field">
-        <Statement Type="VariableDeclarationStatement">
-          <Expression Type="VariableDeclarationExpression">
-            <Expression Text="int" Type="LiteralExpression" />
-            <Expression Type="VariableDeclaratorExpression">
-              <Expression Text="a" Type="LiteralExpression" />
-            </Expression>
-          </Expression>
-        </Statement>
-      </Element>
-      <Element Name="b" Type="Field">
-        <Statement Type="VariableDeclarationStatement">
-          <Expression Type="VariableDeclarationExpression">
-            <Expression Text="int" Type="LiteralExpression" />
-            <Expression Type="VariableDeclaratorExpression">
-              <Expression Text="b" Type="LiteralExpression" />
-            </Expression>
-          </Expression>
-        </Statement>
-      </Element>
-      <Element Name="c" Type="Field">
-        <Statement Type="VariableDeclarationStatement">
-          <Expression Type="VariableDeclarationExpression">
-            <Expression Text="int" Type="LiteralExpression" />
-            <Expression Type="VariableDeclaratorExpression">
-              <Expression Text="c" Type="LiteralExpression" />
-              <Expression Type="ArithmeticExpression">
-                <Expression Type="ArithmeticExpression">
-                  <Expression Text="5" Type="LiteralExpression" />
-                  <Expression Text="3" Type="LiteralExpression" />
-                </Expression>
-                <Expression Text="2" Type="LiteralExpression" />
-              </Expression>
-            </Expression>
-          </Expression>
-        </Statement>
-      </Element>
-      <Element Name="d" Type="Field">
-        <Statement Type="VariableDeclarationStatement">
-          <Expression Type="VariableDeclarationExpression">
-            <Expression Text="int" Type="LiteralExpression" />
-            <Expression Type="VariableDeclaratorExpression">
-              <Expression Text="d" Type="LiteralExpression" />
-            </Expression>
-          </Expression>
-        </Statement>
-      </Element>
-      <Element Name="e" Type="Field">
-        <Statement Type="VariableDeclarationStatement">
-          <Expression Type="VariableDeclarationExpression">
-            <Expression Text="object" Type="LiteralExpression" />
-            <Expression Type="VariableDeclaratorExpression">
-              <Expression Text="e" Type="LiteralExpression" />
-            </Expression>
-          </Expression>
-        </Statement>
-      </Element>
-      <Element Name="f" Type="Field">
-        <Statement Type="VariableDeclarationStatement">
-          <Expression Type="VariableDeclarationExpression">
-            <Expression Text="int*" Type="LiteralExpression" />
-            <Expression Type="VariableDeclaratorExpression">
-              <Expression Text="f" Type="LiteralExpression" />
-              <Expression Text="null" Type="LiteralExpression" />
-            </Expression>
-          </Expression>
-        </Statement>
-      </Element>
-    </Element>
-    <Element Name="Class4" Type="Class">
-      <Element Name="f" Type="Field">
-        <Statement Type="VariableDeclarationStatement">
-          <Expression Type="VariableDeclarationExpression">
-            <Expression Text="int*" Type="LiteralExpression" />
-            <Expression Type="VariableDeclaratorExpression">
-              <Expression Text="f" Type="LiteralExpression" />
-              <Expression Text="null" Type="LiteralExpression" />
-            </Expression>
-          </Expression>
-        </Statement>
-      </Element>
-    </Element>
-    <Element Name="Class5" Type="Class">
-      <Element Name="a" Type="Field">
-        <Statement Type="VariableDeclarationStatement">
-          <Expression Type="VariableDeclarationExpression">
-            <Expression Text="int" Type="LiteralExpression" />
-            <Expression Type="VariableDeclaratorExpression">
-              <Expression Text="a" Type="LiteralExpression" />
-              <Expression Text="2" Type="LiteralExpression" />
-            </Expression>
-          </Expression>
-        </Statement>
-      </Element>
-      <Element Name="b" Type="Field">
-        <Statement Type="VariableDeclarationStatement">
-          <Expression Type="VariableDeclarationExpression">
-            <Expression Text="int" Type="LiteralExpression" />
-            <Expression Type="VariableDeclaratorExpression">
-              <Expression Text="b" Type="LiteralExpression" />
-              <Expression Text="&quot;string&quot;" Type="LiteralExpression" />
-            </Expression>
-          </Expression>
-        </Statement>
-      </Element>
-      <Element Name="c" Type="Field">
-        <Statement Type="VariableDeclarationStatement">
-          <Expression Type="VariableDeclarationExpression">
-            <Expression Text="int" Type="LiteralExpression" />
-            <Expression Type="VariableDeclaratorExpression">
-              <Expression Text="c" Type="LiteralExpression" />
-              <Expression Type="ArithmeticExpression">
-                <Expression Text="2" Type="LiteralExpression" />
-                <Expression Type="ArithmeticExpression">
-                  <Expression Text="4" Type="LiteralExpression" />
-                  <Expression Type="MemberAccessExpression">
-                    <Expression Text="Something" Type="LiteralExpression" />
-                    <Expression Text="Value" Type="LiteralExpression" />
-                  </Expression>
-                </Expression>
-              </Expression>
-            </Expression>
-          </Expression>
-        </Statement>
-      </Element>
-      <Element Name="d" Type="Field">
-        <Statement Type="VariableDeclarationStatement">
-          <Expression Type="VariableDeclarationExpression">
-            <Expression Text="int[]" Type="LiteralExpression" />
-            <Expression Type="VariableDeclaratorExpression">
-              <Expression Text="d" Type="LiteralExpression" />
-              <Expression Type="NewArrayExpression">
-                <Expression Type="ArrayAccessExpression">
-                  <Expression Text="int" Type="LiteralExpression" />
-                  <Expression Text="2" Type="LiteralExpression" />
-                </Expression>
-              </Expression>
-            </Expression>
-          </Expression>
-        </Statement>
-      </Element>
-      <Element Name="e" Type="Field">
-        <Statement Type="VariableDeclarationStatement">
-          <Expression Type="VariableDeclarationExpression">
-            <Expression Text="int[]" Type="LiteralExpression" />
-            <Expression Type="VariableDeclaratorExpression">
-              <Expression Text="e" Type="LiteralExpression" />
-              <Expression Type="NewArrayExpression">
-                <Expression Type="ArrayAccessExpression">
-                  <Expression Text="int" Type="LiteralExpression" />
-                </Expression>
-                <Expression Type="ArrayInitializerExpression">
-                  <Expression Text="2" Type="LiteralExpression" />
-                  <Expression Text="3" Type="LiteralExpression" />
-                </Expression>
-              </Expression>
-            </Expression>
-          </Expression>
-        </Statement>
-      </Element>
-      <Element Name="f" Type="Field">
-        <Statement Type="VariableDeclarationStatement">
-          <Expression Type="VariableDeclarationExpression">
-            <Expression Text="int[]" Type="LiteralExpression" />
-            <Expression Type="VariableDeclaratorExpression">
-              <Expression Text="f" Type="LiteralExpression" />
-              <Expression Type="ArrayInitializerExpression">
-                <Expression Text="2" Type="LiteralExpression" />
-                <Expression Text="3" Type="LiteralExpression" />
-              </Expression>
-            </Expression>
-          </Expression>
-        </Statement>
-      </Element>
-      <Element Name="g" Type="Field">
-        <Statement Type="VariableDeclarationStatement">
-          <Expression Type="VariableDeclarationExpression">
-            <Expression Text="int[][]" Type="LiteralExpression" />
-            <Expression Type="VariableDeclaratorExpression">
-              <Expression Text="g" Type="LiteralExpression" />
-              <Expression Type="ArrayInitializerExpression">
-                <Expression Type="ArrayInitializerExpression">
-                  <Expression Text="2" Type="LiteralExpression" />
-                  <Expression Text="3" Type="LiteralExpression" />
-                </Expression>
-                <Expression Type="ArrayInitializerExpression">
-                  <Expression Text="4" Type="LiteralExpression" />
-                  <Expression Text="5" Type="LiteralExpression" />
-                  <Expression Text="6" Type="LiteralExpression" />
-                </Expression>
-                <Expression Type="ArrayInitializerExpression">
-                  <Expression Type="MemberAccessExpression">
-                    <Expression Text="Something" Type="LiteralExpression" />
-                    <Expression Text="Value" Type="LiteralExpression" />
-                  </Expression>
-                </Expression>
-              </Expression>
-            </Expression>
-          </Expression>
-        </Statement>
-      </Element>
-      <Element Name="h" Type="Field">
-        <Statement Type="VariableDeclarationStatement">
-          <Expression Type="VariableDeclarationExpression">
-            <Expression Text="List&lt;bool&gt;" Type="LiteralExpression" />
-            <Expression Type="VariableDeclaratorExpression">
-              <Expression Text="h" Type="LiteralExpression" />
-              <Expression Type="NewExpression">
-                <Expression Type="MethodInvocationExpression">
-                  <Expression Text="List&lt;bool&gt;" Type="LiteralExpression" />
-                  <Expression Text="5" Type="LiteralExpression" />
-                </Expression>
-              </Expression>
-            </Expression>
-          </Expression>
-        </Statement>
-      </Element>
-      <Element Name="i" Type="Field">
-        <Statement Type="VariableDeclarationStatement">
-          <Expression Type="VariableDeclarationExpression">
-            <Expression Text="List&lt;bool&gt;" Type="LiteralExpression" />
-            <Expression Type="VariableDeclaratorExpression">
-              <Expression Text="i" Type="LiteralExpression" />
-              <Expression Type="NewExpression">
-                <Expression Type="MethodInvocationExpression">
-                  <Expression Text="List&lt;bool&gt;" Type="LiteralExpression" />
-                </Expression>
-                <Expression Type="CollectionInitializerExpression">
-                  <Expression Text="true" Type="LiteralExpression" />
-                  <Expression Text="false" Type="LiteralExpression" />
-                  <Expression Text="true" Type="LiteralExpression" />
-                  <Expression Text="true" Type="LiteralExpression" />
-                  <Expression Text="false" Type="LiteralExpression" />
-                </Expression>
-              </Expression>
-            </Expression>
-          </Expression>
-        </Statement>
-      </Element>
-      <Element Name="j" Type="Field">
-        <Statement Type="VariableDeclarationStatement">
-          <Expression Type="VariableDeclarationExpression">
-            <Expression Text="SomeItem" Type="LiteralExpression" />
-            <Expression Type="VariableDeclaratorExpression">
-              <Expression Text="j" Type="LiteralExpression" />
-              <Expression Type="NewExpression">
-                <Expression Type="MethodInvocationExpression">
-                  <Expression Text="SomeItem" Type="LiteralExpression" />
-                </Expression>
-                <Expression Type="ObjectInitializerExpression">
-                  <Expression Type="AssignmentExpression">
-                    <Expression Text="X" Type="LiteralExpression" />
-                    <Expression Text="2" Type="LiteralExpression" />
-                  </Expression>
-                  <Expression Type="AssignmentExpression">
-                    <Expression Text="Y" Type="LiteralExpression" />
-                    <Expression Text="4" Type="LiteralExpression" />
-                  </Expression>
-                </Expression>
-              </Expression>
-            </Expression>
-          </Expression>
-        </Statement>
-      </Element>
-      <Element Name="k" Type="Field">
-        <Statement Type="VariableDeclarationStatement">
-          <Expression Type="VariableDeclarationExpression">
-            <Expression Text="Point" Type="LiteralExpression" />
-            <Expression Type="VariableDeclaratorExpression">
-              <Expression Text="k" Type="LiteralExpression" />
-              <Expression Type="NewExpression">
-                <Expression Text="Point" Type="LiteralExpression" />
-                <Expression Type="ObjectInitializerExpression">
-                  <Expression Type="AssignmentExpression">
-                    <Expression Text="X" Type="LiteralExpression" />
-                    <Expression Text="0" Type="LiteralExpression" />
-                  </Expression>
-                </Expression>
-              </Expression>
-            </Expression>
-          </Expression>
-        </Statement>
-      </Element>
-      <Element Name="l" Type="Field">
-        <Statement Type="VariableDeclarationStatement">
-          <Expression Type="VariableDeclarationExpression">
-            <Expression Text="Point" Type="LiteralExpression" />
-            <Expression Type="VariableDeclaratorExpression">
-              <Expression Text="l" Type="LiteralExpression" />
-              <Expression Type="NewExpression">
-                <Expression Type="MethodInvocationExpression">
-                  <Expression Text="Point" Type="LiteralExpression" />
-                  <Expression Text="0" Type="LiteralExpression" />
-                  <Expression Text="1" Type="LiteralExpression" />
-                </Expression>
-                <Expression Type="ObjectInitializerExpression">
-                  <Expression Type="AssignmentExpression">
-                    <Expression Text="X" Type="LiteralExpression" />
-                    <Expression Text="0" Type="LiteralExpression" />
-                  </Expression>
-                  <Expression Type="AssignmentExpression">
-                    <Expression Text="Y" Type="LiteralExpression" />
-                    <Expression Text="1" Type="LiteralExpression" />
-                  </Expression>
-                </Expression>
-              </Expression>
-            </Expression>
-          </Expression>
-        </Statement>
-      </Element>
-      <Element Name="m" Type="Field">
-        <Statement Type="VariableDeclarationStatement">
-          <Expression Type="VariableDeclarationExpression">
-            <Expression Text="Rectangle" Type="LiteralExpression" />
-            <Expression Type="VariableDeclaratorExpression">
-              <Expression Text="m" Type="LiteralExpression" />
-              <Expression Type="NewExpression">
-                <Expression Text="Rectangle" Type="LiteralExpression" />
-                <Expression Type="ObjectInitializerExpression">
-                  <Expression Type="AssignmentExpression">
-                    <Expression Text="P1" Type="LiteralExpression" />
-                    <Expression Type="NewExpression">
-                      <Expression Text="Point" Type="LiteralExpression" />
-                      <Expression Type="ObjectInitializerExpression">
-                        <Expression Type="AssignmentExpression">
-                          <Expression Text="X" Type="LiteralExpression" />
-                          <Expression Text="0" Type="LiteralExpression" />
-                        </Expression>
-                        <Expression Type="AssignmentExpression">
-                          <Expression Text="Y" Type="LiteralExpression" />
-                          <Expression Text="1" Type="LiteralExpression" />
-                        </Expression>
-                      </Expression>
-                    </Expression>
-                  </Expression>
-                  <Expression Type="AssignmentExpression">
-                    <Expression Text="P2" Type="LiteralExpression" />
-                    <Expression Type="NewExpression">
-                      <Expression Text="Point" Type="LiteralExpression" />
-                      <Expression Type="ObjectInitializerExpression">
-                        <Expression Type="AssignmentExpression">
-                          <Expression Text="X" Type="LiteralExpression" />
-                          <Expression Text="2" Type="LiteralExpression" />
-                        </Expression>
-                        <Expression Type="AssignmentExpression">
-                          <Expression Text="Y" Type="LiteralExpression" />
-                          <Expression Text="3" Type="LiteralExpression" />
-                        </Expression>
-                      </Expression>
-                    </Expression>
-                  </Expression>
-                </Expression>
-              </Expression>
-            </Expression>
-          </Expression>
-        </Statement>
-      </Element>
-      <Element Name="n" Type="Field">
-        <Statement Type="VariableDeclarationStatement">
-          <Expression Type="VariableDeclarationExpression">
-            <Expression Text="Rectangle" Type="LiteralExpression" />
-            <Expression Type="VariableDeclaratorExpression">
-              <Expression Text="n" Type="LiteralExpression" />
-              <Expression Type="NewExpression">
-                <Expression Text="Rectangle" Type="LiteralExpression" />
-                <Expression Type="ObjectInitializerExpression">
-                  <Expression Type="AssignmentExpression">
-                    <Expression Text="P1" Type="LiteralExpression" />
-                    <Expression Type="ObjectInitializerExpression">
-                      <Expression Type="AssignmentExpression">
-                        <Expression Text="X" Type="LiteralExpression" />
-                        <Expression Text="0" Type="LiteralExpression" />
-                      </Expression>
-                      <Expression Type="AssignmentExpression">
-                        <Expression Text="Y" Type="LiteralExpression" />
-                        <Expression Text="1" Type="LiteralExpression" />
-                      </Expression>
-                    </Expression>
-                  </Expression>
-                  <Expression Type="AssignmentExpression">
-                    <Expression Text="P2" Type="LiteralExpression" />
-                    <Expression Type="ObjectInitializerExpression">
-                      <Expression Type="AssignmentExpression">
-                        <Expression Text="X" Type="LiteralExpression" />
-                        <Expression Text="2" Type="LiteralExpression" />
-                      </Expression>
-                      <Expression Type="AssignmentExpression">
-                        <Expression Text="Y" Type="LiteralExpression" />
-                        <Expression Text="3" Type="LiteralExpression" />
-                      </Expression>
-                    </Expression>
-                  </Expression>
-                </Expression>
-              </Expression>
-            </Expression>
-          </Expression>
-        </Statement>
-      </Element>
-      <Element Name="o" Type="Field">
-        <Statement Type="VariableDeclarationStatement">
-          <Expression Type="VariableDeclarationExpression">
-            <Expression Text="List&lt;Contact&gt;" Type="LiteralExpression" />
-            <Expression Type="VariableDeclaratorExpression">
-              <Expression Text="o" Type="LiteralExpression" />
-              <Expression Type="NewExpression">
-                <Expression Text="List&lt;Contact&gt;" Type="LiteralExpression" />
-                <Expression Type="CollectionInitializerExpression">
-                  <Expression Type="NewExpression">
-                    <Expression Text="Contact" Type="LiteralExpression" />
-                    <Expression Type="ObjectInitializerExpression">
-                      <Expression Type="AssignmentExpression">
-                        <Expression Text="Name" Type="LiteralExpression" />
-                        <Expression Text="&quot;Chris Smith&quot;" Type="LiteralExpression" />
-                      </Expression>
-                      <Expression Type="AssignmentExpression">
-                        <Expression Text="PhoneNumbers" Type="LiteralExpression" />
-                        <Expression Type="CollectionInitializerExpression">
-                          <Expression Text="&quot;206-555-0101&quot;" Type="LiteralExpression" />
-                          <Expression Text="&quot;425-882-8080&quot;" Type="LiteralExpression" />
-                        </Expression>
-                      </Expression>
-                    </Expression>
-                  </Expression>
-                  <Expression Type="NewExpression">
-                    <Expression Text="Contact" Type="LiteralExpression" />
-                    <Expression Type="ObjectInitializerExpression">
-                      <Expression Type="AssignmentExpression">
-                        <Expression Text="Name" Type="LiteralExpression" />
-                        <Expression Text="&quot;Bob Harris&quot;" Type="LiteralExpression" />
-                      </Expression>
-                      <Expression Type="AssignmentExpression">
-                        <Expression Text="PhoneNumbers" Type="LiteralExpression" />
-                        <Expression Type="CollectionInitializerExpression">
-                          <Expression Text="&quot;650-555-0199&quot;" Type="LiteralExpression" />
-                        </Expression>
-                      </Expression>
-                    </Expression>
-                  </Expression>
-                </Expression>
-              </Expression>
-            </Expression>
-          </Expression>
-        </Statement>
-      </Element>
-      <Element Name="p" Type="Field">
-        <Statement Type="VariableDeclarationStatement">
-          <Expression Type="VariableDeclarationExpression">
-            <Expression Text="var" Type="LiteralExpression" />
-            <Expression Type="VariableDeclaratorExpression">
-              <Expression Text="p" Type="LiteralExpression" />
-              <Expression Type="NewExpression">
-                <Expression Type="CollectionInitializerExpression" />
-              </Expression>
-            </Expression>
-          </Expression>
-        </Statement>
-      </Element>
-      <Element Name="q" Type="Field">
-        <Statement Type="VariableDeclarationStatement">
-          <Expression Type="VariableDeclarationExpression">
-            <Expression Text="var" Type="LiteralExpression" />
-            <Expression Type="VariableDeclaratorExpression">
-              <Expression Text="q" Type="LiteralExpression" />
-              <Expression Type="NewExpression">
-                <Expression Type="CollectionInitializerExpression">
-                  <Expression Type="AssignmentExpression">
-                    <Expression Text="Name" Type="LiteralExpression" />
-                    <Expression Text="&quot;Lawnmower&quot;" Type="LiteralExpression" />
-                  </Expression>
-                </Expression>
-              </Expression>
-            </Expression>
-          </Expression>
-        </Statement>
-      </Element>
-      <Element Name="r" Type="Field">
-        <Statement Type="VariableDeclarationStatement">
-          <Expression Type="VariableDeclarationExpression">
-            <Expression Text="var" Type="LiteralExpression" />
-            <Expression Type="VariableDeclaratorExpression">
-              <Expression Text="r" Type="LiteralExpression" />
-              <Expression Type="NewExpression">
-                <Expression Type="CollectionInitializerExpression">
-                  <Expression Type="AssignmentExpression">
-                    <Expression Text="Name" Type="LiteralExpression" />
-                    <Expression Text="&quot;Lawnmower&quot;" Type="LiteralExpression" />
-                  </Expression>
-                  <Expression Type="AssignmentExpression">
-                    <Expression Text="Price" Type="LiteralExpression" />
-                    <Expression Text="495.00" Type="LiteralExpression" />
-                  </Expression>
-                </Expression>
-              </Expression>
-            </Expression>
-          </Expression>
-        </Statement>
-      </Element>
-      <Element Name="s" Type="Field">
-        <Statement Type="VariableDeclarationStatement">
-          <Expression Type="VariableDeclarationExpression">
-            <Expression Text="var" Type="LiteralExpression" />
-            <Expression Type="VariableDeclaratorExpression">
-              <Expression Text="s" Type="LiteralExpression" />
-              <Expression Type="NewExpression">
-                <Expression Type="CollectionInitializerExpression">
-                  <Expression Type="AssignmentExpression">
-                    <Expression Text="Name" Type="LiteralExpression" />
-                    <Expression Text="&quot;Lawnmower&quot;" Type="LiteralExpression" />
-                  </Expression>
-                  <Expression Type="AssignmentExpression">
-                    <Expression Text="Price" Type="LiteralExpression" />
-                    <Expression Text="495.00" Type="LiteralExpression" />
-                  </Expression>
-                </Expression>
-              </Expression>
-            </Expression>
-          </Expression>
-        </Statement>
-      </Element>
-      <Element Name="t" Type="Field">
-        <Statement Type="VariableDeclarationStatement">
-          <Expression Type="VariableDeclarationExpression">
-            <Expression Text="var" Type="LiteralExpression" />
-            <Expression Type="VariableDeclaratorExpression">
-              <Expression Text="t" Type="LiteralExpression" />
-              <Expression Type="CollectionInitializerExpression">
-                <Expression Type="AssignmentExpression">
-                  <Expression Text="Name" Type="LiteralExpression" />
-                  <Expression Text="&quot;Lawnmower&quot;" Type="LiteralExpression" />
-                </Expression>
-              </Expression>
-            </Expression>
-          </Expression>
-        </Statement>
-      </Element>
-      <Element Name="u" Type="Field">
-        <Statement Type="VariableDeclarationStatement">
-          <Expression Type="VariableDeclarationExpression">
-            <Expression Text="var" Type="LiteralExpression" />
-            <Expression Type="VariableDeclaratorExpression">
-              <Expression Text="u" Type="LiteralExpression" />
-              <Expression Type="CollectionInitializerExpression">
-                <Expression Type="AssignmentExpression">
-                  <Expression Text="Name" Type="LiteralExpression" />
-                  <Expression Text="&quot;Lawnmower&quot;" Type="LiteralExpression" />
-                </Expression>
-                <Expression Type="AssignmentExpression">
-                  <Expression Text="Price" Type="LiteralExpression" />
-                  <Expression Text="495.00" Type="LiteralExpression" />
-                </Expression>
-              </Expression>
-            </Expression>
-          </Expression>
-        </Statement>
-      </Element>
-      <Element Name="v" Type="Field">
-        <Statement Type="VariableDeclarationStatement">
-          <Expression Type="VariableDeclarationExpression">
-            <Expression Text="var" Type="LiteralExpression" />
-            <Expression Type="VariableDeclaratorExpression">
-              <Expression Text="v" Type="LiteralExpression" />
-              <Expression Type="CollectionInitializerExpression">
-                <Expression Type="AssignmentExpression">
-                  <Expression Text="Name" Type="LiteralExpression" />
-                  <Expression Text="&quot;Lawnmower&quot;" Type="LiteralExpression" />
-                </Expression>
-                <Expression Type="AssignmentExpression">
-                  <Expression Text="Price" Type="LiteralExpression" />
-                  <Expression Text="495.00" Type="LiteralExpression" />
-                </Expression>
-              </Expression>
-            </Expression>
-          </Expression>
-        </Statement>
-      </Element>
-    </Element>
-    <Element Name="Class6" Type="Class">
-      <Element Name="a" Type="Field">
-        <Statement Type="VariableDeclarationStatement">
-          <Expression Type="VariableDeclarationExpression">
-            <Expression Text="int" Type="LiteralExpression" />
-            <Expression Type="VariableDeclaratorExpression">
-              <Expression Text="a" Type="LiteralExpression" />
-            </Expression>
-          </Expression>
-        </Statement>
-      </Element>
-      <Element Name="b" Type="Field">
-        <Statement Type="VariableDeclarationStatement">
-          <Expression Type="VariableDeclarationExpression">
-            <Expression Text="int" Type="LiteralExpression" />
-            <Expression Type="VariableDeclaratorExpression">
-              <Expression Text="b" Type="LiteralExpression" />
-            </Expression>
-          </Expression>
-        </Statement>
-      </Element>
-      <Element Name="c" Type="Field">
-        <Statement Type="VariableDeclarationStatement">
-          <Expression Type="VariableDeclarationExpression">
-            <Expression Text="int" Type="LiteralExpression" />
-            <Expression Type="VariableDeclaratorExpression">
-              <Expression Text="c" Type="LiteralExpression" />
-            </Expression>
-          </Expression>
-        </Statement>
-      </Element>
-      <Element Name="d" Type="Field">
-        <Statement Type="VariableDeclarationStatement">
-          <Expression Type="VariableDeclarationExpression">
-            <Expression Text="int" Type="LiteralExpression" />
-            <Expression Type="VariableDeclaratorExpression">
-              <Expression Text="d" Type="LiteralExpression" />
-            </Expression>
-          </Expression>
-        </Statement>
-      </Element>
-      <Element Name="e" Type="Field">
-        <Statement Type="VariableDeclarationStatement">
-          <Expression Type="VariableDeclarationExpression">
-            <Expression Text="int" Type="LiteralExpression" />
-            <Expression Type="VariableDeclaratorExpression">
-              <Expression Text="e" Type="LiteralExpression" />
-            </Expression>
-          </Expression>
-        </Statement>
-      </Element>
-      <Element Name="f" Type="Field">
-        <Statement Type="VariableDeclarationStatement">
-          <Expression Type="VariableDeclarationExpression">
-            <Expression Text="int" Type="LiteralExpression" />
-            <Expression Type="VariableDeclaratorExpression">
-              <Expression Text="f" Type="LiteralExpression" />
-            </Expression>
-          </Expression>
-        </Statement>
-      </Element>
-    </Element>
-    <Element Name="Class7" Type="Class">
-      <Element Name="a" Type="Field">
-        <Statement Type="VariableDeclarationStatement">
-          <Expression Type="VariableDeclarationExpression">
-            <Expression Text="int" Type="LiteralExpression" />
-            <Expression Type="VariableDeclaratorExpression">
-              <Expression Text="a" Type="LiteralExpression" />
-            </Expression>
-          </Expression>
-        </Statement>
-      </Element>
-      <Element Name="b" Type="Field">
-        <Statement Type="VariableDeclarationStatement">
-          <Expression Type="VariableDeclarationExpression">
-            <Expression Text="int" Type="LiteralExpression" />
-            <Expression Type="VariableDeclaratorExpression">
-              <Expression Text="b" Type="LiteralExpression" />
-            </Expression>
-          </Expression>
-        </Statement>
-      </Element>
-      <Element Name="c" Type="Field">
-        <Statement Type="VariableDeclarationStatement">
-          <Expression Type="VariableDeclarationExpression">
-            <Expression Text="int" Type="LiteralExpression" />
-            <Expression Type="VariableDeclaratorExpression">
-              <Expression Text="c" Type="LiteralExpression" />
-            </Expression>
-          </Expression>
-        </Statement>
-      </Element>
-      <Element Name="d" Type="Field">
-        <Statement Type="VariableDeclarationStatement">
-          <Expression Type="VariableDeclarationExpression">
-            <Expression Text="int" Type="LiteralExpression" />
-            <Expression Type="VariableDeclaratorExpression">
-              <Expression Text="d" Type="LiteralExpression" />
-              <Expression Text="2" Type="LiteralExpression" />
-            </Expression>
-          </Expression>
-        </Statement>
-      </Element>
-    </Element>
-    <Element Name="Class8" Type="Class">
-      <Element Name="restartOff[4]" Type="Field">
-        <Statement Type="VariableDeclarationStatement">
-          <Expression Type="VariableDeclarationExpression">
-            <Expression Text="uint" Type="LiteralExpression" />
-            <Expression Type="VariableDeclaratorExpression">
-              <Expression Text="restartOff[4]" Type="LiteralExpression" />
-            </Expression>
-          </Expression>
-        </Statement>
-      </Element>
-      <Element Name="loadedData" Type="Field">
-        <Statement Type="VariableDeclarationStatement">
-          <Expression Type="VariableDeclarationExpression">
-            <Expression Text="ArraySegment&lt;byte&gt;?" Type="LiteralExpression" />
-            <Expression Type="VariableDeclaratorExpression">
-              <Expression Text="loadedData" Type="LiteralExpression" />
-            </Expression>
-          </Expression>
-        </Statement>
-      </Element>
-    </Element>
-  </Element>
->>>>>>> 30ef6542
 </StyleCopCsParserObjectModel>