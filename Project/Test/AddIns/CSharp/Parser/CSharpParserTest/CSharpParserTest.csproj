<<<<<<< HEAD
﻿<?xml version="1.0" encoding="utf-8"?>
<Project DefaultTargets="Build" xmlns="http://schemas.microsoft.com/developer/msbuild/2003" ToolsVersion="4.0">
  <PropertyGroup>
    <Configuration Condition=" '$(Configuration)' == '' ">Debug</Configuration>
    <Platform Condition=" '$(Platform)' == '' ">AnyCPU</Platform>
    <ProductVersion>9.0.30729</ProductVersion>
    <SchemaVersion>2.0</SchemaVersion>
    <ProjectGuid>{5970CD94-2C7C-4F83-8C15-A0B3148E631C}</ProjectGuid>
    <OutputType>Library</OutputType>
    <RootNamespace>StyleCop.CSharpParserTest</RootNamespace>
    <AssemblyName>CSharpParserTest</AssemblyName>
    <WarningLevel>4</WarningLevel>
    <ProjectTypeGuids>{3AC096D0-A1C2-E12C-1390-A8335801FDAB};{FAE04EC0-301F-11D3-BF4B-00C04F79EFBC}</ProjectTypeGuids>
    <FileUpgradeFlags>
    </FileUpgradeFlags>
    <OldToolsVersion>4.0</OldToolsVersion>
    <UpgradeBackupLocation>
    </UpgradeBackupLocation>
    <SignAssembly>true</SignAssembly>
    <AssemblyOriginatorKeyFile>..\..\..\..\..\Src\StyleCop.snk</AssemblyOriginatorKeyFile>
    <DelaySign>false</DelaySign>
    <RunCodeAnalysis>false</RunCodeAnalysis>
    <TargetFrameworkVersion>v4.0</TargetFrameworkVersion>
    <PublishUrl>publish\</PublishUrl>
    <Install>true</Install>
    <InstallFrom>Disk</InstallFrom>
    <UpdateEnabled>false</UpdateEnabled>
    <UpdateMode>Foreground</UpdateMode>
    <UpdateInterval>7</UpdateInterval>
    <UpdateIntervalUnits>Days</UpdateIntervalUnits>
    <UpdatePeriodically>false</UpdatePeriodically>
    <UpdateRequired>false</UpdateRequired>
    <MapFileExtensions>true</MapFileExtensions>
    <ApplicationRevision>0</ApplicationRevision>
    <ApplicationVersion>1.0.0.%2a</ApplicationVersion>
    <IsWebBootstrapper>false</IsWebBootstrapper>
    <UseApplicationTrust>false</UseApplicationTrust>
    <BootstrapperEnabled>true</BootstrapperEnabled>
  </PropertyGroup>
  <PropertyGroup Condition=" '$(Configuration)|$(Platform)' == 'Debug|AnyCPU' ">
    <DebugSymbols>true</DebugSymbols>
    <DebugType>full</DebugType>
    <Optimize>false</Optimize>
    <OutputPath>..\..\..\..\TestBin\Debug\</OutputPath>
    <DefineConstants>DEBUG;TRACE</DefineConstants>
    <CodeAnalysisRuleSet>..\..\..\..\FxCopRules.ruleset</CodeAnalysisRuleSet>
  </PropertyGroup>
  <PropertyGroup Condition=" '$(Configuration)|$(Platform)' == 'Release|AnyCPU' ">
    <DebugSymbols>false</DebugSymbols>
    <Optimize>true</Optimize>
    <OutputPath>..\..\..\..\TestBin\Release\</OutputPath>
    <DefineConstants>TRACE</DefineConstants>
    <CodeAnalysisRuleSet>..\..\..\..\FxCopRules.ruleset</CodeAnalysisRuleSet>
  </PropertyGroup>
  <ItemGroup>
    <Reference Include="Microsoft.VisualStudio.QualityTools.UnitTestFramework, Version=8.0.0.0, Culture=neutral, PublicKeyToken=b03f5f7f11d50a3a, processorArchitecture=MSIL">
      <SpecificVersion>False</SpecificVersion>
      <HintPath>C:\WINDOWS\assembly\GAC_MSIL\Microsoft.VisualStudio.QualityTools.UnitTestFramework\8.0.0.0__b03f5f7f11d50a3a\Microsoft.VisualStudio.QualityTools.UnitTestFramework.dll</HintPath>
    </Reference>
    <Reference Include="System" />
    <Reference Include="System.Data" />
    <Reference Include="System.Xml" />
  </ItemGroup>
  <ItemGroup>
    <Compile Include="ParserTests.cs" />
    <Compile Include="Properties\AssemblyInfo.cs" />
    <None Include="TestData\GeneratedCode\TemporaryGeneratedFile_5937a670_0e60_4077_877b_f7221da3dda1.cs">
      <CopyToOutputDirectory>Always</CopyToOutputDirectory>
    </None>
    <None Include="TestData\Elements\NameOf.cs">
      <CopyToOutputDirectory>Always</CopyToOutputDirectory>
    </None>
    <None Include="TestData\TernaryOperator\TernaryOperator.cs">
      <CopyToOutputDirectory>Always</CopyToOutputDirectory>
    </None>
    <None Include="TestData\NullConditionExpressions\NullConditionExpressions.cs">
      <CopyToOutputDirectory>Always</CopyToOutputDirectory>
    </None>
    <None Include="TestData\Strings\Strings.cs">
      <CopyToOutputDirectory>Always</CopyToOutputDirectory>
    </None>
    <None Include="TestData\CastExpression\CastExpressionWithLinqKeyWordAsVariable.cs">
      <CopyToOutputDirectory>Always</CopyToOutputDirectory>
    </None>
    <None Include="TestData\Elements\FilterExceptions.cs">
      <CopyToOutputDirectory>Always</CopyToOutputDirectory>
    </None>
    <None Include="TestData\IndexInitializer\IndexInitializersExpressions.cs">
      <CopyToOutputDirectory>Always</CopyToOutputDirectory>
    </None>
    <None Include="Settings.StyleCop" />
    <None Include="TestData\FileLists\TestFile1.cs">
      <CopyToOutputDirectory>Always</CopyToOutputDirectory>
    </None>
    <None Include="TestData\FileLists\TestFile2.cs">
      <CopyToOutputDirectory>Always</CopyToOutputDirectory>
    </None>
    <None Include="TestData\Assorted\EscapedNames.cs">
      <CopyToOutputDirectory>Always</CopyToOutputDirectory>
    </None>
    <None Include="TestData\Assorted\InvalidEscapedName1.cs">
      <CopyToOutputDirectory>Always</CopyToOutputDirectory>
    </None>
    <None Include="TestData\Assorted\InvalidEscapedName2.cs">
      <CopyToOutputDirectory>Always</CopyToOutputDirectory>
    </None>
    <None Include="TestData\Assorted\InvalidEscapedName3.cs">
      <CopyToOutputDirectory>Always</CopyToOutputDirectory>
    </None>
    <None Include="TestData\Assorted\InvalidEscapedName4.cs">
      <CopyToOutputDirectory>Always</CopyToOutputDirectory>
    </None>
    <None Include="TestData\Elements\PreProcessorDirectives.cs">
      <CopyToOutputDirectory>Always</CopyToOutputDirectory>
    </None>
    <None Include="TestData\Elements\PreProcessorDirectives2.cs">
      <CopyToOutputDirectory>Always</CopyToOutputDirectory>
    </None>
    <None Include="TestData\Elements\PreProcessorDirectives3.cs">
      <CopyToOutputDirectory>Always</CopyToOutputDirectory>
    </None>
    <None Include="TestData\Assorted\UTF8BOMNotSet.cs">
      <CopyToOutputDirectory>Always</CopyToOutputDirectory>
    </None>
    <None Include="TestData\Assorted\UTF8BOMSet.cs">
      <CopyToOutputDirectory>Always</CopyToOutputDirectory>
    </None>
    <None Include="TestData\Assorted\ErrorClass.cs">
      <CopyToOutputDirectory>Always</CopyToOutputDirectory>
    </None>
    <None Include="TestData\GeneratedCode\AccessModifiersMissing.Designer.cs">
      <CopyToOutputDirectory>Always</CopyToOutputDirectory>
    </None>
    <None Include="TestData\GeneratedCode\AccessModifiersMissing.g.cs">
      <CopyToOutputDirectory>Always</CopyToOutputDirectory>
    </None>
    <None Include="TestData\GeneratedCode\AccessModifiersMissing.g.i.cs">
      <CopyToOutputDirectory>Always</CopyToOutputDirectory>
    </None>
    <None Include="TestData\GeneratedCode\AccessModifiersMissing.generated.cs">
      <CopyToOutputDirectory>Always</CopyToOutputDirectory>
    </None>
    <None Include="TestData\GeneratedCode\AccessModifiersMissing2.dEsIgNeR.cS">
      <CopyToOutputDirectory>Always</CopyToOutputDirectory>
    </None>
    <None Include="TestData\GeneratedCode\AccessModifiersMissing2.G.cS">
      <CopyToOutputDirectory>Always</CopyToOutputDirectory>
    </None>
    <None Include="TestData\GeneratedCode\AccessModifiersMissing2.G.I.Cs">
      <CopyToOutputDirectory>Always</CopyToOutputDirectory>
    </None>
    <None Include="TestData\GeneratedCode\AccessModifiersMissing2.GeNeRaTeD.Cs">
      <CopyToOutputDirectory>Always</CopyToOutputDirectory>
    </None>
    <None Include="TestData\GeneratedCode\AccessModifiersMissing_AutogeneratedHeader.cs">
      <CopyToOutputDirectory>Always</CopyToOutputDirectory>
    </None>
    <None Include="TestData\GeneratedCode\AccessModifiersMissing_AutogeneratedRegion.cs">
      <CopyToOutputDirectory>Always</CopyToOutputDirectory>
    </None>
    <None Include="TestData\NamedArguments\NamedArguments.cs">
      <CopyToOutputDirectory>Always</CopyToOutputDirectory>
    </None>
    <None Include="TestData\QueryExpressions\QueryExpressions.cs">
      <CopyToOutputDirectory>Always</CopyToOutputDirectory>
    </None>
    <None Include="TestData\LambdaExpressions\LambdaExpressions.cs">
      <CopyToOutputDirectory>Always</CopyToOutputDirectory>
    </None>
    <None Include="TestData\Assorted\Assorted.cs">
      <CopyToOutputDirectory>Always</CopyToOutputDirectory>
    </None>
    <None Include="TestData\Elements\Event.cs">
      <CopyToOutputDirectory>Always</CopyToOutputDirectory>
    </None>
    <None Include="TestData\Elements\Destructor.cs">
      <CopyToOutputDirectory>Always</CopyToOutputDirectory>
    </None>
    <None Include="TestData\Elements\Constructor.cs">
      <CopyToOutputDirectory>Always</CopyToOutputDirectory>
    </None>
    <None Include="TestData\Elements\Indexer.cs">
      <CopyToOutputDirectory>Always</CopyToOutputDirectory>
    </None>
    <None Include="TestData\Elements\Property.cs">
      <CopyToOutputDirectory>Always</CopyToOutputDirectory>
    </None>
    <None Include="TestData\Elements\Method.cs">
      <CopyToOutputDirectory>Always</CopyToOutputDirectory>
    </None>
    <None Include="TestData\Elements\Field.cs">
      <CopyToOutputDirectory>Always</CopyToOutputDirectory>
    </None>
    <None Include="TestData\Elements\Delegate.cs">
      <CopyToOutputDirectory>Always</CopyToOutputDirectory>
    </None>
    <None Include="TestData\Elements\Enum.cs">
      <CopyToOutputDirectory>Always</CopyToOutputDirectory>
    </None>
    <None Include="TestData\Elements\Interface.cs">
      <CopyToOutputDirectory>Always</CopyToOutputDirectory>
    </None>
    <None Include="TestData\Elements\Struct.cs">
      <CopyToOutputDirectory>Always</CopyToOutputDirectory>
    </None>
    <None Include="TestData\Elements\Class.cs">
      <CopyToOutputDirectory>Always</CopyToOutputDirectory>
    </None>
    <None Include="TestData\Elements\ExternAliasDirective.cs">
      <CopyToOutputDirectory>Always</CopyToOutputDirectory>
    </None>
    <None Include="TestData\Elements\UsingDirective.cs">
      <CopyToOutputDirectory>Always</CopyToOutputDirectory>
    </None>
    <None Include="TestData\Elements\Namespace.cs">
      <CopyToOutputDirectory>Always</CopyToOutputDirectory>
    </None>
    <None Include="TestData\ImplicitlyTypedArrays\ImplicitlyTypedArrays.cs">
      <CopyToOutputDirectory>Always</CopyToOutputDirectory>
    </None>
    <None Include="TestData\ExtensionMethods\InvalidExtensionMethod4.cs">
      <CopyToOutputDirectory>Always</CopyToOutputDirectory>
    </None>
    <None Include="TestData\ExtensionMethods\InvalidExtensionMethod2.cs">
      <CopyToOutputDirectory>Always</CopyToOutputDirectory>
    </None>
    <None Include="TestData\ExtensionMethods\InvalidExtensionMethod3.cs">
      <CopyToOutputDirectory>Always</CopyToOutputDirectory>
    </None>
    <None Include="TestData\ExtensionMethods\InvalidExtensionMethod1.cs">
      <CopyToOutputDirectory>Always</CopyToOutputDirectory>
    </None>
    <None Include="TestData\ExtensionMethods\ValidExtensionMethods.cs">
      <CopyToOutputDirectory>Always</CopyToOutputDirectory>
    </None>
    <None Include="TestData\ObjectAndCollectionInitializers\ObjectAndCollectionInitializers.cs">
      <CopyToOutputDirectory>Always</CopyToOutputDirectory>
    </None>
    <None Include="TestData\GeneratedCode\AccessModifiersMissing.cs">
      <CopyToOutputDirectory>Always</CopyToOutputDirectory>
    </None>
  </ItemGroup>
  <ItemGroup>
    <None Include="TestData\NamedArguments\TestDescription.xml">
      <CopyToOutputDirectory>Always</CopyToOutputDirectory>
    </None>
    <None Include="TestData\NamedArguments\NamedArgumentsObjectModel.xml">
      <CopyToOutputDirectory>Always</CopyToOutputDirectory>
    </None>
    <None Include="TestData\Elements\NamespaceObjectModel.xml">
      <CopyToOutputDirectory>Always</CopyToOutputDirectory>
    </None>
    <None Include="TestData\Elements\UsingDirectiveObjectModel.xml">
      <CopyToOutputDirectory>Always</CopyToOutputDirectory>
    </None>
    <None Include="TestData\Elements\ExternAliasDirectiveObjectModel.xml">
      <CopyToOutputDirectory>Always</CopyToOutputDirectory>
    </None>
    <None Include="TestData\Elements\ClassObjectModel.xml">
      <CopyToOutputDirectory>Always</CopyToOutputDirectory>
    </None>
    <None Include="TestData\Elements\StructObjectModel.xml">
      <CopyToOutputDirectory>Always</CopyToOutputDirectory>
    </None>
    <None Include="TestData\Elements\InterfaceObjectModel.xml">
      <CopyToOutputDirectory>Always</CopyToOutputDirectory>
    </None>
    <None Include="TestData\Elements\EnumObjectModel.xml">
      <CopyToOutputDirectory>Always</CopyToOutputDirectory>
    </None>
    <None Include="TestData\Elements\DelegateObjectModel.xml">
      <CopyToOutputDirectory>Always</CopyToOutputDirectory>
    </None>
    <None Include="TestData\Elements\FieldObjectModel.xml">
      <CopyToOutputDirectory>Always</CopyToOutputDirectory>
    </None>
    <None Include="TestData\Elements\MethodObjectModel.xml">
      <CopyToOutputDirectory>Always</CopyToOutputDirectory>
      <SubType>Designer</SubType>
    </None>
    <None Include="TestData\Elements\PropertyObjectModel.xml">
      <CopyToOutputDirectory>Always</CopyToOutputDirectory>
      <SubType>Designer</SubType>
    </None>
    <None Include="TestData\Elements\IndexerObjectModel.xml">
      <CopyToOutputDirectory>Always</CopyToOutputDirectory>
    </None>
    <None Include="TestData\Elements\ConstructorObjectModel.xml">
      <CopyToOutputDirectory>Always</CopyToOutputDirectory>
    </None>
    <None Include="TestData\Elements\DestructorObjectModel.xml">
      <CopyToOutputDirectory>Always</CopyToOutputDirectory>
    </None>
    <None Include="TestData\Elements\EventObjectModel.xml">
      <CopyToOutputDirectory>Always</CopyToOutputDirectory>
    </None>
    <None Include="TestData\Assorted\AssortedObjectModel.xml">
      <CopyToOutputDirectory>Always</CopyToOutputDirectory>
    </None>
    <None Include="TestData\Assorted\TestDescription.xml">
      <SubType>Designer</SubType>
      <CopyToOutputDirectory>Always</CopyToOutputDirectory>
    </None>
    <None Include="TestData\Assorted\EscapedNamesObjectModel.xml">
      <SubType>Designer</SubType>
      <CopyToOutputDirectory>Always</CopyToOutputDirectory>
    </None>
    <None Include="TestData\Assorted\InvalidEscapedName1ObjectModel.xml">
      <CopyToOutputDirectory>Always</CopyToOutputDirectory>
    </None>
    <None Include="TestData\Assorted\InvalidEscapedName2ObjectModel.xml">
      <CopyToOutputDirectory>Always</CopyToOutputDirectory>
    </None>
    <None Include="TestData\Assorted\InvalidEscapedName3ObjectModel.xml">
      <CopyToOutputDirectory>Always</CopyToOutputDirectory>
    </None>
    <None Include="TestData\Assorted\InvalidEscapedName4ObjectModel.xml">
      <CopyToOutputDirectory>Always</CopyToOutputDirectory>
    </None>
    <None Include="TestData\Elements\PreProcessorDirectivesObjectModel.xml">
      <CopyToOutputDirectory>Always</CopyToOutputDirectory>
    </None>
    <None Include="TestData\Assorted\UTF8BOMNotSetObjectModel.xml">
      <CopyToOutputDirectory>Always</CopyToOutputDirectory>
    </None>
    <None Include="TestData\Assorted\UTF8BOMSetObjectModel.xml">
      <CopyToOutputDirectory>Always</CopyToOutputDirectory>
    </None>
    <None Include="TestData\Assorted\ErrorClassObjectModel.xml">
      <CopyToOutputDirectory>Always</CopyToOutputDirectory>
    </None>
    <None Include="TestData\Elements\PreProcessorDirectives3ObjectModel.xml">
      <CopyToOutputDirectory>Always</CopyToOutputDirectory>
    </None>
    <None Include="TestData\Elements\PreProcessorDirectives2ObjectModel.xml">
      <CopyToOutputDirectory>Always</CopyToOutputDirectory>
    </None>
    <None Include="TestData\Elements\TestDescription.xml">
      <SubType>Designer</SubType>
      <CopyToOutputDirectory>Always</CopyToOutputDirectory>
    </None>
    <None Include="TestData\ExtensionMethods\TestDescription.xml">
      <CopyToOutputDirectory>Always</CopyToOutputDirectory>
    </None>
    <None Include="TestData\GeneratedCode\TestDescription.xml">
      <CopyToOutputDirectory>Always</CopyToOutputDirectory>
    </None>
    <None Include="TestData\FileLists\TestDescription.xml">
      <SubType>Designer</SubType>
      <CopyToOutputDirectory>Always</CopyToOutputDirectory>
    </None>
    <None Include="TestData\ImplicitlyTypedArrays\TestDescription.xml">
      <CopyToOutputDirectory>Always</CopyToOutputDirectory>
    </None>
    <None Include="TestData\LambdaExpressions\LambdaExpressionsObjectModel.xml">
      <CopyToOutputDirectory>Always</CopyToOutputDirectory>
    </None>
    <None Include="TestData\LambdaExpressions\TestDescription.xml">
      <CopyToOutputDirectory>Always</CopyToOutputDirectory>
    </None>
    <None Include="TestData\ExtensionMethods\ValidExtensionMethodsObjectModel.xml">
      <CopyToOutputDirectory>Always</CopyToOutputDirectory>
    </None>
    <None Include="TestData\ImplicitlyTypedArrays\ImplicitlyTypedArraysObjectModel.xml">
      <CopyToOutputDirectory>Always</CopyToOutputDirectory>
    </None>
    <None Include="TestData\QueryExpressions\QueryExpressionsObjectModel.xml">
      <CopyToOutputDirectory>Always</CopyToOutputDirectory>
    </None>
    <None Include="TestData\QueryExpressions\TestDescription.xml">
      <CopyToOutputDirectory>Always</CopyToOutputDirectory>
    </None>
  </ItemGroup>
  <ItemGroup>
    <ProjectReference Include="..\..\..\..\..\src\AddIns\CSharp\Parser\CSharpParser.csproj">
      <Project>{C173ACF5-2CE5-4771-83A4-D01453C8CB09}</Project>
      <Name>CSharpParser</Name>
    </ProjectReference>
    <ProjectReference Include="..\..\..\..\..\src\StyleCop\StyleCop.csproj">
      <Project>{AF7A7FEA-C07B-456A-B072-C7E795A6CBD4}</Project>
      <Name>StyleCop</Name>
    </ProjectReference>
    <ProjectReference Include="..\..\..\..\Harnesses\TestHarness\StyleCopTest.csproj">
      <Project>{73E4EB43-7B77-4084-81F9-35BA8241B686}</Project>
      <Name>StyleCopTest</Name>
    </ProjectReference>
    <ProjectReference Include="..\CSharpParserTestRules\CSharpParserTestRules.csproj">
      <Project>{40EDAB29-01CA-4135-A330-E63F0E99D9FF}</Project>
      <Name>CSharpParserTestRules</Name>
    </ProjectReference>
  </ItemGroup>
  <ItemGroup>
    <BootstrapperPackage Include=".NETFramework,Version=v4.0">
      <Visible>False</Visible>
      <ProductName>Microsoft .NET Framework 4 %28x86 and x64%29</ProductName>
      <Install>true</Install>
    </BootstrapperPackage>
    <BootstrapperPackage Include="Microsoft.Net.Client.3.5">
      <Visible>False</Visible>
      <ProductName>.NET Framework 3.5 SP1 Client Profile</ProductName>
      <Install>false</Install>
    </BootstrapperPackage>
    <BootstrapperPackage Include="Microsoft.Net.Framework.3.5.SP1">
      <Visible>False</Visible>
      <ProductName>.NET Framework 3.5 SP1</ProductName>
      <Install>false</Install>
    </BootstrapperPackage>
    <BootstrapperPackage Include="Microsoft.VisualBasic.PowerPacks.10.0">
      <Visible>False</Visible>
      <ProductName>Microsoft Visual Basic PowerPacks 10.0</ProductName>
      <Install>true</Install>
    </BootstrapperPackage>
    <BootstrapperPackage Include="Microsoft.Windows.Installer.3.1">
      <Visible>False</Visible>
      <ProductName>Windows Installer 3.1</ProductName>
      <Install>true</Install>
    </BootstrapperPackage>
  </ItemGroup>
  <ItemGroup>
    <None Include="TestData\IndexInitializer\IndexInitializersExpressionsObjectModel.xml">
      <CopyToOutputDirectory>Always</CopyToOutputDirectory>
      <SubType>Designer</SubType>
    </None>
  </ItemGroup>
  <ItemGroup>
    <None Include="TestData\IndexInitializer\TestDescription.xml">
      <CopyToOutputDirectory>Always</CopyToOutputDirectory>
    </None>
  </ItemGroup>
  <ItemGroup>
    <None Include="TestData\Elements\FilterExceptionsObjectModel.xml">
      <CopyToOutputDirectory>Always</CopyToOutputDirectory>
      <SubType>Designer</SubType>
    </None>
  </ItemGroup>
  <ItemGroup>
    <None Include="TestData\CastExpression\TestDescription.xml">
      <CopyToOutputDirectory>Always</CopyToOutputDirectory>
    </None>
  </ItemGroup>
  <ItemGroup>
    <None Include="TestData\CastExpression\CastExpressionWithLinqKeyWordAsVariableObjectModel.xml">
      <SubType>Designer</SubType>
      <CopyToOutputDirectory>Always</CopyToOutputDirectory>
    </None>
  </ItemGroup>
  <ItemGroup>
    <None Include="TestData\Strings\TestDescription.xml">
      <CopyToOutputDirectory>Always</CopyToOutputDirectory>
    </None>
  </ItemGroup>
  <ItemGroup>
    <None Include="TestData\Strings\StringsObjectModel.xml">
      <CopyToOutputDirectory>Always</CopyToOutputDirectory>
    </None>
  </ItemGroup>
  <ItemGroup>
    <None Include="TestData\ObjectAndCollectionInitializers\TestDescription.xml">
      <CopyToOutputDirectory>Always</CopyToOutputDirectory>
    </None>
  </ItemGroup>
  <ItemGroup>
    <None Include="TestData\ObjectAndCollectionInitializers\ObjectAndCollectionInitializersObjectModel.xml">
      <CopyToOutputDirectory>Always</CopyToOutputDirectory>
    </None>
  </ItemGroup>
  <ItemGroup>
    <None Include="TestData\NullConditionExpressions\NullConditionExpressionsObjectModel.xml">
      <CopyToOutputDirectory>Always</CopyToOutputDirectory>
    </None>
  </ItemGroup>
  <ItemGroup>
    <None Include="TestData\NullConditionExpressions\TestDescription.xml">
      <CopyToOutputDirectory>Always</CopyToOutputDirectory>
    </None>
  </ItemGroup>
  <ItemGroup>
    <None Include="TestData\TernaryOperator\TestDescription.xml">
      <CopyToOutputDirectory>Always</CopyToOutputDirectory>
    </None>
  </ItemGroup>
  <ItemGroup>
    <None Include="TestData\TernaryOperator\TernaryOperatorObjectModel.xml">
      <CopyToOutputDirectory>Always</CopyToOutputDirectory>
    </None>
  </ItemGroup>
  <ItemGroup>
    <None Include="TestData\Elements\NameOfObjectModel.xml">
      <CopyToOutputDirectory>Always</CopyToOutputDirectory>
    </None>
  </ItemGroup>
  <Import Project="$(MSBuildToolsPath)\Microsoft.CSharp.targets" />
  <PropertyGroup>
    <PostBuildEvent>
    </PostBuildEvent>
  </PropertyGroup>
=======
﻿<?xml version="1.0" encoding="utf-8"?>
<Project DefaultTargets="Build" xmlns="http://schemas.microsoft.com/developer/msbuild/2003" ToolsVersion="4.0">
  <PropertyGroup>
    <Configuration Condition=" '$(Configuration)' == '' ">Debug</Configuration>
    <Platform Condition=" '$(Platform)' == '' ">AnyCPU</Platform>
    <ProductVersion>9.0.30729</ProductVersion>
    <SchemaVersion>2.0</SchemaVersion>
    <ProjectGuid>{5970CD94-2C7C-4F83-8C15-A0B3148E631C}</ProjectGuid>
    <OutputType>Library</OutputType>
    <RootNamespace>StyleCop.CSharpParserTest</RootNamespace>
    <AssemblyName>CSharpParserTest</AssemblyName>
    <WarningLevel>4</WarningLevel>
    <ProjectTypeGuids>{3AC096D0-A1C2-E12C-1390-A8335801FDAB};{FAE04EC0-301F-11D3-BF4B-00C04F79EFBC}</ProjectTypeGuids>
    <FileUpgradeFlags>
    </FileUpgradeFlags>
    <OldToolsVersion>4.0</OldToolsVersion>
    <UpgradeBackupLocation>
    </UpgradeBackupLocation>
    <SignAssembly>true</SignAssembly>
    <AssemblyOriginatorKeyFile>$(SAInternalKeyFile)</AssemblyOriginatorKeyFile>
    <DelaySign>false</DelaySign>
    <RunCodeAnalysis>false</RunCodeAnalysis>
    <TargetFrameworkVersion>v4.0</TargetFrameworkVersion>
    <PublishUrl>publish\</PublishUrl>
    <Install>true</Install>
    <InstallFrom>Disk</InstallFrom>
    <UpdateEnabled>false</UpdateEnabled>
    <UpdateMode>Foreground</UpdateMode>
    <UpdateInterval>7</UpdateInterval>
    <UpdateIntervalUnits>Days</UpdateIntervalUnits>
    <UpdatePeriodically>false</UpdatePeriodically>
    <UpdateRequired>false</UpdateRequired>
    <MapFileExtensions>true</MapFileExtensions>
    <ApplicationRevision>0</ApplicationRevision>
    <ApplicationVersion>1.0.0.%2a</ApplicationVersion>
    <IsWebBootstrapper>false</IsWebBootstrapper>
    <UseApplicationTrust>false</UseApplicationTrust>
    <BootstrapperEnabled>true</BootstrapperEnabled>
  </PropertyGroup>
  <PropertyGroup Condition=" '$(Configuration)|$(Platform)' == 'Debug|AnyCPU' ">
    <DebugSymbols>true</DebugSymbols>
    <DebugType>full</DebugType>
    <Optimize>false</Optimize>
    <OutputPath>..\..\..\..\TestBin\</OutputPath>
    <DefineConstants>DEBUG;TRACE</DefineConstants>
    <CodeAnalysisRuleSet>..\..\..\..\FxCopRules.ruleset</CodeAnalysisRuleSet>
  </PropertyGroup>
  <PropertyGroup Condition=" '$(Configuration)|$(Platform)' == 'Release|AnyCPU' ">
    <DebugSymbols>false</DebugSymbols>
    <Optimize>true</Optimize>
    <OutputPath>..\..\..\..\TestBin\</OutputPath>
    <DefineConstants>TRACE</DefineConstants>
    <CodeAnalysisRuleSet>..\..\..\..\FxCopRules.ruleset</CodeAnalysisRuleSet>
  </PropertyGroup>
  <ItemGroup>
    <Reference Include="Microsoft.VisualStudio.QualityTools.UnitTestFramework, Version=8.0.0.0, Culture=neutral, PublicKeyToken=b03f5f7f11d50a3a, processorArchitecture=MSIL">
      <SpecificVersion>False</SpecificVersion>
      <HintPath>C:\WINDOWS\assembly\GAC_MSIL\Microsoft.VisualStudio.QualityTools.UnitTestFramework\8.0.0.0__b03f5f7f11d50a3a\Microsoft.VisualStudio.QualityTools.UnitTestFramework.dll</HintPath>
    </Reference>
    <Reference Include="System" />
    <Reference Include="System.Data" />
    <Reference Include="System.Xml" />
  </ItemGroup>
  <ItemGroup>
    <Compile Include="ParserTests.cs" />
    <Compile Include="Properties\AssemblyInfo.cs" />
    <None Include="TestData\FileLists\TestFile1.cs" />
    <None Include="TestData\FileLists\TestFile2.cs" />
    <None Include="TestData\Assorted\EscapedNames.cs" />
    <None Include="TestData\Assorted\InvalidEscapedName1.cs" />
    <None Include="TestData\Assorted\InvalidEscapedName2.cs" />
    <None Include="TestData\Assorted\InvalidEscapedName3.cs" />
    <None Include="TestData\Assorted\InvalidEscapedName4.cs" />
    <None Include="TestData\Elements\PreProcessorDirectives.cs" />
    <None Include="TestData\Elements\PreProcessorDirectives2.cs" />
    <None Include="TestData\Elements\PreProcessorDirectives3.cs" />
    <None Include="TestData\Assorted\UTF8BOMNotSet.cs" />
    <None Include="TestData\Assorted\UTF8BOMSet.cs" />
    <None Include="TestData\Assorted\ErrorClass.cs" />
    <Compile Include="TestData\GeneratedCode\AccessModifiersMissing.Designer.cs">
    </Compile>
    <None Include="TestData\GeneratedCode\AccessModifiersMissing.g.cs" />
    <None Include="TestData\GeneratedCode\AccessModifiersMissing.g.i.cs" />
    <None Include="TestData\GeneratedCode\AccessModifiersMissing.generated.cs" />
    <None Include="TestData\GeneratedCode\AccessModifiersMissing2.dEsIgNeR.cS" />
    <None Include="TestData\GeneratedCode\AccessModifiersMissing2.G.cS" />
    <None Include="TestData\GeneratedCode\AccessModifiersMissing2.G.I.Cs" />
    <None Include="TestData\GeneratedCode\AccessModifiersMissing2.GeNeRaTeD.Cs" />
    <None Include="TestData\GeneratedCode\AccessModifiersMissing_AutogeneratedHeader.cs" />
    <None Include="TestData\GeneratedCode\AccessModifiersMissing_AutogeneratedRegion.cs" />
    <None Include="TestData\NamedArguments\NamedArguments.cs" />
    <None Include="TestData\QueryExpressions\QueryExpressions.cs" />
    <None Include="TestData\LambdaExpressions\LambdaExpressions.cs" />
    <None Include="TestData\Assorted\Assorted.cs" />
    <None Include="TestData\Elements\Event.cs" />
    <None Include="TestData\Elements\Destructor.cs" />
    <None Include="TestData\Elements\Constructor.cs" />
    <None Include="TestData\Elements\Indexer.cs" />
    <None Include="TestData\Elements\Property.cs" />
    <None Include="TestData\Elements\Method.cs" />
    <None Include="TestData\Elements\Field.cs" />
    <None Include="TestData\Elements\Delegate.cs" />
    <None Include="TestData\Elements\Enum.cs" />
    <None Include="TestData\Elements\Interface.cs" />
    <None Include="TestData\Elements\Struct.cs" />
    <None Include="TestData\Elements\Class.cs" />
    <None Include="TestData\Elements\ExternAliasDirective.cs" />
    <None Include="TestData\Elements\UsingDirective.cs" />
    <None Include="TestData\Elements\Namespace.cs" />
    <None Include="TestData\ImplicitlyTypedArrays\ImplicitlyTypedArrays.cs" />
    <None Include="TestData\ExtensionMethods\InvalidExtensionMethod4.cs" />
    <None Include="TestData\ExtensionMethods\InvalidExtensionMethod2.cs" />
    <None Include="TestData\ExtensionMethods\InvalidExtensionMethod3.cs" />
    <None Include="TestData\ExtensionMethods\InvalidExtensionMethod1.cs" />
    <None Include="TestData\ExtensionMethods\ValidExtensionMethods.cs" />
    <None Include="TestData\ObjectAndCollectionInitializers.cs" />
    <None Include="TestData\GeneratedCode\AccessModifiersMissing.cs" />
  </ItemGroup>
  <ItemGroup>
    <None Include="TestData\NamedArguments\TestDescription.xml" />
    <None Include="TestData\NamedArguments\NamedArgumentsObjectModel.xml" />
    <EmbeddedResource Include="TestData\Elements\NamespaceObjectModel.xml" />
    <EmbeddedResource Include="TestData\Elements\UsingDirectiveObjectModel.xml" />
    <EmbeddedResource Include="TestData\Elements\ExternAliasDirectiveObjectModel.xml" />
    <EmbeddedResource Include="TestData\Elements\ClassObjectModel.xml" />
    <EmbeddedResource Include="TestData\Elements\StructObjectModel.xml" />
    <EmbeddedResource Include="TestData\Elements\InterfaceObjectModel.xml" />
    <EmbeddedResource Include="TestData\Elements\EnumObjectModel.xml" />
    <EmbeddedResource Include="TestData\Elements\DelegateObjectModel.xml" />
    <EmbeddedResource Include="TestData\Elements\FieldObjectModel.xml" />
    <EmbeddedResource Include="TestData\Elements\MethodObjectModel.xml" />
    <EmbeddedResource Include="TestData\Elements\PropertyObjectModel.xml" />
    <EmbeddedResource Include="TestData\Elements\IndexerObjectModel.xml" />
    <EmbeddedResource Include="TestData\Elements\ConstructorObjectModel.xml" />
    <EmbeddedResource Include="TestData\Elements\DestructorObjectModel.xml" />
    <EmbeddedResource Include="TestData\Elements\EventObjectModel.xml" />
    <None Include="TestData\Assorted\AssortedObjectModel.xml" />
    <None Include="TestData\Assorted\TestDescription.xml">
      <SubType>Designer</SubType>
    </None>
    <None Include="TestData\Assorted\EscapedNamesObjectModel.xml">
      <SubType>Designer</SubType>
    </None>
    <None Include="TestData\Assorted\InvalidEscapedName1ObjectModel.xml" />
    <None Include="TestData\Assorted\InvalidEscapedName2ObjectModel.xml" />
    <None Include="TestData\Assorted\InvalidEscapedName3ObjectModel.xml" />
    <None Include="TestData\Assorted\InvalidEscapedName4ObjectModel.xml" />
    <EmbeddedResource Include="TestData\Elements\PreProcessorDirectivesObjectModel.xml" />
    <None Include="TestData\Assorted\UTF8BOMNotSetObjectModel.xml" />
    <None Include="TestData\Assorted\UTF8BOMSetObjectModel.xml" />
    <None Include="TestData\Assorted\ErrorClassObjectModel.xml" />
    <Content Include="TestData\Elements\PreProcessorDirectives3ObjectModel.xml" />
    <Content Include="TestData\Elements\PreProcessorDirectives2ObjectModel.xml" />
    <Content Include="TestData\Elements\TestDescription.xml">
      <SubType>Designer</SubType>
    </Content>
    <Content Include="TestData\ExtensionMethods\TestDescription.xml" />
    <None Include="TestData\GeneratedCode\TestDescription.xml" />
    <None Include="TestData\FileLists\TestDescription.xml">
      <SubType>Designer</SubType>
    </None>
    <Content Include="TestData\ImplicitlyTypedArrays\TestDescription.xml" />
    <None Include="TestData\LambdaExpressions\LambdaExpressionsObjectModel.xml" />
    <None Include="TestData\LambdaExpressions\TestDescription.xml" />
    <Content Include="TestData\ExtensionMethods\ValidExtensionMethodsObjectModel.xml" />
    <Content Include="TestData\ImplicitlyTypedArrays\ImplicitlyTypedArraysObjectModel.xml" />
    <None Include="TestData\QueryExpressions\QueryExpressionsObjectModel.xml" />
    <None Include="TestData\QueryExpressions\TestDescription.xml" />
  </ItemGroup>
  <ItemGroup>
    <ProjectReference Include="..\..\..\..\..\src\AddIns\CSharp\Parser\CSharpParser.csproj">
      <Project>{C173ACF5-2CE5-4771-83A4-D01453C8CB09}</Project>
      <Name>CSharpParser</Name>
    </ProjectReference>
    <ProjectReference Include="..\..\..\..\..\src\StyleCop\StyleCop.csproj">
      <Project>{AF7A7FEA-C07B-456A-B072-C7E795A6CBD4}</Project>
      <Name>StyleCop</Name>
    </ProjectReference>
    <ProjectReference Include="..\..\..\..\Harnesses\TestHarness\StyleCopTest.csproj">
      <Project>{73E4EB43-7B77-4084-81F9-35BA8241B686}</Project>
      <Name>StyleCopTest</Name>
    </ProjectReference>
    <ProjectReference Include="..\CSharpParserTestRules\CSharpParserTestRules.csproj">
      <Project>{40EDAB29-01CA-4135-A330-E63F0E99D9FF}</Project>
      <Name>CSharpParserTestRules</Name>
    </ProjectReference>
  </ItemGroup>
  <ItemGroup>
    <BootstrapperPackage Include=".NETFramework,Version=v4.0">
      <Visible>False</Visible>
      <ProductName>Microsoft .NET Framework 4 %28x86 and x64%29</ProductName>
      <Install>true</Install>
    </BootstrapperPackage>
    <BootstrapperPackage Include="Microsoft.Net.Client.3.5">
      <Visible>False</Visible>
      <ProductName>.NET Framework 3.5 SP1 Client Profile</ProductName>
      <Install>false</Install>
    </BootstrapperPackage>
    <BootstrapperPackage Include="Microsoft.Net.Framework.3.5.SP1">
      <Visible>False</Visible>
      <ProductName>.NET Framework 3.5 SP1</ProductName>
      <Install>false</Install>
    </BootstrapperPackage>
    <BootstrapperPackage Include="Microsoft.VisualBasic.PowerPacks.10.0">
      <Visible>False</Visible>
      <ProductName>Microsoft Visual Basic PowerPacks 10.0</ProductName>
      <Install>true</Install>
    </BootstrapperPackage>
    <BootstrapperPackage Include="Microsoft.Windows.Installer.3.1">
      <Visible>False</Visible>
      <ProductName>Windows Installer 3.1</ProductName>
      <Install>true</Install>
    </BootstrapperPackage>
  </ItemGroup>
  <ItemGroup />
  <Import Project="$(MSBuildBinPath)\Microsoft.CSHARP.Targets" />
  <PropertyGroup>
    <PostBuildEvent>
    </PostBuildEvent>
  </PropertyGroup>
>>>>>>> 30ef6542
</Project><|MERGE_RESOLUTION|>--- conflicted
+++ resolved
@@ -1,4 +1,3 @@
-<<<<<<< HEAD
 ﻿<?xml version="1.0" encoding="utf-8"?>
 <Project DefaultTargets="Build" xmlns="http://schemas.microsoft.com/developer/msbuild/2003" ToolsVersion="4.0">
   <PropertyGroup>
@@ -495,226 +494,4 @@
     <PostBuildEvent>
     </PostBuildEvent>
   </PropertyGroup>
-=======
-﻿<?xml version="1.0" encoding="utf-8"?>
-<Project DefaultTargets="Build" xmlns="http://schemas.microsoft.com/developer/msbuild/2003" ToolsVersion="4.0">
-  <PropertyGroup>
-    <Configuration Condition=" '$(Configuration)' == '' ">Debug</Configuration>
-    <Platform Condition=" '$(Platform)' == '' ">AnyCPU</Platform>
-    <ProductVersion>9.0.30729</ProductVersion>
-    <SchemaVersion>2.0</SchemaVersion>
-    <ProjectGuid>{5970CD94-2C7C-4F83-8C15-A0B3148E631C}</ProjectGuid>
-    <OutputType>Library</OutputType>
-    <RootNamespace>StyleCop.CSharpParserTest</RootNamespace>
-    <AssemblyName>CSharpParserTest</AssemblyName>
-    <WarningLevel>4</WarningLevel>
-    <ProjectTypeGuids>{3AC096D0-A1C2-E12C-1390-A8335801FDAB};{FAE04EC0-301F-11D3-BF4B-00C04F79EFBC}</ProjectTypeGuids>
-    <FileUpgradeFlags>
-    </FileUpgradeFlags>
-    <OldToolsVersion>4.0</OldToolsVersion>
-    <UpgradeBackupLocation>
-    </UpgradeBackupLocation>
-    <SignAssembly>true</SignAssembly>
-    <AssemblyOriginatorKeyFile>$(SAInternalKeyFile)</AssemblyOriginatorKeyFile>
-    <DelaySign>false</DelaySign>
-    <RunCodeAnalysis>false</RunCodeAnalysis>
-    <TargetFrameworkVersion>v4.0</TargetFrameworkVersion>
-    <PublishUrl>publish\</PublishUrl>
-    <Install>true</Install>
-    <InstallFrom>Disk</InstallFrom>
-    <UpdateEnabled>false</UpdateEnabled>
-    <UpdateMode>Foreground</UpdateMode>
-    <UpdateInterval>7</UpdateInterval>
-    <UpdateIntervalUnits>Days</UpdateIntervalUnits>
-    <UpdatePeriodically>false</UpdatePeriodically>
-    <UpdateRequired>false</UpdateRequired>
-    <MapFileExtensions>true</MapFileExtensions>
-    <ApplicationRevision>0</ApplicationRevision>
-    <ApplicationVersion>1.0.0.%2a</ApplicationVersion>
-    <IsWebBootstrapper>false</IsWebBootstrapper>
-    <UseApplicationTrust>false</UseApplicationTrust>
-    <BootstrapperEnabled>true</BootstrapperEnabled>
-  </PropertyGroup>
-  <PropertyGroup Condition=" '$(Configuration)|$(Platform)' == 'Debug|AnyCPU' ">
-    <DebugSymbols>true</DebugSymbols>
-    <DebugType>full</DebugType>
-    <Optimize>false</Optimize>
-    <OutputPath>..\..\..\..\TestBin\</OutputPath>
-    <DefineConstants>DEBUG;TRACE</DefineConstants>
-    <CodeAnalysisRuleSet>..\..\..\..\FxCopRules.ruleset</CodeAnalysisRuleSet>
-  </PropertyGroup>
-  <PropertyGroup Condition=" '$(Configuration)|$(Platform)' == 'Release|AnyCPU' ">
-    <DebugSymbols>false</DebugSymbols>
-    <Optimize>true</Optimize>
-    <OutputPath>..\..\..\..\TestBin\</OutputPath>
-    <DefineConstants>TRACE</DefineConstants>
-    <CodeAnalysisRuleSet>..\..\..\..\FxCopRules.ruleset</CodeAnalysisRuleSet>
-  </PropertyGroup>
-  <ItemGroup>
-    <Reference Include="Microsoft.VisualStudio.QualityTools.UnitTestFramework, Version=8.0.0.0, Culture=neutral, PublicKeyToken=b03f5f7f11d50a3a, processorArchitecture=MSIL">
-      <SpecificVersion>False</SpecificVersion>
-      <HintPath>C:\WINDOWS\assembly\GAC_MSIL\Microsoft.VisualStudio.QualityTools.UnitTestFramework\8.0.0.0__b03f5f7f11d50a3a\Microsoft.VisualStudio.QualityTools.UnitTestFramework.dll</HintPath>
-    </Reference>
-    <Reference Include="System" />
-    <Reference Include="System.Data" />
-    <Reference Include="System.Xml" />
-  </ItemGroup>
-  <ItemGroup>
-    <Compile Include="ParserTests.cs" />
-    <Compile Include="Properties\AssemblyInfo.cs" />
-    <None Include="TestData\FileLists\TestFile1.cs" />
-    <None Include="TestData\FileLists\TestFile2.cs" />
-    <None Include="TestData\Assorted\EscapedNames.cs" />
-    <None Include="TestData\Assorted\InvalidEscapedName1.cs" />
-    <None Include="TestData\Assorted\InvalidEscapedName2.cs" />
-    <None Include="TestData\Assorted\InvalidEscapedName3.cs" />
-    <None Include="TestData\Assorted\InvalidEscapedName4.cs" />
-    <None Include="TestData\Elements\PreProcessorDirectives.cs" />
-    <None Include="TestData\Elements\PreProcessorDirectives2.cs" />
-    <None Include="TestData\Elements\PreProcessorDirectives3.cs" />
-    <None Include="TestData\Assorted\UTF8BOMNotSet.cs" />
-    <None Include="TestData\Assorted\UTF8BOMSet.cs" />
-    <None Include="TestData\Assorted\ErrorClass.cs" />
-    <Compile Include="TestData\GeneratedCode\AccessModifiersMissing.Designer.cs">
-    </Compile>
-    <None Include="TestData\GeneratedCode\AccessModifiersMissing.g.cs" />
-    <None Include="TestData\GeneratedCode\AccessModifiersMissing.g.i.cs" />
-    <None Include="TestData\GeneratedCode\AccessModifiersMissing.generated.cs" />
-    <None Include="TestData\GeneratedCode\AccessModifiersMissing2.dEsIgNeR.cS" />
-    <None Include="TestData\GeneratedCode\AccessModifiersMissing2.G.cS" />
-    <None Include="TestData\GeneratedCode\AccessModifiersMissing2.G.I.Cs" />
-    <None Include="TestData\GeneratedCode\AccessModifiersMissing2.GeNeRaTeD.Cs" />
-    <None Include="TestData\GeneratedCode\AccessModifiersMissing_AutogeneratedHeader.cs" />
-    <None Include="TestData\GeneratedCode\AccessModifiersMissing_AutogeneratedRegion.cs" />
-    <None Include="TestData\NamedArguments\NamedArguments.cs" />
-    <None Include="TestData\QueryExpressions\QueryExpressions.cs" />
-    <None Include="TestData\LambdaExpressions\LambdaExpressions.cs" />
-    <None Include="TestData\Assorted\Assorted.cs" />
-    <None Include="TestData\Elements\Event.cs" />
-    <None Include="TestData\Elements\Destructor.cs" />
-    <None Include="TestData\Elements\Constructor.cs" />
-    <None Include="TestData\Elements\Indexer.cs" />
-    <None Include="TestData\Elements\Property.cs" />
-    <None Include="TestData\Elements\Method.cs" />
-    <None Include="TestData\Elements\Field.cs" />
-    <None Include="TestData\Elements\Delegate.cs" />
-    <None Include="TestData\Elements\Enum.cs" />
-    <None Include="TestData\Elements\Interface.cs" />
-    <None Include="TestData\Elements\Struct.cs" />
-    <None Include="TestData\Elements\Class.cs" />
-    <None Include="TestData\Elements\ExternAliasDirective.cs" />
-    <None Include="TestData\Elements\UsingDirective.cs" />
-    <None Include="TestData\Elements\Namespace.cs" />
-    <None Include="TestData\ImplicitlyTypedArrays\ImplicitlyTypedArrays.cs" />
-    <None Include="TestData\ExtensionMethods\InvalidExtensionMethod4.cs" />
-    <None Include="TestData\ExtensionMethods\InvalidExtensionMethod2.cs" />
-    <None Include="TestData\ExtensionMethods\InvalidExtensionMethod3.cs" />
-    <None Include="TestData\ExtensionMethods\InvalidExtensionMethod1.cs" />
-    <None Include="TestData\ExtensionMethods\ValidExtensionMethods.cs" />
-    <None Include="TestData\ObjectAndCollectionInitializers.cs" />
-    <None Include="TestData\GeneratedCode\AccessModifiersMissing.cs" />
-  </ItemGroup>
-  <ItemGroup>
-    <None Include="TestData\NamedArguments\TestDescription.xml" />
-    <None Include="TestData\NamedArguments\NamedArgumentsObjectModel.xml" />
-    <EmbeddedResource Include="TestData\Elements\NamespaceObjectModel.xml" />
-    <EmbeddedResource Include="TestData\Elements\UsingDirectiveObjectModel.xml" />
-    <EmbeddedResource Include="TestData\Elements\ExternAliasDirectiveObjectModel.xml" />
-    <EmbeddedResource Include="TestData\Elements\ClassObjectModel.xml" />
-    <EmbeddedResource Include="TestData\Elements\StructObjectModel.xml" />
-    <EmbeddedResource Include="TestData\Elements\InterfaceObjectModel.xml" />
-    <EmbeddedResource Include="TestData\Elements\EnumObjectModel.xml" />
-    <EmbeddedResource Include="TestData\Elements\DelegateObjectModel.xml" />
-    <EmbeddedResource Include="TestData\Elements\FieldObjectModel.xml" />
-    <EmbeddedResource Include="TestData\Elements\MethodObjectModel.xml" />
-    <EmbeddedResource Include="TestData\Elements\PropertyObjectModel.xml" />
-    <EmbeddedResource Include="TestData\Elements\IndexerObjectModel.xml" />
-    <EmbeddedResource Include="TestData\Elements\ConstructorObjectModel.xml" />
-    <EmbeddedResource Include="TestData\Elements\DestructorObjectModel.xml" />
-    <EmbeddedResource Include="TestData\Elements\EventObjectModel.xml" />
-    <None Include="TestData\Assorted\AssortedObjectModel.xml" />
-    <None Include="TestData\Assorted\TestDescription.xml">
-      <SubType>Designer</SubType>
-    </None>
-    <None Include="TestData\Assorted\EscapedNamesObjectModel.xml">
-      <SubType>Designer</SubType>
-    </None>
-    <None Include="TestData\Assorted\InvalidEscapedName1ObjectModel.xml" />
-    <None Include="TestData\Assorted\InvalidEscapedName2ObjectModel.xml" />
-    <None Include="TestData\Assorted\InvalidEscapedName3ObjectModel.xml" />
-    <None Include="TestData\Assorted\InvalidEscapedName4ObjectModel.xml" />
-    <EmbeddedResource Include="TestData\Elements\PreProcessorDirectivesObjectModel.xml" />
-    <None Include="TestData\Assorted\UTF8BOMNotSetObjectModel.xml" />
-    <None Include="TestData\Assorted\UTF8BOMSetObjectModel.xml" />
-    <None Include="TestData\Assorted\ErrorClassObjectModel.xml" />
-    <Content Include="TestData\Elements\PreProcessorDirectives3ObjectModel.xml" />
-    <Content Include="TestData\Elements\PreProcessorDirectives2ObjectModel.xml" />
-    <Content Include="TestData\Elements\TestDescription.xml">
-      <SubType>Designer</SubType>
-    </Content>
-    <Content Include="TestData\ExtensionMethods\TestDescription.xml" />
-    <None Include="TestData\GeneratedCode\TestDescription.xml" />
-    <None Include="TestData\FileLists\TestDescription.xml">
-      <SubType>Designer</SubType>
-    </None>
-    <Content Include="TestData\ImplicitlyTypedArrays\TestDescription.xml" />
-    <None Include="TestData\LambdaExpressions\LambdaExpressionsObjectModel.xml" />
-    <None Include="TestData\LambdaExpressions\TestDescription.xml" />
-    <Content Include="TestData\ExtensionMethods\ValidExtensionMethodsObjectModel.xml" />
-    <Content Include="TestData\ImplicitlyTypedArrays\ImplicitlyTypedArraysObjectModel.xml" />
-    <None Include="TestData\QueryExpressions\QueryExpressionsObjectModel.xml" />
-    <None Include="TestData\QueryExpressions\TestDescription.xml" />
-  </ItemGroup>
-  <ItemGroup>
-    <ProjectReference Include="..\..\..\..\..\src\AddIns\CSharp\Parser\CSharpParser.csproj">
-      <Project>{C173ACF5-2CE5-4771-83A4-D01453C8CB09}</Project>
-      <Name>CSharpParser</Name>
-    </ProjectReference>
-    <ProjectReference Include="..\..\..\..\..\src\StyleCop\StyleCop.csproj">
-      <Project>{AF7A7FEA-C07B-456A-B072-C7E795A6CBD4}</Project>
-      <Name>StyleCop</Name>
-    </ProjectReference>
-    <ProjectReference Include="..\..\..\..\Harnesses\TestHarness\StyleCopTest.csproj">
-      <Project>{73E4EB43-7B77-4084-81F9-35BA8241B686}</Project>
-      <Name>StyleCopTest</Name>
-    </ProjectReference>
-    <ProjectReference Include="..\CSharpParserTestRules\CSharpParserTestRules.csproj">
-      <Project>{40EDAB29-01CA-4135-A330-E63F0E99D9FF}</Project>
-      <Name>CSharpParserTestRules</Name>
-    </ProjectReference>
-  </ItemGroup>
-  <ItemGroup>
-    <BootstrapperPackage Include=".NETFramework,Version=v4.0">
-      <Visible>False</Visible>
-      <ProductName>Microsoft .NET Framework 4 %28x86 and x64%29</ProductName>
-      <Install>true</Install>
-    </BootstrapperPackage>
-    <BootstrapperPackage Include="Microsoft.Net.Client.3.5">
-      <Visible>False</Visible>
-      <ProductName>.NET Framework 3.5 SP1 Client Profile</ProductName>
-      <Install>false</Install>
-    </BootstrapperPackage>
-    <BootstrapperPackage Include="Microsoft.Net.Framework.3.5.SP1">
-      <Visible>False</Visible>
-      <ProductName>.NET Framework 3.5 SP1</ProductName>
-      <Install>false</Install>
-    </BootstrapperPackage>
-    <BootstrapperPackage Include="Microsoft.VisualBasic.PowerPacks.10.0">
-      <Visible>False</Visible>
-      <ProductName>Microsoft Visual Basic PowerPacks 10.0</ProductName>
-      <Install>true</Install>
-    </BootstrapperPackage>
-    <BootstrapperPackage Include="Microsoft.Windows.Installer.3.1">
-      <Visible>False</Visible>
-      <ProductName>Windows Installer 3.1</ProductName>
-      <Install>true</Install>
-    </BootstrapperPackage>
-  </ItemGroup>
-  <ItemGroup />
-  <Import Project="$(MSBuildBinPath)\Microsoft.CSHARP.Targets" />
-  <PropertyGroup>
-    <PostBuildEvent>
-    </PostBuildEvent>
-  </PropertyGroup>
->>>>>>> 30ef6542
 </Project>