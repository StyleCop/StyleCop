<<<<<<< HEAD
﻿<?xml version="1.0" encoding="utf-8"?>
<Project ToolsVersion="4.0" DefaultTargets="Build" xmlns="http://schemas.microsoft.com/developer/msbuild/2003">
  <PropertyGroup>
    <Configuration Condition=" '$(Configuration)' == '' ">Debug</Configuration>
    <Platform Condition=" '$(Platform)' == '' ">AnyCPU</Platform>
    <ProductVersion>8.0.30703</ProductVersion>
    <SchemaVersion>2.0</SchemaVersion>
    <ProjectGuid>{40EDAB29-01CA-4135-A330-E63F0E99D9FF}</ProjectGuid>
    <OutputType>Library</OutputType>
    <AppDesignerFolder>Properties</AppDesignerFolder>
    <RootNamespace>StyleCop.CSharpParserTest</RootNamespace>
    <AssemblyName>CSharpParserTestRules</AssemblyName>
    <TargetFrameworkVersion>v4.0</TargetFrameworkVersion>
    <FileAlignment>512</FileAlignment>
    <TargetFrameworkProfile />
    <SignAssembly>true</SignAssembly>
    <AssemblyOriginatorKeyFile>..\..\..\..\..\Src\StyleCop.snk</AssemblyOriginatorKeyFile>
    <DelaySign>false</DelaySign>
  </PropertyGroup>
  <PropertyGroup Condition=" '$(Configuration)|$(Platform)' == 'Debug|AnyCPU' ">
    <DebugSymbols>true</DebugSymbols>
    <DebugType>full</DebugType>
    <Optimize>false</Optimize>
    <OutputPath>..\..\..\..\TestBin\Debug\</OutputPath>
    <DefineConstants>DEBUG;TRACE</DefineConstants>
    <ErrorReport>prompt</ErrorReport>
    <WarningLevel>4</WarningLevel>
    <CodeAnalysisRuleSet>..\..\..\..\FxCopRules.ruleset</CodeAnalysisRuleSet>
  </PropertyGroup>
  <PropertyGroup Condition=" '$(Configuration)|$(Platform)' == 'Release|AnyCPU' ">
    <DebugType>pdbonly</DebugType>
    <Optimize>true</Optimize>
    <OutputPath>..\..\..\..\TestBin\Release\</OutputPath>
    <DefineConstants>TRACE</DefineConstants>
    <ErrorReport>prompt</ErrorReport>
    <WarningLevel>4</WarningLevel>
    <CodeAnalysisRuleSet>..\..\..\..\FxCopRules.ruleset</CodeAnalysisRuleSet>
  </PropertyGroup>
  <ItemGroup>
    <Reference Include="System" />
    <Reference Include="System.Data" />
    <Reference Include="System.Xml" />
  </ItemGroup>
  <ItemGroup>
    <Compile Include="CsParserDump.cs" />
    <Compile Include="Properties\AssemblyInfo.cs" />
  </ItemGroup>
  <ItemGroup>
    <EmbeddedResource Include="CsParserDump.xml" />
  </ItemGroup>
  <ItemGroup>
    <ProjectReference Include="..\..\..\..\..\src\AddIns\CSharp\Parser\CSharpParser.csproj">
      <Project>{C173ACF5-2CE5-4771-83A4-D01453C8CB09}</Project>
      <Name>CSharpParser</Name>
    </ProjectReference>
    <ProjectReference Include="..\..\..\..\..\src\StyleCop\StyleCop.csproj">
      <Project>{AF7A7FEA-C07B-456A-B072-C7E795A6CBD4}</Project>
      <Name>StyleCop</Name>
    </ProjectReference>
  </ItemGroup>
  <Import Project="$(MSBuildToolsPath)\Microsoft.CSharp.targets" />
  <PropertyGroup>
    <PostBuildEvent>
    </PostBuildEvent>
  </PropertyGroup>
  <!-- To modify your build process, add your task inside one of the targets below and uncomment it. 
       Other similar extension points exist, see Microsoft.Common.targets.
  <Target Name="BeforeBuild">
  </Target>
  <Target Name="AfterBuild">
  </Target>
  -->
=======
﻿<?xml version="1.0" encoding="utf-8"?>
<Project ToolsVersion="4.0" DefaultTargets="Build" xmlns="http://schemas.microsoft.com/developer/msbuild/2003">
  <PropertyGroup>
    <Configuration Condition=" '$(Configuration)' == '' ">Debug</Configuration>
    <Platform Condition=" '$(Platform)' == '' ">AnyCPU</Platform>
    <ProductVersion>8.0.30703</ProductVersion>
    <SchemaVersion>2.0</SchemaVersion>
    <ProjectGuid>{40EDAB29-01CA-4135-A330-E63F0E99D9FF}</ProjectGuid>
    <OutputType>Library</OutputType>
    <AppDesignerFolder>Properties</AppDesignerFolder>
    <RootNamespace>StyleCop.CSharpParserTest</RootNamespace>
    <AssemblyName>CSharpParserTestRules</AssemblyName>
    <TargetFrameworkVersion>v4.0</TargetFrameworkVersion>
    <FileAlignment>512</FileAlignment>
    <TargetFrameworkProfile />
    <SignAssembly>true</SignAssembly>
    <AssemblyOriginatorKeyFile>$(SAInternalKeyFile)</AssemblyOriginatorKeyFile>
    <DelaySign>false</DelaySign>
  </PropertyGroup>
  <PropertyGroup Condition=" '$(Configuration)|$(Platform)' == 'Debug|AnyCPU' ">
    <DebugSymbols>true</DebugSymbols>
    <DebugType>full</DebugType>
    <Optimize>false</Optimize>
    <OutputPath>bin\Debug\</OutputPath>
    <DefineConstants>DEBUG;TRACE</DefineConstants>
    <ErrorReport>prompt</ErrorReport>
    <WarningLevel>4</WarningLevel>
    <CodeAnalysisRuleSet>..\..\..\..\FxCopRules.ruleset</CodeAnalysisRuleSet>
  </PropertyGroup>
  <PropertyGroup Condition=" '$(Configuration)|$(Platform)' == 'Release|AnyCPU' ">
    <DebugType>pdbonly</DebugType>
    <Optimize>true</Optimize>
    <OutputPath>bin\Release\</OutputPath>
    <DefineConstants>TRACE</DefineConstants>
    <ErrorReport>prompt</ErrorReport>
    <WarningLevel>4</WarningLevel>
    <CodeAnalysisRuleSet>..\..\..\..\FxCopRules.ruleset</CodeAnalysisRuleSet>
  </PropertyGroup>
  <ItemGroup>
    <Reference Include="System" />
    <Reference Include="System.Data" />
    <Reference Include="System.Xml" />
  </ItemGroup>
  <ItemGroup>
    <Compile Include="CsParserDump.cs" />
    <Compile Include="Properties\AssemblyInfo.cs" />
  </ItemGroup>
  <ItemGroup>
    <EmbeddedResource Include="CsParserDump.xml" />
  </ItemGroup>
  <ItemGroup>
    <ProjectReference Include="..\..\..\..\..\src\AddIns\CSharp\Parser\CSharpParser.csproj">
      <Project>{C173ACF5-2CE5-4771-83A4-D01453C8CB09}</Project>
      <Name>CSharpParser</Name>
    </ProjectReference>
    <ProjectReference Include="..\..\..\..\..\src\StyleCop\StyleCop.csproj">
      <Project>{AF7A7FEA-C07B-456A-B072-C7E795A6CBD4}</Project>
      <Name>StyleCop</Name>
    </ProjectReference>
  </ItemGroup>
  <Import Project="$(MSBuildToolsPath)\Microsoft.CSharp.targets" />
  <PropertyGroup>
    <PostBuildEvent>xcopy /y "$(TargetPath)"  "$(ProjectDir)..\..\..\..\TestBin"</PostBuildEvent>
  </PropertyGroup>
  <!-- To modify your build process, add your task inside one of the targets below and uncomment it. 
       Other similar extension points exist, see Microsoft.Common.targets.
  <Target Name="BeforeBuild">
  </Target>
  <Target Name="AfterBuild">
  </Target>
  -->
>>>>>>> 30ef6542
</Project><|MERGE_RESOLUTION|>--- conflicted
+++ resolved
@@ -1,4 +1,3 @@
-<<<<<<< HEAD
 ﻿<?xml version="1.0" encoding="utf-8"?>
 <Project ToolsVersion="4.0" DefaultTargets="Build" xmlns="http://schemas.microsoft.com/developer/msbuild/2003">
   <PropertyGroup>
@@ -71,77 +70,4 @@
   <Target Name="AfterBuild">
   </Target>
   -->
-=======
-﻿<?xml version="1.0" encoding="utf-8"?>
-<Project ToolsVersion="4.0" DefaultTargets="Build" xmlns="http://schemas.microsoft.com/developer/msbuild/2003">
-  <PropertyGroup>
-    <Configuration Condition=" '$(Configuration)' == '' ">Debug</Configuration>
-    <Platform Condition=" '$(Platform)' == '' ">AnyCPU</Platform>
-    <ProductVersion>8.0.30703</ProductVersion>
-    <SchemaVersion>2.0</SchemaVersion>
-    <ProjectGuid>{40EDAB29-01CA-4135-A330-E63F0E99D9FF}</ProjectGuid>
-    <OutputType>Library</OutputType>
-    <AppDesignerFolder>Properties</AppDesignerFolder>
-    <RootNamespace>StyleCop.CSharpParserTest</RootNamespace>
-    <AssemblyName>CSharpParserTestRules</AssemblyName>
-    <TargetFrameworkVersion>v4.0</TargetFrameworkVersion>
-    <FileAlignment>512</FileAlignment>
-    <TargetFrameworkProfile />
-    <SignAssembly>true</SignAssembly>
-    <AssemblyOriginatorKeyFile>$(SAInternalKeyFile)</AssemblyOriginatorKeyFile>
-    <DelaySign>false</DelaySign>
-  </PropertyGroup>
-  <PropertyGroup Condition=" '$(Configuration)|$(Platform)' == 'Debug|AnyCPU' ">
-    <DebugSymbols>true</DebugSymbols>
-    <DebugType>full</DebugType>
-    <Optimize>false</Optimize>
-    <OutputPath>bin\Debug\</OutputPath>
-    <DefineConstants>DEBUG;TRACE</DefineConstants>
-    <ErrorReport>prompt</ErrorReport>
-    <WarningLevel>4</WarningLevel>
-    <CodeAnalysisRuleSet>..\..\..\..\FxCopRules.ruleset</CodeAnalysisRuleSet>
-  </PropertyGroup>
-  <PropertyGroup Condition=" '$(Configuration)|$(Platform)' == 'Release|AnyCPU' ">
-    <DebugType>pdbonly</DebugType>
-    <Optimize>true</Optimize>
-    <OutputPath>bin\Release\</OutputPath>
-    <DefineConstants>TRACE</DefineConstants>
-    <ErrorReport>prompt</ErrorReport>
-    <WarningLevel>4</WarningLevel>
-    <CodeAnalysisRuleSet>..\..\..\..\FxCopRules.ruleset</CodeAnalysisRuleSet>
-  </PropertyGroup>
-  <ItemGroup>
-    <Reference Include="System" />
-    <Reference Include="System.Data" />
-    <Reference Include="System.Xml" />
-  </ItemGroup>
-  <ItemGroup>
-    <Compile Include="CsParserDump.cs" />
-    <Compile Include="Properties\AssemblyInfo.cs" />
-  </ItemGroup>
-  <ItemGroup>
-    <EmbeddedResource Include="CsParserDump.xml" />
-  </ItemGroup>
-  <ItemGroup>
-    <ProjectReference Include="..\..\..\..\..\src\AddIns\CSharp\Parser\CSharpParser.csproj">
-      <Project>{C173ACF5-2CE5-4771-83A4-D01453C8CB09}</Project>
-      <Name>CSharpParser</Name>
-    </ProjectReference>
-    <ProjectReference Include="..\..\..\..\..\src\StyleCop\StyleCop.csproj">
-      <Project>{AF7A7FEA-C07B-456A-B072-C7E795A6CBD4}</Project>
-      <Name>StyleCop</Name>
-    </ProjectReference>
-  </ItemGroup>
-  <Import Project="$(MSBuildToolsPath)\Microsoft.CSharp.targets" />
-  <PropertyGroup>
-    <PostBuildEvent>xcopy /y "$(TargetPath)"  "$(ProjectDir)..\..\..\..\TestBin"</PostBuildEvent>
-  </PropertyGroup>
-  <!-- To modify your build process, add your task inside one of the targets below and uncomment it. 
-       Other similar extension points exist, see Microsoft.Common.targets.
-  <Target Name="BeforeBuild">
-  </Target>
-  <Target Name="AfterBuild">
-  </Target>
-  -->
->>>>>>> 30ef6542
 </Project>