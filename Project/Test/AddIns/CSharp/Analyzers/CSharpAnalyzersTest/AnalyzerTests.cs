<<<<<<< HEAD
﻿// --------------------------------------------------------------------------------------------------------------------
// <copyright file="AnalyzerTests.cs">
//   MS-PL
// </copyright>
// <license>
//   This source code is subject to terms and conditions of the Microsoft 
//   Public License. A copy of the license can be found in the License.html 
//   file at the root of this distribution. If you cannot locate the  
//   Microsoft Public License, please send an email to dlr@microsoft.com. 
//   By using this source code in any fashion, you are agreeing to be bound 
//   by the terms of the Microsoft Public License. You must not remove this 
//   notice, or any other, from this software.
// </license>
// <summary>
//   The analyzer tests.
// </summary>
// --------------------------------------------------------------------------------------------------------------------

namespace CSharpAnalyzersTest
{
    using System;
    using System.Globalization;
    using System.IO;
    using System.Reflection;
    using Microsoft.VisualStudio.TestTools.UnitTesting;
    using StyleCop.Spelling;
    using StyleCop.Test;

    /// <summary>
    /// The analyzer tests.
    /// </summary>
    [TestClass]
    public class AnalyzerTests
    {
        /// <summary>
        /// The test context.
        /// </summary>
        private static TestContext testContext;

        #region Public Methods

        /// <summary>
        /// Tests the class initialize.
        /// </summary>
        /// <param name="context">The context.</param>
        [ClassInitialize]
        public static void TestClassInitialize(TestContext context)
        {
            testContext = context;
        }

        /// <summary>
        /// The cs analyzer access modifiers test.
        /// </summary>
        [TestMethod]
        [DeploymentItem("StyleCop.CSharp.dll")]
        [DeploymentItem("StyleCop.CSharp.Rules.dll")]
        [DeploymentItem("TestData\\AccessModifiers", "AccessModifiers")]
        public void CsAnalyzerAccessModifiersTest()
        {
            this.RunTest("AccessModifiers");
        }

        /// <summary>
        /// The cs analyzer built in types test.
        /// </summary>
        [TestMethod]
        [DeploymentItem("StyleCop.CSharp.dll")]
        [DeploymentItem("StyleCop.CSharp.Rules.dll")]
        [DeploymentItem("TestData\\BuiltInTypes", "BuiltInTypes")]
        public void CsAnalyzerBuiltInTypesTest()
        {
            this.RunTest("BuiltInTypes");
        }

        /// <summary>
        /// The cs analyzer built in types test.
        /// </summary>
        [TestMethod]
        [DeploymentItem("StyleCop.CSharp.dll")]
        [DeploymentItem("StyleCop.CSharp.Rules.dll")]
        [DeploymentItem("TestData\\StringFormat", "StringFormat")]
        public void CsAnalyzerStringFormatTest()
        {
            this.RunTest("StringFormat");
        }

        /// <summary>
        /// The cs analyzer class members test.
        /// </summary>
        [TestMethod]
        [DeploymentItem("StyleCop.CSharp.dll")]
        [DeploymentItem("StyleCop.CSharp.Rules.dll")]
        [DeploymentItem("TestData\\ClassMembers", "ClassMembers")]
        public void CsAnalyzerClassMembersTest()
        {
            this.RunTest("ClassMembers");
        }

        /// <summary>
        /// The cs analyzer comments test.
        /// </summary>
        [TestMethod]
        [DeploymentItem("StyleCop.CSharp.dll")]
        [DeploymentItem("StyleCop.CSharp.Rules.dll")]
        [DeploymentItem("TestData\\Comments", "Comments")]
        public void CsAnalyzerCommentsTest()
        {
            this.RunTest("Comments");
        }

        /// <summary>
        /// The cs analyzer curly brackets test.
        /// </summary>
        [TestMethod]
        [DeploymentItem("StyleCop.CSharp.dll")]
        [DeploymentItem("StyleCop.CSharp.Rules.dll")]
        [DeploymentItem("TestData\\CurlyBrackets", "CurlyBrackets")]
        public void CsAnalyzerCurlyBracketsTest()
        {
            this.RunTest("CurlyBrackets");
        }

        /// <summary>
        /// The cs analyzer debug text test.
        /// </summary>
        [TestMethod]
        [DeploymentItem("StyleCop.CSharp.dll")]
        [DeploymentItem("StyleCop.CSharp.Rules.dll")]
        [DeploymentItem("TestData\\DebugText", "DebugText")]
        public void CsAnalyzerDebugTextTest()
        {
            this.RunTest("DebugText");
        }

        /// <summary>
        /// The cs analyzer declaration keyword order test.
        /// </summary>
        [TestMethod]
        [DeploymentItem("StyleCop.CSharp.dll")]
        [DeploymentItem("StyleCop.CSharp.Rules.dll")]
        [DeploymentItem("TestData\\DeclarationKeywordOrder", "DeclarationKeywordOrder")]
        public void CsAnalyzerDeclarationKeywordOrderTest()
        {
            this.RunTest("DeclarationKeywordOrder");
        }

        /// <summary>
        /// The cs analyzer documentation test.
        /// </summary>
        [TestMethod]
        [DeploymentItem("StyleCop.CSharp.dll")]
        [DeploymentItem("StyleCop.CSharp.Rules.dll")]
        [DeploymentItem("TestData\\Documentation", "Documentation")]
        public void CsAnalyzerDocumentationTest()
        {
            using (var namingService = NamingService.GetNamingService(CultureInfo.CurrentCulture))
            {
                if (!namingService.SupportsSpelling)
                {
                    Assert.Inconclusive(
                        "Spell checking is not available, most likely because Word 2010 is not installed.");
                }
            }

            this.RunTest("Documentation");
        }

        /// <summary>
        /// The cs analyzer element order test.
        /// </summary>
        [TestMethod]
        [DeploymentItem("StyleCop.CSharp.dll")]
        [DeploymentItem("StyleCop.CSharp.Rules.dll")]
        [DeploymentItem("TestData\\ElementOrder", "ElementOrder")]
        public void CsAnalyzerElementOrderTest()
        {
            this.RunTest("ElementOrder");
        }

        /// <summary>
        /// The cs analyzer empty strings test.
        /// </summary>
        [TestMethod]
        [DeploymentItem("StyleCop.CSharp.dll")]
        [DeploymentItem("StyleCop.CSharp.Rules.dll")]
        [DeploymentItem("TestData\\EmptyStrings", "EmptyStrings")]
        public void CsAnalyzerEmptyStringsTest()
        {
            this.RunTest("EmptyStrings");
        }

        /// <summary>
        /// The cs analyzer file contents test.
        /// </summary>
        [TestMethod]
        [DeploymentItem("StyleCop.CSharp.dll")]
        [DeploymentItem("StyleCop.CSharp.Rules.dll")]
        [DeploymentItem("TestData\\FileContents", "FileContents")]
        public void CsAnalyzerFileContentsTest()
        {
            this.RunTest("FileContents");
        }

        /// <summary>
        /// The cs analyzer file headers test.
        /// </summary>
        [TestMethod]
        [DeploymentItem("StyleCop.CSharp.dll")]
        [DeploymentItem("StyleCop.CSharp.Rules.dll")]
        [DeploymentItem("TestData\\FileHeaders", "FileHeaders")]
        public void CsAnalyzerFileHeadersTest()
        {
            this.RunTest("FileHeaders");
        }

        /// <summary>
        /// The cs analyzer line spacing test.
        /// </summary>
        [TestMethod]
        [DeploymentItem("StyleCop.CSharp.dll")]
        [DeploymentItem("StyleCop.CSharp.Rules.dll")]
        [DeploymentItem("TestData\\LineSpacing", "LineSpacing")]
        public void CsAnalyzerLineSpacingTest()
        {
            this.RunTest("LineSpacing");
        }

        /// <summary>
        /// The cs analyzer method parameters test.
        /// </summary>
        [TestMethod]
        [DeploymentItem("StyleCop.CSharp.dll")]
        [DeploymentItem("StyleCop.CSharp.Rules.dll")]
        [DeploymentItem("TestData\\MethodParameters", "MethodParameters")]
        public void CsAnalyzerMethodParametersTest()
        {
            this.RunTest("MethodParameters");
        }

        /// <summary>
        /// The cs analyzer naming test.
        /// </summary>
        [TestMethod]
        [DeploymentItem("StyleCop.CSharp.dll")]
        [DeploymentItem("StyleCop.CSharp.Rules.dll")]
        [DeploymentItem("TestData\\Naming", "Naming")]
        public void CsAnalyzerNamingTest()
        {
            this.RunTest("Naming");
        }

        /// <summary>
        /// The cs analyzer parenthesis test.
        /// </summary>
        [TestMethod]
        [DeploymentItem("StyleCop.CSharp.dll")]
        [DeploymentItem("StyleCop.CSharp.Rules.dll")]
        [DeploymentItem("TestData\\Parenthesis", "Parenthesis")]
        public void CsAnalyzerParenthesisTest()
        {
            this.RunTest("Parenthesis");
        }

        /// <summary>
        /// The cs analyzer query clauses test.
        /// </summary>
        [TestMethod]
        [DeploymentItem("StyleCop.CSharp.dll")]
        [DeploymentItem("StyleCop.CSharp.Rules.dll")]
        [DeploymentItem("TestData\\QueryClauses", "QueryClauses")]
        public void CsAnalyzerQueryClausesTest()
        {
            this.RunTest("QueryClauses");
        }

        /// <summary>
        /// The cs analyzer regions test.
        /// </summary>
        [TestMethod]
        [DeploymentItem("StyleCop.CSharp.dll")]
        [DeploymentItem("StyleCop.CSharp.Rules.dll")]
        [DeploymentItem("TestData\\Regions", "Regions")]
        public void CsAnalyzerRegionsTest()
        {
            this.RunTest("Regions");
        }

        /// <summary>
        /// The cs analyzer spacing test.
        /// </summary>
        [TestMethod]
        [DeploymentItem("StyleCop.CSharp.dll")]
        [DeploymentItem("StyleCop.CSharp.Rules.dll")]
        [DeploymentItem("TestData\\Spacing", "Spacing")]
        public void CsAnalyzerSpacingTest()
        {
            this.RunTest("Spacing");
        }

        /// <summary>
        /// The cs analyzer statements test.
        /// </summary>
        [TestMethod]
        [DeploymentItem("StyleCop.CSharp.dll")]
        [DeploymentItem("StyleCop.CSharp.Rules.dll")]
        [DeploymentItem("TestData\\Statements", "Statements")]
        public void CsAnalyzerStatementsTest()
        {
            this.RunTest("Statements");
        }

        /// <summary>
        /// The cs analyzer tabs test.
        /// </summary>
        [TestMethod]
        [DeploymentItem("StyleCop.CSharp.dll")]
        [DeploymentItem("StyleCop.CSharp.Rules.dll")]
        [DeploymentItem("TestData\\Tabs", "Tabs")]
        public void CsAnalyzerTabsTest()
        {
            this.RunTest("Tabs");
        }

        /// <summary>
        /// The cs analyzer unnecessary code test.
        /// </summary>
        [TestMethod]
        [DeploymentItem("StyleCop.CSharp.dll")]
        [DeploymentItem("StyleCop.CSharp.Rules.dll")]
        [DeploymentItem("TestData\\UnnecessaryCode", "UnnecessaryCode")]
        public void CsAnalyzerUnnecessaryCodeTest()
        {
            this.RunTest("UnnecessaryCode");
        }

        #endregion

        #region Methods

        /// <summary>
        /// The run test.
        /// </summary>
        /// <param name="testName">The test name.</param>
        /// <param name="simulationFrameworkVersion">The framework version to simulate for test.</param>
        private void RunTest(string testName, double simulationFrameworkVersion = 0)
        {
            string[] files = new string[2];
            files[0] = Path.Combine(testContext.DeploymentDirectory, "StyleCop.CSharp.dll");
            files[1] = Path.Combine(testContext.DeploymentDirectory, "StyleCop.CSharp.Rules.dll");
    
            bool result = StyleCopTestRunner.Run(testName, testContext.TestDir, testContext.ResultsDirectory,  testContext.DeploymentDirectory, false, simulationFrameworkVersion, files);

            Assert.IsTrue(result);
        }

        #endregion
    }
=======
﻿// --------------------------------------------------------------------------------------------------------------------
// <copyright file="AnalyzerTests.cs" company="">
//   
// </copyright>
// <summary>
//   The analyzer tests.
// </summary>
// --------------------------------------------------------------------------------------------------------------------

namespace CSharpAnalyzersTest
{
    using System;
    using System.IO;

    using Microsoft.VisualStudio.TestTools.UnitTesting;

    using StyleCop.Test;

    /// <summary>
    /// The analyzer tests.
    /// </summary>
    [TestClass]
    public class AnalyzerTests
    {
        #region Constants and Fields

        /// <summary>
        ///   The project root.
        /// </summary>
        private static string ProjectRoot = "..\\..\\";

        /// <summary>
        ///   The test bin.
        /// </summary>
        private static string TestBin = Path.Combine(ProjectRoot, @"Test\TestBin");

        /// <summary>
        ///   The test context.
        /// </summary>
        private static TestContext TestContext;

        /// <summary>
        ///   The test root.
        /// </summary>
        private static string TestRoot = Path.Combine(ProjectRoot, @"Test\AddIns\CSharp\Analyzers\CSharpAnalyzersTest");

        #endregion

        #region Public Methods

        /// <summary>
        /// The my class initialize.
        /// </summary>
        /// <param name="testContext">
        /// The test context.
        /// </param>
        [ClassInitialize]
        public static void MyClassInitialize(TestContext testContext)
        {
            TestContext = testContext;

            if (!Directory.Exists(TestContext.TestResultsDirectory))
            {
                Directory.CreateDirectory(TestContext.TestResultsDirectory);
            }
        }

        /// <summary>
        /// The cs analyzer access modifiers test.
        /// </summary>
        [TestMethod]
        public void CsAnalyzerAccessModifiersTest()
        {
            this.RunTest("AccessModifiers");
        }

        /// <summary>
        /// The cs analyzer built in types test.
        /// </summary>
        [TestMethod]
        public void CsAnalyzerBuiltInTypesTest()
        {
            this.RunTest("BuiltInTypes");
        }

        /// <summary>
        /// The cs analyzer class members test.
        /// </summary>
        [TestMethod]
        public void CsAnalyzerClassMembersTest()
        {
            this.RunTest("ClassMembers");
        }

        /// <summary>
        /// The cs analyzer comments test.
        /// </summary>
        [TestMethod]
        public void CsAnalyzerCommentsTest()
        {
            this.RunTest("Comments");
        }

        /// <summary>
        /// The cs analyzer curly brackets test.
        /// </summary>
        [TestMethod]
        public void CsAnalyzerCurlyBracketsTest()
        {
            this.RunTest("CurlyBrackets");
        }

        /// <summary>
        /// The cs analyzer debug text test.
        /// </summary>
        [TestMethod]
        public void CsAnalyzerDebugTextTest()
        {
            this.RunTest("DebugText");
        }

        /// <summary>
        /// The cs analyzer declaration keyword order test.
        /// </summary>
        [TestMethod]
        public void CsAnalyzerDeclarationKeywordOrderTest()
        {
            this.RunTest("DeclarationKeywordOrder");
        }

        /// <summary>
        /// The cs analyzer documentation test.
        /// </summary>
        [TestMethod]
        public void CsAnalyzerDocumentationTest()
        {
            this.RunTest("Documentation", Path.Combine(TestRoot, @"TestData\Documentation\IncludedDocumentation.xml"));
        }

        /// <summary>
        /// The cs analyzer element order test.
        /// </summary>
        [TestMethod]
        public void CsAnalyzerElementOrderTest()
        {
            this.RunTest("ElementOrder");
        }

        /// <summary>
        /// The cs analyzer empty strings test.
        /// </summary>
        [TestMethod]
        public void CsAnalyzerEmptyStringsTest()
        {
            this.RunTest("EmptyStrings");
        }

        /// <summary>
        /// The cs analyzer file contents test.
        /// </summary>
        [TestMethod]
        public void CsAnalyzerFileContentsTest()
        {
            this.RunTest("FileContents");
        }

        /// <summary>
        /// The cs analyzer file headers test.
        /// </summary>
        [TestMethod]
        public void CsAnalyzerFileHeadersTest()
        {
            this.RunTest("FileHeaders");
        }

        /// <summary>
        /// The cs analyzer line spacing test.
        /// </summary>
        [TestMethod]
        public void CsAnalyzerLineSpacingTest()
        {
            this.RunTest("LineSpacing");
        }

        /// <summary>
        /// The cs analyzer method parameters test.
        /// </summary>
        [TestMethod]
        public void CsAnalyzerMethodParametersTest()
        {
            this.RunTest("MethodParameters");
        }

        /// <summary>
        /// The cs analyzer naming test.
        /// </summary>
        [TestMethod]
        public void CsAnalyzerNamingTest()
        {
            this.RunTest("Naming");
        }

        /// <summary>
        /// The cs analyzer parenthesis test.
        /// </summary>
        [TestMethod]
        public void CsAnalyzerParenthesisTest()
        {
            this.RunTest("Parenthesis");
        }

        /// <summary>
        /// The cs analyzer query clauses test.
        /// </summary>
        [TestMethod]
        public void CsAnalyzerQueryClausesTest()
        {
            this.RunTest("QueryClauses");
        }

        /// <summary>
        /// The cs analyzer regions test.
        /// </summary>
        [TestMethod]
        public void CsAnalyzerRegionsTest()
        {
            this.RunTest("Regions");
        }

        /// <summary>
        /// The cs analyzer spacing test.
        /// </summary>
        [TestMethod]
        public void CsAnalyzerSpacingTest()
        {
            this.RunTest("Spacing");
        }

        /// <summary>
        /// The cs analyzer statements test.
        /// </summary>
        [TestMethod]
        public void CsAnalyzerStatementsTest()
        {
            this.RunTest("Statements");
        }

        /// <summary>
        /// The cs analyzer tabs test.
        /// </summary>
        [TestMethod]
        public void CsAnalyzerTabsTest()
        {
            this.RunTest("Tabs");
        }

        /// <summary>
        /// The cs analyzer unnecessary code test.
        /// </summary>
        [TestMethod]
        public void CsAnalyzerUnnecessaryCodeTest()
        {
            this.RunTest("UnnecessaryCode");
        }

        #endregion

        #region Methods

        /// <summary>
        /// The run test.
        /// </summary>
        /// <param name="testName">
        /// The test name.
        /// </param>
        /// <param name="testfilesToCopy">
        /// The test files to copy.
        /// </param>
        private void RunTest(string testName, params string[] testfilesToCopy)
        {
            string[] files = new string[testfilesToCopy.Length + 2];
            files[0] = Path.Combine(TestBin, "StyleCop.CSharp.dll");
            files[1] = Path.Combine(TestBin, "StyleCop.CSharp.Rules.dll");
            testfilesToCopy.CopyTo(files, 2);

            bool result = StyleCopTestRunner.Run(testName, TestRoot, TestContext.DeploymentDirectory, TestContext.TestResultsDirectory, false, files);

            Assert.IsTrue(result, TestContext.TestResultsDirectory);
        }

        #endregion
    }
>>>>>>> 30ef6542
}<|MERGE_RESOLUTION|>--- conflicted
+++ resolved
@@ -1,4 +1,3 @@
-<<<<<<< HEAD
 ﻿// --------------------------------------------------------------------------------------------------------------------
 // <copyright file="AnalyzerTests.cs">
 //   MS-PL
@@ -357,298 +356,4 @@
 
         #endregion
     }
-=======
-﻿// --------------------------------------------------------------------------------------------------------------------
-// <copyright file="AnalyzerTests.cs" company="">
-//   
-// </copyright>
-// <summary>
-//   The analyzer tests.
-// </summary>
-// --------------------------------------------------------------------------------------------------------------------
-
-namespace CSharpAnalyzersTest
-{
-    using System;
-    using System.IO;
-
-    using Microsoft.VisualStudio.TestTools.UnitTesting;
-
-    using StyleCop.Test;
-
-    /// <summary>
-    /// The analyzer tests.
-    /// </summary>
-    [TestClass]
-    public class AnalyzerTests
-    {
-        #region Constants and Fields
-
-        /// <summary>
-        ///   The project root.
-        /// </summary>
-        private static string ProjectRoot = "..\\..\\";
-
-        /// <summary>
-        ///   The test bin.
-        /// </summary>
-        private static string TestBin = Path.Combine(ProjectRoot, @"Test\TestBin");
-
-        /// <summary>
-        ///   The test context.
-        /// </summary>
-        private static TestContext TestContext;
-
-        /// <summary>
-        ///   The test root.
-        /// </summary>
-        private static string TestRoot = Path.Combine(ProjectRoot, @"Test\AddIns\CSharp\Analyzers\CSharpAnalyzersTest");
-
-        #endregion
-
-        #region Public Methods
-
-        /// <summary>
-        /// The my class initialize.
-        /// </summary>
-        /// <param name="testContext">
-        /// The test context.
-        /// </param>
-        [ClassInitialize]
-        public static void MyClassInitialize(TestContext testContext)
-        {
-            TestContext = testContext;
-
-            if (!Directory.Exists(TestContext.TestResultsDirectory))
-            {
-                Directory.CreateDirectory(TestContext.TestResultsDirectory);
-            }
-        }
-
-        /// <summary>
-        /// The cs analyzer access modifiers test.
-        /// </summary>
-        [TestMethod]
-        public void CsAnalyzerAccessModifiersTest()
-        {
-            this.RunTest("AccessModifiers");
-        }
-
-        /// <summary>
-        /// The cs analyzer built in types test.
-        /// </summary>
-        [TestMethod]
-        public void CsAnalyzerBuiltInTypesTest()
-        {
-            this.RunTest("BuiltInTypes");
-        }
-
-        /// <summary>
-        /// The cs analyzer class members test.
-        /// </summary>
-        [TestMethod]
-        public void CsAnalyzerClassMembersTest()
-        {
-            this.RunTest("ClassMembers");
-        }
-
-        /// <summary>
-        /// The cs analyzer comments test.
-        /// </summary>
-        [TestMethod]
-        public void CsAnalyzerCommentsTest()
-        {
-            this.RunTest("Comments");
-        }
-
-        /// <summary>
-        /// The cs analyzer curly brackets test.
-        /// </summary>
-        [TestMethod]
-        public void CsAnalyzerCurlyBracketsTest()
-        {
-            this.RunTest("CurlyBrackets");
-        }
-
-        /// <summary>
-        /// The cs analyzer debug text test.
-        /// </summary>
-        [TestMethod]
-        public void CsAnalyzerDebugTextTest()
-        {
-            this.RunTest("DebugText");
-        }
-
-        /// <summary>
-        /// The cs analyzer declaration keyword order test.
-        /// </summary>
-        [TestMethod]
-        public void CsAnalyzerDeclarationKeywordOrderTest()
-        {
-            this.RunTest("DeclarationKeywordOrder");
-        }
-
-        /// <summary>
-        /// The cs analyzer documentation test.
-        /// </summary>
-        [TestMethod]
-        public void CsAnalyzerDocumentationTest()
-        {
-            this.RunTest("Documentation", Path.Combine(TestRoot, @"TestData\Documentation\IncludedDocumentation.xml"));
-        }
-
-        /// <summary>
-        /// The cs analyzer element order test.
-        /// </summary>
-        [TestMethod]
-        public void CsAnalyzerElementOrderTest()
-        {
-            this.RunTest("ElementOrder");
-        }
-
-        /// <summary>
-        /// The cs analyzer empty strings test.
-        /// </summary>
-        [TestMethod]
-        public void CsAnalyzerEmptyStringsTest()
-        {
-            this.RunTest("EmptyStrings");
-        }
-
-        /// <summary>
-        /// The cs analyzer file contents test.
-        /// </summary>
-        [TestMethod]
-        public void CsAnalyzerFileContentsTest()
-        {
-            this.RunTest("FileContents");
-        }
-
-        /// <summary>
-        /// The cs analyzer file headers test.
-        /// </summary>
-        [TestMethod]
-        public void CsAnalyzerFileHeadersTest()
-        {
-            this.RunTest("FileHeaders");
-        }
-
-        /// <summary>
-        /// The cs analyzer line spacing test.
-        /// </summary>
-        [TestMethod]
-        public void CsAnalyzerLineSpacingTest()
-        {
-            this.RunTest("LineSpacing");
-        }
-
-        /// <summary>
-        /// The cs analyzer method parameters test.
-        /// </summary>
-        [TestMethod]
-        public void CsAnalyzerMethodParametersTest()
-        {
-            this.RunTest("MethodParameters");
-        }
-
-        /// <summary>
-        /// The cs analyzer naming test.
-        /// </summary>
-        [TestMethod]
-        public void CsAnalyzerNamingTest()
-        {
-            this.RunTest("Naming");
-        }
-
-        /// <summary>
-        /// The cs analyzer parenthesis test.
-        /// </summary>
-        [TestMethod]
-        public void CsAnalyzerParenthesisTest()
-        {
-            this.RunTest("Parenthesis");
-        }
-
-        /// <summary>
-        /// The cs analyzer query clauses test.
-        /// </summary>
-        [TestMethod]
-        public void CsAnalyzerQueryClausesTest()
-        {
-            this.RunTest("QueryClauses");
-        }
-
-        /// <summary>
-        /// The cs analyzer regions test.
-        /// </summary>
-        [TestMethod]
-        public void CsAnalyzerRegionsTest()
-        {
-            this.RunTest("Regions");
-        }
-
-        /// <summary>
-        /// The cs analyzer spacing test.
-        /// </summary>
-        [TestMethod]
-        public void CsAnalyzerSpacingTest()
-        {
-            this.RunTest("Spacing");
-        }
-
-        /// <summary>
-        /// The cs analyzer statements test.
-        /// </summary>
-        [TestMethod]
-        public void CsAnalyzerStatementsTest()
-        {
-            this.RunTest("Statements");
-        }
-
-        /// <summary>
-        /// The cs analyzer tabs test.
-        /// </summary>
-        [TestMethod]
-        public void CsAnalyzerTabsTest()
-        {
-            this.RunTest("Tabs");
-        }
-
-        /// <summary>
-        /// The cs analyzer unnecessary code test.
-        /// </summary>
-        [TestMethod]
-        public void CsAnalyzerUnnecessaryCodeTest()
-        {
-            this.RunTest("UnnecessaryCode");
-        }
-
-        #endregion
-
-        #region Methods
-
-        /// <summary>
-        /// The run test.
-        /// </summary>
-        /// <param name="testName">
-        /// The test name.
-        /// </param>
-        /// <param name="testfilesToCopy">
-        /// The test files to copy.
-        /// </param>
-        private void RunTest(string testName, params string[] testfilesToCopy)
-        {
-            string[] files = new string[testfilesToCopy.Length + 2];
-            files[0] = Path.Combine(TestBin, "StyleCop.CSharp.dll");
-            files[1] = Path.Combine(TestBin, "StyleCop.CSharp.Rules.dll");
-            testfilesToCopy.CopyTo(files, 2);
-
-            bool result = StyleCopTestRunner.Run(testName, TestRoot, TestContext.DeploymentDirectory, TestContext.TestResultsDirectory, false, files);
-
-            Assert.IsTrue(result, TestContext.TestResultsDirectory);
-        }
-
-        #endregion
-    }
->>>>>>> 30ef6542
 }