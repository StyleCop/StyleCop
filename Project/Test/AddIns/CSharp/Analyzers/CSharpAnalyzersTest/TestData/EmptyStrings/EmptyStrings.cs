--- conflicted
+++ resolved
@@ -1,4 +1,3 @@
-<<<<<<< HEAD
 using System;
 using System.Collections.Generic;
 
@@ -73,75 +72,4 @@
         {
         }        
     }   
-}
-=======
-using System;
-using System.Collections.Generic;
-
-namespace EmptyStrings
-{
-    public class Class1
-    {
-        string string1 = "";
-        string string2 = @"";
-        string string3 = " ";
-        string string4 = @" ";
-        string string5 = String.Empty;
-
-        public void Method1(string item)
-        {
-            string1 = "";
-            string2 = @"";
-            string3 = " ";
-            string4 = @" ";
-            string5 = String.Empty;
-        }
-
-        public void Method2()
-        {
-            Method1("");
-            Method1(@"");
-            Method1(" ");
-            Method1(@"
-");
-            Method1(String.Empty);
-        }
-
-        public void Method3()
-        {
-            // The following empty string should be allowed without any violations, since it's 
-            // impossible to use string.Empty in this case.
-            string s = null;
-            switch (s)
-            {
-                case "":
-                    break;
-            }
-        }
-    }
-
-    /// <summary>
-    /// A const variable cannot be set to string.Empty, it must be set to "".
-    /// </summary>
-    public class ConstVariables
-    {
-        private const string x = "";
-        private readonly string y = "";
-        private readonly string y = string.Empty;
-
-        private const string aa = "", bb = "hello", cc = "";
-
-        public void Method()
-        {
-            const string xx = "";
-        }
-    }
-
-    class DefaultParameters
-    {
-        public void Method1(string parameter1 = "")
-        {
-        }        
-    }   
-}
->>>>>>> 30ef6542
+}