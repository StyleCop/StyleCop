<<<<<<< HEAD
using System;
using System.Collections.Generic;

// The following uses of the built-in types are alias within using alias directives.
using BooleanAlias = System.Boolean;
using ByteAlias = System.Byte;
using CharAlias = System.Char;
using DecimalAlias = System.Decimal;
using DoubleAlias = System.Double;
using Int16Alias = System.Int16;
using Int32Alias = System.Int32;
using Int64Alias = System.Int64;
using ObjectAlias = System.Object;
using SingleAlias = System.Single;
using SByteAlias = System.SByte;
using StringAlias = System.String;
using UInt16Alias = System.UInt16;
using UInt32Alias = System.UInt32;
using UInt64Alias = System.UInt64;

// The following uses of the built-in types are alias within using static directives.
using static System.Boolean;
using static System.Byte;
using static System.Char;
using static System.Decimal;
using static System.Double;
using static System.Int16;
using static System.Int32;
using static System.Int64;
using static System.Object;
using static System.Single;
using static System.SByte;
using static System.String;
using static System.UInt16;
using static System.UInt32;
using static System.UInt64;

namespace ValidBuildInTypes
{
    #region The base class of a class or interface.
    
    public class Class1 : List<bool>
    {
    }

    public interface Interface1 : IList<int>
    {
    }

    #endregion 

    #region Implemented interfaces on a class or interface

    public class Class2 : Class1, IList<string>
    {
    }

    public interface Interface2 : Interface1, IList<short>
    {
    }

    #endregion

    #region Type constraint clauses on a class, interface, struct, method, or delegate

    public class Class3<T, S> 
        where T : bool 
        where S : List<List<bool>>
    {
    }

    public interface Interface3<T, S> 
        where T : byte 
        where S : List<List<byte>>
    {
    }

    public struct Struct3<T, S> 
        where T : float 
        where S : List<List<float>>
    {
    }

    public delegate void Delegate1<T, S>(T x) 
        where T : double 
        where S : List<List<double>>;

    public class Class3b
    {
        public void Method3<T, S>(T x)
            where T : long
            where S : List<List<long>>
        {
        }
    }

    #endregion 

    #region Parameter list on method, indexer, constructor, or delegate

    public class Class4
    {
        public void Method(bool x, Dictionary<bool, List<List<bool>>> y)
        {
        }

        public int this[string x, Dictionary<string, List<List<string>>> y]
        {
            get { return 2; }
        }

        public Class4(object x, Dictionary<object, List<List<object>>> y)
        {
        }

        public delegate void Delegate4(char x, Dictionary<char, List<List<char>>> y);
    }

    #endregion 

    #region Parameter list on anonymous method and lambda expression

    public class Class10
    {
        public void Method1()
        {
            CallMethod(delegate(short x, int y)
            {
                int z = 2;
            });

            CallMethod2((short x, int y) => { int z = 2; });
        }
    }

    #endregion

    #region Return type on method, indexer, property, delegate, or event

    public class Class5
    {
        public Dictionary<decimal, List<List<decimal>>> Method5()
        {
        }

        public Dictionary<sbyte, List<List<sbyte>>> this[sbyte x]
        {
            get { return null; }
        }

        public Dictionary<ulong, List<List<ulong>>> Property5
        {
            get { return null; }
        }

        public delegate Dictionary<uint, List<List<uint>>> Delegate5();

        public event EventHandler<Dictionary<byte, List<List<byte>>>> Event5;
    }

    #endregion 

    #region Type of Field

    public class Class6
    {
        private ulong field1;
        private ulong field2;
        private const ulong field3 = 0;
        private const ulong field4 = null;
        private readonly ulong field5;
        private readonly ulong field6;
    }

    #endregion 

    #region Generic types on class, interface, struct, method, or delegate

    public class Class7
    {
        public void Method1()
        {
            object x = new Dictionary<string, Dictionary<List<string>, string>, string>();
            object y = (IList<Dictionary<string, Dictionary<List<string>, string>>, string>)x;

            CallSomeMethod<Dictionary<string, Dictionary<List<string>, string>>, string>();
        }
    }

    #endregion

    #region Statements

    public class Class9
    {
        public void Method1()
        {
            // for statement
            for (long x = 0; x < 1; ++x)
            {
            }

            // foreach statement
            foreach (object o in Something())
            {
            }

            // try-catch
            try
            {
            }
            catch (SomeException<object> e)
            {
            }

            // Fixed statement
            fixed (int x = 0)
            {
            }

            // throw new 
            throw new SomeException<char>();

            // using statement
            using (object o = null)
            {
            }

            // new allocation
            Dictionary<List<bool>, string> dict = new Dictionary<List<bool>, string>();

            // new array
            string[] array = new string[3];
        }
    }

    #endregion Statements

    #region Expressions

    public class Class11
    {
        public void Method1()
        {
            // As expression
            object z = null;
            object x = z as List<List<string>>;
            
            // Is expression
            bool t = z is List<List<string>>;

            // Cast expression
            object a = null;
            object b = (string)a;

            // Default value
            object c = default(byte);

            // Sizeof
            int d = sizeof(object);

            // Typeof
            Type e = typeof(char);
        }
    }

    #endregion

    #region Query Expressions

    public class Class12
    {
        public void Method1()
        {
            object a;

            from string s in a where s.Length == 2 select s.Length;
        }
    }

    #endregion

    #region Method Access Expressions

    public class Class13
    {
        public void Method1()
        {
            string c = string.Format("");

            object o = object.Equals(a, b);
        }
    }

    #endregion
=======
using System;
using System.Collections.Generic;

// The following uses of the built-in types are alias within using alias directives.
using BooleanAlias = System.Boolean;
using ByteAlias = System.Byte;
using CharAlias = System.Char;
using DecimalAlias = System.Decimal;
using DoubleAlias = System.Double;
using Int16Alias = System.Int16;
using Int32Alias = System.Int32;
using Int64Alias = System.Int64;
using ObjectAlias = System.Object;
using SingleAlias = System.Single;
using SByteAlias = System.SByte;
using StringAlias = System.String;
using UInt16Alias = System.UInt16;
using UInt32Alias = System.UInt32;
using UInt64Alias = System.UInt64;

namespace ValidBuildInTypes
{
    #region The base class of a class or interface.
    
    public class Class1 : List<bool>
    {
    }

    public interface Interface1 : IList<int>
    {
    }

    #endregion 

    #region Implemented interfaces on a class or interface

    public class Class2 : Class1, IList<string>
    {
    }

    public interface Interface2 : Interface1, IList<short>
    {
    }

    #endregion

    #region Type constraint clauses on a class, interface, struct, method, or delegate

    public class Class3<T, S> 
        where T : bool 
        where S : List<List<bool>>
    {
    }

    public interface Interface3<T, S> 
        where T : byte 
        where S : List<List<byte>>
    {
    }

    public struct Struct3<T, S> 
        where T : float 
        where S : List<List<float>>
    {
    }

    public delegate void Delegate1<T, S>(T x) 
        where T : double 
        where S : List<List<double>>;

    public class Class3b
    {
        public void Method3<T, S>(T x)
            where T : long
            where S : List<List<long>>
        {
        }
    }

    #endregion 

    #region Parameter list on method, indexer, constructor, or delegate

    public class Class4
    {
        public void Method(bool x, Dictionary<bool, List<List<bool>>> y)
        {
        }

        public int this[string x, Dictionary<string, List<List<string>>> y]
        {
            get { return 2; }
        }

        public Class4(object x, Dictionary<object, List<List<object>>> y)
        {
        }

        public delegate void Delegate4(char x, Dictionary<char, List<List<char>>> y);
    }

    #endregion 

    #region Parameter list on anonymous method and lambda expression

    public class Class10
    {
        public void Method1()
        {
            CallMethod(delegate(short x, int y)
            {
                int z = 2;
            });

            CallMethod2((short x, int y) => { int z = 2; });
        }
    }

    #endregion

    #region Return type on method, indexer, property, delegate, or event

    public class Class5
    {
        public Dictionary<decimal, List<List<decimal>>> Method5()
        {
        }

        public Dictionary<sbyte, List<List<sbyte>>> this[sbyte x]
        {
            get { return null; }
        }

        public Dictionary<ulong, List<List<ulong>>> Property5
        {
            get { return null; }
        }

        public delegate Dictionary<uint, List<List<uint>>> Delegate5();

        public event EventHandler<Dictionary<byte, List<List<byte>>>> Event5;
    }

    #endregion 

    #region Type of Field

    public class Class6
    {
        private ulong field1;
        private ulong field2;
        private const ulong field3 = 0;
        private const ulong field4 = null;
        private readonly ulong field5;
        private readonly ulong field6;
    }

    #endregion 

    #region Generic types on class, interface, struct, method, or delegate

    public class Class7
    {
        public void Method1()
        {
            object x = new Dictionary<string, Dictionary<List<string>, string>, string>();
            object y = (IList<Dictionary<string, Dictionary<List<string>, string>>, string>)x;

            CallSomeMethod<Dictionary<string, Dictionary<List<string>, string>>, string>();
        }
    }

    #endregion

    #region Statements

    public class Class9
    {
        public void Method1()
        {
            // for statement
            for (long x = 0; x < 1; ++x)
            {
            }

            // foreach statement
            foreach (object o in Something())
            {
            }

            // try-catch
            try
            {
            }
            catch (SomeException<object> e)
            {
            }

            // Fixed statement
            fixed (int x = 0)
            {
            }

            // throw new 
            throw new SomeException<char>();

            // using statement
            using (object o = null)
            {
            }

            // new allocation
            Dictionary<List<bool>, string> dict = new Dictionary<List<bool>, string>();

            // new array
            string[] array = new string[3];
        }
    }

    #endregion Statements

    #region Expressions

    public class Class11
    {
        public void Method1()
        {
            // As expression
            object z = null;
            object x = z as List<List<string>>;
            
            // Is expression
            bool t = z is List<List<string>>;

            // Cast expression
            object a = null;
            object b = (string)a;

            // Default value
            object c = default(byte);

            // Sizeof
            int d = sizeof(object);

            // Typeof
            Type e = typeof(char);
        }
    }

    #endregion

    #region Query Expressions

    public class Class12
    {
        public void Method1()
        {
            object a;

            from string s in a where s.Length == 2 select s.Length;
        }
    }

    #endregion

    #region Method Access Expressions

    public class Class13
    {
        public void Method1()
        {
            string c = string.Format("");

            object o = object.Equals(a, b);
        }
    }

    #endregion
>>>>>>> 30ef6542
}<|MERGE_RESOLUTION|>--- conflicted
+++ resolved
@@ -1,4 +1,3 @@
-<<<<<<< HEAD
 using System;
 using System.Collections.Generic;
 
@@ -294,284 +293,4 @@
     }
 
     #endregion
-=======
-using System;
-using System.Collections.Generic;
-
-// The following uses of the built-in types are alias within using alias directives.
-using BooleanAlias = System.Boolean;
-using ByteAlias = System.Byte;
-using CharAlias = System.Char;
-using DecimalAlias = System.Decimal;
-using DoubleAlias = System.Double;
-using Int16Alias = System.Int16;
-using Int32Alias = System.Int32;
-using Int64Alias = System.Int64;
-using ObjectAlias = System.Object;
-using SingleAlias = System.Single;
-using SByteAlias = System.SByte;
-using StringAlias = System.String;
-using UInt16Alias = System.UInt16;
-using UInt32Alias = System.UInt32;
-using UInt64Alias = System.UInt64;
-
-namespace ValidBuildInTypes
-{
-    #region The base class of a class or interface.
-    
-    public class Class1 : List<bool>
-    {
-    }
-
-    public interface Interface1 : IList<int>
-    {
-    }
-
-    #endregion 
-
-    #region Implemented interfaces on a class or interface
-
-    public class Class2 : Class1, IList<string>
-    {
-    }
-
-    public interface Interface2 : Interface1, IList<short>
-    {
-    }
-
-    #endregion
-
-    #region Type constraint clauses on a class, interface, struct, method, or delegate
-
-    public class Class3<T, S> 
-        where T : bool 
-        where S : List<List<bool>>
-    {
-    }
-
-    public interface Interface3<T, S> 
-        where T : byte 
-        where S : List<List<byte>>
-    {
-    }
-
-    public struct Struct3<T, S> 
-        where T : float 
-        where S : List<List<float>>
-    {
-    }
-
-    public delegate void Delegate1<T, S>(T x) 
-        where T : double 
-        where S : List<List<double>>;
-
-    public class Class3b
-    {
-        public void Method3<T, S>(T x)
-            where T : long
-            where S : List<List<long>>
-        {
-        }
-    }
-
-    #endregion 
-
-    #region Parameter list on method, indexer, constructor, or delegate
-
-    public class Class4
-    {
-        public void Method(bool x, Dictionary<bool, List<List<bool>>> y)
-        {
-        }
-
-        public int this[string x, Dictionary<string, List<List<string>>> y]
-        {
-            get { return 2; }
-        }
-
-        public Class4(object x, Dictionary<object, List<List<object>>> y)
-        {
-        }
-
-        public delegate void Delegate4(char x, Dictionary<char, List<List<char>>> y);
-    }
-
-    #endregion 
-
-    #region Parameter list on anonymous method and lambda expression
-
-    public class Class10
-    {
-        public void Method1()
-        {
-            CallMethod(delegate(short x, int y)
-            {
-                int z = 2;
-            });
-
-            CallMethod2((short x, int y) => { int z = 2; });
-        }
-    }
-
-    #endregion
-
-    #region Return type on method, indexer, property, delegate, or event
-
-    public class Class5
-    {
-        public Dictionary<decimal, List<List<decimal>>> Method5()
-        {
-        }
-
-        public Dictionary<sbyte, List<List<sbyte>>> this[sbyte x]
-        {
-            get { return null; }
-        }
-
-        public Dictionary<ulong, List<List<ulong>>> Property5
-        {
-            get { return null; }
-        }
-
-        public delegate Dictionary<uint, List<List<uint>>> Delegate5();
-
-        public event EventHandler<Dictionary<byte, List<List<byte>>>> Event5;
-    }
-
-    #endregion 
-
-    #region Type of Field
-
-    public class Class6
-    {
-        private ulong field1;
-        private ulong field2;
-        private const ulong field3 = 0;
-        private const ulong field4 = null;
-        private readonly ulong field5;
-        private readonly ulong field6;
-    }
-
-    #endregion 
-
-    #region Generic types on class, interface, struct, method, or delegate
-
-    public class Class7
-    {
-        public void Method1()
-        {
-            object x = new Dictionary<string, Dictionary<List<string>, string>, string>();
-            object y = (IList<Dictionary<string, Dictionary<List<string>, string>>, string>)x;
-
-            CallSomeMethod<Dictionary<string, Dictionary<List<string>, string>>, string>();
-        }
-    }
-
-    #endregion
-
-    #region Statements
-
-    public class Class9
-    {
-        public void Method1()
-        {
-            // for statement
-            for (long x = 0; x < 1; ++x)
-            {
-            }
-
-            // foreach statement
-            foreach (object o in Something())
-            {
-            }
-
-            // try-catch
-            try
-            {
-            }
-            catch (SomeException<object> e)
-            {
-            }
-
-            // Fixed statement
-            fixed (int x = 0)
-            {
-            }
-
-            // throw new 
-            throw new SomeException<char>();
-
-            // using statement
-            using (object o = null)
-            {
-            }
-
-            // new allocation
-            Dictionary<List<bool>, string> dict = new Dictionary<List<bool>, string>();
-
-            // new array
-            string[] array = new string[3];
-        }
-    }
-
-    #endregion Statements
-
-    #region Expressions
-
-    public class Class11
-    {
-        public void Method1()
-        {
-            // As expression
-            object z = null;
-            object x = z as List<List<string>>;
-            
-            // Is expression
-            bool t = z is List<List<string>>;
-
-            // Cast expression
-            object a = null;
-            object b = (string)a;
-
-            // Default value
-            object c = default(byte);
-
-            // Sizeof
-            int d = sizeof(object);
-
-            // Typeof
-            Type e = typeof(char);
-        }
-    }
-
-    #endregion
-
-    #region Query Expressions
-
-    public class Class12
-    {
-        public void Method1()
-        {
-            object a;
-
-            from string s in a where s.Length == 2 select s.Length;
-        }
-    }
-
-    #endregion
-
-    #region Method Access Expressions
-
-    public class Class13
-    {
-        public void Method1()
-        {
-            string c = string.Format("");
-
-            object o = object.Equals(a, b);
-        }
-    }
-
-    #endregion
->>>>>>> 30ef6542
 }