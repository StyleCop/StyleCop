--- conflicted
+++ resolved
@@ -1,4 +1,3 @@
-<<<<<<< HEAD
 ﻿<?xml version="1.0" encoding="utf-8" ?>
 <StyleCopTestDescription TestName="ElementOrder">
   <!-- Tests that using directives are within the namespace. -->
@@ -1070,1026 +1069,4 @@
       <Violation Section="Root.N.Incorrect.F" LineNumber="66" StartLine="66" StartColumn="22" EndLine="66" EndColumn="31" Rule="NoValueFirstComparison" />
     </ExpectedViolations>
   </Test>
-=======
-﻿<?xml version="1.0" encoding="utf-8" ?>
-<StyleCopTestDescription TestName="ElementOrder">
-  <!-- Tests that using directives are within the namespace. -->
-  <Test Name="ElementOrderUsingDirectives">
-    <TestCodeFile>ElementOrderUsingDirectives.cs</TestCodeFile>
-    <TestCodeFile>ElementOrderUsingDirectives2.cs</TestCodeFile>
-    <TestCodeFile>ElementOrderUsingDirectives3.cs</TestCodeFile>
-    <Settings>
-      <GlobalSettings>
-        <StringProperty Name="MergeSettingsFiles">NoMerge</StringProperty>
-        <BooleanProperty Name="RulesEnabledByDefault">False</BooleanProperty>
-      </GlobalSettings>
-      <Analyzers>
-        <Analyzer AnalyzerId="StyleCop.CSharp.OrderingRules">
-          <AnalyzerSettings>
-            <BooleanProperty Name="GeneratedCodeElementOrder">True</BooleanProperty>
-          </AnalyzerSettings>
-          <Rules>
-            <Rule Name="UsingDirectivesMustBePlacedWithinNamespace">
-              <RuleSettings>
-                <BooleanProperty Name="Enabled">True</BooleanProperty>
-              </RuleSettings>
-            </Rule>
-          </Rules>
-        </Analyzer>
-      </Analyzers>
-    </Settings>
-    <ExpectedViolations>
-      <Violation Section="Root.System" LineNumber="2" Rule="UsingDirectivesMustBePlacedWithinNamespace" />
-      <Violation Section="Root.Thread" LineNumber="3" Rule="UsingDirectivesMustBePlacedWithinNamespace" />
-    </ExpectedViolations>
-  </Test>
-
-  <!-- Tests the order of elements within a file. -->
-  <Test Name="ElementOrder">
-    <TestCodeFile>ElementOrderNamespaceElementOrder.cs</TestCodeFile>
-    <TestCodeFile>ElementOrderRootElementOrder.cs</TestCodeFile>
-    <TestCodeFile>ElementOrderClassElementOrder.cs</TestCodeFile>
-    <Settings>
-      <GlobalSettings>
-        <StringProperty Name="MergeSettingsFiles">NoMerge</StringProperty>
-        <BooleanProperty Name="RulesEnabledByDefault">False</BooleanProperty>
-      </GlobalSettings>
-      <Analyzers>
-        <Analyzer AnalyzerId="StyleCop.CSharp.OrderingRules">
-          <AnalyzerSettings>
-            <BooleanProperty Name="GeneratedCodeElementOrder">True</BooleanProperty>
-          </AnalyzerSettings>
-          <Rules>
-            <Rule Name="ElementsMustAppearInTheCorrectOrder">
-              <RuleSettings>
-                <BooleanProperty Name="Enabled">True</BooleanProperty>
-              </RuleSettings>
-            </Rule>
-          </Rules>
-        </Analyzer>
-      </Analyzers>
-    </Settings>
-    <ExpectedViolations>
-      <Violation Section="Root.ElementOrderNamespace2.Enum1" LineNumber="16" Rule="ElementsMustAppearInTheCorrectOrder" />
-      <Violation Section="Root.ElementOrderNamespace4.Interface1" LineNumber="36" Rule="ElementsMustAppearInTheCorrectOrder" />
-      <Violation Section="Root.ElementOrderNamespace6.Struct1" LineNumber="56" Rule="ElementsMustAppearInTheCorrectOrder" />
-      <Violation Section="Root.ElementOrderNamespace8.Class1" LineNumber="76" Rule="ElementsMustAppearInTheCorrectOrder" />
-      <Violation Section="Root.ElementOrderNamespace10.Interface1" LineNumber="102" Rule="ElementsMustAppearInTheCorrectOrder" />
-      <Violation Section="Root.ElementOrderNamespace12.Struct1" LineNumber="126" Rule="ElementsMustAppearInTheCorrectOrder" />
-      <Violation Section="Root.ElementOrderNamespace14.Class1" LineNumber="150" Rule="ElementsMustAppearInTheCorrectOrder" />
-      <Violation Section="Root.ElementOrderNamespace16.Struct1" LineNumber="178" Rule="ElementsMustAppearInTheCorrectOrder" />
-      <Violation Section="Root.ElementOrderNamespace18.Class1" LineNumber="202" Rule="ElementsMustAppearInTheCorrectOrder" />
-      <Violation Section="Root.ElementOrderNamespace20.Class1" LineNumber="230" Rule="ElementsMustAppearInTheCorrectOrder" />
-      <Violation Section="Root.ElementOrderRootElementOrderClass1" LineNumber="2" Rule="ElementsMustAppearInTheCorrectOrder" />
-      <Violation Section="Root.ElementOrderRootElementOrderClass1" LineNumber="2" Rule="ElementsMustAppearInTheCorrectOrder" />
-      <Violation Section="Root.ElementOrderRootElementOrderClass1" LineNumber="2" Rule="ElementsMustAppearInTheCorrectOrder" />
-      <Violation Section="Root.ElementOrderRootElementOrderClass1" LineNumber="2" Rule="ElementsMustAppearInTheCorrectOrder" />
-      <Violation Section="Root.ElementOrderRootElementOrderClass1" LineNumber="2" Rule="ElementsMustAppearInTheCorrectOrder" />
-      <Violation Section="Root.ElementOrderRootElementOrderStruct1" LineNumber="6" Rule="ElementsMustAppearInTheCorrectOrder" />
-      <Violation Section="Root.ElementOrderRootElementOrderStruct1" LineNumber="6" Rule="ElementsMustAppearInTheCorrectOrder" />
-      <Violation Section="Root.ElementOrderRootElementOrderStruct1" LineNumber="6" Rule="ElementsMustAppearInTheCorrectOrder" />
-      <Violation Section="Root.ElementOrderRootElementOrderStruct1" LineNumber="6" Rule="ElementsMustAppearInTheCorrectOrder" />
-      <Violation Section="Root.ElementOrderRootElementOrderInterface1" LineNumber="10" Rule="ElementsMustAppearInTheCorrectOrder" />
-      <Violation Section="Root.ElementOrderRootElementOrderInterface1" LineNumber="10" Rule="ElementsMustAppearInTheCorrectOrder" />
-      <Violation Section="Root.ElementOrderRootElementOrderInterface1" LineNumber="10" Rule="ElementsMustAppearInTheCorrectOrder" />
-      <Violation Section="Root.ElementOrderRootElementOrderEnum1" LineNumber="14" Rule="ElementsMustAppearInTheCorrectOrder" />
-      <Violation Section="Root.ElementOrderRootElementOrderEnum1" LineNumber="14" Rule="ElementsMustAppearInTheCorrectOrder" />
-      <Violation Section="Root.ElementOrderRootElementOrderDelegate1" LineNumber="18" Rule="ElementsMustAppearInTheCorrectOrder" />
-      <Violation Section="Root.ElementOrderClassElementOrder1.Class2.Class2" LineNumber="18" Rule="ElementsMustAppearInTheCorrectOrder" />
-      <Violation Section="Root.ElementOrderClassElementOrder1.Class4.~Class4" LineNumber="38" Rule="ElementsMustAppearInTheCorrectOrder" />
-      <Violation Section="Root.ElementOrderClassElementOrder1.Class6.Delegate1" LineNumber="56" Rule="ElementsMustAppearInTheCorrectOrder" />
-      <Violation Section="Root.ElementOrderClassElementOrder1.Class8.Event1" LineNumber="72" Rule="ElementsMustAppearInTheCorrectOrder" />
-      <Violation Section="Root.ElementOrderClassElementOrder1.Class10.Enum1" LineNumber="90" Rule="ElementsMustAppearInTheCorrectOrder" />
-      <Violation Section="Root.ElementOrderClassElementOrder1.Class12.Interface1" LineNumber="110" Rule="ElementsMustAppearInTheCorrectOrder" />
-      <Violation Section="Root.ElementOrderClassElementOrder1.Class14.Property1" LineNumber="131" Rule="ElementsMustAppearInTheCorrectOrder" />
-      <Violation Section="Root.ElementOrderClassElementOrder1.Class16.this%int" LineNumber="153" Rule="ElementsMustAppearInTheCorrectOrder" />
-      <Violation Section="Root.ElementOrderClassElementOrder1.Class18.Method1" LineNumber="175" Rule="ElementsMustAppearInTheCorrectOrder" />
-      <Violation Section="Root.ElementOrderClassElementOrder1.Class20.Struct1" LineNumber="196" Rule="ElementsMustAppearInTheCorrectOrder" />
-      <Violation Section="Root.ElementOrderClassElementOrder1.Class22.SubClass1" LineNumber="216" Rule="ElementsMustAppearInTheCorrectOrder" />
-      <Violation Section="Root.ElementOrderClassElementOrder1.Class24.~Class24" LineNumber="242" Rule="ElementsMustAppearInTheCorrectOrder" />
-      <Violation Section="Root.ElementOrderClassElementOrder1.Class26.Delegate1" LineNumber="264" Rule="ElementsMustAppearInTheCorrectOrder" />
-      <Violation Section="Root.ElementOrderClassElementOrder1.Class28.Event1" LineNumber="284" Rule="ElementsMustAppearInTheCorrectOrder" />
-      <Violation Section="Root.ElementOrderClassElementOrder1.Class30.Enum1" LineNumber="306" Rule="ElementsMustAppearInTheCorrectOrder" />
-      <Violation Section="Root.ElementOrderClassElementOrder1.Class32.Interface1" LineNumber="330" Rule="ElementsMustAppearInTheCorrectOrder" />
-      <Violation Section="Root.ElementOrderClassElementOrder1.Class34.Property1" LineNumber="355" Rule="ElementsMustAppearInTheCorrectOrder" />
-      <Violation Section="Root.ElementOrderClassElementOrder1.Class36.this%int" LineNumber="381" Rule="ElementsMustAppearInTheCorrectOrder" />
-      <Violation Section="Root.ElementOrderClassElementOrder1.Class38.Method1" LineNumber="407" Rule="ElementsMustAppearInTheCorrectOrder" />
-      <Violation Section="Root.ElementOrderClassElementOrder1.Class40.Struct1" LineNumber="432" Rule="ElementsMustAppearInTheCorrectOrder" />
-      <Violation Section="Root.ElementOrderClassElementOrder1.Class42.SubClass1" LineNumber="457" Rule="ElementsMustAppearInTheCorrectOrder" />
-      <Violation Section="Root.ElementOrderClassElementOrder1.Class44.Delegate1" LineNumber="483" Rule="ElementsMustAppearInTheCorrectOrder" />
-      <Violation Section="Root.ElementOrderClassElementOrder1.Class46.Event1" LineNumber="503" Rule="ElementsMustAppearInTheCorrectOrder" />
-      <Violation Section="Root.ElementOrderClassElementOrder1.Class48.Enum1" LineNumber="525" Rule="ElementsMustAppearInTheCorrectOrder" />
-      <Violation Section="Root.ElementOrderClassElementOrder1.Class50.Interface1" LineNumber="549" Rule="ElementsMustAppearInTheCorrectOrder" />
-      <Violation Section="Root.ElementOrderClassElementOrder1.Class52.Property1" LineNumber="574" Rule="ElementsMustAppearInTheCorrectOrder" />
-      <Violation Section="Root.ElementOrderClassElementOrder1.Class54.this%int" LineNumber="600" Rule="ElementsMustAppearInTheCorrectOrder" />
-      <Violation Section="Root.ElementOrderClassElementOrder1.Class56.Method1" LineNumber="626" Rule="ElementsMustAppearInTheCorrectOrder" />
-      <Violation Section="Root.ElementOrderClassElementOrder1.Class58.Struct1" LineNumber="651" Rule="ElementsMustAppearInTheCorrectOrder" />
-      <Violation Section="Root.ElementOrderClassElementOrder1.Class60.SubClass1" LineNumber="676" Rule="ElementsMustAppearInTheCorrectOrder" />
-      <Violation Section="Root.ElementOrderClassElementOrder1.Class62.Event1" LineNumber="700" Rule="ElementsMustAppearInTheCorrectOrder" />
-      <Violation Section="Root.ElementOrderClassElementOrder1.Class64.Enum1" LineNumber="718" Rule="ElementsMustAppearInTheCorrectOrder" />
-      <Violation Section="Root.ElementOrderClassElementOrder1.Class66.Interface1" LineNumber="738" Rule="ElementsMustAppearInTheCorrectOrder" />
-      <Violation Section="Root.ElementOrderClassElementOrder1.Class68.Property1" LineNumber="759" Rule="ElementsMustAppearInTheCorrectOrder" />
-      <Violation Section="Root.ElementOrderClassElementOrder1.Class70.this%int" LineNumber="781" Rule="ElementsMustAppearInTheCorrectOrder" />
-      <Violation Section="Root.ElementOrderClassElementOrder1.Class72.Method1" LineNumber="803" Rule="ElementsMustAppearInTheCorrectOrder" />
-      <Violation Section="Root.ElementOrderClassElementOrder1.Class74.Struct1" LineNumber="824" Rule="ElementsMustAppearInTheCorrectOrder" />
-      <Violation Section="Root.ElementOrderClassElementOrder1.Class76.SubClass1" LineNumber="845" Rule="ElementsMustAppearInTheCorrectOrder" />
-      <Violation Section="Root.ElementOrderClassElementOrder1.Class78.Enum1" LineNumber="869" Rule="ElementsMustAppearInTheCorrectOrder" />
-      <Violation Section="Root.ElementOrderClassElementOrder1.Class80.Interface1" LineNumber="889" Rule="ElementsMustAppearInTheCorrectOrder" />
-      <Violation Section="Root.ElementOrderClassElementOrder1.Class82.Property1" LineNumber="910" Rule="ElementsMustAppearInTheCorrectOrder" />
-      <Violation Section="Root.ElementOrderClassElementOrder1.Class84.this%int" LineNumber="932" Rule="ElementsMustAppearInTheCorrectOrder" />
-      <Violation Section="Root.ElementOrderClassElementOrder1.Class86.Method1" LineNumber="954" Rule="ElementsMustAppearInTheCorrectOrder" />
-      <Violation Section="Root.ElementOrderClassElementOrder1.Class88.Struct1" LineNumber="975" Rule="ElementsMustAppearInTheCorrectOrder" />
-      <Violation Section="Root.ElementOrderClassElementOrder1.Class90.SubClass1" LineNumber="996" Rule="ElementsMustAppearInTheCorrectOrder" />
-      <Violation Section="Root.ElementOrderClassElementOrder1.Class92.Interface1" LineNumber="1022" Rule="ElementsMustAppearInTheCorrectOrder" />
-      <Violation Section="Root.ElementOrderClassElementOrder1.Class94.Property1" LineNumber="1047" Rule="ElementsMustAppearInTheCorrectOrder" />
-      <Violation Section="Root.ElementOrderClassElementOrder1.Class96.this%int" LineNumber="1073" Rule="ElementsMustAppearInTheCorrectOrder" />
-      <Violation Section="Root.ElementOrderClassElementOrder1.Class98.Method1" LineNumber="1099" Rule="ElementsMustAppearInTheCorrectOrder" />
-      <Violation Section="Root.ElementOrderClassElementOrder1.Class100.Struct1" LineNumber="1124" Rule="ElementsMustAppearInTheCorrectOrder" />
-      <Violation Section="Root.ElementOrderClassElementOrder1.Class102.SubClass1" LineNumber="1149" Rule="ElementsMustAppearInTheCorrectOrder" />
-      <Violation Section="Root.ElementOrderClassElementOrder1.Class104.Property1" LineNumber="1178" Rule="ElementsMustAppearInTheCorrectOrder" />
-      <Violation Section="Root.ElementOrderClassElementOrder1.Class106.this%int" LineNumber="1204" Rule="ElementsMustAppearInTheCorrectOrder" />
-      <Violation Section="Root.ElementOrderClassElementOrder1.Class108.Method1" LineNumber="1230" Rule="ElementsMustAppearInTheCorrectOrder" />
-      <Violation Section="Root.ElementOrderClassElementOrder1.Class110.Struct1" LineNumber="1255" Rule="ElementsMustAppearInTheCorrectOrder" />
-      <Violation Section="Root.ElementOrderClassElementOrder1.Class112.SubClass1" LineNumber="1279" Rule="ElementsMustAppearInTheCorrectOrder" />
-      <Violation Section="Root.ElementOrderClassElementOrder1.Class114.this%int" LineNumber="1309" Rule="ElementsMustAppearInTheCorrectOrder" />
-      <Violation Section="Root.ElementOrderClassElementOrder1.Class116.Method1" LineNumber="1337" Rule="ElementsMustAppearInTheCorrectOrder" />
-      <Violation Section="Root.ElementOrderClassElementOrder1.Class118.Struct1" LineNumber="1364" Rule="ElementsMustAppearInTheCorrectOrder" />
-      <Violation Section="Root.ElementOrderClassElementOrder1.Class120.SubClass1" LineNumber="1390" Rule="ElementsMustAppearInTheCorrectOrder" />
-      <Violation Section="Root.ElementOrderClassElementOrder1.Class122.Method1" LineNumber="1421" Rule="ElementsMustAppearInTheCorrectOrder" />
-      <Violation Section="Root.ElementOrderClassElementOrder1.Class124.Struct1" LineNumber="1448" Rule="ElementsMustAppearInTheCorrectOrder" />
-      <Violation Section="Root.ElementOrderClassElementOrder1.Class126.SubClass1" LineNumber="1474" Rule="ElementsMustAppearInTheCorrectOrder" />
-      <Violation Section="Root.ElementOrderClassElementOrder1.Class128.Struct1" LineNumber="1504" Rule="ElementsMustAppearInTheCorrectOrder" />
-      <Violation Section="Root.ElementOrderClassElementOrder1.Class130.SubClass1" LineNumber="1530" Rule="ElementsMustAppearInTheCorrectOrder" />
-      <Violation Section="Root.ElementOrderClassElementOrder1.Class132.SubClass1" LineNumber="1559" Rule="ElementsMustAppearInTheCorrectOrder" />
-    </ExpectedViolations>
-  </Test>
-
-  <!-- Tests the order of static elements within a file. -->
-  <Test Name="ElementOrderStatics">
-    <TestCodeFile>ElementOrderStatics.cs</TestCodeFile>
-    <TestCodeFile>ElementOrderStaticsByAccess.cs</TestCodeFile>
-    <Settings>
-      <GlobalSettings>
-        <StringProperty Name="MergeSettingsFiles">NoMerge</StringProperty>
-        <BooleanProperty Name="RulesEnabledByDefault">False</BooleanProperty>
-      </GlobalSettings>
-      <Analyzers>
-        <Analyzer AnalyzerId="StyleCop.CSharp.OrderingRules">
-          <AnalyzerSettings>
-            <BooleanProperty Name="GeneratedCodeElementOrder">True</BooleanProperty>
-          </AnalyzerSettings>
-          <Rules>
-            <Rule Name="StaticElementsMustAppearBeforeInstanceElements">
-              <RuleSettings>
-                <BooleanProperty Name="Enabled">True</BooleanProperty>
-              </RuleSettings>
-            </Rule>
-            <Rule Name="ConstantsMustAppearBeforeFields">
-              <RuleSettings>
-                <BooleanProperty Name="Enabled">True</BooleanProperty>
-              </RuleSettings>
-            </Rule>
-            <Rule Name="ElementsMustBeOrderedByAccess">
-              <RuleSettings>
-                <BooleanProperty Name="Enabled">True</BooleanProperty>
-              </RuleSettings>
-            </Rule>
-            <Rule Name="StaticReadonlyElementsMustAppearBeforeStaticNonReadonlyElements">
-              <RuleSettings>
-                <BooleanProperty Name="Enabled">True</BooleanProperty>
-              </RuleSettings>
-            </Rule>
-            <Rule Name="InstanceReadonlyElementsMustAppearBeforeInstanceNonReadonlyElements">
-              <RuleSettings>
-                <BooleanProperty Name="Enabled">True</BooleanProperty>
-              </RuleSettings>
-            </Rule>
-          </Rules>
-        </Analyzer>
-      </Analyzers>
-    </Settings>
-    <ExpectedViolations>
-      <Violation Section="Root.ElementOrderStatics1.Class2.staticField1" LineNumber="14" Rule="StaticElementsMustAppearBeforeInstanceElements" />
-      <Violation Section="Root.ElementOrderStatics1.Class4.Class4" LineNumber="34" Rule="StaticElementsMustAppearBeforeInstanceElements" />
-      <Violation Section="Root.ElementOrderStatics1.Class6.Property1" LineNumber="60" Rule="StaticElementsMustAppearBeforeInstanceElements" />
-      <Violation Section="Root.ElementOrderStatics1.Class8.Method1" LineNumber="88" Rule="StaticElementsMustAppearBeforeInstanceElements" />
-      <Violation Section="Root.ElementOrderStaticsByAccess1.Class2.staticField1" LineNumber="14" Rule="ElementsMustBeOrderedByAccess" />
-      <Violation Section="Root.ElementOrderStaticsByAccess1.Class4.Property1" LineNumber="36" Rule="ElementsMustBeOrderedByAccess" />
-      <Violation Section="Root.ElementOrderStaticsByAccess1.Class6.Method1" LineNumber="64" Rule="ElementsMustBeOrderedByAccess" />
-    </ExpectedViolations>
-  </Test>
-
-  <!-- Tests the order of static elements within a file. -->
-  <Test Name="ElementOrderByAccess">
-    <TestCodeFile>ElementOrderByAccess.cs</TestCodeFile>
-    <Settings>
-      <GlobalSettings>
-        <StringProperty Name="MergeSettingsFiles">NoMerge</StringProperty>
-        <BooleanProperty Name="RulesEnabledByDefault">False</BooleanProperty>
-      </GlobalSettings>
-      <Analyzers>
-        <Analyzer AnalyzerId="StyleCop.CSharp.OrderingRules">
-          <AnalyzerSettings>
-            <BooleanProperty Name="GeneratedCodeElementOrder">True</BooleanProperty>
-          </AnalyzerSettings>
-          <Rules>
-            <Rule Name="ElementsMustBeOrderedByAccess">
-              <RuleSettings>
-                <BooleanProperty Name="Enabled">True</BooleanProperty>
-              </RuleSettings>
-            </Rule>
-          </Rules>
-        </Analyzer>
-      </Analyzers>
-    </Settings>
-    <ExpectedViolations>
-      <Violation Section="Root.ElementOrderByAccess1.Class1.field6" LineNumber="22" Rule="ElementsMustBeOrderedByAccess" />
-      <Violation Section="Root.ElementOrderByAccess1.Class1.field8" LineNumber="30" Rule="ElementsMustBeOrderedByAccess" />
-      <Violation Section="Root.ElementOrderByAccess1.Class1.field10" LineNumber="38" Rule="ElementsMustBeOrderedByAccess" />
-      <Violation Section="Root.ElementOrderByAccess1.Class1.field12" LineNumber="46" Rule="ElementsMustBeOrderedByAccess" />
-      <Violation Section="Root.ElementOrderByAccess1.Class1.field14" LineNumber="54" Rule="ElementsMustBeOrderedByAccess" />
-      <Violation Section="Root.ElementOrderByAccess1.Class1.field16" LineNumber="62" Rule="ElementsMustBeOrderedByAccess" />
-      <Violation Section="Root.ElementOrderByAccess1.Class1.field18" LineNumber="70" Rule="ElementsMustBeOrderedByAccess" />
-      <Violation Section="Root.ElementOrderByAccess1.Class1.field20" LineNumber="78" Rule="ElementsMustBeOrderedByAccess" />
-      <Violation Section="Root.ElementOrderByAccess1.Class1.field22" LineNumber="86" Rule="ElementsMustBeOrderedByAccess" />
-      <Violation Section="Root.ElementOrderByAccess1.Class1.field24" LineNumber="94" Rule="ElementsMustBeOrderedByAccess" />
-      <Violation Section="Root.ElementOrderByAccess2.Class1.Class1%short%short" LineNumber="123" Rule="ElementsMustBeOrderedByAccess" />
-      <Violation Section="Root.ElementOrderByAccess2.Class1.Class1%long%long" LineNumber="131" Rule="ElementsMustBeOrderedByAccess" />
-      <Violation Section="Root.ElementOrderByAccess2.Class1.Class1%float%float" LineNumber="139" Rule="ElementsMustBeOrderedByAccess" />
-      <Violation Section="Root.ElementOrderByAccess2.Class1.Class1%double%double" LineNumber="147" Rule="ElementsMustBeOrderedByAccess" />
-      <Violation Section="Root.ElementOrderByAccess2.Class1.Class1%byte%byte" LineNumber="155" Rule="ElementsMustBeOrderedByAccess" />
-      <Violation Section="Root.ElementOrderByAccess2.Class1.Class1%char%char" LineNumber="163" Rule="ElementsMustBeOrderedByAccess" />
-      <Violation Section="Root.ElementOrderByAccess2.Class1.Class1%string%string" LineNumber="171" Rule="ElementsMustBeOrderedByAccess" />
-      <Violation Section="Root.ElementOrderByAccess2.Class1.Class1%object%object" LineNumber="179" Rule="ElementsMustBeOrderedByAccess" />
-      <Violation Section="Root.ElementOrderByAccess2.Class1.Class1%int[]%int[]" LineNumber="187" Rule="ElementsMustBeOrderedByAccess" />
-      <Violation Section="Root.ElementOrderByAccess2.Class1.Class1%short[]%short[]" LineNumber="195" Rule="ElementsMustBeOrderedByAccess" />
-      <Violation Section="Root.ElementOrderByAccess3.Class1.Delegate6" LineNumber="224" Rule="ElementsMustBeOrderedByAccess" />
-      <Violation Section="Root.ElementOrderByAccess3.Class1.Delegate8" LineNumber="232" Rule="ElementsMustBeOrderedByAccess" />
-      <Violation Section="Root.ElementOrderByAccess3.Class1.Delegate10" LineNumber="240" Rule="ElementsMustBeOrderedByAccess" />
-      <Violation Section="Root.ElementOrderByAccess3.Class1.Delegate12" LineNumber="248" Rule="ElementsMustBeOrderedByAccess" />
-      <Violation Section="Root.ElementOrderByAccess3.Class1.Delegate14" LineNumber="256" Rule="ElementsMustBeOrderedByAccess" />
-      <Violation Section="Root.ElementOrderByAccess3.Class1.Delegate16" LineNumber="264" Rule="ElementsMustBeOrderedByAccess" />
-      <Violation Section="Root.ElementOrderByAccess3.Class1.Delegate18" LineNumber="272" Rule="ElementsMustBeOrderedByAccess" />
-      <Violation Section="Root.ElementOrderByAccess3.Class1.Delegate20" LineNumber="280" Rule="ElementsMustBeOrderedByAccess" />
-      <Violation Section="Root.ElementOrderByAccess3.Class1.Delegate22" LineNumber="288" Rule="ElementsMustBeOrderedByAccess" />
-      <Violation Section="Root.ElementOrderByAccess3.Class1.Delegate24" LineNumber="296" Rule="ElementsMustBeOrderedByAccess" />
-      <Violation Section="Root.ElementOrderByAccess4.Class1.Event6" LineNumber="325" Rule="ElementsMustBeOrderedByAccess" />
-      <Violation Section="Root.ElementOrderByAccess4.Class1.Event8" LineNumber="333" Rule="ElementsMustBeOrderedByAccess" />
-      <Violation Section="Root.ElementOrderByAccess4.Class1.Event10" LineNumber="341" Rule="ElementsMustBeOrderedByAccess" />
-      <Violation Section="Root.ElementOrderByAccess4.Class1.Event12" LineNumber="349" Rule="ElementsMustBeOrderedByAccess" />
-      <Violation Section="Root.ElementOrderByAccess4.Class1.Event14" LineNumber="357" Rule="ElementsMustBeOrderedByAccess" />
-      <Violation Section="Root.ElementOrderByAccess4.Class1.Event16" LineNumber="365" Rule="ElementsMustBeOrderedByAccess" />
-      <Violation Section="Root.ElementOrderByAccess4.Class1.Event18" LineNumber="373" Rule="ElementsMustBeOrderedByAccess" />
-      <Violation Section="Root.ElementOrderByAccess4.Class1.Event20" LineNumber="381" Rule="ElementsMustBeOrderedByAccess" />
-      <Violation Section="Root.ElementOrderByAccess4.Class1.Event22" LineNumber="389" Rule="ElementsMustBeOrderedByAccess" />
-      <Violation Section="Root.ElementOrderByAccess4.Class1.Event24" LineNumber="397" Rule="ElementsMustBeOrderedByAccess" />
-      <Violation Section="Root.ElementOrderByAccess5.Class1.Enum6" LineNumber="426" Rule="ElementsMustBeOrderedByAccess" />
-      <Violation Section="Root.ElementOrderByAccess5.Class1.Enum8" LineNumber="434" Rule="ElementsMustBeOrderedByAccess" />
-      <Violation Section="Root.ElementOrderByAccess5.Class1.Enum10" LineNumber="442" Rule="ElementsMustBeOrderedByAccess" />
-      <Violation Section="Root.ElementOrderByAccess5.Class1.Enum12" LineNumber="450" Rule="ElementsMustBeOrderedByAccess" />
-      <Violation Section="Root.ElementOrderByAccess5.Class1.Enum14" LineNumber="458" Rule="ElementsMustBeOrderedByAccess" />
-      <Violation Section="Root.ElementOrderByAccess5.Class1.Enum16" LineNumber="466" Rule="ElementsMustBeOrderedByAccess" />
-      <Violation Section="Root.ElementOrderByAccess5.Class1.Enum18" LineNumber="474" Rule="ElementsMustBeOrderedByAccess" />
-      <Violation Section="Root.ElementOrderByAccess5.Class1.Enum20" LineNumber="482" Rule="ElementsMustBeOrderedByAccess" />
-      <Violation Section="Root.ElementOrderByAccess5.Class1.Enum22" LineNumber="490" Rule="ElementsMustBeOrderedByAccess" />
-      <Violation Section="Root.ElementOrderByAccess5.Class1.Enum24" LineNumber="498" Rule="ElementsMustBeOrderedByAccess" />
-      <Violation Section="Root.ElementOrderByAccess6.Class1.Interface6" LineNumber="527" Rule="ElementsMustBeOrderedByAccess" />
-      <Violation Section="Root.ElementOrderByAccess6.Class1.Interface8" LineNumber="535" Rule="ElementsMustBeOrderedByAccess" />
-      <Violation Section="Root.ElementOrderByAccess6.Class1.Interface10" LineNumber="543" Rule="ElementsMustBeOrderedByAccess" />
-      <Violation Section="Root.ElementOrderByAccess6.Class1.Interface12" LineNumber="551" Rule="ElementsMustBeOrderedByAccess" />
-      <Violation Section="Root.ElementOrderByAccess6.Class1.Interface14" LineNumber="559" Rule="ElementsMustBeOrderedByAccess" />
-      <Violation Section="Root.ElementOrderByAccess6.Class1.Interface16" LineNumber="567" Rule="ElementsMustBeOrderedByAccess" />
-      <Violation Section="Root.ElementOrderByAccess6.Class1.Interface18" LineNumber="575" Rule="ElementsMustBeOrderedByAccess" />
-      <Violation Section="Root.ElementOrderByAccess6.Class1.Interface20" LineNumber="583" Rule="ElementsMustBeOrderedByAccess" />
-      <Violation Section="Root.ElementOrderByAccess6.Class1.Interface22" LineNumber="591" Rule="ElementsMustBeOrderedByAccess" />
-      <Violation Section="Root.ElementOrderByAccess6.Class1.Interface24" LineNumber="599" Rule="ElementsMustBeOrderedByAccess" />
-      <Violation Section="Root.ElementOrderByAccess7.Class1.Property6" LineNumber="628" Rule="ElementsMustBeOrderedByAccess" />
-      <Violation Section="Root.ElementOrderByAccess7.Class1.Property8" LineNumber="636" Rule="ElementsMustBeOrderedByAccess" />
-      <Violation Section="Root.ElementOrderByAccess7.Class1.Property10" LineNumber="644" Rule="ElementsMustBeOrderedByAccess" />
-      <Violation Section="Root.ElementOrderByAccess7.Class1.Property12" LineNumber="652" Rule="ElementsMustBeOrderedByAccess" />
-      <Violation Section="Root.ElementOrderByAccess7.Class1.Property14" LineNumber="660" Rule="ElementsMustBeOrderedByAccess" />
-      <Violation Section="Root.ElementOrderByAccess7.Class1.Property16" LineNumber="668" Rule="ElementsMustBeOrderedByAccess" />
-      <Violation Section="Root.ElementOrderByAccess7.Class1.Property18" LineNumber="676" Rule="ElementsMustBeOrderedByAccess" />
-      <Violation Section="Root.ElementOrderByAccess7.Class1.Property20" LineNumber="684" Rule="ElementsMustBeOrderedByAccess" />
-      <Violation Section="Root.ElementOrderByAccess7.Class1.Property22" LineNumber="692" Rule="ElementsMustBeOrderedByAccess" />
-      <Violation Section="Root.ElementOrderByAccess7.Class1.Property24" LineNumber="700" Rule="ElementsMustBeOrderedByAccess" />
-      <Violation Section="Root.ElementOrderByAccess8.Class1.this%float" LineNumber="729" Rule="ElementsMustBeOrderedByAccess" />
-      <Violation Section="Root.ElementOrderByAccess8.Class1.this%string" LineNumber="737" Rule="ElementsMustBeOrderedByAccess" />
-      <Violation Section="Root.ElementOrderByAccess8.Class1.this%int%int" LineNumber="745" Rule="ElementsMustBeOrderedByAccess" />
-      <Violation Section="Root.ElementOrderByAccess8.Class1.this%int%long" LineNumber="753" Rule="ElementsMustBeOrderedByAccess" />
-      <Violation Section="Root.ElementOrderByAccess8.Class1.this%int%char" LineNumber="761" Rule="ElementsMustBeOrderedByAccess" />
-      <Violation Section="Root.ElementOrderByAccess8.Class1.this%int%float" LineNumber="769" Rule="ElementsMustBeOrderedByAccess" />
-      <Violation Section="Root.ElementOrderByAccess8.Class1.this%int%object" LineNumber="777" Rule="ElementsMustBeOrderedByAccess" />
-      <Violation Section="Root.ElementOrderByAccess8.Class1.this%short%int" LineNumber="785" Rule="ElementsMustBeOrderedByAccess" />
-      <Violation Section="Root.ElementOrderByAccess8.Class1.this%short%float" LineNumber="793" Rule="ElementsMustBeOrderedByAccess" />
-      <Violation Section="Root.ElementOrderByAccess8.Class1.this%short%byte" LineNumber="801" Rule="ElementsMustBeOrderedByAccess" />
-      <Violation Section="Root.ElementOrderByAccess9.Class1.Method6" LineNumber="830" Rule="ElementsMustBeOrderedByAccess" />
-      <Violation Section="Root.ElementOrderByAccess9.Class1.Method8" LineNumber="838" Rule="ElementsMustBeOrderedByAccess" />
-      <Violation Section="Root.ElementOrderByAccess9.Class1.Method10" LineNumber="846" Rule="ElementsMustBeOrderedByAccess" />
-      <Violation Section="Root.ElementOrderByAccess9.Class1.Method12" LineNumber="854" Rule="ElementsMustBeOrderedByAccess" />
-      <Violation Section="Root.ElementOrderByAccess9.Class1.Method14" LineNumber="862" Rule="ElementsMustBeOrderedByAccess" />
-      <Violation Section="Root.ElementOrderByAccess9.Class1.Method16" LineNumber="870" Rule="ElementsMustBeOrderedByAccess" />
-      <Violation Section="Root.ElementOrderByAccess9.Class1.Method18" LineNumber="878" Rule="ElementsMustBeOrderedByAccess" />
-      <Violation Section="Root.ElementOrderByAccess9.Class1.Method20" LineNumber="886" Rule="ElementsMustBeOrderedByAccess" />
-      <Violation Section="Root.ElementOrderByAccess9.Class1.Method22" LineNumber="894" Rule="ElementsMustBeOrderedByAccess" />
-      <Violation Section="Root.ElementOrderByAccess9.Class1.Method24" LineNumber="902" Rule="ElementsMustBeOrderedByAccess" />
-      <Violation Section="Root.ElementOrderByAccess10.Class1.Struct6" LineNumber="931" Rule="ElementsMustBeOrderedByAccess" />
-      <Violation Section="Root.ElementOrderByAccess10.Class1.Struct8" LineNumber="939" Rule="ElementsMustBeOrderedByAccess" />
-      <Violation Section="Root.ElementOrderByAccess10.Class1.Struct10" LineNumber="947" Rule="ElementsMustBeOrderedByAccess" />
-      <Violation Section="Root.ElementOrderByAccess10.Class1.Struct12" LineNumber="955" Rule="ElementsMustBeOrderedByAccess" />
-      <Violation Section="Root.ElementOrderByAccess10.Class1.Struct14" LineNumber="963" Rule="ElementsMustBeOrderedByAccess" />
-      <Violation Section="Root.ElementOrderByAccess10.Class1.Struct16" LineNumber="971" Rule="ElementsMustBeOrderedByAccess" />
-      <Violation Section="Root.ElementOrderByAccess10.Class1.Struct18" LineNumber="979" Rule="ElementsMustBeOrderedByAccess" />
-      <Violation Section="Root.ElementOrderByAccess10.Class1.Struct20" LineNumber="987" Rule="ElementsMustBeOrderedByAccess" />
-      <Violation Section="Root.ElementOrderByAccess10.Class1.Struct22" LineNumber="995" Rule="ElementsMustBeOrderedByAccess" />
-      <Violation Section="Root.ElementOrderByAccess10.Class1.Struct24" LineNumber="1003" Rule="ElementsMustBeOrderedByAccess" />
-      <Violation Section="Root.ElementOrderByAccess11.Class1.SubClass6" LineNumber="1032" Rule="ElementsMustBeOrderedByAccess" />
-      <Violation Section="Root.ElementOrderByAccess11.Class1.SubClass8" LineNumber="1040" Rule="ElementsMustBeOrderedByAccess" />
-      <Violation Section="Root.ElementOrderByAccess11.Class1.SubClass10" LineNumber="1048" Rule="ElementsMustBeOrderedByAccess" />
-      <Violation Section="Root.ElementOrderByAccess11.Class1.SubClass12" LineNumber="1056" Rule="ElementsMustBeOrderedByAccess" />
-      <Violation Section="Root.ElementOrderByAccess11.Class1.SubClass14" LineNumber="1064" Rule="ElementsMustBeOrderedByAccess" />
-      <Violation Section="Root.ElementOrderByAccess11.Class1.SubClass16" LineNumber="1072" Rule="ElementsMustBeOrderedByAccess" />
-      <Violation Section="Root.ElementOrderByAccess11.Class1.SubClass18" LineNumber="1080" Rule="ElementsMustBeOrderedByAccess" />
-      <Violation Section="Root.ElementOrderByAccess11.Class1.SubClass20" LineNumber="1088" Rule="ElementsMustBeOrderedByAccess" />
-      <Violation Section="Root.ElementOrderByAccess11.Class1.SubClass22" LineNumber="1096" Rule="ElementsMustBeOrderedByAccess" />
-      <Violation Section="Root.ElementOrderByAccess11.Class1.SubClass24" LineNumber="1104" Rule="ElementsMustBeOrderedByAccess" />
-      <Violation Section="Root.ElementOrderByAccess12.Class1.Class2.SomethingInternal" LineNumber="1119" Rule="ElementsMustBeOrderedByAccess" />
-    </ExpectedViolations>
-  </Test>
-
-  <!-- Tests that a violation is flagged for any partial element missing an access modifier. -->
-  <Test Name="ElementOrderPartialElementsMissingAccessModifier">
-    <TestCodeFile>ElementOrderPartialElementsMissingAccessModifier.cs</TestCodeFile>
-    <Settings>
-      <GlobalSettings>
-        <StringProperty Name="MergeSettingsFiles">NoMerge</StringProperty>
-        <BooleanProperty Name="RulesEnabledByDefault">False</BooleanProperty>
-      </GlobalSettings>
-      <Analyzers>
-        <Analyzer AnalyzerId="StyleCop.CSharp.OrderingRules">
-          <AnalyzerSettings>
-            <BooleanProperty Name="GeneratedCodeElementOrder">True</BooleanProperty>
-          </AnalyzerSettings>
-          <Rules>
-            <Rule Name="PartialElementsMustDeclareAccess">
-              <RuleSettings>
-                <BooleanProperty Name="Enabled">True</BooleanProperty>
-              </RuleSettings>
-            </Rule>
-          </Rules>
-        </Analyzer>
-      </Analyzers>
-    </Settings>
-    <ExpectedViolations>
-      <Violation Section="Root.ElementOrderPartialElementsMissingAccessModifier.Interface2" LineNumber="8" Rule="PartialElementsMustDeclareAccess" />
-      <Violation Section="Root.ElementOrderPartialElementsMissingAccessModifier.Struct2" LineNumber="17" Rule="PartialElementsMustDeclareAccess" />
-      <Violation Section="Root.ElementOrderPartialElementsMissingAccessModifier.Class2" LineNumber="26" Rule="PartialElementsMustDeclareAccess" />
-    </ExpectedViolations>
-  </Test>
-
-  <!-- Tests that a violation is thrown if const fields are in the wrong order. -->
-  <Test Name="ElementOrderConstField">
-    <TestCodeFile>ElementOrderConstField.cs</TestCodeFile>
-    <Settings>
-      <GlobalSettings>
-        <StringProperty Name="MergeSettingsFiles">NoMerge</StringProperty>
-        <BooleanProperty Name="RulesEnabledByDefault">False</BooleanProperty>
-      </GlobalSettings>
-      <Analyzers>
-        <Analyzer AnalyzerId="StyleCop.CSharp.OrderingRules">
-          <AnalyzerSettings>
-            <BooleanProperty Name="GeneratedCodeElementOrder">True</BooleanProperty>
-          </AnalyzerSettings>
-          <Rules>
-            <Rule Name="ConstantsMustAppearBeforeFields">
-              <RuleSettings>
-                <BooleanProperty Name="Enabled">True</BooleanProperty>
-              </RuleSettings>
-            </Rule>
-            <Rule Name="StaticReadonlyElementsMustAppearBeforeStaticNonReadonlyElements">
-              <RuleSettings>
-                <BooleanProperty Name="Enabled">True</BooleanProperty>
-              </RuleSettings>
-            </Rule>
-            <Rule Name="InstanceReadonlyElementsMustAppearBeforeInstanceNonReadonlyElements">
-              <RuleSettings>
-                <BooleanProperty Name="Enabled">True</BooleanProperty>
-              </RuleSettings>
-            </Rule>
-          </Rules>
-        </Analyzer>
-      </Analyzers>
-    </Settings>
-    <ExpectedViolations>
-      <Violation Section="Root.ElementOrderConstField1.Struct2.field1" LineNumber="14" Rule="ConstantsMustAppearBeforeFields" />
-      <Violation Section="Root.ElementOrderConstField1.Struct4.field1" LineNumber="30" Rule="InstanceReadonlyElementsMustAppearBeforeInstanceNonReadonlyElements" />
-      <Violation Section="Root.ElementOrderConstField1.Class2.field1" LineNumber="62" Rule="ConstantsMustAppearBeforeFields" />
-      <Violation Section="Root.ElementOrderConstField1.Class4.field1" LineNumber="78" Rule="InstanceReadonlyElementsMustAppearBeforeInstanceNonReadonlyElements" />
-    </ExpectedViolations>
-  </Test>
-
-  <!-- Tests that we get violations within generated code regions with the GeneratedCodeElementOrder flag is set to true. -->
-  <Test Name="ElementOrderGeneratedCodeTrue">
-    <TestCodeFile>ElementOrderGeneratedCode.cs</TestCodeFile>
-    <TestCodeFile>ElementOrderGlobalGeneratedCode.cs</TestCodeFile>
-    <Settings>
-      <GlobalSettings>
-        <StringProperty Name="MergeSettingsFiles">NoMerge</StringProperty>
-        <BooleanProperty Name="RulesEnabledByDefault">False</BooleanProperty>
-      </GlobalSettings>
-      <Analyzers>
-        <Analyzer AnalyzerId="StyleCop.CSharp.OrderingRules">
-          <AnalyzerSettings>
-            <BooleanProperty Name="GeneratedCodeElementOrder">True</BooleanProperty>
-          </AnalyzerSettings>
-          <Rules>
-            <Rule Name="ElementsMustBeOrderedByAccess">
-              <RuleSettings>
-                <BooleanProperty Name="Enabled">True</BooleanProperty>
-              </RuleSettings>
-            </Rule>
-            <Rule Name="ElementsMustAppearInTheCorrectOrder">
-              <RuleSettings>
-                <BooleanProperty Name="Enabled">True</BooleanProperty>
-              </RuleSettings>
-            </Rule>
-            <Rule Name="StaticElementsMustAppearBeforeInstanceElements">
-              <RuleSettings>
-                <BooleanProperty Name="Enabled">True</BooleanProperty>
-              </RuleSettings>
-            </Rule>
-            <Rule Name="StaticReadonlyElementsMustAppearBeforeStaticNonReadonlyElements">
-              <RuleSettings>
-                <BooleanProperty Name="Enabled">True</BooleanProperty>
-              </RuleSettings>
-            </Rule>
-            <Rule Name="InstanceReadonlyElementsMustAppearBeforeInstanceNonReadonlyElements">
-              <RuleSettings>
-                <BooleanProperty Name="Enabled">True</BooleanProperty>
-              </RuleSettings>
-            </Rule>
-          </Rules>
-        </Analyzer>
-      </Analyzers>
-    </Settings>
-    <ExpectedViolations>
-      <Violation Section="Root.ElementOrderGeneratedCode2.Class6" LineNumber="38" Rule="ElementsMustBeOrderedByAccess" />
-      <Violation Section="Root.ElementOrderGeneratedCode2.Class6" LineNumber="38" Rule="ElementsMustAppearInTheCorrectOrder" />
-      <Violation Section="Root.ElementOrderGeneratedCode2.Class7" LineNumber="39" Rule="ElementsMustBeOrderedByAccess" />
-      <Violation Section="Root.ElementOrderGeneratedCode2.Class7" LineNumber="39" Rule="ElementsMustAppearInTheCorrectOrder" />
-      <Violation Section="Root.ElementOrderGeneratedCode2.Class8" LineNumber="40" Rule="ElementsMustBeOrderedByAccess" />
-      <Violation Section="Root.ElementOrderGeneratedCode2.Class8" LineNumber="40" Rule="ElementsMustAppearInTheCorrectOrder" />
-      <Violation Section="Root.ElementOrderGeneratedCode2.Class9" LineNumber="41" Rule="ElementsMustBeOrderedByAccess" />
-      <Violation Section="Root.ElementOrderGeneratedCode2.Class9" LineNumber="41" Rule="ElementsMustAppearInTheCorrectOrder" />
-      <Violation Section="Root.ElementOrderGeneratedCode2.Class10" LineNumber="42" Rule="ElementsMustAppearInTheCorrectOrder" />
-      <Violation Section="Root.ElementOrderGeneratedCode2.Struct6" LineNumber="44" Rule="ElementsMustBeOrderedByAccess" />
-      <Violation Section="Root.ElementOrderGeneratedCode2.Struct6" LineNumber="44" Rule="ElementsMustAppearInTheCorrectOrder" />
-      <Violation Section="Root.ElementOrderGeneratedCode2.Struct7" LineNumber="45" Rule="ElementsMustBeOrderedByAccess" />
-      <Violation Section="Root.ElementOrderGeneratedCode2.Struct7" LineNumber="45" Rule="ElementsMustAppearInTheCorrectOrder" />
-      <Violation Section="Root.ElementOrderGeneratedCode2.Struct8" LineNumber="46" Rule="ElementsMustBeOrderedByAccess" />
-      <Violation Section="Root.ElementOrderGeneratedCode2.Struct8" LineNumber="46" Rule="ElementsMustAppearInTheCorrectOrder" />
-      <Violation Section="Root.ElementOrderGeneratedCode2.Struct9" LineNumber="47" Rule="ElementsMustBeOrderedByAccess" />
-      <Violation Section="Root.ElementOrderGeneratedCode2.Struct9" LineNumber="47" Rule="ElementsMustAppearInTheCorrectOrder" />
-      <Violation Section="Root.ElementOrderGeneratedCode2.Struct10" LineNumber="48" Rule="ElementsMustAppearInTheCorrectOrder" />
-      <Violation Section="Root.ElementOrderGeneratedCode2.Interface6" LineNumber="50" Rule="ElementsMustBeOrderedByAccess" />
-      <Violation Section="Root.ElementOrderGeneratedCode2.Interface6" LineNumber="50" Rule="ElementsMustAppearInTheCorrectOrder" />
-      <Violation Section="Root.ElementOrderGeneratedCode2.Interface7" LineNumber="51" Rule="ElementsMustBeOrderedByAccess" />
-      <Violation Section="Root.ElementOrderGeneratedCode2.Interface7" LineNumber="51" Rule="ElementsMustAppearInTheCorrectOrder" />
-      <Violation Section="Root.ElementOrderGeneratedCode2.Interface8" LineNumber="52" Rule="ElementsMustBeOrderedByAccess" />
-      <Violation Section="Root.ElementOrderGeneratedCode2.Interface8" LineNumber="52" Rule="ElementsMustAppearInTheCorrectOrder" />
-      <Violation Section="Root.ElementOrderGeneratedCode2.Interface9" LineNumber="53" Rule="ElementsMustBeOrderedByAccess" />
-      <Violation Section="Root.ElementOrderGeneratedCode2.Interface9" LineNumber="53" Rule="ElementsMustAppearInTheCorrectOrder" />
-      <Violation Section="Root.ElementOrderGeneratedCode2.Interface10" LineNumber="54" Rule="ElementsMustAppearInTheCorrectOrder" />
-      <Violation Section="Root.ElementOrderGeneratedCode2.Enum6" LineNumber="56" Rule="ElementsMustBeOrderedByAccess" />
-      <Violation Section="Root.ElementOrderGeneratedCode2.Enum6" LineNumber="56" Rule="ElementsMustAppearInTheCorrectOrder" />
-      <Violation Section="Root.ElementOrderGeneratedCode2.Enum7" LineNumber="57" Rule="ElementsMustBeOrderedByAccess" />
-      <Violation Section="Root.ElementOrderGeneratedCode2.Enum7" LineNumber="57" Rule="ElementsMustAppearInTheCorrectOrder" />
-      <Violation Section="Root.ElementOrderGeneratedCode2.Enum8" LineNumber="58" Rule="ElementsMustBeOrderedByAccess" />
-      <Violation Section="Root.ElementOrderGeneratedCode2.Enum8" LineNumber="58" Rule="ElementsMustAppearInTheCorrectOrder" />
-      <Violation Section="Root.ElementOrderGeneratedCode2.Enum9" LineNumber="59" Rule="ElementsMustBeOrderedByAccess" />
-      <Violation Section="Root.ElementOrderGeneratedCode2.Enum9" LineNumber="59" Rule="ElementsMustAppearInTheCorrectOrder" />
-      <Violation Section="Root.ElementOrderGeneratedCode2.Enum10" LineNumber="60" Rule="ElementsMustAppearInTheCorrectOrder" />
-      <Violation Section="Root.ElementOrderGeneratedCode2.Delegate6" LineNumber="62" Rule="ElementsMustBeOrderedByAccess" />
-      <Violation Section="Root.ElementOrderGeneratedCode2.Delegate7" LineNumber="63" Rule="ElementsMustBeOrderedByAccess" />
-      <Violation Section="Root.ElementOrderGeneratedCode2.Delegate8" LineNumber="64" Rule="ElementsMustBeOrderedByAccess" />
-      <Violation Section="Root.ElementOrderGeneratedCode2.Delegate9" LineNumber="65" Rule="ElementsMustBeOrderedByAccess" />
-      <Violation Section="Root.GeneratedCodeElementOrder6.Class26" LineNumber="176" Rule="ElementsMustBeOrderedByAccess" />
-      <Violation Section="Root.GeneratedCodeElementOrder6.Class26" LineNumber="176" Rule="ElementsMustAppearInTheCorrectOrder" />
-      <Violation Section="Root.GeneratedCodeElementOrder6.Class27" LineNumber="177" Rule="ElementsMustBeOrderedByAccess" />
-      <Violation Section="Root.GeneratedCodeElementOrder6.Class27" LineNumber="177" Rule="ElementsMustAppearInTheCorrectOrder" />
-      <Violation Section="Root.GeneratedCodeElementOrder6.Class28" LineNumber="178" Rule="ElementsMustBeOrderedByAccess" />
-      <Violation Section="Root.GeneratedCodeElementOrder6.Class28" LineNumber="178" Rule="ElementsMustAppearInTheCorrectOrder" />
-      <Violation Section="Root.GeneratedCodeElementOrder6.Class29" LineNumber="179" Rule="ElementsMustBeOrderedByAccess" />
-      <Violation Section="Root.GeneratedCodeElementOrder6.Class29" LineNumber="179" Rule="ElementsMustAppearInTheCorrectOrder" />
-      <Violation Section="Root.GeneratedCodeElementOrder6.Class30" LineNumber="180" Rule="ElementsMustAppearInTheCorrectOrder" />
-      <Violation Section="Root.GeneratedCodeElementOrder6.Struct26" LineNumber="182" Rule="ElementsMustBeOrderedByAccess" />
-      <Violation Section="Root.GeneratedCodeElementOrder6.Struct26" LineNumber="182" Rule="ElementsMustAppearInTheCorrectOrder" />
-      <Violation Section="Root.GeneratedCodeElementOrder6.Struct27" LineNumber="183" Rule="ElementsMustBeOrderedByAccess" />
-      <Violation Section="Root.GeneratedCodeElementOrder6.Struct27" LineNumber="183" Rule="ElementsMustAppearInTheCorrectOrder" />
-      <Violation Section="Root.GeneratedCodeElementOrder6.Struct28" LineNumber="184" Rule="ElementsMustBeOrderedByAccess" />
-      <Violation Section="Root.GeneratedCodeElementOrder6.Struct28" LineNumber="184" Rule="ElementsMustAppearInTheCorrectOrder" />
-      <Violation Section="Root.GeneratedCodeElementOrder6.Struct29" LineNumber="185" Rule="ElementsMustBeOrderedByAccess" />
-      <Violation Section="Root.GeneratedCodeElementOrder6.Struct29" LineNumber="185" Rule="ElementsMustAppearInTheCorrectOrder" />
-      <Violation Section="Root.GeneratedCodeElementOrder6.Struct30" LineNumber="186" Rule="ElementsMustAppearInTheCorrectOrder" />
-      <Violation Section="Root.GeneratedCodeElementOrder6.Interface26" LineNumber="188" Rule="ElementsMustBeOrderedByAccess" />
-      <Violation Section="Root.GeneratedCodeElementOrder6.Interface26" LineNumber="188" Rule="ElementsMustAppearInTheCorrectOrder" />
-      <Violation Section="Root.GeneratedCodeElementOrder6.Interface27" LineNumber="189" Rule="ElementsMustBeOrderedByAccess" />
-      <Violation Section="Root.GeneratedCodeElementOrder6.Interface27" LineNumber="189" Rule="ElementsMustAppearInTheCorrectOrder" />
-      <Violation Section="Root.GeneratedCodeElementOrder6.Interface28" LineNumber="190" Rule="ElementsMustBeOrderedByAccess" />
-      <Violation Section="Root.GeneratedCodeElementOrder6.Interface28" LineNumber="190" Rule="ElementsMustAppearInTheCorrectOrder" />
-      <Violation Section="Root.GeneratedCodeElementOrder6.Interface29" LineNumber="191" Rule="ElementsMustBeOrderedByAccess" />
-      <Violation Section="Root.GeneratedCodeElementOrder6.Interface29" LineNumber="191" Rule="ElementsMustAppearInTheCorrectOrder" />
-      <Violation Section="Root.GeneratedCodeElementOrder6.Interface30" LineNumber="192" Rule="ElementsMustAppearInTheCorrectOrder" />
-      <Violation Section="Root.GeneratedCodeElementOrder6.Enum26" LineNumber="194" Rule="ElementsMustBeOrderedByAccess" />
-      <Violation Section="Root.GeneratedCodeElementOrder6.Enum26" LineNumber="194" Rule="ElementsMustAppearInTheCorrectOrder" />
-      <Violation Section="Root.GeneratedCodeElementOrder6.Enum27" LineNumber="195" Rule="ElementsMustBeOrderedByAccess" />
-      <Violation Section="Root.GeneratedCodeElementOrder6.Enum27" LineNumber="195" Rule="ElementsMustAppearInTheCorrectOrder" />
-      <Violation Section="Root.GeneratedCodeElementOrder6.Enum28" LineNumber="196" Rule="ElementsMustBeOrderedByAccess" />
-      <Violation Section="Root.GeneratedCodeElementOrder6.Enum28" LineNumber="196" Rule="ElementsMustAppearInTheCorrectOrder" />
-      <Violation Section="Root.GeneratedCodeElementOrder6.Enum29" LineNumber="197" Rule="ElementsMustBeOrderedByAccess" />
-      <Violation Section="Root.GeneratedCodeElementOrder6.Enum29" LineNumber="197" Rule="ElementsMustAppearInTheCorrectOrder" />
-      <Violation Section="Root.GeneratedCodeElementOrder6.Enum30" LineNumber="198" Rule="ElementsMustAppearInTheCorrectOrder" />
-      <Violation Section="Root.GeneratedCodeElementOrder6.Delegate26" LineNumber="200" Rule="ElementsMustBeOrderedByAccess" />
-      <Violation Section="Root.GeneratedCodeElementOrder6.Delegate27" LineNumber="201" Rule="ElementsMustBeOrderedByAccess" />
-      <Violation Section="Root.GeneratedCodeElementOrder6.Delegate28" LineNumber="202" Rule="ElementsMustBeOrderedByAccess" />
-      <Violation Section="Root.GeneratedCodeElementOrder6.Delegate29" LineNumber="203" Rule="ElementsMustBeOrderedByAccess" />
-      <Violation Section="Root.GeneratedCodeElementOrder7.Class16" LineNumber="211" Rule="ElementsMustBeOrderedByAccess" />
-      <Violation Section="Root.GeneratedCodeElementOrder7.Class16" LineNumber="211" Rule="ElementsMustAppearInTheCorrectOrder" />
-      <Violation Section="Root.GeneratedCodeElementOrder7.Class20" LineNumber="213" Rule="ElementsMustAppearInTheCorrectOrder" />
-      <Violation Section="Root.GeneratedCodeElementOrder7.Struct17" LineNumber="215" Rule="ElementsMustBeOrderedByAccess" />
-      <Violation Section="Root.GeneratedCodeElementOrder7.Struct17" LineNumber="215" Rule="ElementsMustAppearInTheCorrectOrder" />
-      <Violation Section="Root.GeneratedCodeElementOrder7.Struct18" LineNumber="217" Rule="ElementsMustAppearInTheCorrectOrder" />
-      <Violation Section="Root.GeneratedCodeElementOrder7.Interface16" LineNumber="220" Rule="ElementsMustBeOrderedByAccess" />
-      <Violation Section="Root.GeneratedCodeElementOrder7.Interface16" LineNumber="220" Rule="ElementsMustAppearInTheCorrectOrder" />
-      <Violation Section="Root.GeneratedCodeElementOrder7.Interface18" LineNumber="222" Rule="ElementsMustAppearInTheCorrectOrder" />
-      <Violation Section="Root.GeneratedCodeElementOrder7.Interface19" LineNumber="223" Rule="ElementsMustAppearInTheCorrectOrder" />
-      <Violation Section="Root.GeneratedCodeElementOrder7.Enum16" LineNumber="227" Rule="ElementsMustBeOrderedByAccess" />
-      <Violation Section="Root.GeneratedCodeElementOrder7.Enum16" LineNumber="227" Rule="ElementsMustAppearInTheCorrectOrder" />
-      <Violation Section="Root.GeneratedCodeElementOrder7.Enum17" LineNumber="228" Rule="ElementsMustBeOrderedByAccess" />
-      <Violation Section="Root.GeneratedCodeElementOrder7.Enum17" LineNumber="228" Rule="ElementsMustAppearInTheCorrectOrder" />
-      <Violation Section="Root.GeneratedCodeElementOrder7.Enum20" LineNumber="230" Rule="ElementsMustAppearInTheCorrectOrder" />
-      <Violation Section="Root.GeneratedCodeElementOrder7.Delegate17" LineNumber="233" Rule="ElementsMustBeOrderedByAccess" />
-      <Violation Section="Root.GeneratedCodeElementOrder7.Delegate19" LineNumber="235" Rule="ElementsMustBeOrderedByAccess" />
-      <Violation Section="Root.ElementOrderGeneratedCode2.Class6" LineNumber="38" Rule="ElementsMustBeOrderedByAccess" />
-      <Violation Section="Root.ElementOrderGeneratedCode2.Class6" LineNumber="38" Rule="ElementsMustBeOrderedByAccess" />
-      <Violation Section="Root.ElementOrderGeneratedCode2.Class6" LineNumber="38" Rule="ElementsMustBeOrderedByAccess" />
-      <Violation Section="Root.ElementOrderGeneratedCode2.Class6" LineNumber="38" Rule="ElementsMustAppearInTheCorrectOrder" />
-      <Violation Section="Root.ElementOrderGeneratedCode2.Class6" LineNumber="38" Rule="ElementsMustAppearInTheCorrectOrder" />
-      <Violation Section="Root.ElementOrderGeneratedCode2.Class6" LineNumber="38" Rule="ElementsMustAppearInTheCorrectOrder" />
-      <Violation Section="Root.ElementOrderGeneratedCode2.Class7" LineNumber="39" Rule="ElementsMustBeOrderedByAccess" />
-      <Violation Section="Root.ElementOrderGeneratedCode2.Class7" LineNumber="39" Rule="ElementsMustBeOrderedByAccess" />
-      <Violation Section="Root.ElementOrderGeneratedCode2.Class7" LineNumber="39" Rule="ElementsMustAppearInTheCorrectOrder" />
-      <Violation Section="Root.ElementOrderGeneratedCode2.Class7" LineNumber="39" Rule="ElementsMustAppearInTheCorrectOrder" />
-      <Violation Section="Root.ElementOrderGeneratedCode2.Class7" LineNumber="39" Rule="ElementsMustAppearInTheCorrectOrder" />
-      <Violation Section="Root.ElementOrderGeneratedCode2.Class8" LineNumber="40" Rule="ElementsMustBeOrderedByAccess" />
-      <Violation Section="Root.ElementOrderGeneratedCode2.Class8" LineNumber="40" Rule="ElementsMustAppearInTheCorrectOrder" />
-      <Violation Section="Root.ElementOrderGeneratedCode2.Class8" LineNumber="40" Rule="ElementsMustAppearInTheCorrectOrder" />
-      <Violation Section="Root.ElementOrderGeneratedCode2.Class8" LineNumber="40" Rule="ElementsMustAppearInTheCorrectOrder" />
-      <Violation Section="Root.ElementOrderGeneratedCode2.Class9" LineNumber="41" Rule="ElementsMustAppearInTheCorrectOrder" />
-      <Violation Section="Root.ElementOrderGeneratedCode2.Class9" LineNumber="41" Rule="ElementsMustAppearInTheCorrectOrder" />
-      <Violation Section="Root.ElementOrderGeneratedCode2.Class9" LineNumber="41" Rule="ElementsMustAppearInTheCorrectOrder" />
-      <Violation Section="Root.ElementOrderGeneratedCode2.Class10" LineNumber="42" Rule="ElementsMustAppearInTheCorrectOrder" />
-      <Violation Section="Root.ElementOrderGeneratedCode2.Class10" LineNumber="42" Rule="ElementsMustAppearInTheCorrectOrder" />
-      <Violation Section="Root.ElementOrderGeneratedCode2.Class10" LineNumber="42" Rule="ElementsMustAppearInTheCorrectOrder" />
-      <Violation Section="Root.ElementOrderGeneratedCode2.Struct6" LineNumber="44" Rule="ElementsMustBeOrderedByAccess" />
-      <Violation Section="Root.ElementOrderGeneratedCode2.Struct6" LineNumber="44" Rule="ElementsMustBeOrderedByAccess" />
-      <Violation Section="Root.ElementOrderGeneratedCode2.Struct6" LineNumber="44" Rule="ElementsMustBeOrderedByAccess" />
-      <Violation Section="Root.ElementOrderGeneratedCode2.Struct6" LineNumber="44" Rule="ElementsMustAppearInTheCorrectOrder" />
-      <Violation Section="Root.ElementOrderGeneratedCode2.Struct6" LineNumber="44" Rule="ElementsMustAppearInTheCorrectOrder" />
-      <Violation Section="Root.ElementOrderGeneratedCode2.Struct7" LineNumber="45" Rule="ElementsMustBeOrderedByAccess" />
-      <Violation Section="Root.ElementOrderGeneratedCode2.Struct7" LineNumber="45" Rule="ElementsMustBeOrderedByAccess" />
-      <Violation Section="Root.ElementOrderGeneratedCode2.Struct7" LineNumber="45" Rule="ElementsMustAppearInTheCorrectOrder" />
-      <Violation Section="Root.ElementOrderGeneratedCode2.Struct7" LineNumber="45" Rule="ElementsMustAppearInTheCorrectOrder" />
-      <Violation Section="Root.ElementOrderGeneratedCode2.Struct8" LineNumber="46" Rule="ElementsMustBeOrderedByAccess" />
-      <Violation Section="Root.ElementOrderGeneratedCode2.Struct8" LineNumber="46" Rule="ElementsMustAppearInTheCorrectOrder" />
-      <Violation Section="Root.ElementOrderGeneratedCode2.Struct8" LineNumber="46" Rule="ElementsMustAppearInTheCorrectOrder" />
-      <Violation Section="Root.ElementOrderGeneratedCode2.Struct9" LineNumber="47" Rule="ElementsMustAppearInTheCorrectOrder" />
-      <Violation Section="Root.ElementOrderGeneratedCode2.Struct9" LineNumber="47" Rule="ElementsMustAppearInTheCorrectOrder" />
-      <Violation Section="Root.ElementOrderGeneratedCode2.Struct10" LineNumber="48" Rule="ElementsMustAppearInTheCorrectOrder" />
-      <Violation Section="Root.ElementOrderGeneratedCode2.Struct10" LineNumber="48" Rule="ElementsMustAppearInTheCorrectOrder" />
-      <Violation Section="Root.ElementOrderGeneratedCode2.Interface6" LineNumber="50" Rule="ElementsMustBeOrderedByAccess" />
-      <Violation Section="Root.ElementOrderGeneratedCode2.Interface6" LineNumber="50" Rule="ElementsMustBeOrderedByAccess" />
-      <Violation Section="Root.ElementOrderGeneratedCode2.Interface6" LineNumber="50" Rule="ElementsMustBeOrderedByAccess" />
-      <Violation Section="Root.ElementOrderGeneratedCode2.Interface6" LineNumber="50" Rule="ElementsMustAppearInTheCorrectOrder" />
-      <Violation Section="Root.ElementOrderGeneratedCode2.Interface7" LineNumber="51" Rule="ElementsMustBeOrderedByAccess" />
-      <Violation Section="Root.ElementOrderGeneratedCode2.Interface7" LineNumber="51" Rule="ElementsMustBeOrderedByAccess" />
-      <Violation Section="Root.ElementOrderGeneratedCode2.Interface7" LineNumber="51" Rule="ElementsMustAppearInTheCorrectOrder" />
-      <Violation Section="Root.ElementOrderGeneratedCode2.Interface8" LineNumber="52" Rule="ElementsMustBeOrderedByAccess" />
-      <Violation Section="Root.ElementOrderGeneratedCode2.Interface8" LineNumber="52" Rule="ElementsMustAppearInTheCorrectOrder" />
-      <Violation Section="Root.ElementOrderGeneratedCode2.Interface9" LineNumber="53" Rule="ElementsMustAppearInTheCorrectOrder" />
-      <Violation Section="Root.ElementOrderGeneratedCode2.Interface10" LineNumber="54" Rule="ElementsMustAppearInTheCorrectOrder" />
-      <Violation Section="Root.ElementOrderGeneratedCode2.Enum6" LineNumber="56" Rule="ElementsMustBeOrderedByAccess" />
-      <Violation Section="Root.ElementOrderGeneratedCode2.Enum6" LineNumber="56" Rule="ElementsMustBeOrderedByAccess" />
-      <Violation Section="Root.ElementOrderGeneratedCode2.Enum6" LineNumber="56" Rule="ElementsMustBeOrderedByAccess" />
-      <Violation Section="Root.ElementOrderGeneratedCode2.Enum7" LineNumber="57" Rule="ElementsMustBeOrderedByAccess" />
-      <Violation Section="Root.ElementOrderGeneratedCode2.Enum7" LineNumber="57" Rule="ElementsMustBeOrderedByAccess" />
-      <Violation Section="Root.ElementOrderGeneratedCode2.Enum8" LineNumber="58" Rule="ElementsMustBeOrderedByAccess" />
-      <Violation Section="Root.ElementOrderGeneratedCode2.Delegate6" LineNumber="62" Rule="ElementsMustBeOrderedByAccess" />
-      <Violation Section="Root.ElementOrderGeneratedCode2.Delegate6" LineNumber="62" Rule="ElementsMustBeOrderedByAccess" />
-      <Violation Section="Root.ElementOrderGeneratedCode2.Delegate6" LineNumber="62" Rule="ElementsMustBeOrderedByAccess" />
-      <Violation Section="Root.ElementOrderGeneratedCode2.Delegate7" LineNumber="63" Rule="ElementsMustBeOrderedByAccess" />
-      <Violation Section="Root.ElementOrderGeneratedCode2.Delegate7" LineNumber="63" Rule="ElementsMustBeOrderedByAccess" />
-      <Violation Section="Root.ElementOrderGeneratedCode2.Delegate8" LineNumber="64" Rule="ElementsMustBeOrderedByAccess" />
-      <Violation Section="Root.GeneratedCodeElementOrder6.Class26" LineNumber="176" Rule="ElementsMustBeOrderedByAccess" />
-      <Violation Section="Root.GeneratedCodeElementOrder6.Class26" LineNumber="176" Rule="ElementsMustBeOrderedByAccess" />
-      <Violation Section="Root.GeneratedCodeElementOrder6.Class26" LineNumber="176" Rule="ElementsMustBeOrderedByAccess" />
-      <Violation Section="Root.GeneratedCodeElementOrder6.Class26" LineNumber="176" Rule="ElementsMustAppearInTheCorrectOrder" />
-      <Violation Section="Root.GeneratedCodeElementOrder6.Class26" LineNumber="176" Rule="ElementsMustAppearInTheCorrectOrder" />
-      <Violation Section="Root.GeneratedCodeElementOrder6.Class26" LineNumber="176" Rule="ElementsMustAppearInTheCorrectOrder" />
-      <Violation Section="Root.GeneratedCodeElementOrder6.Class27" LineNumber="177" Rule="ElementsMustBeOrderedByAccess" />
-      <Violation Section="Root.GeneratedCodeElementOrder6.Class27" LineNumber="177" Rule="ElementsMustBeOrderedByAccess" />
-      <Violation Section="Root.GeneratedCodeElementOrder6.Class27" LineNumber="177" Rule="ElementsMustAppearInTheCorrectOrder" />
-      <Violation Section="Root.GeneratedCodeElementOrder6.Class27" LineNumber="177" Rule="ElementsMustAppearInTheCorrectOrder" />
-      <Violation Section="Root.GeneratedCodeElementOrder6.Class27" LineNumber="177" Rule="ElementsMustAppearInTheCorrectOrder" />
-      <Violation Section="Root.GeneratedCodeElementOrder6.Class28" LineNumber="178" Rule="ElementsMustBeOrderedByAccess" />
-      <Violation Section="Root.GeneratedCodeElementOrder6.Class28" LineNumber="178" Rule="ElementsMustAppearInTheCorrectOrder" />
-      <Violation Section="Root.GeneratedCodeElementOrder6.Class28" LineNumber="178" Rule="ElementsMustAppearInTheCorrectOrder" />
-      <Violation Section="Root.GeneratedCodeElementOrder6.Class28" LineNumber="178" Rule="ElementsMustAppearInTheCorrectOrder" />
-      <Violation Section="Root.GeneratedCodeElementOrder6.Class29" LineNumber="179" Rule="ElementsMustAppearInTheCorrectOrder" />
-      <Violation Section="Root.GeneratedCodeElementOrder6.Class29" LineNumber="179" Rule="ElementsMustAppearInTheCorrectOrder" />
-      <Violation Section="Root.GeneratedCodeElementOrder6.Class29" LineNumber="179" Rule="ElementsMustAppearInTheCorrectOrder" />
-      <Violation Section="Root.GeneratedCodeElementOrder6.Class30" LineNumber="180" Rule="ElementsMustAppearInTheCorrectOrder" />
-      <Violation Section="Root.GeneratedCodeElementOrder6.Class30" LineNumber="180" Rule="ElementsMustAppearInTheCorrectOrder" />
-      <Violation Section="Root.GeneratedCodeElementOrder6.Class30" LineNumber="180" Rule="ElementsMustAppearInTheCorrectOrder" />
-      <Violation Section="Root.GeneratedCodeElementOrder6.Struct26" LineNumber="182" Rule="ElementsMustBeOrderedByAccess" />
-      <Violation Section="Root.GeneratedCodeElementOrder6.Struct26" LineNumber="182" Rule="ElementsMustBeOrderedByAccess" />
-      <Violation Section="Root.GeneratedCodeElementOrder6.Struct26" LineNumber="182" Rule="ElementsMustBeOrderedByAccess" />
-      <Violation Section="Root.GeneratedCodeElementOrder6.Struct26" LineNumber="182" Rule="ElementsMustAppearInTheCorrectOrder" />
-      <Violation Section="Root.GeneratedCodeElementOrder6.Struct26" LineNumber="182" Rule="ElementsMustAppearInTheCorrectOrder" />
-      <Violation Section="Root.GeneratedCodeElementOrder6.Struct27" LineNumber="183" Rule="ElementsMustBeOrderedByAccess" />
-      <Violation Section="Root.GeneratedCodeElementOrder6.Struct27" LineNumber="183" Rule="ElementsMustBeOrderedByAccess" />
-      <Violation Section="Root.GeneratedCodeElementOrder6.Struct27" LineNumber="183" Rule="ElementsMustAppearInTheCorrectOrder" />
-      <Violation Section="Root.GeneratedCodeElementOrder6.Struct27" LineNumber="183" Rule="ElementsMustAppearInTheCorrectOrder" />
-      <Violation Section="Root.GeneratedCodeElementOrder6.Struct28" LineNumber="184" Rule="ElementsMustBeOrderedByAccess" />
-      <Violation Section="Root.GeneratedCodeElementOrder6.Struct28" LineNumber="184" Rule="ElementsMustAppearInTheCorrectOrder" />
-      <Violation Section="Root.GeneratedCodeElementOrder6.Struct28" LineNumber="184" Rule="ElementsMustAppearInTheCorrectOrder" />
-      <Violation Section="Root.GeneratedCodeElementOrder6.Struct29" LineNumber="185" Rule="ElementsMustAppearInTheCorrectOrder" />
-      <Violation Section="Root.GeneratedCodeElementOrder6.Struct29" LineNumber="185" Rule="ElementsMustAppearInTheCorrectOrder" />
-      <Violation Section="Root.GeneratedCodeElementOrder6.Struct30" LineNumber="186" Rule="ElementsMustAppearInTheCorrectOrder" />
-      <Violation Section="Root.GeneratedCodeElementOrder6.Struct30" LineNumber="186" Rule="ElementsMustAppearInTheCorrectOrder" />
-      <Violation Section="Root.GeneratedCodeElementOrder6.Interface26" LineNumber="188" Rule="ElementsMustBeOrderedByAccess" />
-      <Violation Section="Root.GeneratedCodeElementOrder6.Interface26" LineNumber="188" Rule="ElementsMustBeOrderedByAccess" />
-      <Violation Section="Root.GeneratedCodeElementOrder6.Interface26" LineNumber="188" Rule="ElementsMustBeOrderedByAccess" />
-      <Violation Section="Root.GeneratedCodeElementOrder6.Interface26" LineNumber="188" Rule="ElementsMustAppearInTheCorrectOrder" />
-      <Violation Section="Root.GeneratedCodeElementOrder6.Interface27" LineNumber="189" Rule="ElementsMustBeOrderedByAccess" />
-      <Violation Section="Root.GeneratedCodeElementOrder6.Interface27" LineNumber="189" Rule="ElementsMustBeOrderedByAccess" />
-      <Violation Section="Root.GeneratedCodeElementOrder6.Interface27" LineNumber="189" Rule="ElementsMustAppearInTheCorrectOrder" />
-      <Violation Section="Root.GeneratedCodeElementOrder6.Interface28" LineNumber="190" Rule="ElementsMustBeOrderedByAccess" />
-      <Violation Section="Root.GeneratedCodeElementOrder6.Interface28" LineNumber="190" Rule="ElementsMustAppearInTheCorrectOrder" />
-      <Violation Section="Root.GeneratedCodeElementOrder6.Interface29" LineNumber="191" Rule="ElementsMustAppearInTheCorrectOrder" />
-      <Violation Section="Root.GeneratedCodeElementOrder6.Interface30" LineNumber="192" Rule="ElementsMustAppearInTheCorrectOrder" />
-      <Violation Section="Root.GeneratedCodeElementOrder6.Enum26" LineNumber="194" Rule="ElementsMustBeOrderedByAccess" />
-      <Violation Section="Root.GeneratedCodeElementOrder6.Enum26" LineNumber="194" Rule="ElementsMustBeOrderedByAccess" />
-      <Violation Section="Root.GeneratedCodeElementOrder6.Enum26" LineNumber="194" Rule="ElementsMustBeOrderedByAccess" />
-      <Violation Section="Root.GeneratedCodeElementOrder6.Enum27" LineNumber="195" Rule="ElementsMustBeOrderedByAccess" />
-      <Violation Section="Root.GeneratedCodeElementOrder6.Enum27" LineNumber="195" Rule="ElementsMustBeOrderedByAccess" />
-      <Violation Section="Root.GeneratedCodeElementOrder6.Enum28" LineNumber="196" Rule="ElementsMustBeOrderedByAccess" />
-      <Violation Section="Root.GeneratedCodeElementOrder6.Delegate26" LineNumber="200" Rule="ElementsMustBeOrderedByAccess" />
-      <Violation Section="Root.GeneratedCodeElementOrder6.Delegate26" LineNumber="200" Rule="ElementsMustBeOrderedByAccess" />
-      <Violation Section="Root.GeneratedCodeElementOrder6.Delegate26" LineNumber="200" Rule="ElementsMustBeOrderedByAccess" />
-      <Violation Section="Root.GeneratedCodeElementOrder6.Delegate27" LineNumber="201" Rule="ElementsMustBeOrderedByAccess" />
-      <Violation Section="Root.GeneratedCodeElementOrder6.Delegate27" LineNumber="201" Rule="ElementsMustBeOrderedByAccess" />
-      <Violation Section="Root.GeneratedCodeElementOrder6.Delegate28" LineNumber="202" Rule="ElementsMustBeOrderedByAccess" />
-      <Violation Section="Root.GeneratedCodeElementOrder7.Class16" LineNumber="211" Rule="ElementsMustAppearInTheCorrectOrder" />
-      <Violation Section="Root.GeneratedCodeElementOrder7.Class16" LineNumber="211" Rule="ElementsMustAppearInTheCorrectOrder" />
-      <Violation Section="Root.GeneratedCodeElementOrder7.Class16" LineNumber="211" Rule="ElementsMustAppearInTheCorrectOrder" />
-      <Violation Section="Root.GeneratedCodeElementOrder7.Class20" LineNumber="213" Rule="ElementsMustAppearInTheCorrectOrder" />
-      <Violation Section="Root.GeneratedCodeElementOrder7.Class20" LineNumber="213" Rule="ElementsMustAppearInTheCorrectOrder" />
-      <Violation Section="Root.GeneratedCodeElementOrder7.Class20" LineNumber="213" Rule="ElementsMustAppearInTheCorrectOrder" />
-      <Violation Section="Root.GeneratedCodeElementOrder7.Struct17" LineNumber="215" Rule="ElementsMustAppearInTheCorrectOrder" />
-      <Violation Section="Root.GeneratedCodeElementOrder7.Struct17" LineNumber="215" Rule="ElementsMustAppearInTheCorrectOrder" />
-      <Violation Section="Root.GeneratedCodeElementOrder7.Struct18" LineNumber="217" Rule="ElementsMustAppearInTheCorrectOrder" />
-      <Violation Section="Root.GeneratedCodeElementOrder7.Struct18" LineNumber="217" Rule="ElementsMustAppearInTheCorrectOrder" />
-      <Violation Section="Root.GeneratedCodeElementOrder7.Interface16" LineNumber="220" Rule="ElementsMustBeOrderedByAccess" />
-      <Violation Section="Root.GeneratedCodeElementOrder7.Interface16" LineNumber="220" Rule="ElementsMustAppearInTheCorrectOrder" />
-      <Violation Section="Root.GeneratedCodeElementOrder7.Interface18" LineNumber="222" Rule="ElementsMustAppearInTheCorrectOrder" />
-      <Violation Section="Root.GeneratedCodeElementOrder7.Interface19" LineNumber="223" Rule="ElementsMustAppearInTheCorrectOrder" />
-      <Violation Section="Root.GeneratedCodeElementOrder7.Delegate17" LineNumber="233" Rule="ElementsMustBeOrderedByAccess" />
-    </ExpectedViolations>
-  </Test>
-
-  <!-- Tests that we do not get violations within generated code regions with the GeneratedCodeElementOrder flag is set to false. -->
-  <Test Name="ElementOrderGeneratedCodeFalse">
-    <TestCodeFile>ElementOrderGeneratedCode.cs</TestCodeFile>
-    <TestCodeFile>ElementOrderGlobalGeneratedCode.cs</TestCodeFile>
-    <Settings>
-      <GlobalSettings>
-        <StringProperty Name="MergeSettingsFiles">NoMerge</StringProperty>
-        <BooleanProperty Name="RulesEnabledByDefault">False</BooleanProperty>
-      </GlobalSettings>
-      <Analyzers>
-        <Analyzer AnalyzerId="StyleCop.CSharp.OrderingRules">
-          <AnalyzerSettings>
-            <BooleanProperty Name="GeneratedCodeElementOrder">False</BooleanProperty>
-          </AnalyzerSettings>
-          <Rules>
-            <Rule Name="ElementsMustBeOrderedByAccess">
-              <RuleSettings>
-                <BooleanProperty Name="Enabled">True</BooleanProperty>
-              </RuleSettings>
-            </Rule>
-            <Rule Name="ElementsMustAppearInTheCorrectOrder">
-              <RuleSettings>
-                <BooleanProperty Name="Enabled">True</BooleanProperty>
-              </RuleSettings>
-            </Rule>
-          </Rules>
-        </Analyzer>
-      </Analyzers>
-    </Settings>
-    <ExpectedViolations>
-      <Violation Section="Root.ElementOrderGeneratedCode2.Class6" LineNumber="38" Rule="ElementsMustBeOrderedByAccess" />
-      <Violation Section="Root.ElementOrderGeneratedCode2.Class6" LineNumber="38" Rule="ElementsMustAppearInTheCorrectOrder" />
-      <Violation Section="Root.ElementOrderGeneratedCode2.Class7" LineNumber="39" Rule="ElementsMustBeOrderedByAccess" />
-      <Violation Section="Root.ElementOrderGeneratedCode2.Class7" LineNumber="39" Rule="ElementsMustAppearInTheCorrectOrder" />
-      <Violation Section="Root.ElementOrderGeneratedCode2.Class8" LineNumber="40" Rule="ElementsMustBeOrderedByAccess" />
-      <Violation Section="Root.ElementOrderGeneratedCode2.Class8" LineNumber="40" Rule="ElementsMustAppearInTheCorrectOrder" />
-      <Violation Section="Root.ElementOrderGeneratedCode2.Class9" LineNumber="41" Rule="ElementsMustBeOrderedByAccess" />
-      <Violation Section="Root.ElementOrderGeneratedCode2.Class9" LineNumber="41" Rule="ElementsMustAppearInTheCorrectOrder" />
-      <Violation Section="Root.ElementOrderGeneratedCode2.Class10" LineNumber="42" Rule="ElementsMustAppearInTheCorrectOrder" />
-      <Violation Section="Root.ElementOrderGeneratedCode2.Struct6" LineNumber="44" Rule="ElementsMustBeOrderedByAccess" />
-      <Violation Section="Root.ElementOrderGeneratedCode2.Struct6" LineNumber="44" Rule="ElementsMustAppearInTheCorrectOrder" />
-      <Violation Section="Root.ElementOrderGeneratedCode2.Struct7" LineNumber="45" Rule="ElementsMustBeOrderedByAccess" />
-      <Violation Section="Root.ElementOrderGeneratedCode2.Struct7" LineNumber="45" Rule="ElementsMustAppearInTheCorrectOrder" />
-      <Violation Section="Root.ElementOrderGeneratedCode2.Struct8" LineNumber="46" Rule="ElementsMustBeOrderedByAccess" />
-      <Violation Section="Root.ElementOrderGeneratedCode2.Struct8" LineNumber="46" Rule="ElementsMustAppearInTheCorrectOrder" />
-      <Violation Section="Root.ElementOrderGeneratedCode2.Struct9" LineNumber="47" Rule="ElementsMustBeOrderedByAccess" />
-      <Violation Section="Root.ElementOrderGeneratedCode2.Struct9" LineNumber="47" Rule="ElementsMustAppearInTheCorrectOrder" />
-      <Violation Section="Root.ElementOrderGeneratedCode2.Struct10" LineNumber="48" Rule="ElementsMustAppearInTheCorrectOrder" />
-      <Violation Section="Root.ElementOrderGeneratedCode2.Interface6" LineNumber="50" Rule="ElementsMustBeOrderedByAccess" />
-      <Violation Section="Root.ElementOrderGeneratedCode2.Interface6" LineNumber="50" Rule="ElementsMustAppearInTheCorrectOrder" />
-      <Violation Section="Root.ElementOrderGeneratedCode2.Interface7" LineNumber="51" Rule="ElementsMustBeOrderedByAccess" />
-      <Violation Section="Root.ElementOrderGeneratedCode2.Interface7" LineNumber="51" Rule="ElementsMustAppearInTheCorrectOrder" />
-      <Violation Section="Root.ElementOrderGeneratedCode2.Interface8" LineNumber="52" Rule="ElementsMustBeOrderedByAccess" />
-      <Violation Section="Root.ElementOrderGeneratedCode2.Interface8" LineNumber="52" Rule="ElementsMustAppearInTheCorrectOrder" />
-      <Violation Section="Root.ElementOrderGeneratedCode2.Interface9" LineNumber="53" Rule="ElementsMustBeOrderedByAccess" />
-      <Violation Section="Root.ElementOrderGeneratedCode2.Interface9" LineNumber="53" Rule="ElementsMustAppearInTheCorrectOrder" />
-      <Violation Section="Root.ElementOrderGeneratedCode2.Interface10" LineNumber="54" Rule="ElementsMustAppearInTheCorrectOrder" />
-      <Violation Section="Root.ElementOrderGeneratedCode2.Enum6" LineNumber="56" Rule="ElementsMustBeOrderedByAccess" />
-      <Violation Section="Root.ElementOrderGeneratedCode2.Enum6" LineNumber="56" Rule="ElementsMustAppearInTheCorrectOrder" />
-      <Violation Section="Root.ElementOrderGeneratedCode2.Enum7" LineNumber="57" Rule="ElementsMustBeOrderedByAccess" />
-      <Violation Section="Root.ElementOrderGeneratedCode2.Enum7" LineNumber="57" Rule="ElementsMustAppearInTheCorrectOrder" />
-      <Violation Section="Root.ElementOrderGeneratedCode2.Enum8" LineNumber="58" Rule="ElementsMustBeOrderedByAccess" />
-      <Violation Section="Root.ElementOrderGeneratedCode2.Enum8" LineNumber="58" Rule="ElementsMustAppearInTheCorrectOrder" />
-      <Violation Section="Root.ElementOrderGeneratedCode2.Enum9" LineNumber="59" Rule="ElementsMustBeOrderedByAccess" />
-      <Violation Section="Root.ElementOrderGeneratedCode2.Enum9" LineNumber="59" Rule="ElementsMustAppearInTheCorrectOrder" />
-      <Violation Section="Root.ElementOrderGeneratedCode2.Enum10" LineNumber="60" Rule="ElementsMustAppearInTheCorrectOrder" />
-      <Violation Section="Root.ElementOrderGeneratedCode2.Delegate6" LineNumber="62" Rule="ElementsMustBeOrderedByAccess" />
-      <Violation Section="Root.ElementOrderGeneratedCode2.Delegate7" LineNumber="63" Rule="ElementsMustBeOrderedByAccess" />
-      <Violation Section="Root.ElementOrderGeneratedCode2.Delegate8" LineNumber="64" Rule="ElementsMustBeOrderedByAccess" />
-      <Violation Section="Root.ElementOrderGeneratedCode2.Delegate9" LineNumber="65" Rule="ElementsMustBeOrderedByAccess" />
-      <Violation Section="Root.GeneratedCodeElementOrder6.Class26" LineNumber="176" Rule="ElementsMustBeOrderedByAccess" />
-      <Violation Section="Root.GeneratedCodeElementOrder6.Class26" LineNumber="176" Rule="ElementsMustAppearInTheCorrectOrder" />
-      <Violation Section="Root.GeneratedCodeElementOrder6.Class27" LineNumber="177" Rule="ElementsMustBeOrderedByAccess" />
-      <Violation Section="Root.GeneratedCodeElementOrder6.Class27" LineNumber="177" Rule="ElementsMustAppearInTheCorrectOrder" />
-      <Violation Section="Root.GeneratedCodeElementOrder6.Class28" LineNumber="178" Rule="ElementsMustBeOrderedByAccess" />
-      <Violation Section="Root.GeneratedCodeElementOrder6.Class28" LineNumber="178" Rule="ElementsMustAppearInTheCorrectOrder" />
-      <Violation Section="Root.GeneratedCodeElementOrder6.Class29" LineNumber="179" Rule="ElementsMustBeOrderedByAccess" />
-      <Violation Section="Root.GeneratedCodeElementOrder6.Class29" LineNumber="179" Rule="ElementsMustAppearInTheCorrectOrder" />
-      <Violation Section="Root.GeneratedCodeElementOrder6.Class30" LineNumber="180" Rule="ElementsMustAppearInTheCorrectOrder" />
-      <Violation Section="Root.GeneratedCodeElementOrder6.Struct26" LineNumber="182" Rule="ElementsMustBeOrderedByAccess" />
-      <Violation Section="Root.GeneratedCodeElementOrder6.Struct26" LineNumber="182" Rule="ElementsMustAppearInTheCorrectOrder" />
-      <Violation Section="Root.GeneratedCodeElementOrder6.Struct27" LineNumber="183" Rule="ElementsMustBeOrderedByAccess" />
-      <Violation Section="Root.GeneratedCodeElementOrder6.Struct27" LineNumber="183" Rule="ElementsMustAppearInTheCorrectOrder" />
-      <Violation Section="Root.GeneratedCodeElementOrder6.Struct28" LineNumber="184" Rule="ElementsMustBeOrderedByAccess" />
-      <Violation Section="Root.GeneratedCodeElementOrder6.Struct28" LineNumber="184" Rule="ElementsMustAppearInTheCorrectOrder" />
-      <Violation Section="Root.GeneratedCodeElementOrder6.Struct29" LineNumber="185" Rule="ElementsMustBeOrderedByAccess" />
-      <Violation Section="Root.GeneratedCodeElementOrder6.Struct29" LineNumber="185" Rule="ElementsMustAppearInTheCorrectOrder" />
-      <Violation Section="Root.GeneratedCodeElementOrder6.Struct30" LineNumber="186" Rule="ElementsMustAppearInTheCorrectOrder" />
-      <Violation Section="Root.GeneratedCodeElementOrder6.Interface26" LineNumber="188" Rule="ElementsMustBeOrderedByAccess" />
-      <Violation Section="Root.GeneratedCodeElementOrder6.Interface26" LineNumber="188" Rule="ElementsMustAppearInTheCorrectOrder" />
-      <Violation Section="Root.GeneratedCodeElementOrder6.Interface27" LineNumber="189" Rule="ElementsMustBeOrderedByAccess" />
-      <Violation Section="Root.GeneratedCodeElementOrder6.Interface27" LineNumber="189" Rule="ElementsMustAppearInTheCorrectOrder" />
-      <Violation Section="Root.GeneratedCodeElementOrder6.Interface28" LineNumber="190" Rule="ElementsMustBeOrderedByAccess" />
-      <Violation Section="Root.GeneratedCodeElementOrder6.Interface28" LineNumber="190" Rule="ElementsMustAppearInTheCorrectOrder" />
-      <Violation Section="Root.GeneratedCodeElementOrder6.Interface29" LineNumber="191" Rule="ElementsMustBeOrderedByAccess" />
-      <Violation Section="Root.GeneratedCodeElementOrder6.Interface29" LineNumber="191" Rule="ElementsMustAppearInTheCorrectOrder" />
-      <Violation Section="Root.GeneratedCodeElementOrder6.Interface30" LineNumber="192" Rule="ElementsMustAppearInTheCorrectOrder" />
-      <Violation Section="Root.GeneratedCodeElementOrder6.Enum26" LineNumber="194" Rule="ElementsMustBeOrderedByAccess" />
-      <Violation Section="Root.GeneratedCodeElementOrder6.Enum26" LineNumber="194" Rule="ElementsMustAppearInTheCorrectOrder" />
-      <Violation Section="Root.GeneratedCodeElementOrder6.Enum27" LineNumber="195" Rule="ElementsMustBeOrderedByAccess" />
-      <Violation Section="Root.GeneratedCodeElementOrder6.Enum27" LineNumber="195" Rule="ElementsMustAppearInTheCorrectOrder" />
-      <Violation Section="Root.GeneratedCodeElementOrder6.Enum28" LineNumber="196" Rule="ElementsMustBeOrderedByAccess" />
-      <Violation Section="Root.GeneratedCodeElementOrder6.Enum28" LineNumber="196" Rule="ElementsMustAppearInTheCorrectOrder" />
-      <Violation Section="Root.GeneratedCodeElementOrder6.Enum29" LineNumber="197" Rule="ElementsMustBeOrderedByAccess" />
-      <Violation Section="Root.GeneratedCodeElementOrder6.Enum29" LineNumber="197" Rule="ElementsMustAppearInTheCorrectOrder" />
-      <Violation Section="Root.GeneratedCodeElementOrder6.Enum30" LineNumber="198" Rule="ElementsMustAppearInTheCorrectOrder" />
-      <Violation Section="Root.GeneratedCodeElementOrder6.Delegate26" LineNumber="200" Rule="ElementsMustBeOrderedByAccess" />
-      <Violation Section="Root.GeneratedCodeElementOrder6.Delegate27" LineNumber="201" Rule="ElementsMustBeOrderedByAccess" />
-      <Violation Section="Root.GeneratedCodeElementOrder6.Delegate28" LineNumber="202" Rule="ElementsMustBeOrderedByAccess" />
-      <Violation Section="Root.GeneratedCodeElementOrder6.Delegate29" LineNumber="203" Rule="ElementsMustBeOrderedByAccess" />
-      <Violation Section="Root.GeneratedCodeElementOrder7.Class20" LineNumber="213" Rule="ElementsMustAppearInTheCorrectOrder" />
-      <Violation Section="Root.GeneratedCodeElementOrder7.Struct17" LineNumber="215" Rule="ElementsMustAppearInTheCorrectOrder" />
-      <Violation Section="Root.GeneratedCodeElementOrder7.Interface16" LineNumber="220" Rule="ElementsMustAppearInTheCorrectOrder" />
-      <Violation Section="Root.GeneratedCodeElementOrder7.Enum20" LineNumber="230" Rule="ElementsMustAppearInTheCorrectOrder" />
-      <Violation Section="Root.GeneratedCodeElementOrder7.Delegate19" LineNumber="235" Rule="ElementsMustBeOrderedByAccess" />
-      <Violation Section="Root.ElementOrderGeneratedCode2.Class6" LineNumber="38" Rule="ElementsMustBeOrderedByAccess" />
-      <Violation Section="Root.ElementOrderGeneratedCode2.Class6" LineNumber="38" Rule="ElementsMustBeOrderedByAccess" />
-      <Violation Section="Root.ElementOrderGeneratedCode2.Class6" LineNumber="38" Rule="ElementsMustBeOrderedByAccess" />
-      <Violation Section="Root.ElementOrderGeneratedCode2.Class6" LineNumber="38" Rule="ElementsMustAppearInTheCorrectOrder" />
-      <Violation Section="Root.ElementOrderGeneratedCode2.Class6" LineNumber="38" Rule="ElementsMustAppearInTheCorrectOrder" />
-      <Violation Section="Root.ElementOrderGeneratedCode2.Class6" LineNumber="38" Rule="ElementsMustAppearInTheCorrectOrder" />
-      <Violation Section="Root.ElementOrderGeneratedCode2.Class7" LineNumber="39" Rule="ElementsMustBeOrderedByAccess" />
-      <Violation Section="Root.ElementOrderGeneratedCode2.Class7" LineNumber="39" Rule="ElementsMustBeOrderedByAccess" />
-      <Violation Section="Root.ElementOrderGeneratedCode2.Class7" LineNumber="39" Rule="ElementsMustAppearInTheCorrectOrder" />
-      <Violation Section="Root.ElementOrderGeneratedCode2.Class7" LineNumber="39" Rule="ElementsMustAppearInTheCorrectOrder" />
-      <Violation Section="Root.ElementOrderGeneratedCode2.Class7" LineNumber="39" Rule="ElementsMustAppearInTheCorrectOrder" />
-      <Violation Section="Root.ElementOrderGeneratedCode2.Class8" LineNumber="40" Rule="ElementsMustBeOrderedByAccess" />
-      <Violation Section="Root.ElementOrderGeneratedCode2.Class8" LineNumber="40" Rule="ElementsMustAppearInTheCorrectOrder" />
-      <Violation Section="Root.ElementOrderGeneratedCode2.Class8" LineNumber="40" Rule="ElementsMustAppearInTheCorrectOrder" />
-      <Violation Section="Root.ElementOrderGeneratedCode2.Class8" LineNumber="40" Rule="ElementsMustAppearInTheCorrectOrder" />
-      <Violation Section="Root.ElementOrderGeneratedCode2.Class9" LineNumber="41" Rule="ElementsMustAppearInTheCorrectOrder" />
-      <Violation Section="Root.ElementOrderGeneratedCode2.Class9" LineNumber="41" Rule="ElementsMustAppearInTheCorrectOrder" />
-      <Violation Section="Root.ElementOrderGeneratedCode2.Class9" LineNumber="41" Rule="ElementsMustAppearInTheCorrectOrder" />
-      <Violation Section="Root.ElementOrderGeneratedCode2.Class10" LineNumber="42" Rule="ElementsMustAppearInTheCorrectOrder" />
-      <Violation Section="Root.ElementOrderGeneratedCode2.Class10" LineNumber="42" Rule="ElementsMustAppearInTheCorrectOrder" />
-      <Violation Section="Root.ElementOrderGeneratedCode2.Class10" LineNumber="42" Rule="ElementsMustAppearInTheCorrectOrder" />
-      <Violation Section="Root.ElementOrderGeneratedCode2.Struct6" LineNumber="44" Rule="ElementsMustBeOrderedByAccess" />
-      <Violation Section="Root.ElementOrderGeneratedCode2.Struct6" LineNumber="44" Rule="ElementsMustBeOrderedByAccess" />
-      <Violation Section="Root.ElementOrderGeneratedCode2.Struct6" LineNumber="44" Rule="ElementsMustBeOrderedByAccess" />
-      <Violation Section="Root.ElementOrderGeneratedCode2.Struct6" LineNumber="44" Rule="ElementsMustAppearInTheCorrectOrder" />
-      <Violation Section="Root.ElementOrderGeneratedCode2.Struct6" LineNumber="44" Rule="ElementsMustAppearInTheCorrectOrder" />
-      <Violation Section="Root.ElementOrderGeneratedCode2.Struct7" LineNumber="45" Rule="ElementsMustBeOrderedByAccess" />
-      <Violation Section="Root.ElementOrderGeneratedCode2.Struct7" LineNumber="45" Rule="ElementsMustBeOrderedByAccess" />
-      <Violation Section="Root.ElementOrderGeneratedCode2.Struct7" LineNumber="45" Rule="ElementsMustAppearInTheCorrectOrder" />
-      <Violation Section="Root.ElementOrderGeneratedCode2.Struct7" LineNumber="45" Rule="ElementsMustAppearInTheCorrectOrder" />
-      <Violation Section="Root.ElementOrderGeneratedCode2.Struct8" LineNumber="46" Rule="ElementsMustBeOrderedByAccess" />
-      <Violation Section="Root.ElementOrderGeneratedCode2.Struct8" LineNumber="46" Rule="ElementsMustAppearInTheCorrectOrder" />
-      <Violation Section="Root.ElementOrderGeneratedCode2.Struct8" LineNumber="46" Rule="ElementsMustAppearInTheCorrectOrder" />
-      <Violation Section="Root.ElementOrderGeneratedCode2.Struct9" LineNumber="47" Rule="ElementsMustAppearInTheCorrectOrder" />
-      <Violation Section="Root.ElementOrderGeneratedCode2.Struct9" LineNumber="47" Rule="ElementsMustAppearInTheCorrectOrder" />
-      <Violation Section="Root.ElementOrderGeneratedCode2.Struct10" LineNumber="48" Rule="ElementsMustAppearInTheCorrectOrder" />
-      <Violation Section="Root.ElementOrderGeneratedCode2.Struct10" LineNumber="48" Rule="ElementsMustAppearInTheCorrectOrder" />
-      <Violation Section="Root.ElementOrderGeneratedCode2.Interface6" LineNumber="50" Rule="ElementsMustBeOrderedByAccess" />
-      <Violation Section="Root.ElementOrderGeneratedCode2.Interface6" LineNumber="50" Rule="ElementsMustBeOrderedByAccess" />
-      <Violation Section="Root.ElementOrderGeneratedCode2.Interface6" LineNumber="50" Rule="ElementsMustBeOrderedByAccess" />
-      <Violation Section="Root.ElementOrderGeneratedCode2.Interface6" LineNumber="50" Rule="ElementsMustAppearInTheCorrectOrder" />
-      <Violation Section="Root.ElementOrderGeneratedCode2.Interface7" LineNumber="51" Rule="ElementsMustBeOrderedByAccess" />
-      <Violation Section="Root.ElementOrderGeneratedCode2.Interface7" LineNumber="51" Rule="ElementsMustBeOrderedByAccess" />
-      <Violation Section="Root.ElementOrderGeneratedCode2.Interface7" LineNumber="51" Rule="ElementsMustAppearInTheCorrectOrder" />
-      <Violation Section="Root.ElementOrderGeneratedCode2.Interface8" LineNumber="52" Rule="ElementsMustBeOrderedByAccess" />
-      <Violation Section="Root.ElementOrderGeneratedCode2.Interface8" LineNumber="52" Rule="ElementsMustAppearInTheCorrectOrder" />
-      <Violation Section="Root.ElementOrderGeneratedCode2.Interface9" LineNumber="53" Rule="ElementsMustAppearInTheCorrectOrder" />
-      <Violation Section="Root.ElementOrderGeneratedCode2.Interface10" LineNumber="54" Rule="ElementsMustAppearInTheCorrectOrder" />
-      <Violation Section="Root.ElementOrderGeneratedCode2.Enum6" LineNumber="56" Rule="ElementsMustBeOrderedByAccess" />
-      <Violation Section="Root.ElementOrderGeneratedCode2.Enum6" LineNumber="56" Rule="ElementsMustBeOrderedByAccess" />
-      <Violation Section="Root.ElementOrderGeneratedCode2.Enum6" LineNumber="56" Rule="ElementsMustBeOrderedByAccess" />
-      <Violation Section="Root.ElementOrderGeneratedCode2.Enum7" LineNumber="57" Rule="ElementsMustBeOrderedByAccess" />
-      <Violation Section="Root.ElementOrderGeneratedCode2.Enum7" LineNumber="57" Rule="ElementsMustBeOrderedByAccess" />
-      <Violation Section="Root.ElementOrderGeneratedCode2.Enum8" LineNumber="58" Rule="ElementsMustBeOrderedByAccess" />
-      <Violation Section="Root.ElementOrderGeneratedCode2.Delegate6" LineNumber="62" Rule="ElementsMustBeOrderedByAccess" />
-      <Violation Section="Root.ElementOrderGeneratedCode2.Delegate6" LineNumber="62" Rule="ElementsMustBeOrderedByAccess" />
-      <Violation Section="Root.ElementOrderGeneratedCode2.Delegate6" LineNumber="62" Rule="ElementsMustBeOrderedByAccess" />
-      <Violation Section="Root.ElementOrderGeneratedCode2.Delegate7" LineNumber="63" Rule="ElementsMustBeOrderedByAccess" />
-      <Violation Section="Root.ElementOrderGeneratedCode2.Delegate7" LineNumber="63" Rule="ElementsMustBeOrderedByAccess" />
-      <Violation Section="Root.ElementOrderGeneratedCode2.Delegate8" LineNumber="64" Rule="ElementsMustBeOrderedByAccess" />
-      <Violation Section="Root.GeneratedCodeElementOrder6.Class26" LineNumber="176" Rule="ElementsMustBeOrderedByAccess" />
-      <Violation Section="Root.GeneratedCodeElementOrder6.Class26" LineNumber="176" Rule="ElementsMustBeOrderedByAccess" />
-      <Violation Section="Root.GeneratedCodeElementOrder6.Class26" LineNumber="176" Rule="ElementsMustBeOrderedByAccess" />
-      <Violation Section="Root.GeneratedCodeElementOrder6.Class26" LineNumber="176" Rule="ElementsMustAppearInTheCorrectOrder" />
-      <Violation Section="Root.GeneratedCodeElementOrder6.Class26" LineNumber="176" Rule="ElementsMustAppearInTheCorrectOrder" />
-      <Violation Section="Root.GeneratedCodeElementOrder6.Class26" LineNumber="176" Rule="ElementsMustAppearInTheCorrectOrder" />
-      <Violation Section="Root.GeneratedCodeElementOrder6.Class27" LineNumber="177" Rule="ElementsMustBeOrderedByAccess" />
-      <Violation Section="Root.GeneratedCodeElementOrder6.Class27" LineNumber="177" Rule="ElementsMustBeOrderedByAccess" />
-      <Violation Section="Root.GeneratedCodeElementOrder6.Class27" LineNumber="177" Rule="ElementsMustAppearInTheCorrectOrder" />
-      <Violation Section="Root.GeneratedCodeElementOrder6.Class27" LineNumber="177" Rule="ElementsMustAppearInTheCorrectOrder" />
-      <Violation Section="Root.GeneratedCodeElementOrder6.Class27" LineNumber="177" Rule="ElementsMustAppearInTheCorrectOrder" />
-      <Violation Section="Root.GeneratedCodeElementOrder6.Class28" LineNumber="178" Rule="ElementsMustBeOrderedByAccess" />
-      <Violation Section="Root.GeneratedCodeElementOrder6.Class28" LineNumber="178" Rule="ElementsMustAppearInTheCorrectOrder" />
-      <Violation Section="Root.GeneratedCodeElementOrder6.Class28" LineNumber="178" Rule="ElementsMustAppearInTheCorrectOrder" />
-      <Violation Section="Root.GeneratedCodeElementOrder6.Class28" LineNumber="178" Rule="ElementsMustAppearInTheCorrectOrder" />
-      <Violation Section="Root.GeneratedCodeElementOrder6.Class29" LineNumber="179" Rule="ElementsMustAppearInTheCorrectOrder" />
-      <Violation Section="Root.GeneratedCodeElementOrder6.Class29" LineNumber="179" Rule="ElementsMustAppearInTheCorrectOrder" />
-      <Violation Section="Root.GeneratedCodeElementOrder6.Class29" LineNumber="179" Rule="ElementsMustAppearInTheCorrectOrder" />
-      <Violation Section="Root.GeneratedCodeElementOrder6.Class30" LineNumber="180" Rule="ElementsMustAppearInTheCorrectOrder" />
-      <Violation Section="Root.GeneratedCodeElementOrder6.Class30" LineNumber="180" Rule="ElementsMustAppearInTheCorrectOrder" />
-      <Violation Section="Root.GeneratedCodeElementOrder6.Class30" LineNumber="180" Rule="ElementsMustAppearInTheCorrectOrder" />
-      <Violation Section="Root.GeneratedCodeElementOrder6.Struct26" LineNumber="182" Rule="ElementsMustBeOrderedByAccess" />
-      <Violation Section="Root.GeneratedCodeElementOrder6.Struct26" LineNumber="182" Rule="ElementsMustBeOrderedByAccess" />
-      <Violation Section="Root.GeneratedCodeElementOrder6.Struct26" LineNumber="182" Rule="ElementsMustBeOrderedByAccess" />
-      <Violation Section="Root.GeneratedCodeElementOrder6.Struct26" LineNumber="182" Rule="ElementsMustAppearInTheCorrectOrder" />
-      <Violation Section="Root.GeneratedCodeElementOrder6.Struct26" LineNumber="182" Rule="ElementsMustAppearInTheCorrectOrder" />
-      <Violation Section="Root.GeneratedCodeElementOrder6.Struct27" LineNumber="183" Rule="ElementsMustBeOrderedByAccess" />
-      <Violation Section="Root.GeneratedCodeElementOrder6.Struct27" LineNumber="183" Rule="ElementsMustBeOrderedByAccess" />
-      <Violation Section="Root.GeneratedCodeElementOrder6.Struct27" LineNumber="183" Rule="ElementsMustAppearInTheCorrectOrder" />
-      <Violation Section="Root.GeneratedCodeElementOrder6.Struct27" LineNumber="183" Rule="ElementsMustAppearInTheCorrectOrder" />
-      <Violation Section="Root.GeneratedCodeElementOrder6.Struct28" LineNumber="184" Rule="ElementsMustBeOrderedByAccess" />
-      <Violation Section="Root.GeneratedCodeElementOrder6.Struct28" LineNumber="184" Rule="ElementsMustAppearInTheCorrectOrder" />
-      <Violation Section="Root.GeneratedCodeElementOrder6.Struct28" LineNumber="184" Rule="ElementsMustAppearInTheCorrectOrder" />
-      <Violation Section="Root.GeneratedCodeElementOrder6.Struct29" LineNumber="185" Rule="ElementsMustAppearInTheCorrectOrder" />
-      <Violation Section="Root.GeneratedCodeElementOrder6.Struct29" LineNumber="185" Rule="ElementsMustAppearInTheCorrectOrder" />
-      <Violation Section="Root.GeneratedCodeElementOrder6.Struct30" LineNumber="186" Rule="ElementsMustAppearInTheCorrectOrder" />
-      <Violation Section="Root.GeneratedCodeElementOrder6.Struct30" LineNumber="186" Rule="ElementsMustAppearInTheCorrectOrder" />
-      <Violation Section="Root.GeneratedCodeElementOrder6.Interface26" LineNumber="188" Rule="ElementsMustBeOrderedByAccess" />
-      <Violation Section="Root.GeneratedCodeElementOrder6.Interface26" LineNumber="188" Rule="ElementsMustBeOrderedByAccess" />
-      <Violation Section="Root.GeneratedCodeElementOrder6.Interface26" LineNumber="188" Rule="ElementsMustBeOrderedByAccess" />
-      <Violation Section="Root.GeneratedCodeElementOrder6.Interface26" LineNumber="188" Rule="ElementsMustAppearInTheCorrectOrder" />
-      <Violation Section="Root.GeneratedCodeElementOrder6.Interface27" LineNumber="189" Rule="ElementsMustBeOrderedByAccess" />
-      <Violation Section="Root.GeneratedCodeElementOrder6.Interface27" LineNumber="189" Rule="ElementsMustBeOrderedByAccess" />
-      <Violation Section="Root.GeneratedCodeElementOrder6.Interface27" LineNumber="189" Rule="ElementsMustAppearInTheCorrectOrder" />
-      <Violation Section="Root.GeneratedCodeElementOrder6.Interface28" LineNumber="190" Rule="ElementsMustBeOrderedByAccess" />
-      <Violation Section="Root.GeneratedCodeElementOrder6.Interface28" LineNumber="190" Rule="ElementsMustAppearInTheCorrectOrder" />
-      <Violation Section="Root.GeneratedCodeElementOrder6.Interface29" LineNumber="191" Rule="ElementsMustAppearInTheCorrectOrder" />
-      <Violation Section="Root.GeneratedCodeElementOrder6.Interface30" LineNumber="192" Rule="ElementsMustAppearInTheCorrectOrder" />
-      <Violation Section="Root.GeneratedCodeElementOrder6.Enum26" LineNumber="194" Rule="ElementsMustBeOrderedByAccess" />
-      <Violation Section="Root.GeneratedCodeElementOrder6.Enum26" LineNumber="194" Rule="ElementsMustBeOrderedByAccess" />
-      <Violation Section="Root.GeneratedCodeElementOrder6.Enum26" LineNumber="194" Rule="ElementsMustBeOrderedByAccess" />
-      <Violation Section="Root.GeneratedCodeElementOrder6.Enum27" LineNumber="195" Rule="ElementsMustBeOrderedByAccess" />
-      <Violation Section="Root.GeneratedCodeElementOrder6.Enum27" LineNumber="195" Rule="ElementsMustBeOrderedByAccess" />
-      <Violation Section="Root.GeneratedCodeElementOrder6.Enum28" LineNumber="196" Rule="ElementsMustBeOrderedByAccess" />
-      <Violation Section="Root.GeneratedCodeElementOrder6.Delegate26" LineNumber="200" Rule="ElementsMustBeOrderedByAccess" />
-      <Violation Section="Root.GeneratedCodeElementOrder6.Delegate26" LineNumber="200" Rule="ElementsMustBeOrderedByAccess" />
-      <Violation Section="Root.GeneratedCodeElementOrder6.Delegate26" LineNumber="200" Rule="ElementsMustBeOrderedByAccess" />
-      <Violation Section="Root.GeneratedCodeElementOrder6.Delegate27" LineNumber="201" Rule="ElementsMustBeOrderedByAccess" />
-      <Violation Section="Root.GeneratedCodeElementOrder6.Delegate27" LineNumber="201" Rule="ElementsMustBeOrderedByAccess" />
-      <Violation Section="Root.GeneratedCodeElementOrder6.Delegate28" LineNumber="202" Rule="ElementsMustBeOrderedByAccess" />
-      <Violation Section="Root.GeneratedCodeElementOrder7.Class20" LineNumber="213" Rule="ElementsMustAppearInTheCorrectOrder" />
-      <Violation Section="Root.GeneratedCodeElementOrder7.Class20" LineNumber="213" Rule="ElementsMustAppearInTheCorrectOrder" />
-      <Violation Section="Root.GeneratedCodeElementOrder7.Class20" LineNumber="213" Rule="ElementsMustAppearInTheCorrectOrder" />
-      <Violation Section="Root.GeneratedCodeElementOrder7.Struct17" LineNumber="215" Rule="ElementsMustAppearInTheCorrectOrder" />
-      <Violation Section="Root.GeneratedCodeElementOrder7.Struct17" LineNumber="215" Rule="ElementsMustAppearInTheCorrectOrder" />
-      <Violation Section="Root.GeneratedCodeElementOrder7.Interface16" LineNumber="220" Rule="ElementsMustAppearInTheCorrectOrder" />
-    </ExpectedViolations>
-  </Test>
-
-  <!-- Tests that using directives are ordered correctly. -->
-  <Test Name="UsingDirectiveOrdering">
-    <TestCodeFile>UsingDirectiveOrdering.cs</TestCodeFile>
-    <Settings>
-      <GlobalSettings>
-        <StringProperty Name="MergeSettingsFiles">NoMerge</StringProperty>
-        <BooleanProperty Name="RulesEnabledByDefault">False</BooleanProperty>
-      </GlobalSettings>
-      <Analyzers>
-        <Analyzer AnalyzerId="StyleCop.CSharp.OrderingRules">
-          <Rules>
-            <Rule Name="SystemUsingDirectivesMustBePlacedBeforeOtherUsingDirectives">
-              <RuleSettings>
-                <BooleanProperty Name="Enabled">True</BooleanProperty>
-              </RuleSettings>
-            </Rule>
-            <Rule Name="UsingAliasDirectivesMustBePlacedAfterOtherUsingDirectives">
-              <RuleSettings>
-                <BooleanProperty Name="Enabled">True</BooleanProperty>
-              </RuleSettings>
-            </Rule>
-            <Rule Name="UsingDirectivesMustBeOrderedAlphabeticallyByNamespace">
-              <RuleSettings>
-                <BooleanProperty Name="Enabled">True</BooleanProperty>
-              </RuleSettings>
-            </Rule>
-            <Rule Name="UsingAliasDirectivesMustBeOrderedAlphabeticallyByAliasName">
-              <RuleSettings>
-                <BooleanProperty Name="Enabled">True</BooleanProperty>
-              </RuleSettings>
-            </Rule>
-          </Rules>
-        </Analyzer>
-      </Analyzers>
-    </Settings>
-    <ExpectedViolations>
-      <Violation Section="Root.System.Windows" LineNumber="1" Rule="UsingDirectivesMustBeOrderedAlphabeticallyByNamespace" />
-      <Violation Section="Root.SomeNamespace.System.Windows" LineNumber="11" Rule="SystemUsingDirectivesMustBePlacedBeforeOtherUsingDirectives" />
-      <Violation Section="Root.OtherNamespace.Y" LineNumber="31" Rule="UsingAliasDirectivesMustBeOrderedAlphabeticallyByAliasName" />
-      <Violation Section="Root.OtherNamespace.X" LineNumber="39" Rule="UsingAliasDirectivesMustBePlacedAfterOtherUsingDirectives" />
-      <Violation Section="Root.OtherNamespace.SomeNamespace.SubNamespace" LineNumber="48" Rule="UsingDirectivesMustBeOrderedAlphabeticallyByNamespace" />
-      <Violation Section="Root.UnderscoresInvalid.ProductMgmtWeb" LineNumber="61" Rule="UsingDirectivesMustBeOrderedAlphabeticallyByNamespace" />
-      <Violation Section="Root.CapitalVsLowerInvalid.SZ" LineNumber="73" Rule="UsingAliasDirectivesMustBeOrderedAlphabeticallyByAliasName" />
-      <Violation Section="Root.NamespacesDifferingOnlyByCaseInvalid.Microsoft.Dynamics.AX.Something" LineNumber="80" Rule="UsingDirectivesMustBeOrderedAlphabeticallyByNamespace" />
-      <Violation Section="Root.NamespacesDifferingByCaseAndSubsequentlyOrderedProperly_Invalid.Microsoft.Dynamics.AX.A" LineNumber="94" Rule="UsingDirectivesMustBeOrderedAlphabeticallyByNamespace" />
-    </ExpectedViolations>
-  </Test>
-
-  <!-- Tests that using directives are within the namespace. -->
-  <Test Name="AccessorOrder">
-    <TestCodeFile>AccessorOrder.cs</TestCodeFile>
-    <Settings>
-      <GlobalSettings>
-        <StringProperty Name="MergeSettingsFiles">NoMerge</StringProperty>
-        <BooleanProperty Name="RulesEnabledByDefault">False</BooleanProperty>
-      </GlobalSettings>
-      <Analyzers>
-        <Analyzer AnalyzerId="StyleCop.CSharp.OrderingRules">
-          <Rules>
-            <Rule Name="PropertyAccessorsMustFollowOrder">
-              <RuleSettings>
-                <BooleanProperty Name="Enabled">True</BooleanProperty>
-              </RuleSettings>
-            </Rule>
-            <Rule Name="EventAccessorsMustFollowOrder">
-              <RuleSettings>
-                <BooleanProperty Name="Enabled">True</BooleanProperty>
-              </RuleSettings>
-            </Rule>
-          </Rules>
-        </Analyzer>
-      </Analyzers>
-    </Settings>
-    <ExpectedViolations>
-      <Violation Section="Root.A.P5.set" LineNumber="32" Rule="PropertyAccessorsMustFollowOrder" />
-      <Violation Section="Root.A.P1.set" LineNumber="39" Rule="PropertyAccessorsMustFollowOrder" />
-      <Violation Section="Root.E.E4.remove" LineNumber="68" Rule="EventAccessorsMustFollowOrder" />
-    </ExpectedViolations>
-  </Test>
->>>>>>> 30ef6542
 </StyleCopTestDescription>