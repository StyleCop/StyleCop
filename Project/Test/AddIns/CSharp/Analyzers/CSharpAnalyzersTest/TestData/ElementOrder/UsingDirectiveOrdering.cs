<<<<<<< HEAD
using System.Windows;
using System;
using Microsoft.Win32;
using SomeNamespace.SubNamespace;
using X = System.Windows.Forms;

namespace SomeNamespace
{
    using System;
    using Microsoft.Win32;
    using System.Windows;
    using SomeNamespace.SubNamespace;
    using X = System.Windows.Forms;

    namespace SubNamespace
    {
        using System;
        using System.Windows;
        using Microsoft.Win32;
        using X = System.Windows.Forms.Form;
        using Y = System.Text.StringBuilder;
    }
}

namespace OtherNamespace
{
    using System;
    using System.Windows;
    using Microsoft.Win32;
    using SomeNamespace.SubNamespace;
    using Y = System.Text.StringBuilder;
    using X = System.Windows.Forms;
}

namespace OtherNamespace
{
    using System;
    using System.Windows;
    using X = System.Windows.Forms;
    using Microsoft.Win32;
    using SomeNamespace.SubNamespace;
}

namespace OtherNamespace
{
    using System;
    using System.Windows;
    using SomeNamespace.SubNamespace;
    using Microsoft.Win32;
    using X = System.Windows.Forms;
}

namespace Underscores
{
    using ProductMgmt_BusinessObjects;
    using ProductMgmtWeb;
}

namespace UnderscoresInvalid
{
    using ProductMgmtWeb;
    using ProductMgmt_BusinessObjects;
}

namespace CapitalVsLowerValid
{
    using SdTrace = System.Diagnostics.Trace;
    using SZ = System.Diagnostics;
}

namespace CapitalVsLowerInvalid
{
    using SZ = System.Diagnostics;
    using SdTrace = System.Diagnostics.Trace;
}

namespace NamespacesDifferingOnlyByCaseInvalid
{
    // Invalid because Ax should come before AX.
    using Microsoft.Dynamics.AX.Something;
    using Microsoft.Dynamics.Ax.Something;
}

namespace NamespacesDifferingOnlyByCaseValid
{
    // Valid because Ax should come before AX.
    using Microsoft.Dynamics.Ax.Something;
    using Microsoft.Dynamics.AX.Something;
}

namespace NamespacesDifferingByCaseAndSubsequentlyOrderedProperly_Invalid
{
    // Invalid because Ax should come before AX, even though A comes before B.
    using Microsoft.Dynamics.AX.A;
    using Microsoft.Dynamics.Ax.B;
}

namespace NamespacesDifferingByCaseAndSubsequentlyOrderedImproperly_Valid
{
    // Valid because Ax should come before AX, even though A comes before B.
    using Microsoft.Dynamics.Ax.B;
    using Microsoft.Dynamics.AX.A;
}

namespace NamespacesWithGlobalInThem_Valid
{
    using System;
    using System.Collections.Generic;
    using System.Diagnostics.Contracts;
    using System.Linq;
    using System.Security;
    using System.Threading;

    using Neovolve.Toolkit.Threading;

    using global::NetSuite.ServiceContracts;

    using VeryGoodCustomer.NetSuite.Service.DataContracts;
}

namespace UsingStatic_Valid
{
    using static System.DateTime;
    using static System.String;
}

namespace UsingStatic_Invalid
{
    using static System.String;
    using static System.DateTime;
}

namespace UsingStaticAndUsingNamespaceAndUsingAliasDirectives_Valid
{
    using System;
    using System.Collections;
    using System.Threading;
    using static System.String;
    using AliasedString = System.String;
}

namespace UsingStaticAndUsingNamespaceDirectives_Invalid
{
    using System;
    using System.Collections;
    using static System.String;
    using System.Threading;
}

namespace UsingStaticAndUsingAliasDirectives_Invalid
{
    using static System.Math;
    using str = System.String;
    using static System.String;
=======
using System.Windows;
using System;
using Microsoft.Win32;
using SomeNamespace.SubNamespace;
using X = System.Windows.Forms;

namespace SomeNamespace
{
    using System;
    using Microsoft.Win32;
    using System.Windows;
    using SomeNamespace.SubNamespace;
    using X = System.Windows.Forms;

    namespace SubNamespace
    {
        using System;
        using System.Windows;
        using Microsoft.Win32;
        using X = System.Windows.Forms.Form;
        using Y = System.Text.StringBuilder;
    }
}

namespace OtherNamespace
{
    using System;
    using System.Windows;
    using Microsoft.Win32;
    using SomeNamespace.SubNamespace;
    using Y = System.Text.StringBuilder;
    using X = System.Windows.Forms;
}

namespace OtherNamespace
{
    using System;
    using System.Windows;
    using X = System.Windows.Forms;
    using Microsoft.Win32;
    using SomeNamespace.SubNamespace;
}

namespace OtherNamespace
{
    using System;
    using System.Windows;
    using SomeNamespace.SubNamespace;
    using Microsoft.Win32;
    using X = System.Windows.Forms;
}

namespace Underscores
{
    using ProductMgmt_BusinessObjects;
    using ProductMgmtWeb;
}

namespace UnderscoresInvalid
{
    using ProductMgmtWeb;
    using ProductMgmt_BusinessObjects;
}

namespace CapitalVsLowerValid
{
    using SdTrace = System.Diagnostics.Trace;
    using SZ = System.Diagnostics;
}

namespace CapitalVsLowerInvalid
{
    using SZ = System.Diagnostics;
    using SdTrace = System.Diagnostics.Trace;
}

namespace NamespacesDifferingOnlyByCaseInvalid
{
    // Invalid because Ax should come before AX.
    using Microsoft.Dynamics.AX.Something;
    using Microsoft.Dynamics.Ax.Something;
}

namespace NamespacesDifferingOnlyByCaseValid
{
    // Valid because Ax should come before AX.
    using Microsoft.Dynamics.Ax.Something;
    using Microsoft.Dynamics.AX.Something;
}

namespace NamespacesDifferingByCaseAndSubsequentlyOrderedProperly_Invalid
{
    // Invalid because Ax should come before AX, even though A comes before B.
    using Microsoft.Dynamics.AX.A;
    using Microsoft.Dynamics.Ax.B;
}

namespace NamespacesDifferingByCaseAndSubsequentlyOrderedImproperly_Valid
{
    // Valid because Ax should come before AX, even though A comes before B.
    using Microsoft.Dynamics.Ax.B;
    using Microsoft.Dynamics.AX.A;
}

namespace NamespacesWithGlobalInThem_Valid
{
    using System;
    using System.Collections.Generic;
    using System.Diagnostics.Contracts;
    using System.Linq;
    using System.Security;
    using System.Threading;

    using Neovolve.Toolkit.Threading;

    using global::NetSuite.ServiceContracts;

    using VeryGoodCustomer.NetSuite.Service.DataContracts;
>>>>>>> 30ef6542
}<|MERGE_RESOLUTION|>--- conflicted
+++ resolved
@@ -1,4 +1,3 @@
-<<<<<<< HEAD
 using System.Windows;
 using System;
 using Microsoft.Win32;
@@ -153,124 +152,4 @@
     using static System.Math;
     using str = System.String;
     using static System.String;
-=======
-using System.Windows;
-using System;
-using Microsoft.Win32;
-using SomeNamespace.SubNamespace;
-using X = System.Windows.Forms;
-
-namespace SomeNamespace
-{
-    using System;
-    using Microsoft.Win32;
-    using System.Windows;
-    using SomeNamespace.SubNamespace;
-    using X = System.Windows.Forms;
-
-    namespace SubNamespace
-    {
-        using System;
-        using System.Windows;
-        using Microsoft.Win32;
-        using X = System.Windows.Forms.Form;
-        using Y = System.Text.StringBuilder;
-    }
-}
-
-namespace OtherNamespace
-{
-    using System;
-    using System.Windows;
-    using Microsoft.Win32;
-    using SomeNamespace.SubNamespace;
-    using Y = System.Text.StringBuilder;
-    using X = System.Windows.Forms;
-}
-
-namespace OtherNamespace
-{
-    using System;
-    using System.Windows;
-    using X = System.Windows.Forms;
-    using Microsoft.Win32;
-    using SomeNamespace.SubNamespace;
-}
-
-namespace OtherNamespace
-{
-    using System;
-    using System.Windows;
-    using SomeNamespace.SubNamespace;
-    using Microsoft.Win32;
-    using X = System.Windows.Forms;
-}
-
-namespace Underscores
-{
-    using ProductMgmt_BusinessObjects;
-    using ProductMgmtWeb;
-}
-
-namespace UnderscoresInvalid
-{
-    using ProductMgmtWeb;
-    using ProductMgmt_BusinessObjects;
-}
-
-namespace CapitalVsLowerValid
-{
-    using SdTrace = System.Diagnostics.Trace;
-    using SZ = System.Diagnostics;
-}
-
-namespace CapitalVsLowerInvalid
-{
-    using SZ = System.Diagnostics;
-    using SdTrace = System.Diagnostics.Trace;
-}
-
-namespace NamespacesDifferingOnlyByCaseInvalid
-{
-    // Invalid because Ax should come before AX.
-    using Microsoft.Dynamics.AX.Something;
-    using Microsoft.Dynamics.Ax.Something;
-}
-
-namespace NamespacesDifferingOnlyByCaseValid
-{
-    // Valid because Ax should come before AX.
-    using Microsoft.Dynamics.Ax.Something;
-    using Microsoft.Dynamics.AX.Something;
-}
-
-namespace NamespacesDifferingByCaseAndSubsequentlyOrderedProperly_Invalid
-{
-    // Invalid because Ax should come before AX, even though A comes before B.
-    using Microsoft.Dynamics.AX.A;
-    using Microsoft.Dynamics.Ax.B;
-}
-
-namespace NamespacesDifferingByCaseAndSubsequentlyOrderedImproperly_Valid
-{
-    // Valid because Ax should come before AX, even though A comes before B.
-    using Microsoft.Dynamics.Ax.B;
-    using Microsoft.Dynamics.AX.A;
-}
-
-namespace NamespacesWithGlobalInThem_Valid
-{
-    using System;
-    using System.Collections.Generic;
-    using System.Diagnostics.Contracts;
-    using System.Linq;
-    using System.Security;
-    using System.Threading;
-
-    using Neovolve.Toolkit.Threading;
-
-    using global::NetSuite.ServiceContracts;
-
-    using VeryGoodCustomer.NetSuite.Service.DataContracts;
->>>>>>> 30ef6542
 }