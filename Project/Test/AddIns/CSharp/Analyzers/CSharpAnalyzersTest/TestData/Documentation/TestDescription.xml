﻿<?xml version="1.0" encoding="utf-8" ?>
<StyleCopTestDescription TestName="Documentation">
  <Test Name="Documentation">
    <TestCodeFile>DocumentationClasses.cs</TestCodeFile>
    <TestCodeFile>DocumentationConstructors.cs</TestCodeFile>
    <TestCodeFile>DocumentationDelegates.cs</TestCodeFile>
    <TestCodeFile>DocumentationDestructors.cs</TestCodeFile>
    <TestCodeFile>DocumentationFields.cs</TestCodeFile>
    <TestCodeFile>DocumentationEnums.cs</TestCodeFile>
    <TestCodeFile>DocumentationEvents.cs</TestCodeFile>
    <TestCodeFile>DocumentationIndexers.cs</TestCodeFile>
    <TestCodeFile>DocumentationInterfaces.cs</TestCodeFile>
    <TestCodeFile>DocumentationMethods.cs</TestCodeFile>
    <TestCodeFile>DocumentationProperties.cs</TestCodeFile>
    <TestCodeFile>DocumentationStructs.cs</TestCodeFile>
    <TestCodeFile>DocumentationSlashes.cs</TestCodeFile>
    <Settings>
      <Analyzers>
        <Analyzer AnalyzerId="Microsoft.StyleCop.CSharp.DocumentationRules">
          <AnalyzerSettings>
            <BooleanProperty Name="IgnorePrivates">False</BooleanProperty>
            <BooleanProperty Name="IgnoreInternals">False</BooleanProperty>
            <BooleanProperty Name="IncludeFields">True</BooleanProperty>
          </AnalyzerSettings>
          <Rules>
            <Rule Name="ElementsMustBeDocumented">
              <RuleSettings>
                <BooleanProperty Name="Enabled">True</BooleanProperty>
              </RuleSettings>
            </Rule>
            <Rule Name="PartialElementsMustBeDocumented">
              <RuleSettings>
                <BooleanProperty Name="Enabled">True</BooleanProperty>
              </RuleSettings>
            </Rule>
            <Rule Name="EnumerationItemsMustBeDocumented">
              <RuleSettings>
                <BooleanProperty Name="Enabled">True</BooleanProperty>
              </RuleSettings>
            </Rule>
            <Rule Name="DocumentationMustContainValidXml">
              <RuleSettings>
                <BooleanProperty Name="Enabled">True</BooleanProperty>
              </RuleSettings>
            </Rule>
            <Rule Name="ElementDocumentationMustHaveSummary">
              <RuleSettings>
                <BooleanProperty Name="Enabled">True</BooleanProperty>
              </RuleSettings>
            </Rule>
            <Rule Name="PartialElementDocumentationMustHaveSummary">
              <RuleSettings>
                <BooleanProperty Name="Enabled">True</BooleanProperty>
              </RuleSettings>
            </Rule>
            <Rule Name="ElementDocumentationMustHaveSummaryText">
              <RuleSettings>
                <BooleanProperty Name="Enabled">True</BooleanProperty>
              </RuleSettings>
            </Rule>
            <Rule Name="PartialElementDocumentationMustHaveSummaryText">
              <RuleSettings>
                <BooleanProperty Name="Enabled">True</BooleanProperty>
              </RuleSettings>
            </Rule>
            <Rule Name="ElementDocumentationMustNotHaveDefaultSummary">
              <RuleSettings>
                <BooleanProperty Name="Enabled">True</BooleanProperty>
              </RuleSettings>
            </Rule>
            <Rule Name="PropertyDocumentationMustHaveValue">
              <RuleSettings>
                <BooleanProperty Name="Enabled">True</BooleanProperty>
              </RuleSettings>
            </Rule>
            <Rule Name="PropertyDocumentationMustHaveValueText">
              <RuleSettings>
                <BooleanProperty Name="Enabled">True</BooleanProperty>
              </RuleSettings>
            </Rule>
            <Rule Name="ElementParametersMustBeDocumented">
              <RuleSettings>
                <BooleanProperty Name="Enabled">True</BooleanProperty>
              </RuleSettings>
            </Rule>
            <Rule Name="ElementParameterDocumentationMustMatchElementParameters">
              <RuleSettings>
                <BooleanProperty Name="Enabled">True</BooleanProperty>
              </RuleSettings>
            </Rule>
            <Rule Name="ElementParameterDocumentationMustDeclareParameterName">
              <RuleSettings>
                <BooleanProperty Name="Enabled">True</BooleanProperty>
              </RuleSettings>
            </Rule>
            <Rule Name="ElementParameterDocumentationMustHaveText">
              <RuleSettings>
                <BooleanProperty Name="Enabled">True</BooleanProperty>
              </RuleSettings>
            </Rule>
            <Rule Name="ElementReturnValueMustBeDocumented">
              <RuleSettings>
                <BooleanProperty Name="Enabled">True</BooleanProperty>
              </RuleSettings>
            </Rule>
            <Rule Name="ElementReturnValueDocumentationMustHaveText">
              <RuleSettings>
                <BooleanProperty Name="Enabled">True</BooleanProperty>
              </RuleSettings>
            </Rule>
            <Rule Name="VoidReturnValueMustNotBeDocumented">
              <RuleSettings>
                <BooleanProperty Name="Enabled">True</BooleanProperty>
              </RuleSettings>
            </Rule>
            <Rule Name="GenericTypeParametersMustBeDocumented">
              <RuleSettings>
                <BooleanProperty Name="Enabled">True</BooleanProperty>
              </RuleSettings>
            </Rule>
            <Rule Name="GenericTypeParametersMustBeDocumentedPartialClass">
              <RuleSettings>
                <BooleanProperty Name="Enabled">True</BooleanProperty>
              </RuleSettings>
            </Rule>
            <Rule Name="GenericTypeParameterDocumentationMustMatchTypeParameters">
              <RuleSettings>
                <BooleanProperty Name="Enabled">True</BooleanProperty>
              </RuleSettings>
            </Rule>
            <Rule Name="GenericTypeParameterDocumentationMustDeclareParameterName">
              <RuleSettings>
                <BooleanProperty Name="Enabled">True</BooleanProperty>
              </RuleSettings>
            </Rule>
            <Rule Name="GenericTypeParameterDocumentationMustHaveText">
              <RuleSettings>
                <BooleanProperty Name="Enabled">True</BooleanProperty>
              </RuleSettings>
            </Rule>
            <Rule Name="PropertySummaryDocumentationMustMatchAccessors">
              <RuleSettings>
                <BooleanProperty Name="Enabled">True</BooleanProperty>
              </RuleSettings>
            </Rule>
            <Rule Name="PropertySummaryDocumentationMustOmitSetAccessorWithRestrictedAccess">
              <RuleSettings>
                <BooleanProperty Name="Enabled">True</BooleanProperty>
              </RuleSettings>
            </Rule>
            <Rule Name="ElementDocumentationMustNotBeCopiedAndPasted">
              <RuleSettings>
                <BooleanProperty Name="Enabled">True</BooleanProperty>
              </RuleSettings>
            </Rule>
            <Rule Name="SingleLineCommentsMustNotUseDocumentationStyleSlashes">
              <RuleSettings>
                <BooleanProperty Name="Enabled">True</BooleanProperty>
              </RuleSettings>
            </Rule>
            <Rule Name="DocumentationTextMustNotBeEmpty">
              <RuleSettings>
                <BooleanProperty Name="Enabled">True</BooleanProperty>
              </RuleSettings>
            </Rule>
            <Rule Name="DocumentationTextMustBeginWithACapitalLetter">
              <RuleSettings>
                <BooleanProperty Name="Enabled">True</BooleanProperty>
              </RuleSettings>
            </Rule>
            <Rule Name="DocumentationTextMustEndWithAPeriod">
              <RuleSettings>
                <BooleanProperty Name="Enabled">True</BooleanProperty>
              </RuleSettings>
            </Rule>
            <Rule Name="DocumentationTextMustContainWhitespace">
              <RuleSettings>
                <BooleanProperty Name="Enabled">True</BooleanProperty>
              </RuleSettings>
            </Rule>
            <Rule Name="DocumentationMustMeetCharacterPercentage">
              <RuleSettings>
                <BooleanProperty Name="Enabled">True</BooleanProperty>
              </RuleSettings>
            </Rule>
            <Rule Name="DocumentationTextMustMeetMinimumCharacterLength">
              <RuleSettings>
                <BooleanProperty Name="Enabled">True</BooleanProperty>
              </RuleSettings>
            </Rule>
          </Rules>
        </Analyzer>
      </Analyzers>
    </Settings>
    <ExpectedViolations>
      <Violation Section="Root.CSharpAnalyzersTest.TestData.InvalidDocumentationClass1" LineNumber="125" Rule="ElementDocumentationMustNotHaveDefaultSummary" />
      <Violation Section="Root.CSharpAnalyzersTest.TestData.InvalidDocumentationClass2" LineNumber="132" Rule="DocumentationMustContainValidXml" />
      <Violation Section="Root.CSharpAnalyzersTest.TestData.InvalidDocumentationClass3" LineNumber="136" Rule="ElementsMustBeDocumented" />
      <Violation Section="Root.CSharpAnalyzersTest.TestData.InvalidDocumentationClass4" LineNumber="143" Rule="ElementDocumentationMustHaveSummaryText" />
      <Violation Section="Root.CSharpAnalyzersTest.TestData.InvalidDocumentationClass5" LineNumber="150" Rule="DocumentationTextMustContainWhitespace" />
      <Violation Section="Root.CSharpAnalyzersTest.TestData.InvalidDocumentationClass6" LineNumber="157" Rule="DocumentationTextMustMeetMinimumCharacterLength" />
      <Violation Section="Root.CSharpAnalyzersTest.TestData.InvalidDocumentationClass6" LineNumber="157" Rule="DocumentationTextMustContainWhitespace" />
      <Violation Section="Root.CSharpAnalyzersTest.TestData.InvalidDocumentationClass7" LineNumber="164" Rule="DocumentationMustMeetCharacterPercentage" />
      <Violation Section="Root.CSharpAnalyzersTest.TestData.InvalidDocumentationClass8" LineNumber="171" Rule="DocumentationTextMustBeginWithACapitalLetter" />
      <Violation Section="Root.CSharpAnalyzersTest.TestData.InvalidDocumentationClass9" LineNumber="178" Rule="DocumentationTextMustEndWithAPeriod" />
      <Violation Section="Root.CSharpAnalyzersTest.TestData.InvalidDocumentationClass10`T" LineNumber="185" Rule="GenericTypeParametersMustBeDocumented" />
      <Violation Section="Root.CSharpAnalyzersTest.TestData.InvalidDocumentationClass11`T" LineNumber="193" Rule="GenericTypeParameterDocumentationMustHaveText" />
      <Violation Section="Root.CSharpAnalyzersTest.TestData.InvalidDocumentationClass12`T" LineNumber="201" Rule="DocumentationTextMustContainWhitespace" />
      <Violation Section="Root.CSharpAnalyzersTest.TestData.InvalidDocumentationClass13`T" LineNumber="209" Rule="DocumentationTextMustMeetMinimumCharacterLength" />
      <Violation Section="Root.CSharpAnalyzersTest.TestData.InvalidDocumentationClass13`T" LineNumber="209" Rule="DocumentationTextMustContainWhitespace" />
      <Violation Section="Root.CSharpAnalyzersTest.TestData.InvalidDocumentationClass14`T" LineNumber="217" Rule="DocumentationMustMeetCharacterPercentage" />
      <Violation Section="Root.CSharpAnalyzersTest.TestData.InvalidDocumentationClass15`T" LineNumber="225" Rule="DocumentationTextMustBeginWithACapitalLetter" />
      <Violation Section="Root.CSharpAnalyzersTest.TestData.InvalidDocumentationClass16`T" LineNumber="233" Rule="DocumentationTextMustEndWithAPeriod" />
      <Violation Section="Root.CSharpAnalyzersTest.TestData.InvalidDocumentationClass17`T`S" LineNumber="242" Rule="ElementDocumentationMustNotBeCopiedAndPasted" />
      <Violation Section="Root.CSharpAnalyzersTest.TestData.InvalidDocumentationClass18`T`S" LineNumber="251" Rule="ElementDocumentationMustNotBeCopiedAndPasted" />
      <Violation Section="Root.CSharpAnalyzersTest.TestData.InvalidDocumentationClass19`T`S" LineNumber="260" Rule="ElementDocumentationMustNotBeCopiedAndPasted" />
      <Violation Section="Root.CSharpAnalyzersTest.TestData.InvalidDocumentationClass20`T`S" LineNumber="269" Rule="GenericTypeParameterDocumentationMustMatchTypeParameters" />
      <Violation Section="Root.CSharpAnalyzersTest.TestData.InvalidDocumentationClass21`T" LineNumber="277" Rule="GenericTypeParameterDocumentationMustDeclareParameterName" />
      <Violation Section="Root.CSharpAnalyzersTest.TestData.InvalidDocumentationClass22`T" LineNumber="285" Rule="GenericTypeParameterDocumentationMustDeclareParameterName" />
      <Violation Section="Root.CSharpAnalyzersTest.TestData.InvalidDocumentationClass23`T" LineNumber="293" Rule="GenericTypeParameterDocumentationMustMatchTypeParameters" />
      <Violation Section="Root.CSharpAnalyzersTest.TestData.InvalidDocumentationClass24" LineNumber="297" Rule="ElementsMustBeDocumented" />
      <Violation Section="Root.CSharpAnalyzersTest.TestData.InvalidDocumentationClass25" LineNumber="301" Rule="ElementsMustBeDocumented" />
      <Violation Section="Root.CSharpAnalyzersTest.TestData.InvalidDocumentationClass26" LineNumber="305" Rule="ElementsMustBeDocumented" />
      <Violation Section="Root.CSharpAnalyzersTest.TestData.InvalidDocumentationClass27" LineNumber="309" Rule="ElementsMustBeDocumented" />
      <Violation Section="Root.CSharpAnalyzersTest.TestData.InvalidDocumentationClass28" LineNumber="313" Rule="ElementsMustBeDocumented" />
      <Violation Section="Root.CSharpAnalyzersTest.TestData.InvalidDocumentationClass29" LineNumber="317" Rule="ElementsMustBeDocumented" />
      <Violation Section="Root.CSharpAnalyzersTest.TestData.InvalidDocumentationClass30" LineNumber="321" Rule="ElementsMustBeDocumented" />
      <Violation Section="Root.CSharpAnalyzersTest.TestData.InvalidDocumentationClass32`T`S" LineNumber="339" Rule="GenericTypeParameterDocumentationMustMatchTypeParameters" />
      <Violation Section="Root.CSharpAnalyzersTest.TestData.InvalidDocumentationClass33`T`S" LineNumber="349" Rule="GenericTypeParameterDocumentationMustMatchTypeParameters" />
      <Violation Section="Root.CSharpAnalyzersTest.TestData.InvalidDocumentationClass34`T`S" LineNumber="360" Rule="DocumentationMustContainValidXml" />
      <Violation Section="Root.CSharpAnalyzersTest.TestData.InvalidDocumentationClass35" LineNumber="367" Rule="ElementDocumentationMustHaveSummary" />
      <Violation Section="Root.CSharpAnalyzersTest.TestData.InvalidDocumentationClass36" LineNumber="371" Rule="PartialElementsMustBeDocumented" />
      <Violation Section="Root.CSharpAnalyzersTest.TestData.InvalidDocumentationClass37" LineNumber="378" Rule="PartialElementDocumentationMustHaveSummaryText" />
      <Violation Section="Root.CSharpAnalyzersTest.TestData.InvalidDocumentationClass38" LineNumber="383" Rule="PartialElementDocumentationMustHaveSummary" />
      <Violation Section="Root.CSharpAnalyzersTest.TestData.InvalidDocumentationClass39`T" LineNumber="390" Rule="GenericTypeParametersMustBeDocumentedPartialClass" />
      <Violation Section="Root.CSharpAnalyzersTest.TestData.InvalidDocumentationClass40`T`S`W" LineNumber="399" Rule="GenericTypeParameterDocumentationMustMatchTypeParameters" />
      <Violation Section="Root.CSharpAnalyzersTest.TestData.InvalidDocumentationConstructor1.InvalidDocumentationConstructor1" LineNumber="164" Rule="ElementDocumentationMustNotHaveDefaultSummary" />
      <Violation Section="Root.CSharpAnalyzersTest.TestData.InvalidDocumentationConstructor2.InvalidDocumentationConstructor2" LineNumber="177" Rule="DocumentationMustContainValidXml" />
      <Violation Section="Root.CSharpAnalyzersTest.TestData.InvalidDocumentationConstructor3.InvalidDocumentationConstructor3" LineNumber="187" Rule="ElementsMustBeDocumented" />
      <Violation Section="Root.CSharpAnalyzersTest.TestData.InvalidDocumentationConstructor4.InvalidDocumentationConstructor4" LineNumber="200" Rule="ElementDocumentationMustHaveSummaryText" />
      <Violation Section="Root.CSharpAnalyzersTest.TestData.InvalidDocumentationConstructor5.InvalidDocumentationConstructor5" LineNumber="213" Rule="DocumentationTextMustContainWhitespace" />
      <Violation Section="Root.CSharpAnalyzersTest.TestData.InvalidDocumentationConstructor6.InvalidDocumentationConstructor6" LineNumber="226" Rule="DocumentationTextMustMeetMinimumCharacterLength" />
      <Violation Section="Root.CSharpAnalyzersTest.TestData.InvalidDocumentationConstructor6.InvalidDocumentationConstructor6" LineNumber="226" Rule="DocumentationTextMustContainWhitespace" />
      <Violation Section="Root.CSharpAnalyzersTest.TestData.InvalidDocumentationConstructor7.InvalidDocumentationConstructor7" LineNumber="239" Rule="DocumentationMustMeetCharacterPercentage" />
      <Violation Section="Root.CSharpAnalyzersTest.TestData.InvalidDocumentationConstructor8.InvalidDocumentationConstructor8" LineNumber="252" Rule="DocumentationTextMustBeginWithACapitalLetter" />
      <Violation Section="Root.CSharpAnalyzersTest.TestData.InvalidDocumentationConstructor9.InvalidDocumentationConstructor9" LineNumber="265" Rule="DocumentationTextMustEndWithAPeriod" />
      <Violation Section="Root.CSharpAnalyzersTest.TestData.InvalidDocumentationConstructor10.InvalidDocumentationConstructor10%int" LineNumber="278" Rule="ElementParametersMustBeDocumented" />
      <Violation Section="Root.CSharpAnalyzersTest.TestData.InvalidDocumentationConstructor11.InvalidDocumentationConstructor11%int" LineNumber="292" Rule="ElementParameterDocumentationMustHaveText" />
      <Violation Section="Root.CSharpAnalyzersTest.TestData.InvalidDocumentationConstructor12.InvalidDocumentationConstructor12%int" LineNumber="306" Rule="DocumentationTextMustContainWhitespace" />
      <Violation Section="Root.CSharpAnalyzersTest.TestData.InvalidDocumentationConstructor13.InvalidDocumentationConstructor13%int" LineNumber="320" Rule="DocumentationTextMustMeetMinimumCharacterLength" />
      <Violation Section="Root.CSharpAnalyzersTest.TestData.InvalidDocumentationConstructor13.InvalidDocumentationConstructor13%int" LineNumber="320" Rule="DocumentationTextMustContainWhitespace" />
      <Violation Section="Root.CSharpAnalyzersTest.TestData.InvalidDocumentationConstructor14.InvalidDocumentationConstructor14%int" LineNumber="334" Rule="DocumentationMustMeetCharacterPercentage" />
      <Violation Section="Root.CSharpAnalyzersTest.TestData.InvalidDocumentationConstructor15.InvalidDocumentationConstructor15%int" LineNumber="348" Rule="DocumentationTextMustBeginWithACapitalLetter" />
      <Violation Section="Root.CSharpAnalyzersTest.TestData.InvalidDocumentationConstructor16.InvalidDocumentationConstructor16%int" LineNumber="362" Rule="DocumentationTextMustEndWithAPeriod" />
      <Violation Section="Root.CSharpAnalyzersTest.TestData.InvalidDocumentationConstructor17.InvalidDocumentationConstructor17%int%int" LineNumber="377" Rule="ElementDocumentationMustNotBeCopiedAndPasted" />
      <Violation Section="Root.CSharpAnalyzersTest.TestData.InvalidDocumentationConstructor18.InvalidDocumentationConstructor18%int%int" LineNumber="392" Rule="ElementDocumentationMustNotBeCopiedAndPasted" />
      <Violation Section="Root.CSharpAnalyzersTest.TestData.InvalidDocumentationConstructor19.InvalidDocumentationConstructor19%int%int" LineNumber="407" Rule="ElementDocumentationMustNotBeCopiedAndPasted" />
      <Violation Section="Root.CSharpAnalyzersTest.TestData.InvalidDocumentationConstructor20.InvalidDocumentationConstructor20%int%int" LineNumber="422" Rule="ElementParameterDocumentationMustMatchElementParameters" />
      <Violation Section="Root.CSharpAnalyzersTest.TestData.InvalidDocumentationConstructor21.InvalidDocumentationConstructor21%int" LineNumber="436" Rule="ElementParameterDocumentationMustDeclareParameterName" />
      <Violation Section="Root.CSharpAnalyzersTest.TestData.InvalidDocumentationConstructor22.InvalidDocumentationConstructor22%int" LineNumber="450" Rule="ElementParameterDocumentationMustDeclareParameterName" />
      <Violation Section="Root.CSharpAnalyzersTest.TestData.InvalidDocumentationConstructor23.InvalidDocumentationConstructor23%int" LineNumber="464" Rule="ElementParameterDocumentationMustMatchElementParameters" />
      <Violation Section="Root.CSharpAnalyzersTest.TestData.InvalidDocumentationConstructor24.InvalidDocumentationConstructor24" LineNumber="474" Rule="ElementsMustBeDocumented" />
      <Violation Section="Root.CSharpAnalyzersTest.TestData.InvalidDocumentationConstructor25.InvalidDocumentationConstructor25" LineNumber="484" Rule="ElementsMustBeDocumented" />
      <Violation Section="Root.CSharpAnalyzersTest.TestData.InvalidDocumentationConstructor26.InvalidDocumentationConstructor26" LineNumber="494" Rule="ElementsMustBeDocumented" />
      <Violation Section="Root.CSharpAnalyzersTest.TestData.InvalidDocumentationConstructor27.InvalidDocumentationConstructor27" LineNumber="504" Rule="ElementsMustBeDocumented" />
      <Violation Section="Root.CSharpAnalyzersTest.TestData.InvalidDocumentationConstructor28.InvalidDocumentationConstructor28" LineNumber="514" Rule="ElementsMustBeDocumented" />
      <Violation Section="Root.CSharpAnalyzersTest.TestData.InvalidDocumentationConstructor29.InvalidDocumentationConstructor29" LineNumber="524" Rule="ElementsMustBeDocumented" />
      <Violation Section="Root.CSharpAnalyzersTest.TestData.InvalidDocumentationConstructor30.InvalidDocumentationConstructor30" LineNumber="534" Rule="ElementsMustBeDocumented" />
      <Violation Section="Root.CSharpAnalyzersTest.TestData.InvalidDocumentationConstructor32.InvalidDocumentationConstructor32%int%int" LineNumber="564" Rule="ElementParameterDocumentationMustMatchElementParameters" />
      <Violation Section="Root.CSharpAnalyzersTest.TestData.InvalidDocumentationConstructor33.InvalidDocumentationConstructor33%int%int" LineNumber="580" Rule="ElementParameterDocumentationMustMatchElementParameters" />
      <Violation Section="Root.CSharpAnalyzersTest.TestData.InvalidDocumentationConstructor34.InvalidDocumentationConstructor34%int%int" LineNumber="596" Rule="ElementParameterDocumentationMustMatchElementParameters" />
      <Violation Section="Root.CSharpAnalyzersTest.TestData.InvalidDocumentationConstructor35.InvalidDocumentationConstructor35%int%int%int" LineNumber="611" Rule="ElementParametersMustBeDocumented" />
      <Violation Section="Root.CSharpAnalyzersTest.TestData.DocumentationDelegates.InvalidDelegate1" LineNumber="89" Rule="ElementDocumentationMustNotHaveDefaultSummary" />
      <Violation Section="Root.CSharpAnalyzersTest.TestData.DocumentationDelegates.InvalidDelegate2" LineNumber="93" Rule="DocumentationMustContainValidXml" />
      <Violation Section="Root.CSharpAnalyzersTest.TestData.DocumentationDelegates.InvalidDelegate3" LineNumber="95" Rule="ElementsMustBeDocumented" />
      <Violation Section="Root.CSharpAnalyzersTest.TestData.DocumentationDelegates.InvalidDelegate4" LineNumber="100" Rule="ElementDocumentationMustHaveSummaryText" />
      <Violation Section="Root.CSharpAnalyzersTest.TestData.DocumentationDelegates.InvalidDelegate5" LineNumber="105" Rule="DocumentationTextMustContainWhitespace" />
      <Violation Section="Root.CSharpAnalyzersTest.TestData.DocumentationDelegates.InvalidDelegate6" LineNumber="110" Rule="DocumentationTextMustMeetMinimumCharacterLength" />
      <Violation Section="Root.CSharpAnalyzersTest.TestData.DocumentationDelegates.InvalidDelegate6" LineNumber="110" Rule="DocumentationTextMustContainWhitespace" />
      <Violation Section="Root.CSharpAnalyzersTest.TestData.DocumentationDelegates.InvalidDelegate7" LineNumber="115" Rule="DocumentationMustMeetCharacterPercentage" />
      <Violation Section="Root.CSharpAnalyzersTest.TestData.DocumentationDelegates.InvalidDelegate8" LineNumber="120" Rule="DocumentationTextMustBeginWithACapitalLetter" />
      <Violation Section="Root.CSharpAnalyzersTest.TestData.DocumentationDelegates.InvalidDelegate9" LineNumber="125" Rule="DocumentationTextMustEndWithAPeriod" />
      <Violation Section="Root.CSharpAnalyzersTest.TestData.DocumentationDelegates.InvalidDelegate10%int" LineNumber="130" Rule="ElementParametersMustBeDocumented" />
      <Violation Section="Root.CSharpAnalyzersTest.TestData.DocumentationDelegates.InvalidDelegate11%int" LineNumber="136" Rule="ElementParameterDocumentationMustHaveText" />
      <Violation Section="Root.CSharpAnalyzersTest.TestData.DocumentationDelegates.InvalidDelegate12%int" LineNumber="142" Rule="DocumentationTextMustContainWhitespace" />
      <Violation Section="Root.CSharpAnalyzersTest.TestData.DocumentationDelegates.InvalidDelegate13%int" LineNumber="148" Rule="DocumentationTextMustMeetMinimumCharacterLength" />
      <Violation Section="Root.CSharpAnalyzersTest.TestData.DocumentationDelegates.InvalidDelegate13%int" LineNumber="148" Rule="DocumentationTextMustContainWhitespace" />
      <Violation Section="Root.CSharpAnalyzersTest.TestData.DocumentationDelegates.InvalidDelegate14%int" LineNumber="154" Rule="DocumentationMustMeetCharacterPercentage" />
      <Violation Section="Root.CSharpAnalyzersTest.TestData.DocumentationDelegates.InvalidDelegate15%int" LineNumber="160" Rule="DocumentationTextMustBeginWithACapitalLetter" />
      <Violation Section="Root.CSharpAnalyzersTest.TestData.DocumentationDelegates.InvalidDelegate16%int" LineNumber="166" Rule="DocumentationTextMustEndWithAPeriod" />
      <Violation Section="Root.CSharpAnalyzersTest.TestData.DocumentationDelegates.InvalidDelegate17" LineNumber="171" Rule="ElementReturnValueMustBeDocumented" />
      <Violation Section="Root.CSharpAnalyzersTest.TestData.DocumentationDelegates.InvalidDelegate18" LineNumber="177" Rule="ElementReturnValueDocumentationMustHaveText" />
      <Violation Section="Root.CSharpAnalyzersTest.TestData.DocumentationDelegates.InvalidDelegate19" LineNumber="183" Rule="DocumentationTextMustContainWhitespace" />
      <Violation Section="Root.CSharpAnalyzersTest.TestData.DocumentationDelegates.InvalidDelegate20" LineNumber="189" Rule="DocumentationTextMustMeetMinimumCharacterLength" />
      <Violation Section="Root.CSharpAnalyzersTest.TestData.DocumentationDelegates.InvalidDelegate20" LineNumber="189" Rule="DocumentationTextMustContainWhitespace" />
      <Violation Section="Root.CSharpAnalyzersTest.TestData.DocumentationDelegates.InvalidDelegate21" LineNumber="195" Rule="DocumentationMustMeetCharacterPercentage" />
      <Violation Section="Root.CSharpAnalyzersTest.TestData.DocumentationDelegates.InvalidDelegate22" LineNumber="201" Rule="DocumentationTextMustBeginWithACapitalLetter" />
      <Violation Section="Root.CSharpAnalyzersTest.TestData.DocumentationDelegates.InvalidDelegate23" LineNumber="207" Rule="DocumentationTextMustEndWithAPeriod" />
      <Violation Section="Root.CSharpAnalyzersTest.TestData.DocumentationDelegates.InvalidDelegate24`T" LineNumber="212" Rule="GenericTypeParametersMustBeDocumented" />
      <Violation Section="Root.CSharpAnalyzersTest.TestData.DocumentationDelegates.InvalidDelegate25`T" LineNumber="218" Rule="GenericTypeParameterDocumentationMustHaveText" />
      <Violation Section="Root.CSharpAnalyzersTest.TestData.DocumentationDelegates.InvalidDelegate26`T" LineNumber="224" Rule="DocumentationTextMustContainWhitespace" />
      <Violation Section="Root.CSharpAnalyzersTest.TestData.DocumentationDelegates.InvalidDelegate27`T" LineNumber="230" Rule="DocumentationTextMustMeetMinimumCharacterLength" />
      <Violation Section="Root.CSharpAnalyzersTest.TestData.DocumentationDelegates.InvalidDelegate27`T" LineNumber="230" Rule="DocumentationTextMustContainWhitespace" />
      <Violation Section="Root.CSharpAnalyzersTest.TestData.DocumentationDelegates.InvalidDelegate28`T" LineNumber="236" Rule="DocumentationMustMeetCharacterPercentage" />
      <Violation Section="Root.CSharpAnalyzersTest.TestData.DocumentationDelegates.InvalidDelegate29`T" LineNumber="242" Rule="DocumentationTextMustBeginWithACapitalLetter" />
      <Violation Section="Root.CSharpAnalyzersTest.TestData.DocumentationDelegates.InvalidDelegate30`T" LineNumber="248" Rule="DocumentationTextMustEndWithAPeriod" />
      <Violation Section="Root.CSharpAnalyzersTest.TestData.DocumentationDelegates.InvalidDelegate31`T`S%int%int" LineNumber="258" Rule="ElementDocumentationMustNotBeCopiedAndPasted" />
      <Violation Section="Root.CSharpAnalyzersTest.TestData.DocumentationDelegates.InvalidDelegate32`T`S%int%int" LineNumber="268" Rule="ElementDocumentationMustNotBeCopiedAndPasted" />
      <Violation Section="Root.CSharpAnalyzersTest.TestData.DocumentationDelegates.InvalidDelegate33`T`S%int%int" LineNumber="278" Rule="ElementDocumentationMustNotBeCopiedAndPasted" />
      <Violation Section="Root.CSharpAnalyzersTest.TestData.DocumentationDelegates.InvalidDelegate34`T`S%int%int" LineNumber="288" Rule="ElementDocumentationMustNotBeCopiedAndPasted" />
      <Violation Section="Root.CSharpAnalyzersTest.TestData.DocumentationDelegates.InvalidDelegate35`T`S%int%int" LineNumber="298" Rule="ElementDocumentationMustNotBeCopiedAndPasted" />
      <Violation Section="Root.CSharpAnalyzersTest.TestData.DocumentationDelegates.InvalidDelegate36`T`S%int%int" LineNumber="308" Rule="ElementDocumentationMustNotBeCopiedAndPasted" />
      <Violation Section="Root.CSharpAnalyzersTest.TestData.DocumentationDelegates.InvalidDelegate37`T`S%int%int" LineNumber="318" Rule="ElementDocumentationMustNotBeCopiedAndPasted" />
      <Violation Section="Root.CSharpAnalyzersTest.TestData.DocumentationDelegates.InvalidDelegate38%int%int" LineNumber="325" Rule="ElementParameterDocumentationMustMatchElementParameters" />
      <Violation Section="Root.CSharpAnalyzersTest.TestData.DocumentationDelegates.InvalidDelegate39`T`S" LineNumber="332" Rule="GenericTypeParameterDocumentationMustMatchTypeParameters" />
      <Violation Section="Root.CSharpAnalyzersTest.TestData.DocumentationDelegates.InvalidDelegate40%int" LineNumber="338" Rule="ElementParameterDocumentationMustDeclareParameterName" />
      <Violation Section="Root.CSharpAnalyzersTest.TestData.DocumentationDelegates.InvalidDelegate41`T" LineNumber="344" Rule="GenericTypeParameterDocumentationMustDeclareParameterName" />
      <Violation Section="Root.CSharpAnalyzersTest.TestData.DocumentationDelegates.InvalidDelegate42" LineNumber="350" Rule="VoidReturnValueMustNotBeDocumented" />
      <Violation Section="Root.CSharpAnalyzersTest.TestData.DocumentationDelegates.InvalidDelegate53" LineNumber="352" Rule="ElementsMustBeDocumented" />
      <Violation Section="Root.CSharpAnalyzersTest.TestData.DocumentationDelegates.InvalidDelegate44" LineNumber="354" Rule="ElementsMustBeDocumented" />
      <Violation Section="Root.CSharpAnalyzersTest.TestData.DocumentationDelegates.InvalidDelegate45" LineNumber="356" Rule="ElementsMustBeDocumented" />
      <Violation Section="Root.CSharpAnalyzersTest.TestData.DocumentationDelegates.InvalidDelegate46" LineNumber="358" Rule="ElementsMustBeDocumented" />
      <Violation Section="Root.CSharpAnalyzersTest.TestData.DocumentationDelegates.InvalidDelegate49%int%int" LineNumber="375" Rule="ElementParameterDocumentationMustMatchElementParameters" />
      <Violation Section="Root.CSharpAnalyzersTest.TestData.DocumentationDelegates.InvalidDelegate50%int%int" LineNumber="383" Rule="ElementParameterDocumentationMustMatchElementParameters" />
      <Violation Section="Root.CSharpAnalyzersTest.TestData.DocumentationDelegates.InvalidDelegate51`T`S" LineNumber="391" Rule="GenericTypeParameterDocumentationMustMatchTypeParameters" />
      <Violation Section="Root.CSharpAnalyzersTest.TestData.DocumentationDelegates.InvalidDelegate52`T`S" LineNumber="399" Rule="GenericTypeParameterDocumentationMustMatchTypeParameters" />
      <Violation Section="Root.CSharpAnalyzersTest.TestData.DocumentationDelegates.InvalidDelegate53%int%int%int" LineNumber="406" Rule="ElementParametersMustBeDocumented" />
      <Violation Section="Root.CSharpAnalyzersTest.TestData.InvalidDocumentationDestructor3.~InvalidDocumentationDestructor3" LineNumber="42" Rule="ElementDocumentationMustNotHaveDefaultSummary" />
      <Violation Section="Root.CSharpAnalyzersTest.TestData.InvalidDocumentationDestructor4.~InvalidDocumentationDestructor4" LineNumber="55" Rule="DocumentationMustContainValidXml" />
      <Violation Section="Root.CSharpAnalyzersTest.TestData.InvalidDocumentationDestructor5.~InvalidDocumentationDestructor5" LineNumber="65" Rule="ElementsMustBeDocumented" />
      <Violation Section="Root.CSharpAnalyzersTest.TestData.InvalidDocumentationDestructor6.~InvalidDocumentationDestructor6" LineNumber="78" Rule="ElementDocumentationMustHaveSummaryText" />
      <Violation Section="Root.CSharpAnalyzersTest.TestData.InvalidDocumentationDestructor7.~InvalidDocumentationDestructor7" LineNumber="91" Rule="DocumentationTextMustContainWhitespace" />
      <Violation Section="Root.CSharpAnalyzersTest.TestData.InvalidDocumentationDestructor8.~InvalidDocumentationDestructor8" LineNumber="104" Rule="DocumentationTextMustMeetMinimumCharacterLength" />
      <Violation Section="Root.CSharpAnalyzersTest.TestData.InvalidDocumentationDestructor8.~InvalidDocumentationDestructor8" LineNumber="104" Rule="DocumentationTextMustContainWhitespace" />
      <Violation Section="Root.CSharpAnalyzersTest.TestData.InvalidDocumentationDestructor9.~InvalidDocumentationDestructor9" LineNumber="117" Rule="DocumentationMustMeetCharacterPercentage" />
      <Violation Section="Root.CSharpAnalyzersTest.TestData.InvalidDocumentationDestructor10.~InvalidDocumentationDestructor10" LineNumber="130" Rule="DocumentationTextMustBeginWithACapitalLetter" />
      <Violation Section="Root.CSharpAnalyzersTest.TestData.InvalidDocumentationDestructor11.~InvalidDocumentationDestructor11" LineNumber="143" Rule="DocumentationTextMustEndWithAPeriod" />
      <Violation Section="Root.CSharpAnalyzersTest.TestData.InvalidDocumentationDestructor12.~InvalidDocumentationDestructor12" LineNumber="154" Rule="ElementsMustBeDocumented" />
      <Violation Section="Root.CSharpAnalyzersTest.TestData.InvalidDocumentationDestructor13.~InvalidDocumentationDestructor13" LineNumber="164" Rule="ElementsMustBeDocumented" />
      <Violation Section="Root.CSharpAnalyzersTest.TestData.InvalidDocumentationDestructor14.PrivateClass.~PrivateClass" LineNumber="179" Rule="ElementsMustBeDocumented" />
      <Violation Section="Root.CSharpAnalyzersTest.TestData.InvalidDocumentationEnum1" LineNumber="118" Rule="ElementDocumentationMustNotHaveDefaultSummary" />
      <Violation Section="Root.CSharpAnalyzersTest.TestData.InvalidDocumentationEnum2.Item" LineNumber="130" Rule="ElementDocumentationMustNotHaveDefaultSummary" />
      <Violation Section="Root.CSharpAnalyzersTest.TestData.InvalidDocumentationEnum3" LineNumber="136" Rule="DocumentationMustContainValidXml" />
      <Violation Section="Root.CSharpAnalyzersTest.TestData.InvalidDocumentationEnum4.Item" LineNumber="148" Rule="DocumentationMustContainValidXml" />
      <Violation Section="Root.CSharpAnalyzersTest.TestData.InvalidDocumentationEnum5" LineNumber="151" Rule="ElementsMustBeDocumented" />
      <Violation Section="Root.CSharpAnalyzersTest.TestData.InvalidDocumentationEnum6.Item" LineNumber="160" Rule="EnumerationItemsMustBeDocumented" />
      <Violation Section="Root.CSharpAnalyzersTest.TestData.InvalidDocumentationEnum7.SecondItem" LineNumber="173" Rule="EnumerationItemsMustBeDocumented" />
      <Violation Section="Root.CSharpAnalyzersTest.TestData.InvalidDocumentationEnum8.FirstItem" LineNumber="181" Rule="EnumerationItemsMustBeDocumented" />
      <Violation Section="Root.CSharpAnalyzersTest.TestData.InvalidDocumentationEnum9" LineNumber="193" Rule="ElementDocumentationMustHaveSummaryText" />
      <Violation Section="Root.CSharpAnalyzersTest.TestData.InvalidDocumentationEnum10.Item" LineNumber="205" Rule="ElementDocumentationMustHaveSummaryText" />
      <Violation Section="Root.CSharpAnalyzersTest.TestData.InvalidDocumentationEnum11" LineNumber="211" Rule="DocumentationTextMustContainWhitespace" />
      <Violation Section="Root.CSharpAnalyzersTest.TestData.InvalidDocumentationEnum12.Item" LineNumber="223" Rule="DocumentationTextMustContainWhitespace" />
      <Violation Section="Root.CSharpAnalyzersTest.TestData.InvalidDocumentationEnum13" LineNumber="229" Rule="DocumentationTextMustMeetMinimumCharacterLength" />
      <Violation Section="Root.CSharpAnalyzersTest.TestData.InvalidDocumentationEnum13" LineNumber="229" Rule="DocumentationTextMustContainWhitespace" />
      <Violation Section="Root.CSharpAnalyzersTest.TestData.InvalidDocumentationEnum14.Item" LineNumber="241" Rule="DocumentationTextMustMeetMinimumCharacterLength" />
      <Violation Section="Root.CSharpAnalyzersTest.TestData.InvalidDocumentationEnum14.Item" LineNumber="241" Rule="DocumentationTextMustContainWhitespace" />
      <Violation Section="Root.CSharpAnalyzersTest.TestData.InvalidDocumentationEnum15" LineNumber="247" Rule="DocumentationMustMeetCharacterPercentage" />
      <Violation Section="Root.CSharpAnalyzersTest.TestData.InvalidDocumentationEnum16.Item" LineNumber="259" Rule="DocumentationMustMeetCharacterPercentage" />
      <Violation Section="Root.CSharpAnalyzersTest.TestData.InvalidDocumentationClass17" LineNumber="265" Rule="DocumentationMustMeetCharacterPercentage" />
      <Violation Section="Root.CSharpAnalyzersTest.TestData.InvalidDocumentationEnum18" LineNumber="272" Rule="DocumentationTextMustBeginWithACapitalLetter" />
      <Violation Section="Root.CSharpAnalyzersTest.TestData.InvalidDocumentationEnum19.Item" LineNumber="284" Rule="DocumentationTextMustBeginWithACapitalLetter" />
      <Violation Section="Root.CSharpAnalyzersTest.TestData.InvalidDocumentationEnum20" LineNumber="290" Rule="DocumentationTextMustEndWithAPeriod" />
      <Violation Section="Root.CSharpAnalyzersTest.TestData.InvalidDocumentationEnum21.Item" LineNumber="302" Rule="DocumentationTextMustEndWithAPeriod" />
      <Violation Section="Root.CSharpAnalyzersTest.TestData.InvalidDocumentationEnumClass.PrivateClass.Enum1" LineNumber="315" Rule="ElementsMustBeDocumented" />
      <Violation Section="Root.CSharpAnalyzersTest.TestData.InvalidDocumentationEnumClass.PrivateClass.Enum2.Item" LineNumber="324" Rule="EnumerationItemsMustBeDocumented" />
      <Violation Section="Root.CSharpAnalyzersTest.TestData.InvalidDocumentationEnum22" LineNumber="329" Rule="ElementsMustBeDocumented" />
      <Violation Section="Root.CSharpAnalyzersTest.TestData.InvalidDocumentationEnum23.Item" LineNumber="338" Rule="EnumerationItemsMustBeDocumented" />
      <Violation Section="Root.CSharpAnalyzersTest.TestData.InvalidDocumentationEnum24" LineNumber="341" Rule="ElementsMustBeDocumented" />
      <Violation Section="Root.CSharpAnalyzersTest.TestData.InvalidDocumentationEnum25.Item" LineNumber="350" Rule="EnumerationItemsMustBeDocumented" />
      <Violation Section="Root.CSharpAnalyzersTest.TestData.InvalidDocumentationEnum26" LineNumber="353" Rule="ElementsMustBeDocumented" />
      <Violation Section="Root.CSharpAnalyzersTest.TestData.InvalidDocumentationEnum27.Item" LineNumber="362" Rule="EnumerationItemsMustBeDocumented" />
      <Violation Section="Root.CSharpAnalyzersTest.TestData.InvalidDocumentationEnum28" LineNumber="365" Rule="ElementsMustBeDocumented" />
      <Violation Section="Root.CSharpAnalyzersTest.TestData.InvalidDocumentationEnum29.Item" LineNumber="374" Rule="EnumerationItemsMustBeDocumented" />
      <Violation Section="Root.CSharpAnalyzersTest.TestData.DocumentationEventClass.InvalidDocumentationEvent1" LineNumber="40" Rule="ElementDocumentationMustNotHaveDefaultSummary" />
      <Violation Section="Root.CSharpAnalyzersTest.TestData.DocumentationEventClass.InvalidDocumentationEvent2" LineNumber="45" Rule="DocumentationMustContainValidXml" />
      <Violation Section="Root.CSharpAnalyzersTest.TestData.DocumentationEventClass.InvalidDocumentationEvent3" LineNumber="47" Rule="ElementsMustBeDocumented" />
      <Violation Section="Root.CSharpAnalyzersTest.TestData.DocumentationEventClass.InvalidDocumentationEvent4" LineNumber="52" Rule="ElementDocumentationMustHaveSummaryText" />
      <Violation Section="Root.CSharpAnalyzersTest.TestData.DocumentationEventClass.InvalidDocumentationEvent5" LineNumber="57" Rule="DocumentationTextMustContainWhitespace" />
      <Violation Section="Root.CSharpAnalyzersTest.TestData.DocumentationEventClass.InvalidDocumentationEvent6" LineNumber="62" Rule="DocumentationTextMustMeetMinimumCharacterLength" />
      <Violation Section="Root.CSharpAnalyzersTest.TestData.DocumentationEventClass.InvalidDocumentationEvent6" LineNumber="62" Rule="DocumentationTextMustContainWhitespace" />
      <Violation Section="Root.CSharpAnalyzersTest.TestData.DocumentationEventClass.InvalidDocumentationEvent7" LineNumber="67" Rule="DocumentationMustMeetCharacterPercentage" />
      <Violation Section="Root.CSharpAnalyzersTest.TestData.DocumentationEventClass.InvalidDocumentationEvent8" LineNumber="72" Rule="DocumentationTextMustBeginWithACapitalLetter" />
      <Violation Section="Root.CSharpAnalyzersTest.TestData.DocumentationEventClass.InvalidDocumentationEvent9" LineNumber="77" Rule="DocumentationTextMustEndWithAPeriod" />
      <Violation Section="Root.CSharpAnalyzersTest.TestData.DocumentationEventClass.InvalidDocumentationEventClass.PrivateClass.Event1" LineNumber="89" Rule="ElementsMustBeDocumented" />
      <Violation Section="Root.CSharpAnalyzersTest.TestData.DocumentationEventClass.InvalidDocumentationEvent10" LineNumber="93" Rule="ElementsMustBeDocumented" />
      <Violation Section="Root.CSharpAnalyzersTest.TestData.DocumentationEventClass.InvalidDocumentationEvent11" LineNumber="95" Rule="ElementsMustBeDocumented" />
      <Violation Section="Root.CSharpAnalyzersTest.TestData.DocumentationEventClass.InvalidDocumentationEvent12" LineNumber="97" Rule="ElementsMustBeDocumented" />
      <Violation Section="Root.CSharpAnalyzersTest.TestData.DocumentationEventClass.InvalidDocumentationEvent13" LineNumber="99" Rule="ElementsMustBeDocumented" />
      <Violation Section="Root.CSharpAnalyzersTest.TestData.DocumentationFields.invalidField1" LineNumber="70" Rule="ElementDocumentationMustNotHaveDefaultSummary" />
      <Violation Section="Root.CSharpAnalyzersTest.TestData.DocumentationFields.invalidField2" LineNumber="75" Rule="DocumentationMustContainValidXml" />
      <Violation Section="Root.CSharpAnalyzersTest.TestData.DocumentationFields.invalidField3" LineNumber="77" Rule="ElementsMustBeDocumented" />
      <Violation Section="Root.CSharpAnalyzersTest.TestData.DocumentationFields.invalidField4" LineNumber="79" Rule="ElementsMustBeDocumented" />
      <Violation Section="Root.CSharpAnalyzersTest.TestData.DocumentationFields.invalidField5" LineNumber="81" Rule="ElementsMustBeDocumented" />
      <Violation Section="Root.CSharpAnalyzersTest.TestData.DocumentationFields.invalidField6" LineNumber="83" Rule="ElementsMustBeDocumented" />
      <Violation Section="Root.CSharpAnalyzersTest.TestData.DocumentationFields.invalidField7" LineNumber="85" Rule="ElementsMustBeDocumented" />
      <Violation Section="Root.CSharpAnalyzersTest.TestData.DocumentationFields.invalidField8" LineNumber="87" Rule="ElementsMustBeDocumented" />
      <Violation Section="Root.CSharpAnalyzersTest.TestData.DocumentationFields.invalidField9" LineNumber="92" Rule="ElementDocumentationMustHaveSummaryText" />
      <Violation Section="Root.CSharpAnalyzersTest.TestData.DocumentationFields.invalidField10" LineNumber="97" Rule="DocumentationTextMustContainWhitespace" />
      <Violation Section="Root.CSharpAnalyzersTest.TestData.DocumentationFields.invalidField11" LineNumber="102" Rule="DocumentationTextMustMeetMinimumCharacterLength" />
      <Violation Section="Root.CSharpAnalyzersTest.TestData.DocumentationFields.invalidField11" LineNumber="102" Rule="DocumentationTextMustContainWhitespace" />
      <Violation Section="Root.CSharpAnalyzersTest.TestData.DocumentationFields.invalidField12" LineNumber="107" Rule="DocumentationMustMeetCharacterPercentage" />
      <Violation Section="Root.CSharpAnalyzersTest.TestData.DocumentationFields.invalidField13" LineNumber="112" Rule="DocumentationTextMustBeginWithACapitalLetter" />
      <Violation Section="Root.CSharpAnalyzersTest.TestData.DocumentationFields.invalidField14" LineNumber="117" Rule="DocumentationTextMustEndWithAPeriod" />
      <Violation Section="Root.CSharpAnalyzersTest.TestData.DocumentationFields.invalidField15" LineNumber="119" Rule="ElementsMustBeDocumented" />
      <Violation Section="Root.CSharpAnalyzersTest.TestData.DocumentationFields.invalidField16" LineNumber="124" Rule="ElementDocumentationMustHaveSummaryText" />
      <Violation Section="Root.CSharpAnalyzersTest.TestData.DocumentationFields.invalidField17" LineNumber="126" Rule="ElementsMustBeDocumented" />
      <Violation Section="Root.CSharpAnalyzersTest.TestData.DocumentationFields.invalidField18" LineNumber="128" Rule="ElementsMustBeDocumented" />
      <Violation Section="Root.CSharpAnalyzersTest.TestData.DocumentationIndexers.this%short[]" LineNumber="152" Rule="ElementDocumentationMustNotHaveDefaultSummary" />
      <Violation Section="Root.CSharpAnalyzersTest.TestData.DocumentationIndexers.this%long[]" LineNumber="160" Rule="DocumentationMustContainValidXml" />
      <Violation Section="Root.CSharpAnalyzersTest.TestData.DocumentationIndexers.this%float[]" LineNumber="165" Rule="ElementsMustBeDocumented" />
      <Violation Section="Root.CSharpAnalyzersTest.TestData.DocumentationIndexers.this%double[]" LineNumber="174" Rule="ElementDocumentationMustHaveSummaryText" />
      <Violation Section="Root.CSharpAnalyzersTest.TestData.DocumentationIndexers.this%char[]" LineNumber="183" Rule="DocumentationTextMustContainWhitespace" />
      <Violation Section="Root.CSharpAnalyzersTest.TestData.DocumentationIndexers.this%byte[]" LineNumber="192" Rule="DocumentationTextMustMeetMinimumCharacterLength" />
      <Violation Section="Root.CSharpAnalyzersTest.TestData.DocumentationIndexers.this%byte[]" LineNumber="192" Rule="DocumentationTextMustContainWhitespace" />
      <Violation Section="Root.CSharpAnalyzersTest.TestData.DocumentationIndexers.this%object[]" LineNumber="201" Rule="DocumentationMustMeetCharacterPercentage" />
      <Violation Section="Root.CSharpAnalyzersTest.TestData.DocumentationIndexers.this%string[]" LineNumber="210" Rule="DocumentationTextMustBeginWithACapitalLetter" />
      <Violation Section="Root.CSharpAnalyzersTest.TestData.DocumentationIndexers.this%DateTime[]" LineNumber="219" Rule="DocumentationTextMustEndWithAPeriod" />
      <Violation Section="Root.CSharpAnalyzersTest.TestData.DocumentationIndexers.this%int[][]" LineNumber="227" Rule="ElementParametersMustBeDocumented" />
      <Violation Section="Root.CSharpAnalyzersTest.TestData.DocumentationIndexers.this%short[][]" LineNumber="236" Rule="ElementParameterDocumentationMustHaveText" />
      <Violation Section="Root.CSharpAnalyzersTest.TestData.DocumentationIndexers.this%long[][]" LineNumber="245" Rule="DocumentationTextMustContainWhitespace" />
      <Violation Section="Root.CSharpAnalyzersTest.TestData.DocumentationIndexers.this%float[][]" LineNumber="254" Rule="DocumentationTextMustMeetMinimumCharacterLength" />
      <Violation Section="Root.CSharpAnalyzersTest.TestData.DocumentationIndexers.this%float[][]" LineNumber="254" Rule="DocumentationTextMustContainWhitespace" />
      <Violation Section="Root.CSharpAnalyzersTest.TestData.DocumentationIndexers.this%double[][]" LineNumber="263" Rule="DocumentationMustMeetCharacterPercentage" />
      <Violation Section="Root.CSharpAnalyzersTest.TestData.DocumentationIndexers.this%char[][]" LineNumber="272" Rule="DocumentationTextMustBeginWithACapitalLetter" />
      <Violation Section="Root.CSharpAnalyzersTest.TestData.DocumentationIndexers.this%byte[][]" LineNumber="281" Rule="DocumentationTextMustEndWithAPeriod" />
      <Violation Section="Root.CSharpAnalyzersTest.TestData.DocumentationIndexers.this%byte%byte" LineNumber="291" Rule="ElementDocumentationMustNotBeCopiedAndPasted" />
      <Violation Section="Root.CSharpAnalyzersTest.TestData.DocumentationIndexers.this%char%char" LineNumber="301" Rule="ElementDocumentationMustNotBeCopiedAndPasted" />
      <Violation Section="Root.CSharpAnalyzersTest.TestData.DocumentationIndexers.this%float%float" LineNumber="311" Rule="ElementDocumentationMustNotBeCopiedAndPasted" />
      <Violation Section="Root.CSharpAnalyzersTest.TestData.DocumentationIndexers.this%double%double" LineNumber="321" Rule="ElementParameterDocumentationMustMatchElementParameters" />
      <Violation Section="Root.CSharpAnalyzersTest.TestData.DocumentationIndexers.this%int%short" LineNumber="326" Rule="ElementsMustBeDocumented" />
      <Violation Section="Root.CSharpAnalyzersTest.TestData.DocumentationIndexers.this%int%long" LineNumber="331" Rule="ElementsMustBeDocumented" />
      <Violation Section="Root.CSharpAnalyzersTest.TestData.DocumentationIndexers.this%int%float" LineNumber="336" Rule="ElementsMustBeDocumented" />
      <Violation Section="Root.CSharpAnalyzersTest.TestData.DocumentationIndexers.this%int%double" LineNumber="341" Rule="ElementsMustBeDocumented" />
      <Violation Section="Root.CSharpAnalyzersTest.TestData.DocumentationIndexers.this%int%char" LineNumber="346" Rule="ElementsMustBeDocumented" />
      <Violation Section="Root.CSharpAnalyzersTest.TestData.DocumentationIndexers.this%int%byte" LineNumber="354" Rule="ElementParametersMustBeDocumented" />
      <Violation Section="Root.CSharpAnalyzersTest.TestData.DocumentationIndexers.this%int%bool" LineNumber="362" Rule="ElementParametersMustBeDocumented" />
      <Violation Section="Root.CSharpAnalyzersTest.TestData.DocumentationIndexers.this%int%string" LineNumber="370" Rule="ElementParametersMustBeDocumented" />
      <Violation Section="Root.CSharpAnalyzersTest.TestData.DocumentationIndexers.this%int%object" LineNumber="379" Rule="ElementParametersMustBeDocumented" />
      <Violation Section="Root.CSharpAnalyzersTest.TestData.DocumentationIndexers.this%int%DateTime" LineNumber="388" Rule="ElementParametersMustBeDocumented" />
      <Violation Section="Root.CSharpAnalyzersTest.TestData.DocumentationIndexers.this%short%int" LineNumber="397" Rule="ElementParametersMustBeDocumented" />
      <Violation Section="Root.CSharpAnalyzersTest.TestData.DocumentationIndexers.this%short%long" LineNumber="406" Rule="ElementParametersMustBeDocumented" />
      <Violation Section="Root.CSharpAnalyzersTest.TestData.DocumentationIndexers.this%short%char" LineNumber="415" Rule="ElementParametersMustBeDocumented" />
      <Violation Section="Root.CSharpAnalyzersTest.TestData.DocumentationIndexers.this%short%byte" LineNumber="424" Rule="ElementParametersMustBeDocumented" />
      <Violation Section="Root.CSharpAnalyzersTest.TestData.DocumentationIndexers.this%short%object" LineNumber="433" Rule="ElementParametersMustBeDocumented" />
      <Violation Section="Root.CSharpAnalyzersTest.TestData.DocumentationIndexers.this%short%float" LineNumber="443" Rule="ElementParametersMustBeDocumented" />
      <Violation Section="Root.CSharpAnalyzersTest.TestData.DocumentationIndexers.this%short%DateTime" LineNumber="454" Rule="DocumentationTextMustEndWithAPeriod" />
      <Violation Section="Root.CSharpAnalyzersTest.TestData.DocumentationIndexers.this%short%DateTime" LineNumber="454" Rule="ElementParameterDocumentationMustMatchElementParameters" />
      <Violation Section="Root.CSharpAnalyzersTest.TestData.DocumentationIndexers.this%short%bool" LineNumber="465" Rule="DocumentationTextMustEndWithAPeriod" />
      <Violation Section="Root.CSharpAnalyzersTest.TestData.DocumentationIndexers.this%short%bool" LineNumber="465" Rule="ElementParameterDocumentationMustMatchElementParameters" />
      <Violation Section="Root.CSharpAnalyzersTest.TestData.DocumentationIndexers.this%short%string" LineNumber="475" Rule="ElementParameterDocumentationMustDeclareParameterName" />
      <Violation Section="Root.CSharpAnalyzersTest.TestData.DocumentationIndexers.this%short%string" LineNumber="475" Rule="DocumentationTextMustEndWithAPeriod" />
      <Violation Section="Root.CSharpAnalyzersTest.TestData.DocumentationIndexers.this%long%short%int" LineNumber="485" Rule="ElementParametersMustBeDocumented" />
      <Violation Section="Root.CSharpAnalyzersTest.TestData.InvalidDocumentationInterface1" LineNumber="125" Rule="ElementDocumentationMustNotHaveDefaultSummary" />
      <Violation Section="Root.CSharpAnalyzersTest.TestData.InvalidDocumentationInterface2" LineNumber="132" Rule="DocumentationMustContainValidXml" />
      <Violation Section="Root.CSharpAnalyzersTest.TestData.InvalidDocumentationInterface3" LineNumber="136" Rule="ElementsMustBeDocumented" />
      <Violation Section="Root.CSharpAnalyzersTest.TestData.InvalidDocumentationInterface4" LineNumber="143" Rule="ElementDocumentationMustHaveSummaryText" />
      <Violation Section="Root.CSharpAnalyzersTest.TestData.InvalidDocumentationInterface5" LineNumber="150" Rule="DocumentationTextMustContainWhitespace" />
      <Violation Section="Root.CSharpAnalyzersTest.TestData.InvalidDocumentationInterface6" LineNumber="157" Rule="DocumentationTextMustMeetMinimumCharacterLength" />
      <Violation Section="Root.CSharpAnalyzersTest.TestData.InvalidDocumentationInterface6" LineNumber="157" Rule="DocumentationTextMustContainWhitespace" />
      <Violation Section="Root.CSharpAnalyzersTest.TestData.InvalidDocumentationInterface7" LineNumber="164" Rule="DocumentationMustMeetCharacterPercentage" />
      <Violation Section="Root.CSharpAnalyzersTest.TestData.InvalidDocumentationInterface8" LineNumber="171" Rule="DocumentationTextMustBeginWithACapitalLetter" />
      <Violation Section="Root.CSharpAnalyzersTest.TestData.InvalidDocumentationInterface9" LineNumber="178" Rule="DocumentationTextMustEndWithAPeriod" />
      <Violation Section="Root.CSharpAnalyzersTest.TestData.InvalidDocumentationInterface10`T" LineNumber="185" Rule="GenericTypeParametersMustBeDocumented" />
      <Violation Section="Root.CSharpAnalyzersTest.TestData.InvalidDocumentationInterface11`T" LineNumber="193" Rule="GenericTypeParameterDocumentationMustHaveText" />
      <Violation Section="Root.CSharpAnalyzersTest.TestData.InvalidDocumentationInterface12`T" LineNumber="201" Rule="DocumentationTextMustContainWhitespace" />
      <Violation Section="Root.CSharpAnalyzersTest.TestData.InvalidDocumentationInterface13`T" LineNumber="209" Rule="DocumentationTextMustMeetMinimumCharacterLength" />
      <Violation Section="Root.CSharpAnalyzersTest.TestData.InvalidDocumentationInterface13`T" LineNumber="209" Rule="DocumentationTextMustContainWhitespace" />
      <Violation Section="Root.CSharpAnalyzersTest.TestData.InvalidDocumentationInterface14`T" LineNumber="217" Rule="DocumentationMustMeetCharacterPercentage" />
      <Violation Section="Root.CSharpAnalyzersTest.TestData.InvalidDocumentationInterface15`T" LineNumber="225" Rule="DocumentationTextMustBeginWithACapitalLetter" />
      <Violation Section="Root.CSharpAnalyzersTest.TestData.InvalidDocumentationInterface16`T" LineNumber="233" Rule="DocumentationTextMustEndWithAPeriod" />
      <Violation Section="Root.CSharpAnalyzersTest.TestData.InvalidDocumentationInterface17`T`S" LineNumber="242" Rule="ElementDocumentationMustNotBeCopiedAndPasted" />
      <Violation Section="Root.CSharpAnalyzersTest.TestData.InvalidDocumentationInterface18`T`S" LineNumber="251" Rule="ElementDocumentationMustNotBeCopiedAndPasted" />
      <Violation Section="Root.CSharpAnalyzersTest.TestData.InvalidDocumentationInterface19`T`S" LineNumber="260" Rule="ElementDocumentationMustNotBeCopiedAndPasted" />
      <Violation Section="Root.CSharpAnalyzersTest.TestData.InvalidDocumentationInterface20`T`S" LineNumber="269" Rule="GenericTypeParameterDocumentationMustMatchTypeParameters" />
      <Violation Section="Root.CSharpAnalyzersTest.TestData.InvalidDocumentationInterface21`T" LineNumber="277" Rule="GenericTypeParameterDocumentationMustDeclareParameterName" />
      <Violation Section="Root.CSharpAnalyzersTest.TestData.InvalidDocumentationInterface22`T" LineNumber="285" Rule="GenericTypeParameterDocumentationMustDeclareParameterName" />
      <Violation Section="Root.CSharpAnalyzersTest.TestData.InvalidDocumentationInterface23`T" LineNumber="293" Rule="GenericTypeParameterDocumentationMustMatchTypeParameters" />
      <Violation Section="Root.CSharpAnalyzersTest.TestData.InvalidDocumentationInterface24" LineNumber="297" Rule="ElementsMustBeDocumented" />
      <Violation Section="Root.CSharpAnalyzersTest.TestData.InvalidDocumentationInterface25" LineNumber="301" Rule="ElementsMustBeDocumented" />
      <Violation Section="Root.CSharpAnalyzersTest.TestData.InvalidDocumentationInterface26" LineNumber="305" Rule="ElementsMustBeDocumented" />
      <Violation Section="Root.CSharpAnalyzersTest.TestData.InvalidDocumentationInterface27" LineNumber="309" Rule="ElementsMustBeDocumented" />
      <Violation Section="Root.CSharpAnalyzersTest.TestData.InvalidDocumentationInterface28" LineNumber="313" Rule="ElementsMustBeDocumented" />
      <Violation Section="Root.CSharpAnalyzersTest.TestData.InvalidDocumentationInterface29" LineNumber="317" Rule="ElementsMustBeDocumented" />
      <Violation Section="Root.CSharpAnalyzersTest.TestData.InvalidDocumentationInterface30" LineNumber="321" Rule="ElementsMustBeDocumented" />
      <Violation Section="Root.CSharpAnalyzersTest.TestData.InvalidDocumentationInterface32`T`S" LineNumber="339" Rule="GenericTypeParameterDocumentationMustMatchTypeParameters" />
      <Violation Section="Root.CSharpAnalyzersTest.TestData.InvalidDocumentationInterface33`T`S" LineNumber="349" Rule="GenericTypeParameterDocumentationMustMatchTypeParameters" />
      <Violation Section="Root.CSharpAnalyzersTest.TestData.InvalidDocumentationInterface34`T`S" LineNumber="360" Rule="DocumentationMustContainValidXml" />
      <Violation Section="Root.CSharpAnalyzersTest.TestData.InvalidDocumentationInterface35" LineNumber="367" Rule="ElementDocumentationMustHaveSummary" />
      <Violation Section="Root.CSharpAnalyzersTest.TestData.InvalidDocumentationInterface36" LineNumber="371" Rule="PartialElementsMustBeDocumented" />
      <Violation Section="Root.CSharpAnalyzersTest.TestData.InvalidDocumentationInterface37" LineNumber="378" Rule="PartialElementDocumentationMustHaveSummaryText" />
      <Violation Section="Root.CSharpAnalyzersTest.TestData.InvalidDocumentationInterface38" LineNumber="383" Rule="PartialElementDocumentationMustHaveSummary" />
      <Violation Section="Root.CSharpAnalyzersTest.TestData.InvalidDocumentationInterface39`T" LineNumber="390" Rule="GenericTypeParametersMustBeDocumentedPartialClass" />
      <Violation Section="Root.CSharpAnalyzersTest.TestData.InvalidDocumentationInterface40`T`S`W" LineNumber="399" Rule="GenericTypeParameterDocumentationMustMatchTypeParameters" />
      <Violation Section="Root.CSharpAnalyzersTest.TestData.DocumentationMethods.InvalidMethod1" LineNumber="118" Rule="ElementDocumentationMustNotHaveDefaultSummary" />
      <Violation Section="Root.CSharpAnalyzersTest.TestData.DocumentationMethods.InvalidMethod2" LineNumber="124" Rule="DocumentationMustContainValidXml" />
      <Violation Section="Root.CSharpAnalyzersTest.TestData.DocumentationMethods.InvalidMethod3" LineNumber="128" Rule="ElementsMustBeDocumented" />
      <Violation Section="Root.CSharpAnalyzersTest.TestData.DocumentationMethods.InvalidMethod4" LineNumber="135" Rule="ElementDocumentationMustHaveSummaryText" />
      <Violation Section="Root.CSharpAnalyzersTest.TestData.DocumentationMethods.InvalidMethod5" LineNumber="142" Rule="DocumentationTextMustContainWhitespace" />
      <Violation Section="Root.CSharpAnalyzersTest.TestData.DocumentationMethods.InvalidMethod6" LineNumber="149" Rule="DocumentationTextMustMeetMinimumCharacterLength" />
      <Violation Section="Root.CSharpAnalyzersTest.TestData.DocumentationMethods.InvalidMethod6" LineNumber="149" Rule="DocumentationTextMustContainWhitespace" />
      <Violation Section="Root.CSharpAnalyzersTest.TestData.DocumentationMethods.InvalidMethod7" LineNumber="156" Rule="DocumentationMustMeetCharacterPercentage" />
      <Violation Section="Root.CSharpAnalyzersTest.TestData.DocumentationMethods.InvalidMethod8" LineNumber="163" Rule="DocumentationTextMustBeginWithACapitalLetter" />
      <Violation Section="Root.CSharpAnalyzersTest.TestData.DocumentationMethods.InvalidMethod9" LineNumber="170" Rule="DocumentationTextMustEndWithAPeriod" />
      <Violation Section="Root.CSharpAnalyzersTest.TestData.DocumentationMethods.InvalidMethod10%int" LineNumber="177" Rule="ElementParametersMustBeDocumented" />
      <Violation Section="Root.CSharpAnalyzersTest.TestData.DocumentationMethods.InvalidMethod11%int" LineNumber="185" Rule="ElementParameterDocumentationMustHaveText" />
      <Violation Section="Root.CSharpAnalyzersTest.TestData.DocumentationMethods.InvalidMethod12%int" LineNumber="193" Rule="DocumentationTextMustContainWhitespace" />
      <Violation Section="Root.CSharpAnalyzersTest.TestData.DocumentationMethods.InvalidMethod13%int" LineNumber="201" Rule="DocumentationTextMustMeetMinimumCharacterLength" />
      <Violation Section="Root.CSharpAnalyzersTest.TestData.DocumentationMethods.InvalidMethod13%int" LineNumber="201" Rule="DocumentationTextMustContainWhitespace" />
      <Violation Section="Root.CSharpAnalyzersTest.TestData.DocumentationMethods.InvalidMethod14%int" LineNumber="209" Rule="DocumentationMustMeetCharacterPercentage" />
      <Violation Section="Root.CSharpAnalyzersTest.TestData.DocumentationMethods.InvalidMethod15%int" LineNumber="217" Rule="DocumentationTextMustBeginWithACapitalLetter" />
      <Violation Section="Root.CSharpAnalyzersTest.TestData.DocumentationMethods.InvalidMethod16%int" LineNumber="225" Rule="DocumentationTextMustEndWithAPeriod" />
      <Violation Section="Root.CSharpAnalyzersTest.TestData.DocumentationMethods.InvalidMethod17" LineNumber="232" Rule="ElementReturnValueMustBeDocumented" />
      <Violation Section="Root.CSharpAnalyzersTest.TestData.DocumentationMethods.InvalidMethod18" LineNumber="241" Rule="ElementReturnValueDocumentationMustHaveText" />
      <Violation Section="Root.CSharpAnalyzersTest.TestData.DocumentationMethods.InvalidMethod19" LineNumber="250" Rule="DocumentationTextMustContainWhitespace" />
      <Violation Section="Root.CSharpAnalyzersTest.TestData.DocumentationMethods.InvalidMethod20" LineNumber="259" Rule="DocumentationTextMustMeetMinimumCharacterLength" />
      <Violation Section="Root.CSharpAnalyzersTest.TestData.DocumentationMethods.InvalidMethod20" LineNumber="259" Rule="DocumentationTextMustContainWhitespace" />
      <Violation Section="Root.CSharpAnalyzersTest.TestData.DocumentationMethods.InvalidMethod21" LineNumber="268" Rule="DocumentationMustMeetCharacterPercentage" />
      <Violation Section="Root.CSharpAnalyzersTest.TestData.DocumentationMethods.InvalidMethod22" LineNumber="277" Rule="DocumentationTextMustBeginWithACapitalLetter" />
      <Violation Section="Root.CSharpAnalyzersTest.TestData.DocumentationMethods.InvalidMethod23" LineNumber="286" Rule="DocumentationTextMustEndWithAPeriod" />
      <Violation Section="Root.CSharpAnalyzersTest.TestData.DocumentationMethods.InvalidMethod24`T" LineNumber="294" Rule="GenericTypeParametersMustBeDocumented" />
      <Violation Section="Root.CSharpAnalyzersTest.TestData.DocumentationMethods.InvalidMethod25`T" LineNumber="302" Rule="GenericTypeParameterDocumentationMustHaveText" />
      <Violation Section="Root.CSharpAnalyzersTest.TestData.DocumentationMethods.InvalidMethod26`T" LineNumber="310" Rule="DocumentationTextMustContainWhitespace" />
      <Violation Section="Root.CSharpAnalyzersTest.TestData.DocumentationMethods.InvalidMethod27`T" LineNumber="318" Rule="DocumentationTextMustMeetMinimumCharacterLength" />
      <Violation Section="Root.CSharpAnalyzersTest.TestData.DocumentationMethods.InvalidMethod27`T" LineNumber="318" Rule="DocumentationTextMustContainWhitespace" />
      <Violation Section="Root.CSharpAnalyzersTest.TestData.DocumentationMethods.InvalidMethod28`T" LineNumber="326" Rule="DocumentationMustMeetCharacterPercentage" />
      <Violation Section="Root.CSharpAnalyzersTest.TestData.DocumentationMethods.InvalidMethod29`T" LineNumber="334" Rule="DocumentationTextMustBeginWithACapitalLetter" />
      <Violation Section="Root.CSharpAnalyzersTest.TestData.DocumentationMethods.InvalidMethod30`T" LineNumber="342" Rule="DocumentationTextMustEndWithAPeriod" />
      <Violation Section="Root.CSharpAnalyzersTest.TestData.DocumentationMethods.InvalidMethod31`T`S%int%int" LineNumber="354" Rule="ElementDocumentationMustNotBeCopiedAndPasted" />
      <Violation Section="Root.CSharpAnalyzersTest.TestData.DocumentationMethods.InvalidMethod32`T`S%int%int" LineNumber="366" Rule="ElementDocumentationMustNotBeCopiedAndPasted" />
      <Violation Section="Root.CSharpAnalyzersTest.TestData.DocumentationMethods.InvalidMethod33`T`S%int%int" LineNumber="378" Rule="ElementDocumentationMustNotBeCopiedAndPasted" />
      <Violation Section="Root.CSharpAnalyzersTest.TestData.DocumentationMethods.InvalidMethod34`T`S%int%int" LineNumber="390" Rule="ElementDocumentationMustNotBeCopiedAndPasted" />
      <Violation Section="Root.CSharpAnalyzersTest.TestData.DocumentationMethods.InvalidMethod35`T`S%int%int" LineNumber="402" Rule="ElementDocumentationMustNotBeCopiedAndPasted" />
      <Violation Section="Root.CSharpAnalyzersTest.TestData.DocumentationMethods.InvalidMethod36`T`S%int%int" LineNumber="414" Rule="ElementDocumentationMustNotBeCopiedAndPasted" />
      <Violation Section="Root.CSharpAnalyzersTest.TestData.DocumentationMethods.InvalidMethod37`T`S%int%int" LineNumber="426" Rule="ElementDocumentationMustNotBeCopiedAndPasted" />
      <Violation Section="Root.CSharpAnalyzersTest.TestData.DocumentationMethods.InvalidMethod38%int%int" LineNumber="435" Rule="ElementParameterDocumentationMustMatchElementParameters" />
      <Violation Section="Root.CSharpAnalyzersTest.TestData.DocumentationMethods.InvalidMethod39`T`S" LineNumber="444" Rule="GenericTypeParameterDocumentationMustMatchTypeParameters" />
      <Violation Section="Root.CSharpAnalyzersTest.TestData.DocumentationMethods.InvalidMethod40%int" LineNumber="452" Rule="ElementParameterDocumentationMustDeclareParameterName" />
      <Violation Section="Root.CSharpAnalyzersTest.TestData.DocumentationMethods.InvalidMethod41`T" LineNumber="460" Rule="GenericTypeParameterDocumentationMustDeclareParameterName" />
      <Violation Section="Root.CSharpAnalyzersTest.TestData.DocumentationMethods.InvalidMethod42" LineNumber="468" Rule="VoidReturnValueMustNotBeDocumented" />
      <Violation Section="Root.CSharpAnalyzersTest.TestData.DocumentationMethods.InvalidMethod53" LineNumber="472" Rule="ElementsMustBeDocumented" />
      <Violation Section="Root.CSharpAnalyzersTest.TestData.DocumentationMethods.InvalidMethod44" LineNumber="476" Rule="ElementsMustBeDocumented" />
      <Violation Section="Root.CSharpAnalyzersTest.TestData.DocumentationMethods.InvalidMethod45" LineNumber="480" Rule="ElementsMustBeDocumented" />
      <Violation Section="Root.CSharpAnalyzersTest.TestData.DocumentationMethods.InvalidMethod46" LineNumber="484" Rule="ElementsMustBeDocumented" />
      <Violation Section="Root.CSharpAnalyzersTest.TestData.DocumentationMethods.InvalidMethod47" LineNumber="488" Rule="ElementsMustBeDocumented" />
      <Violation Section="Root.CSharpAnalyzersTest.TestData.DocumentationMethods.InvalidMethod49%int%int" LineNumber="510" Rule="ElementParameterDocumentationMustMatchElementParameters" />
      <Violation Section="Root.CSharpAnalyzersTest.TestData.DocumentationMethods.InvalidMethod50%int%int" LineNumber="520" Rule="ElementParameterDocumentationMustMatchElementParameters" />
      <Violation Section="Root.CSharpAnalyzersTest.TestData.DocumentationMethods.InvalidMethod51`T`S" LineNumber="530" Rule="GenericTypeParameterDocumentationMustMatchTypeParameters" />
      <Violation Section="Root.CSharpAnalyzersTest.TestData.DocumentationMethods.InvalidMethod52`T`S" LineNumber="540" Rule="GenericTypeParameterDocumentationMustMatchTypeParameters" />
      <Violation Section="Root.CSharpAnalyzersTest.TestData.DocumentationMethods.InvalidMethod53%int%int%int" LineNumber="549" Rule="ElementParametersMustBeDocumented" />
      <Violation Section="Root.CSharpAnalyzersTest.TestData.DocumentationProperties.InvalidProperty1" LineNumber="130" Rule="ElementDocumentationMustNotHaveDefaultSummary" />
      <Violation Section="Root.CSharpAnalyzersTest.TestData.DocumentationProperties.InvalidProperty1" LineNumber="130" Rule="PropertySummaryDocumentationMustMatchAccessors" />
      <Violation Section="Root.CSharpAnalyzersTest.TestData.DocumentationProperties.InvalidProperty2" LineNumber="138" Rule="DocumentationMustContainValidXml" />
      <Violation Section="Root.CSharpAnalyzersTest.TestData.DocumentationProperties.InvalidProperty3" LineNumber="143" Rule="ElementsMustBeDocumented" />
      <Violation Section="Root.CSharpAnalyzersTest.TestData.DocumentationProperties.InvalidProperty4" LineNumber="152" Rule="ElementDocumentationMustHaveSummaryText" />
      <Violation Section="Root.CSharpAnalyzersTest.TestData.DocumentationProperties.InvalidProperty4" LineNumber="152" Rule="PropertySummaryDocumentationMustMatchAccessors" />
      <Violation Section="Root.CSharpAnalyzersTest.TestData.DocumentationProperties.InvalidProperty5" LineNumber="161" Rule="DocumentationTextMustContainWhitespace" />
      <Violation Section="Root.CSharpAnalyzersTest.TestData.DocumentationProperties.InvalidProperty5" LineNumber="161" Rule="PropertySummaryDocumentationMustMatchAccessors" />
      <Violation Section="Root.CSharpAnalyzersTest.TestData.DocumentationProperties.InvalidProperty6" LineNumber="170" Rule="DocumentationTextMustMeetMinimumCharacterLength" />
      <Violation Section="Root.CSharpAnalyzersTest.TestData.DocumentationProperties.InvalidProperty6" LineNumber="170" Rule="PropertySummaryDocumentationMustMatchAccessors" />
      <Violation Section="Root.CSharpAnalyzersTest.TestData.DocumentationProperties.InvalidProperty6" LineNumber="170" Rule="DocumentationTextMustContainWhitespace" />
      <Violation Section="Root.CSharpAnalyzersTest.TestData.DocumentationProperties.InvalidProperty7" LineNumber="179" Rule="DocumentationMustMeetCharacterPercentage" />
      <Violation Section="Root.CSharpAnalyzersTest.TestData.DocumentationProperties.InvalidProperty7" LineNumber="179" Rule="PropertySummaryDocumentationMustMatchAccessors" />
      <Violation Section="Root.CSharpAnalyzersTest.TestData.DocumentationProperties.InvalidProperty8" LineNumber="188" Rule="DocumentationTextMustBeginWithACapitalLetter" />
      <Violation Section="Root.CSharpAnalyzersTest.TestData.DocumentationProperties.InvalidProperty8" LineNumber="188" Rule="PropertySummaryDocumentationMustMatchAccessors" />
      <Violation Section="Root.CSharpAnalyzersTest.TestData.DocumentationProperties.InvalidProperty9" LineNumber="197" Rule="DocumentationTextMustEndWithAPeriod" />
      <Violation Section="Root.CSharpAnalyzersTest.TestData.DocumentationProperties.InvalidProperty10" LineNumber="205" Rule="PropertyDocumentationMustHaveValue" />
      <Violation Section="Root.CSharpAnalyzersTest.TestData.DocumentationProperties.InvalidProperty11" LineNumber="214" Rule="PropertyDocumentationMustHaveValue" />
      <Violation Section="Root.CSharpAnalyzersTest.TestData.DocumentationProperties.InvalidProperty12" LineNumber="223" Rule="DocumentationTextMustContainWhitespace" />
      <Violation Section="Root.CSharpAnalyzersTest.TestData.DocumentationProperties.InvalidProperty13" LineNumber="232" Rule="DocumentationTextMustMeetMinimumCharacterLength" />
      <Violation Section="Root.CSharpAnalyzersTest.TestData.DocumentationProperties.InvalidProperty13" LineNumber="232" Rule="DocumentationTextMustContainWhitespace" />
      <Violation Section="Root.CSharpAnalyzersTest.TestData.DocumentationProperties.InvalidProperty14" LineNumber="241" Rule="DocumentationMustMeetCharacterPercentage" />
      <Violation Section="Root.CSharpAnalyzersTest.TestData.DocumentationProperties.InvalidProperty15" LineNumber="250" Rule="DocumentationTextMustBeginWithACapitalLetter" />
      <Violation Section="Root.CSharpAnalyzersTest.TestData.DocumentationProperties.InvalidProperty16" LineNumber="259" Rule="DocumentationTextMustEndWithAPeriod" />
      <Violation Section="Root.CSharpAnalyzersTest.TestData.DocumentationProperties.InvalidProperty18" LineNumber="273" Rule="ElementsMustBeDocumented" />
      <Violation Section="Root.CSharpAnalyzersTest.TestData.DocumentationProperties.InvalidProperty19" LineNumber="278" Rule="ElementsMustBeDocumented" />
      <Violation Section="Root.CSharpAnalyzersTest.TestData.DocumentationProperties.InvalidProperty20" LineNumber="283" Rule="ElementsMustBeDocumented" />
      <Violation Section="Root.CSharpAnalyzersTest.TestData.DocumentationProperties.InvalidProperty21" LineNumber="288" Rule="ElementsMustBeDocumented" />
      <Violation Section="Root.CSharpAnalyzersTest.TestData.DocumentationProperties.InvalidProperty22" LineNumber="293" Rule="ElementsMustBeDocumented" />
      <Violation Section="Root.CSharpAnalyzersTest.TestData.DocumentationProperties.InvalidProperty23" LineNumber="301" Rule="PropertyDocumentationMustHaveValue" />
      <Violation Section="Root.CSharpAnalyzersTest.TestData.DocumentationProperties.InvalidProperty23" LineNumber="301" Rule="PropertySummaryDocumentationMustMatchAccessors" />
      <Violation Section="Root.CSharpAnalyzersTest.TestData.DocumentationProperties.InvalidProperty24" LineNumber="309" Rule="PropertyDocumentationMustHaveValue" />
      <Violation Section="Root.CSharpAnalyzersTest.TestData.DocumentationProperties.InvalidProperty24" LineNumber="309" Rule="PropertySummaryDocumentationMustMatchAccessors" />
      <Violation Section="Root.CSharpAnalyzersTest.TestData.DocumentationProperties.InvalidProperty25" LineNumber="317" Rule="PropertyDocumentationMustHaveValue" />
      <Violation Section="Root.CSharpAnalyzersTest.TestData.DocumentationProperties.InvalidProperty25" LineNumber="317" Rule="PropertySummaryDocumentationMustMatchAccessors" />
      <Violation Section="Root.CSharpAnalyzersTest.TestData.DocumentationProperties.InvalidProperty26" LineNumber="326" Rule="PropertyDocumentationMustHaveValue" />
      <Violation Section="Root.CSharpAnalyzersTest.TestData.DocumentationProperties.InvalidProperty26" LineNumber="326" Rule="PropertySummaryDocumentationMustMatchAccessors" />
      <Violation Section="Root.CSharpAnalyzersTest.TestData.DocumentationProperties.InvalidProperty27" LineNumber="335" Rule="PropertyDocumentationMustHaveValue" />
      <Violation Section="Root.CSharpAnalyzersTest.TestData.DocumentationProperties.InvalidProperty27" LineNumber="335" Rule="PropertySummaryDocumentationMustMatchAccessors" />
      <Violation Section="Root.CSharpAnalyzersTest.TestData.DocumentationProperties.InvalidProperty28" LineNumber="344" Rule="PropertyDocumentationMustHaveValue" />
      <Violation Section="Root.CSharpAnalyzersTest.TestData.DocumentationProperties.InvalidProperty28" LineNumber="344" Rule="PropertySummaryDocumentationMustOmitSetAccessorWithRestrictedAccess" />
      <Violation Section="Root.CSharpAnalyzersTest.TestData.DocumentationProperties.InvalidProperty29" LineNumber="353" Rule="PropertyDocumentationMustHaveValue" />
      <Violation Section="Root.CSharpAnalyzersTest.TestData.DocumentationProperties.InvalidProperty29" LineNumber="353" Rule="PropertySummaryDocumentationMustOmitSetAccessorWithRestrictedAccess" />
      <Violation Section="Root.CSharpAnalyzersTest.TestData.DocumentationProperties.InvalidProperty31" LineNumber="371" Rule="PropertyDocumentationMustHaveValue" />
      <Violation Section="Root.CSharpAnalyzersTest.TestData.DocumentationProperties.InvalidProperty31" LineNumber="371" Rule="PropertySummaryDocumentationMustOmitSetAccessorWithRestrictedAccess" />
      <Violation Section="Root.CSharpAnalyzersTest.TestData.DocumentationProperties.InvalidProperty32" LineNumber="380" Rule="PropertyDocumentationMustHaveValue" />
      <Violation Section="Root.CSharpAnalyzersTest.TestData.DocumentationProperties.InvalidProperty32" LineNumber="380" Rule="PropertySummaryDocumentationMustOmitSetAccessorWithRestrictedAccess" />
      <Violation Section="Root.CSharpAnalyzersTest.TestData.DocumentationProperties.InvalidProperty33" LineNumber="391" Rule="PropertySummaryDocumentationMustMatchAccessors" />
      <Violation Section="Root.CSharpAnalyzersTest.TestData.InvalidDocumentationStruct1" LineNumber="125" Rule="ElementDocumentationMustNotHaveDefaultSummary" />
      <Violation Section="Root.CSharpAnalyzersTest.TestData.InvalidDocumentationStruct2" LineNumber="132" Rule="DocumentationMustContainValidXml" />
      <Violation Section="Root.CSharpAnalyzersTest.TestData.InvalidDocumentationStruct3" LineNumber="136" Rule="ElementsMustBeDocumented" />
      <Violation Section="Root.CSharpAnalyzersTest.TestData.InvalidDocumentationStruct4" LineNumber="143" Rule="ElementDocumentationMustHaveSummaryText" />
      <Violation Section="Root.CSharpAnalyzersTest.TestData.InvalidDocumentationStruct5" LineNumber="150" Rule="DocumentationTextMustContainWhitespace" />
      <Violation Section="Root.CSharpAnalyzersTest.TestData.InvalidDocumentationStruct6" LineNumber="157" Rule="DocumentationTextMustMeetMinimumCharacterLength" />
      <Violation Section="Root.CSharpAnalyzersTest.TestData.InvalidDocumentationStruct6" LineNumber="157" Rule="DocumentationTextMustContainWhitespace" />
      <Violation Section="Root.CSharpAnalyzersTest.TestData.InvalidDocumentationStruct7" LineNumber="164" Rule="DocumentationMustMeetCharacterPercentage" />
      <Violation Section="Root.CSharpAnalyzersTest.TestData.InvalidDocumentationStruct8" LineNumber="171" Rule="DocumentationTextMustBeginWithACapitalLetter" />
      <Violation Section="Root.CSharpAnalyzersTest.TestData.InvalidDocumentationStruct9" LineNumber="178" Rule="DocumentationTextMustEndWithAPeriod" />
      <Violation Section="Root.CSharpAnalyzersTest.TestData.InvalidDocumentationStruct10`T" LineNumber="185" Rule="GenericTypeParametersMustBeDocumented" />
      <Violation Section="Root.CSharpAnalyzersTest.TestData.InvalidDocumentationStruct11`T" LineNumber="193" Rule="GenericTypeParameterDocumentationMustHaveText" />
      <Violation Section="Root.CSharpAnalyzersTest.TestData.InvalidDocumentationStruct12`T" LineNumber="201" Rule="DocumentationTextMustContainWhitespace" />
      <Violation Section="Root.CSharpAnalyzersTest.TestData.InvalidDocumentationStruct13`T" LineNumber="209" Rule="DocumentationTextMustMeetMinimumCharacterLength" />
      <Violation Section="Root.CSharpAnalyzersTest.TestData.InvalidDocumentationStruct13`T" LineNumber="209" Rule="DocumentationTextMustContainWhitespace" />
      <Violation Section="Root.CSharpAnalyzersTest.TestData.InvalidDocumentationStruct14`T" LineNumber="217" Rule="DocumentationMustMeetCharacterPercentage" />
      <Violation Section="Root.CSharpAnalyzersTest.TestData.InvalidDocumentationStruct15`T" LineNumber="225" Rule="DocumentationTextMustBeginWithACapitalLetter" />
      <Violation Section="Root.CSharpAnalyzersTest.TestData.InvalidDocumentationStruct16`T" LineNumber="233" Rule="DocumentationTextMustEndWithAPeriod" />
      <Violation Section="Root.CSharpAnalyzersTest.TestData.InvalidDocumentationStruct17`T`S" LineNumber="242" Rule="ElementDocumentationMustNotBeCopiedAndPasted" />
      <Violation Section="Root.CSharpAnalyzersTest.TestData.InvalidDocumentationStruct18`T`S" LineNumber="251" Rule="ElementDocumentationMustNotBeCopiedAndPasted" />
      <Violation Section="Root.CSharpAnalyzersTest.TestData.InvalidDocumentationStruct19`T`S" LineNumber="260" Rule="ElementDocumentationMustNotBeCopiedAndPasted" />
      <Violation Section="Root.CSharpAnalyzersTest.TestData.InvalidDocumentationStruct20`T`S" LineNumber="269" Rule="GenericTypeParameterDocumentationMustMatchTypeParameters" />
      <Violation Section="Root.CSharpAnalyzersTest.TestData.InvalidDocumentationStruct21`T" LineNumber="277" Rule="GenericTypeParameterDocumentationMustDeclareParameterName" />
      <Violation Section="Root.CSharpAnalyzersTest.TestData.InvalidDocumentationStruct22`T" LineNumber="285" Rule="GenericTypeParameterDocumentationMustDeclareParameterName" />
      <Violation Section="Root.CSharpAnalyzersTest.TestData.InvalidDocumentationStruct23`T" LineNumber="293" Rule="GenericTypeParameterDocumentationMustMatchTypeParameters" />
      <Violation Section="Root.CSharpAnalyzersTest.TestData.InvalidDocumentationStruct24" LineNumber="297" Rule="ElementsMustBeDocumented" />
      <Violation Section="Root.CSharpAnalyzersTest.TestData.InvalidDocumentationStruct25" LineNumber="301" Rule="ElementsMustBeDocumented" />
      <Violation Section="Root.CSharpAnalyzersTest.TestData.InvalidDocumentationStruct26" LineNumber="305" Rule="ElementsMustBeDocumented" />
      <Violation Section="Root.CSharpAnalyzersTest.TestData.InvalidDocumentationStruct27" LineNumber="309" Rule="ElementsMustBeDocumented" />
      <Violation Section="Root.CSharpAnalyzersTest.TestData.InvalidDocumentationStruct28" LineNumber="313" Rule="ElementsMustBeDocumented" />
      <Violation Section="Root.CSharpAnalyzersTest.TestData.InvalidDocumentationStruct29" LineNumber="317" Rule="ElementsMustBeDocumented" />
      <Violation Section="Root.CSharpAnalyzersTest.TestData.InvalidDocumentationStruct30" LineNumber="321" Rule="ElementsMustBeDocumented" />
      <Violation Section="Root.CSharpAnalyzersTest.TestData.InvalidDocumentationStruct32`T`S" LineNumber="339" Rule="GenericTypeParameterDocumentationMustMatchTypeParameters" />
      <Violation Section="Root.CSharpAnalyzersTest.TestData.InvalidDocumentationStruct33`T`S" LineNumber="349" Rule="GenericTypeParameterDocumentationMustMatchTypeParameters" />
      <Violation Section="Root.CSharpAnalyzersTest.TestData.InvalidDocumentationStruct34`T`S" LineNumber="360" Rule="DocumentationMustContainValidXml" />
      <Violation Section="Root.CSharpAnalyzersTest.TestData.InvalidDocumentationStruct35" LineNumber="367" Rule="ElementDocumentationMustHaveSummary" />
      <Violation Section="Root.CSharpAnalyzersTest.TestData.InvalidDocumentationStruct36" LineNumber="371" Rule="PartialElementsMustBeDocumented" />
      <Violation Section="Root.CSharpAnalyzersTest.TestData.InvalidDocumentationStruct37" LineNumber="378" Rule="PartialElementDocumentationMustHaveSummaryText" />
      <Violation Section="Root.CSharpAnalyzersTest.TestData.InvalidDocumentationStruct38" LineNumber="383" Rule="PartialElementDocumentationMustHaveSummary" />
      <Violation Section="Root.CSharpAnalyzersTest.TestData.InvalidDocumentationStruct39`T" LineNumber="390" Rule="GenericTypeParametersMustBeDocumentedPartialClass" />
      <Violation Section="Root.CSharpAnalyzersTest.TestData.InvalidDocumentationStruct40`T`S`W" LineNumber="399" Rule="GenericTypeParameterDocumentationMustMatchTypeParameters" />
      <Violation Section="Root.CSharpAnalyzersTest.TestData.DocumentationSlashes.Method1" LineNumber="23" Rule="SingleLineCommentsMustNotUseDocumentationStyleSlashes" />
      <Violation Section="Root.CSharpAnalyzersTest.TestData.DocumentationSlashes.Method2" LineNumber="29" Rule="ElementsMustBeDocumented" />
      <Violation Section="Root.CSharpAnalyzersTest.TestData.DocumentationSlashes.Method3" LineNumber="36" Rule="ElementDocumentationMustHaveSummary" />
      <Violation Section="Root.CSharpAnalyzersTest.TestData.DocumentationSlashes.Method5" LineNumber="54" Rule="SingleLineCommentsMustNotUseDocumentationStyleSlashes" />
      <Violation Section="Root.CSharpAnalyzersTest.TestData.DocumentationSlashes.Method5" LineNumber="56" Rule="SingleLineCommentsMustNotUseDocumentationStyleSlashes" />
      <Violation Section="Root.CSharpAnalyzersTest.TestData.DocumentationSlashes.Method5" LineNumber="58" Rule="SingleLineCommentsMustNotUseDocumentationStyleSlashes" />
      <Violation Section="Root.CSharpAnalyzersTest.TestData.DocumentationSlashes.Method5" LineNumber="59" Rule="SingleLineCommentsMustNotUseDocumentationStyleSlashes" />
      <Violation Section="Root.CSharpAnalyzersTest.TestData.DocumentationSlashes.Method5" LineNumber="61" Rule="SingleLineCommentsMustNotUseDocumentationStyleSlashes" />
      <Violation Section="Root.CSharpAnalyzersTest.TestData.DocumentationSlashes.Method5" LineNumber="63" Rule="SingleLineCommentsMustNotUseDocumentationStyleSlashes" />
      <Violation Section="Root.CSharpAnalyzersTest.TestData.DocumentationSlashes.Method5" LineNumber="65" Rule="SingleLineCommentsMustNotUseDocumentationStyleSlashes" />
      <Violation Section="Root.CSharpAnalyzersTest.TestData.DocumentationSlashes.Method5" LineNumber="66" Rule="SingleLineCommentsMustNotUseDocumentationStyleSlashes" />

    </ExpectedViolations>
  </Test>

  <!-- Tests that the IgnorePrivates setting works properly when it is enabled. -->
  <Test Name="DocumentationIgnorePrivates">
    <TestCodeFile>DocumentationIgnorePrivates.cs</TestCodeFile>
    <Settings>
      <Analyzers>
        <Analyzer AnalyzerId="Microsoft.StyleCop.CSharp.DocumentationRules">
          <AnalyzerSettings>
            <BooleanProperty Name="IgnorePrivates">True</BooleanProperty>
            <BooleanProperty Name="IgnoreInternals">False</BooleanProperty>
            <BooleanProperty Name="IncludeFields">True</BooleanProperty>
          </AnalyzerSettings>
          <Rules>
            <Rule Name="ElementsMustBeDocumented">
              <RuleSettings>
                <BooleanProperty Name="Enabled">True</BooleanProperty>
              </RuleSettings>
            </Rule>
            <Rule Name="PartialElementsMustBeDocumented">
              <RuleSettings>
                <BooleanProperty Name="Enabled">True</BooleanProperty>
              </RuleSettings>
            </Rule>
            <Rule Name="EnumerationItemsMustBeDocumented">
              <RuleSettings>
                <BooleanProperty Name="Enabled">True</BooleanProperty>
              </RuleSettings>
            </Rule>
            <Rule Name="DocumentationMustContainValidXml">
              <RuleSettings>
                <BooleanProperty Name="Enabled">True</BooleanProperty>
              </RuleSettings>
            </Rule>
            <Rule Name="ElementDocumentationMustHaveSummary">
              <RuleSettings>
                <BooleanProperty Name="Enabled">True</BooleanProperty>
              </RuleSettings>
            </Rule>
            <Rule Name="PartialElementDocumentationMustHaveSummary">
              <RuleSettings>
                <BooleanProperty Name="Enabled">True</BooleanProperty>
              </RuleSettings>
            </Rule>
            <Rule Name="ElementDocumentationMustHaveSummaryText">
              <RuleSettings>
                <BooleanProperty Name="Enabled">True</BooleanProperty>
              </RuleSettings>
            </Rule>
            <Rule Name="PartialElementDocumentationMustHaveSummaryText">
              <RuleSettings>
                <BooleanProperty Name="Enabled">True</BooleanProperty>
              </RuleSettings>
            </Rule>
            <Rule Name="ElementDocumentationMustNotHaveDefaultSummary">
              <RuleSettings>
                <BooleanProperty Name="Enabled">True</BooleanProperty>
              </RuleSettings>
            </Rule>
            <Rule Name="PropertyDocumentationMustHaveValue">
              <RuleSettings>
                <BooleanProperty Name="Enabled">True</BooleanProperty>
              </RuleSettings>
            </Rule>
            <Rule Name="PropertyDocumentationMustHaveValueText">
              <RuleSettings>
                <BooleanProperty Name="Enabled">True</BooleanProperty>
              </RuleSettings>
            </Rule>
            <Rule Name="ElementParametersMustBeDocumented">
              <RuleSettings>
                <BooleanProperty Name="Enabled">True</BooleanProperty>
              </RuleSettings>
            </Rule>
            <Rule Name="ElementParameterDocumentationMustMatchElementParameters">
              <RuleSettings>
                <BooleanProperty Name="Enabled">True</BooleanProperty>
              </RuleSettings>
            </Rule>
            <Rule Name="ElementParameterDocumentationMustDeclareParameterName">
              <RuleSettings>
                <BooleanProperty Name="Enabled">True</BooleanProperty>
              </RuleSettings>
            </Rule>
            <Rule Name="ElementParameterDocumentationMustHaveText">
              <RuleSettings>
                <BooleanProperty Name="Enabled">True</BooleanProperty>
              </RuleSettings>
            </Rule>
            <Rule Name="ElementReturnValueMustBeDocumented">
              <RuleSettings>
                <BooleanProperty Name="Enabled">True</BooleanProperty>
              </RuleSettings>
            </Rule>
            <Rule Name="ElementReturnValueDocumentationMustHaveText">
              <RuleSettings>
                <BooleanProperty Name="Enabled">True</BooleanProperty>
              </RuleSettings>
            </Rule>
            <Rule Name="VoidReturnValueMustNotBeDocumented">
              <RuleSettings>
                <BooleanProperty Name="Enabled">True</BooleanProperty>
              </RuleSettings>
            </Rule>
            <Rule Name="GenericTypeParametersMustBeDocumented">
              <RuleSettings>
                <BooleanProperty Name="Enabled">True</BooleanProperty>
              </RuleSettings>
            </Rule>
            <Rule Name="GenericTypeParametersMustBeDocumentedPartialClass">
              <RuleSettings>
                <BooleanProperty Name="Enabled">True</BooleanProperty>
              </RuleSettings>
            </Rule>
            <Rule Name="GenericTypeParameterDocumentationMustMatchTypeParameters">
              <RuleSettings>
                <BooleanProperty Name="Enabled">True</BooleanProperty>
              </RuleSettings>
            </Rule>
            <Rule Name="GenericTypeParameterDocumentationMustDeclareParameterName">
              <RuleSettings>
                <BooleanProperty Name="Enabled">True</BooleanProperty>
              </RuleSettings>
            </Rule>
            <Rule Name="GenericTypeParameterDocumentationMustHaveText">
              <RuleSettings>
                <BooleanProperty Name="Enabled">True</BooleanProperty>
              </RuleSettings>
            </Rule>
            <Rule Name="PropertySummaryDocumentationMustMatchAccessors">
              <RuleSettings>
                <BooleanProperty Name="Enabled">True</BooleanProperty>
              </RuleSettings>
            </Rule>
            <Rule Name="PropertySummaryDocumentationMustOmitSetAccessorWithRestrictedAccess">
              <RuleSettings>
                <BooleanProperty Name="Enabled">True</BooleanProperty>
              </RuleSettings>
            </Rule>
            <Rule Name="ElementDocumentationMustNotBeCopiedAndPasted">
              <RuleSettings>
                <BooleanProperty Name="Enabled">True</BooleanProperty>
              </RuleSettings>
            </Rule>
            <Rule Name="SingleLineCommentsMustNotUseDocumentationStyleSlashes">
              <RuleSettings>
                <BooleanProperty Name="Enabled">True</BooleanProperty>
              </RuleSettings>
            </Rule>
            <Rule Name="DocumentationTextMustNotBeEmpty">
              <RuleSettings>
                <BooleanProperty Name="Enabled">True</BooleanProperty>
              </RuleSettings>
            </Rule>
            <Rule Name="DocumentationTextMustBeginWithACapitalLetter">
              <RuleSettings>
                <BooleanProperty Name="Enabled">True</BooleanProperty>
              </RuleSettings>
            </Rule>
            <Rule Name="DocumentationTextMustEndWithAPeriod">
              <RuleSettings>
                <BooleanProperty Name="Enabled">True</BooleanProperty>
              </RuleSettings>
            </Rule>
            <Rule Name="DocumentationTextMustContainWhitespace">
              <RuleSettings>
                <BooleanProperty Name="Enabled">True</BooleanProperty>
              </RuleSettings>
            </Rule>
            <Rule Name="DocumentationMustMeetCharacterPercentage">
              <RuleSettings>
                <BooleanProperty Name="Enabled">True</BooleanProperty>
              </RuleSettings>
            </Rule>
            <Rule Name="DocumentationTextMustMeetMinimumCharacterLength">
              <RuleSettings>
                <BooleanProperty Name="Enabled">True</BooleanProperty>
              </RuleSettings>
            </Rule>
          </Rules>
        </Analyzer>
      </Analyzers>
    </Settings>
    <ExpectedViolations>
      <Violation Section="Root.CSharpAnalyzersTest.TestData.InvalidDocumentationIgnorePrivatesClass1" LineNumber="9" Rule="ElementsMustBeDocumented" />
      <Violation Section="Root.CSharpAnalyzersTest.TestData.InvalidDocumentationIgnorePrivatesClass2" LineNumber="13" Rule="ElementsMustBeDocumented" />
      <Violation Section="Root.CSharpAnalyzersTest.TestData.InvalidDocumentationIgnorePrivatesClass3" LineNumber="17" Rule="ElementsMustBeDocumented" />
      <Violation Section="Root.CSharpAnalyzersTest.TestData.InvalidDocumentationIgnorePrivatesStruct1" LineNumber="21" Rule="ElementsMustBeDocumented" />
      <Violation Section="Root.CSharpAnalyzersTest.TestData.InvalidDocumentationIgnorePrivatesStruct2" LineNumber="25" Rule="ElementsMustBeDocumented" />
      <Violation Section="Root.CSharpAnalyzersTest.TestData.InvalidDocumentationIgnorePrivatesStruct3" LineNumber="29" Rule="ElementsMustBeDocumented" />
      <Violation Section="Root.CSharpAnalyzersTest.TestData.InvalidDocumentationIgnorePrivatesInterface1" LineNumber="33" Rule="ElementsMustBeDocumented" />
      <Violation Section="Root.CSharpAnalyzersTest.TestData.InvalidDocumentationIgnorePrivatesInterface2" LineNumber="37" Rule="ElementsMustBeDocumented" />
      <Violation Section="Root.CSharpAnalyzersTest.TestData.InvalidDocumentationIgnorePrivatesInterface3" LineNumber="41" Rule="ElementsMustBeDocumented" />
      <Violation Section="Root.CSharpAnalyzersTest.TestData.InvalidDocumentationIgnorePrivatesEnum1" LineNumber="45" Rule="ElementsMustBeDocumented" />
      <Violation Section="Root.CSharpAnalyzersTest.TestData.InvalidDocumentationIgnorePrivatesEnum2" LineNumber="49" Rule="ElementsMustBeDocumented" />
      <Violation Section="Root.CSharpAnalyzersTest.TestData.InvalidDocumentationIgnorePrivatesEnum3" LineNumber="53" Rule="ElementsMustBeDocumented" />
      <Violation Section="Root.CSharpAnalyzersTest.TestData.InvalidDocumentationIgnorePrivatesEnum4.Item" LineNumber="62" Rule="EnumerationItemsMustBeDocumented" />
      <Violation Section="Root.CSharpAnalyzersTest.TestData.InvalidDocumentationIgnorePrivatesEnum5.Item" LineNumber="70" Rule="EnumerationItemsMustBeDocumented" />
      <Violation Section="Root.CSharpAnalyzersTest.TestData.InvalidDocumentationIgnorePrivatesEnum6.Item" LineNumber="78" Rule="EnumerationItemsMustBeDocumented" />
      <Violation Section="Root.CSharpAnalyzersTest.TestData.InvalidDocumentationIgnorePrivatesDelegate1" LineNumber="81" Rule="ElementsMustBeDocumented" />
      <Violation Section="Root.CSharpAnalyzersTest.TestData.InvalidDocumentationIgnorePrivatesDelegate2" LineNumber="83" Rule="ElementsMustBeDocumented" />
      <Violation Section="Root.CSharpAnalyzersTest.TestData.InvalidDocumentationIgnorePrivatesDelegate3" LineNumber="85" Rule="ElementsMustBeDocumented" />
      <Violation Section="Root.CSharpAnalyzersTest.TestData.InvalidDocumentationIgnorePrivatesProtectedClass1.InvalidDocumentationIgnorePrivatesClass1" LineNumber="96" Rule="ElementsMustBeDocumented" />
      <Violation Section="Root.CSharpAnalyzersTest.TestData.InvalidDocumentationIgnorePrivatesProtectedClass1.InvalidDocumentationIgnorePrivatesClass2" LineNumber="100" Rule="ElementsMustBeDocumented" />
      <Violation Section="Root.CSharpAnalyzersTest.TestData.InvalidDocumentationIgnorePrivatesProtectedClass1.InvalidDocumentationIgnorePrivatesClass3" LineNumber="104" Rule="ElementsMustBeDocumented" />
      <Violation Section="Root.CSharpAnalyzersTest.TestData.InvalidDocumentationIgnorePrivatesProtectedClass1.InvalidDocumentationIgnorePrivatesStruct1" LineNumber="108" Rule="ElementsMustBeDocumented" />
      <Violation Section="Root.CSharpAnalyzersTest.TestData.InvalidDocumentationIgnorePrivatesProtectedClass1.InvalidDocumentationIgnorePrivatesStruct2" LineNumber="112" Rule="ElementsMustBeDocumented" />
      <Violation Section="Root.CSharpAnalyzersTest.TestData.InvalidDocumentationIgnorePrivatesProtectedClass1.InvalidDocumentationIgnorePrivatesStruct3" LineNumber="116" Rule="ElementsMustBeDocumented" />
      <Violation Section="Root.CSharpAnalyzersTest.TestData.InvalidDocumentationIgnorePrivatesProtectedClass1.InvalidDocumentationIgnorePrivatesInterface1" LineNumber="120" Rule="ElementsMustBeDocumented" />
      <Violation Section="Root.CSharpAnalyzersTest.TestData.InvalidDocumentationIgnorePrivatesProtectedClass1.InvalidDocumentationIgnorePrivatesInterface2" LineNumber="124" Rule="ElementsMustBeDocumented" />
      <Violation Section="Root.CSharpAnalyzersTest.TestData.InvalidDocumentationIgnorePrivatesProtectedClass1.InvalidDocumentationIgnorePrivatesInterface3" LineNumber="128" Rule="ElementsMustBeDocumented" />
      <Violation Section="Root.CSharpAnalyzersTest.TestData.InvalidDocumentationIgnorePrivatesProtectedClass1.InvalidDocumentationIgnorePrivatesEnum1" LineNumber="132" Rule="ElementsMustBeDocumented" />
      <Violation Section="Root.CSharpAnalyzersTest.TestData.InvalidDocumentationIgnorePrivatesProtectedClass1.InvalidDocumentationIgnorePrivatesEnum2" LineNumber="136" Rule="ElementsMustBeDocumented" />
      <Violation Section="Root.CSharpAnalyzersTest.TestData.InvalidDocumentationIgnorePrivatesProtectedClass1.InvalidDocumentationIgnorePrivatesEnum3" LineNumber="140" Rule="ElementsMustBeDocumented" />
      <Violation Section="Root.CSharpAnalyzersTest.TestData.InvalidDocumentationIgnorePrivatesProtectedClass1.InvalidDocumentationIgnorePrivatesEnum4.Item" LineNumber="149" Rule="EnumerationItemsMustBeDocumented" />
      <Violation Section="Root.CSharpAnalyzersTest.TestData.InvalidDocumentationIgnorePrivatesProtectedClass1.InvalidDocumentationIgnorePrivatesEnum5.Item" LineNumber="157" Rule="EnumerationItemsMustBeDocumented" />
      <Violation Section="Root.CSharpAnalyzersTest.TestData.InvalidDocumentationIgnorePrivatesProtectedClass1.InvalidDocumentationIgnorePrivatesEnum6.Item" LineNumber="165" Rule="EnumerationItemsMustBeDocumented" />
      <Violation Section="Root.CSharpAnalyzersTest.TestData.InvalidDocumentationIgnorePrivatesProtectedClass1.InvalidDocumentationIgnorePrivatesDelegate1" LineNumber="168" Rule="ElementsMustBeDocumented" />
      <Violation Section="Root.CSharpAnalyzersTest.TestData.InvalidDocumentationIgnorePrivatesProtectedClass1.InvalidDocumentationIgnorePrivatesDelegate2" LineNumber="170" Rule="ElementsMustBeDocumented" />
      <Violation Section="Root.CSharpAnalyzersTest.TestData.InvalidDocumentationIgnorePrivatesProtectedClass1.InvalidDocumentationIgnorePrivatesDelegate3" LineNumber="172" Rule="ElementsMustBeDocumented" />
      <Violation Section="Root.CSharpAnalyzersTest.TestData.InvalidDocumentationIgnorePrivatesProtectedClass1.InvalidDocumentationIgnorePrivatesProtectedClass1%int" LineNumber="174" Rule="ElementsMustBeDocumented" />
      <Violation Section="Root.CSharpAnalyzersTest.TestData.InvalidDocumentationIgnorePrivatesProtectedClass1.InvalidDocumentationIgnorePrivatesProtectedClass1%short" LineNumber="178" Rule="ElementsMustBeDocumented" />
      <Violation Section="Root.CSharpAnalyzersTest.TestData.InvalidDocumentationIgnorePrivatesProtectedClass1.InvalidDocumentationIgnorePrivatesProtectedClass1%long" LineNumber="182" Rule="ElementsMustBeDocumented" />
      <Violation Section="Root.CSharpAnalyzersTest.TestData.InvalidDocumentationIgnorePrivatesProtectedClass1.InvalidDocumentationIgnorePrivatesEvent1" LineNumber="186" Rule="ElementsMustBeDocumented" />
      <Violation Section="Root.CSharpAnalyzersTest.TestData.InvalidDocumentationIgnorePrivatesProtectedClass1.InvalidDocumentationIgnorePrivatesEvent2" LineNumber="188" Rule="ElementsMustBeDocumented" />
      <Violation Section="Root.CSharpAnalyzersTest.TestData.InvalidDocumentationIgnorePrivatesProtectedClass1.InvalidDocumentationIgnorePrivatesEvent3" LineNumber="190" Rule="ElementsMustBeDocumented" />
      <Violation Section="Root.CSharpAnalyzersTest.TestData.InvalidDocumentationIgnorePrivatesProtectedClass1.this%int" LineNumber="192" Rule="ElementsMustBeDocumented" />
      <Violation Section="Root.CSharpAnalyzersTest.TestData.InvalidDocumentationIgnorePrivatesProtectedClass1.this%short" LineNumber="197" Rule="ElementsMustBeDocumented" />
      <Violation Section="Root.CSharpAnalyzersTest.TestData.InvalidDocumentationIgnorePrivatesProtectedClass1.this%long" LineNumber="202" Rule="ElementsMustBeDocumented" />
      <Violation Section="Root.CSharpAnalyzersTest.TestData.InvalidDocumentationIgnorePrivatesProtectedClass1.InvalidDocumentationIgnorePrivatesProperty1" LineNumber="207" Rule="ElementsMustBeDocumented" />
      <Violation Section="Root.CSharpAnalyzersTest.TestData.InvalidDocumentationIgnorePrivatesProtectedClass1.InvalidDocumentationIgnorePrivatesProperty2" LineNumber="212" Rule="ElementsMustBeDocumented" />
      <Violation Section="Root.CSharpAnalyzersTest.TestData.InvalidDocumentationIgnorePrivatesProtectedClass1.InvalidDocumentationIgnorePrivatesProperty3" LineNumber="217" Rule="ElementsMustBeDocumented" />
      <Violation Section="Root.CSharpAnalyzersTest.TestData.InvalidDocumentationIgnorePrivatesProtectedClass1.InvalidDocumentationIgnorePrivatesMethod1" LineNumber="222" Rule="ElementsMustBeDocumented" />
      <Violation Section="Root.CSharpAnalyzersTest.TestData.InvalidDocumentationIgnorePrivatesProtectedClass1.InvalidDocumentationIgnorePrivatesMethod2" LineNumber="227" Rule="ElementsMustBeDocumented" />
      <Violation Section="Root.CSharpAnalyzersTest.TestData.InvalidDocumentationIgnorePrivatesProtectedClass1.InvalidDocumentationIgnorePrivatesMethod3" LineNumber="232" Rule="ElementsMustBeDocumented" />
      <Violation Section="Root.CSharpAnalyzersTest.TestData.InvalidDocumentationIgnorePrivatesProtectedClass1.InvalidDocumentationIgnorePrivatesField1" LineNumber="237" Rule="ElementsMustBeDocumented" />
      <Violation Section="Root.CSharpAnalyzersTest.TestData.InvalidDocumentationIgnorePrivatesProtectedClass1.InvalidDocumentationIgnorePrivatesField2" LineNumber="239" Rule="ElementsMustBeDocumented" />
      <Violation Section="Root.CSharpAnalyzersTest.TestData.InvalidDocumentationIgnorePrivatesProtectedClass1.InvalidDocumentationIgnorePrivatesField3" LineNumber="241" Rule="ElementsMustBeDocumented" />
      <Violation Section="Root.CSharpAnalyzersTest.TestData.ValidDocumentationIgnorePrivatesClass1" LineNumber="415" Rule="ElementDocumentationMustHaveSummary" />
      <Violation Section="Root.CSharpAnalyzersTest.TestData.ValidDocumentationIgnorePrivatesClass2" LineNumber="422" Rule="ElementDocumentationMustHaveSummary" />
      <Violation Section="Root.CSharpAnalyzersTest.TestData.ValidDocumentationIgnorePrivatesStruct1" LineNumber="429" Rule="ElementDocumentationMustHaveSummary" />
      <Violation Section="Root.CSharpAnalyzersTest.TestData.ValidDocumentationIgnorePrivatesStruct2" LineNumber="436" Rule="ElementDocumentationMustHaveSummary" />
      <Violation Section="Root.CSharpAnalyzersTest.TestData.ValidDocumentationIgnorePrivatesInterface1" LineNumber="443" Rule="ElementDocumentationMustHaveSummary" />
      <Violation Section="Root.CSharpAnalyzersTest.TestData.ValidDocumentationIgnorePrivatesInterface2" LineNumber="450" Rule="ElementDocumentationMustHaveSummary" />
      <Violation Section="Root.CSharpAnalyzersTest.TestData.ValidDocumentationIgnorePrivatesEnum1" LineNumber="457" Rule="ElementDocumentationMustHaveSummary" />
      <Violation Section="Root.CSharpAnalyzersTest.TestData.ValidDocumentationIgnorePrivatesEnum2" LineNumber="464" Rule="ElementDocumentationMustHaveSummary" />
      <Violation Section="Root.CSharpAnalyzersTest.TestData.ValidDocumentationIgnorePrivatesEnum4.Item" LineNumber="476" Rule="ElementDocumentationMustHaveSummary" />
      <Violation Section="Root.CSharpAnalyzersTest.TestData.ValidDocumentationIgnorePrivatesEnum5.Item" LineNumber="487" Rule="ElementDocumentationMustHaveSummary" />
      <Violation Section="Root.CSharpAnalyzersTest.TestData.ValidDocumentationIgnorePrivatesDelegate1" LineNumber="493" Rule="ElementDocumentationMustHaveSummary" />
      <Violation Section="Root.CSharpAnalyzersTest.TestData.ValidDocumentationIgnorePrivatesDelegate2" LineNumber="498" Rule="ElementDocumentationMustHaveSummary" />
      <Violation Section="Root.CSharpAnalyzersTest.TestData.InvalidDocumentationIgnorePrivatesProtectedClass4.InvalidDocumentationIgnorePrivatesClass1" LineNumber="512" Rule="ElementDocumentationMustHaveSummaryText" />
      <Violation Section="Root.CSharpAnalyzersTest.TestData.InvalidDocumentationIgnorePrivatesProtectedClass4.InvalidDocumentationIgnorePrivatesClass2" LineNumber="519" Rule="ElementDocumentationMustHaveSummaryText" />
      <Violation Section="Root.CSharpAnalyzersTest.TestData.InvalidDocumentationIgnorePrivatesProtectedClass4.InvalidDocumentationIgnorePrivatesClass3" LineNumber="526" Rule="ElementDocumentationMustHaveSummaryText" />
      <Violation Section="Root.CSharpAnalyzersTest.TestData.InvalidDocumentationIgnorePrivatesProtectedClass4.InvalidDocumentationIgnorePrivatesClass4" LineNumber="533" Rule="ElementDocumentationMustHaveSummaryText" />
      <Violation Section="Root.CSharpAnalyzersTest.TestData.InvalidDocumentationIgnorePrivatesProtectedClass4.InvalidDocumentationIgnorePrivatesClass5" LineNumber="540" Rule="ElementDocumentationMustHaveSummaryText" />
      <Violation Section="Root.CSharpAnalyzersTest.TestData.InvalidDocumentationIgnorePrivatesProtectedClass4.InvalidDocumentationIgnorePrivatesStruct1" LineNumber="547" Rule="ElementDocumentationMustHaveSummaryText" />
      <Violation Section="Root.CSharpAnalyzersTest.TestData.InvalidDocumentationIgnorePrivatesProtectedClass4.InvalidDocumentationIgnorePrivatesStruct2" LineNumber="554" Rule="ElementDocumentationMustHaveSummaryText" />
      <Violation Section="Root.CSharpAnalyzersTest.TestData.InvalidDocumentationIgnorePrivatesProtectedClass4.InvalidDocumentationIgnorePrivatesStruct3" LineNumber="561" Rule="ElementDocumentationMustHaveSummaryText" />
      <Violation Section="Root.CSharpAnalyzersTest.TestData.InvalidDocumentationIgnorePrivatesProtectedClass4.InvalidDocumentationIgnorePrivatesStruct4" LineNumber="568" Rule="ElementDocumentationMustHaveSummaryText" />
      <Violation Section="Root.CSharpAnalyzersTest.TestData.InvalidDocumentationIgnorePrivatesProtectedClass4.InvalidDocumentationIgnorePrivatesStruct5" LineNumber="575" Rule="ElementDocumentationMustHaveSummaryText" />
      <Violation Section="Root.CSharpAnalyzersTest.TestData.InvalidDocumentationIgnorePrivatesProtectedClass4.InvalidDocumentationIgnorePrivatesInterface1" LineNumber="582" Rule="ElementDocumentationMustHaveSummaryText" />
      <Violation Section="Root.CSharpAnalyzersTest.TestData.InvalidDocumentationIgnorePrivatesProtectedClass4.InvalidDocumentationIgnorePrivatesInterface2" LineNumber="589" Rule="ElementDocumentationMustHaveSummaryText" />
      <Violation Section="Root.CSharpAnalyzersTest.TestData.InvalidDocumentationIgnorePrivatesProtectedClass4.InvalidDocumentationIgnorePrivatesInterface3" LineNumber="596" Rule="ElementDocumentationMustHaveSummaryText" />
      <Violation Section="Root.CSharpAnalyzersTest.TestData.InvalidDocumentationIgnorePrivatesProtectedClass4.InvalidDocumentationIgnorePrivatesInterface4" LineNumber="603" Rule="ElementDocumentationMustHaveSummaryText" />
      <Violation Section="Root.CSharpAnalyzersTest.TestData.InvalidDocumentationIgnorePrivatesProtectedClass4.InvalidDocumentationIgnorePrivatesInterface5" LineNumber="610" Rule="ElementDocumentationMustHaveSummaryText" />
      <Violation Section="Root.CSharpAnalyzersTest.TestData.InvalidDocumentationIgnorePrivatesProtectedClass4.InvalidDocumentationIgnorePrivatesEnum1" LineNumber="617" Rule="ElementDocumentationMustHaveSummaryText" />
      <Violation Section="Root.CSharpAnalyzersTest.TestData.InvalidDocumentationIgnorePrivatesProtectedClass4.InvalidDocumentationIgnorePrivatesEnum2" LineNumber="624" Rule="ElementDocumentationMustHaveSummaryText" />
      <Violation Section="Root.CSharpAnalyzersTest.TestData.InvalidDocumentationIgnorePrivatesProtectedClass4.InvalidDocumentationIgnorePrivatesEnum3" LineNumber="631" Rule="ElementDocumentationMustHaveSummaryText" />
      <Violation Section="Root.CSharpAnalyzersTest.TestData.InvalidDocumentationIgnorePrivatesProtectedClass4.InvalidDocumentationIgnorePrivatesEnum4" LineNumber="638" Rule="ElementDocumentationMustHaveSummaryText" />
      <Violation Section="Root.CSharpAnalyzersTest.TestData.InvalidDocumentationIgnorePrivatesProtectedClass4.InvalidDocumentationIgnorePrivatesEnum5" LineNumber="645" Rule="ElementDocumentationMustHaveSummaryText" />
      <Violation Section="Root.CSharpAnalyzersTest.TestData.InvalidDocumentationIgnorePrivatesProtectedClass4.InvalidDocumentationIgnorePrivatesEnum6.Item" LineNumber="657" Rule="ElementDocumentationMustHaveSummaryText" />
      <Violation Section="Root.CSharpAnalyzersTest.TestData.InvalidDocumentationIgnorePrivatesProtectedClass4.InvalidDocumentationIgnorePrivatesEnum7.Item" LineNumber="668" Rule="ElementDocumentationMustHaveSummaryText" />
      <Violation Section="Root.CSharpAnalyzersTest.TestData.InvalidDocumentationIgnorePrivatesProtectedClass4.InvalidDocumentationIgnorePrivatesEnum8.Item" LineNumber="679" Rule="ElementDocumentationMustHaveSummaryText" />
      <Violation Section="Root.CSharpAnalyzersTest.TestData.InvalidDocumentationIgnorePrivatesProtectedClass4.InvalidDocumentationIgnorePrivatesEnum9.Item" LineNumber="690" Rule="ElementDocumentationMustHaveSummaryText" />
      <Violation Section="Root.CSharpAnalyzersTest.TestData.InvalidDocumentationIgnorePrivatesProtectedClass4.InvalidDocumentationIgnorePrivatesEnum10.Item" LineNumber="701" Rule="ElementDocumentationMustHaveSummaryText" />
      <Violation Section="Root.CSharpAnalyzersTest.TestData.InvalidDocumentationIgnorePrivatesProtectedClass4.InvalidDocumentationIgnorePrivatesDelegate1" LineNumber="707" Rule="ElementDocumentationMustHaveSummaryText" />
      <Violation Section="Root.CSharpAnalyzersTest.TestData.InvalidDocumentationIgnorePrivatesProtectedClass4.InvalidDocumentationIgnorePrivatesDelegate2" LineNumber="712" Rule="ElementDocumentationMustHaveSummaryText" />
      <Violation Section="Root.CSharpAnalyzersTest.TestData.InvalidDocumentationIgnorePrivatesProtectedClass4.InvalidDocumentationIgnorePrivatesDelegate3" LineNumber="717" Rule="ElementDocumentationMustHaveSummaryText" />
      <Violation Section="Root.CSharpAnalyzersTest.TestData.InvalidDocumentationIgnorePrivatesProtectedClass4.InvalidDocumentationIgnorePrivatesDelegate" LineNumber="722" Rule="ElementDocumentationMustHaveSummaryText" />
      <Violation Section="Root.CSharpAnalyzersTest.TestData.InvalidDocumentationIgnorePrivatesProtectedClass4.InvalidDocumentationIgnorePrivatesDelegate" LineNumber="727" Rule="ElementDocumentationMustHaveSummaryText" />
      <Violation Section="Root.CSharpAnalyzersTest.TestData.InvalidDocumentationIgnorePrivatesProtectedClass4.InvalidDocumentationIgnorePrivatesProtectedClass4%int" LineNumber="732" Rule="ElementDocumentationMustHaveSummaryText" />
      <Violation Section="Root.CSharpAnalyzersTest.TestData.InvalidDocumentationIgnorePrivatesProtectedClass4.InvalidDocumentationIgnorePrivatesProtectedClass4%int" LineNumber="732" Rule="ElementParametersMustBeDocumented" />
      <Violation Section="Root.CSharpAnalyzersTest.TestData.InvalidDocumentationIgnorePrivatesProtectedClass4.InvalidDocumentationIgnorePrivatesProtectedClass4%short" LineNumber="739" Rule="ElementDocumentationMustHaveSummaryText" />
      <Violation Section="Root.CSharpAnalyzersTest.TestData.InvalidDocumentationIgnorePrivatesProtectedClass4.InvalidDocumentationIgnorePrivatesProtectedClass4%short" LineNumber="739" Rule="ElementParametersMustBeDocumented" />
      <Violation Section="Root.CSharpAnalyzersTest.TestData.InvalidDocumentationIgnorePrivatesProtectedClass4.InvalidDocumentationIgnorePrivatesProtectedClass4%long" LineNumber="746" Rule="ElementDocumentationMustHaveSummaryText" />
      <Violation Section="Root.CSharpAnalyzersTest.TestData.InvalidDocumentationIgnorePrivatesProtectedClass4.InvalidDocumentationIgnorePrivatesProtectedClass4%long" LineNumber="746" Rule="ElementParametersMustBeDocumented" />
      <Violation Section="Root.CSharpAnalyzersTest.TestData.InvalidDocumentationIgnorePrivatesProtectedClass4.InvalidDocumentationIgnorePrivatesProtectedClass4%byte" LineNumber="753" Rule="ElementDocumentationMustHaveSummaryText" />
      <Violation Section="Root.CSharpAnalyzersTest.TestData.InvalidDocumentationIgnorePrivatesProtectedClass4.InvalidDocumentationIgnorePrivatesProtectedClass4%byte" LineNumber="753" Rule="ElementParametersMustBeDocumented" />
      <Violation Section="Root.CSharpAnalyzersTest.TestData.InvalidDocumentationIgnorePrivatesProtectedClass4.InvalidDocumentationIgnorePrivatesProtectedClass4%char" LineNumber="760" Rule="ElementDocumentationMustHaveSummaryText" />
      <Violation Section="Root.CSharpAnalyzersTest.TestData.InvalidDocumentationIgnorePrivatesProtectedClass4.InvalidDocumentationIgnorePrivatesProtectedClass4%char" LineNumber="760" Rule="ElementParametersMustBeDocumented" />
      <Violation Section="Root.CSharpAnalyzersTest.TestData.InvalidDocumentationIgnorePrivatesProtectedClass4.InvalidDocumentationIgnorePrivatesEvent1" LineNumber="767" Rule="ElementDocumentationMustHaveSummaryText" />
      <Violation Section="Root.CSharpAnalyzersTest.TestData.InvalidDocumentationIgnorePrivatesProtectedClass4.InvalidDocumentationIgnorePrivatesEvent2" LineNumber="772" Rule="ElementDocumentationMustHaveSummaryText" />
      <Violation Section="Root.CSharpAnalyzersTest.TestData.InvalidDocumentationIgnorePrivatesProtectedClass4.InvalidDocumentationIgnorePrivatesEvent3" LineNumber="777" Rule="ElementDocumentationMustHaveSummaryText" />
      <Violation Section="Root.CSharpAnalyzersTest.TestData.InvalidDocumentationIgnorePrivatesProtectedClass4.InvalidDocumentationIgnorePrivatesEvent4" LineNumber="782" Rule="ElementDocumentationMustHaveSummaryText" />
      <Violation Section="Root.CSharpAnalyzersTest.TestData.InvalidDocumentationIgnorePrivatesProtectedClass4.InvalidDocumentationIgnorePrivatesEvent5" LineNumber="787" Rule="ElementDocumentationMustHaveSummaryText" />
      <Violation Section="Root.CSharpAnalyzersTest.TestData.InvalidDocumentationIgnorePrivatesProtectedClass4.this%int" LineNumber="792" Rule="ElementDocumentationMustHaveSummaryText" />
      <Violation Section="Root.CSharpAnalyzersTest.TestData.InvalidDocumentationIgnorePrivatesProtectedClass4.this%int" LineNumber="792" Rule="ElementParametersMustBeDocumented" />
      <Violation Section="Root.CSharpAnalyzersTest.TestData.InvalidDocumentationIgnorePrivatesProtectedClass4.this%short" LineNumber="800" Rule="ElementDocumentationMustHaveSummaryText" />
      <Violation Section="Root.CSharpAnalyzersTest.TestData.InvalidDocumentationIgnorePrivatesProtectedClass4.this%short" LineNumber="800" Rule="ElementParametersMustBeDocumented" />
      <Violation Section="Root.CSharpAnalyzersTest.TestData.InvalidDocumentationIgnorePrivatesProtectedClass4.this%long" LineNumber="808" Rule="ElementDocumentationMustHaveSummaryText" />
      <Violation Section="Root.CSharpAnalyzersTest.TestData.InvalidDocumentationIgnorePrivatesProtectedClass4.this%long" LineNumber="808" Rule="ElementParametersMustBeDocumented" />
      <Violation Section="Root.CSharpAnalyzersTest.TestData.InvalidDocumentationIgnorePrivatesProtectedClass4.this%char" LineNumber="816" Rule="ElementDocumentationMustHaveSummaryText" />
      <Violation Section="Root.CSharpAnalyzersTest.TestData.InvalidDocumentationIgnorePrivatesProtectedClass4.this%char" LineNumber="816" Rule="ElementParametersMustBeDocumented" />
      <Violation Section="Root.CSharpAnalyzersTest.TestData.InvalidDocumentationIgnorePrivatesProtectedClass4.this%byte" LineNumber="824" Rule="ElementDocumentationMustHaveSummaryText" />
      <Violation Section="Root.CSharpAnalyzersTest.TestData.InvalidDocumentationIgnorePrivatesProtectedClass4.this%byte" LineNumber="824" Rule="ElementParametersMustBeDocumented" />
      <Violation Section="Root.CSharpAnalyzersTest.TestData.InvalidDocumentationIgnorePrivatesProtectedClass4.InvalidDocumentationIgnorePrivatesProperty1" LineNumber="832" Rule="ElementDocumentationMustHaveSummaryText" />
      <Violation Section="Root.CSharpAnalyzersTest.TestData.InvalidDocumentationIgnorePrivatesProtectedClass4.InvalidDocumentationIgnorePrivatesProperty1" LineNumber="832" Rule="PropertySummaryDocumentationMustMatchAccessors" />
      <Violation Section="Root.CSharpAnalyzersTest.TestData.InvalidDocumentationIgnorePrivatesProtectedClass4.InvalidDocumentationIgnorePrivatesProperty2" LineNumber="840" Rule="ElementDocumentationMustHaveSummaryText" />
      <Violation Section="Root.CSharpAnalyzersTest.TestData.InvalidDocumentationIgnorePrivatesProtectedClass4.InvalidDocumentationIgnorePrivatesProperty2" LineNumber="840" Rule="PropertySummaryDocumentationMustMatchAccessors" />
      <Violation Section="Root.CSharpAnalyzersTest.TestData.InvalidDocumentationIgnorePrivatesProtectedClass4.InvalidDocumentationIgnorePrivatesProperty3" LineNumber="848" Rule="ElementDocumentationMustHaveSummaryText" />
      <Violation Section="Root.CSharpAnalyzersTest.TestData.InvalidDocumentationIgnorePrivatesProtectedClass4.InvalidDocumentationIgnorePrivatesProperty3" LineNumber="848" Rule="PropertySummaryDocumentationMustMatchAccessors" />
      <Violation Section="Root.CSharpAnalyzersTest.TestData.InvalidDocumentationIgnorePrivatesProtectedClass4.InvalidDocumentationIgnorePrivatesProperty4" LineNumber="856" Rule="ElementDocumentationMustHaveSummaryText" />
      <Violation Section="Root.CSharpAnalyzersTest.TestData.InvalidDocumentationIgnorePrivatesProtectedClass4.InvalidDocumentationIgnorePrivatesProperty4" LineNumber="856" Rule="PropertySummaryDocumentationMustMatchAccessors" />
      <Violation Section="Root.CSharpAnalyzersTest.TestData.InvalidDocumentationIgnorePrivatesProtectedClass4.InvalidDocumentationIgnorePrivatesProperty5" LineNumber="864" Rule="ElementDocumentationMustHaveSummaryText" />
      <Violation Section="Root.CSharpAnalyzersTest.TestData.InvalidDocumentationIgnorePrivatesProtectedClass4.InvalidDocumentationIgnorePrivatesProperty5" LineNumber="864" Rule="PropertySummaryDocumentationMustMatchAccessors" />
      <Violation Section="Root.CSharpAnalyzersTest.TestData.InvalidDocumentationIgnorePrivatesProtectedClass4.InvalidDocumentationIgnorePrivatesMethod1" LineNumber="872" Rule="ElementDocumentationMustHaveSummaryText" />
      <Violation Section="Root.CSharpAnalyzersTest.TestData.InvalidDocumentationIgnorePrivatesProtectedClass4.InvalidDocumentationIgnorePrivatesMethod1" LineNumber="872" Rule="ElementReturnValueMustBeDocumented" />
      <Violation Section="Root.CSharpAnalyzersTest.TestData.InvalidDocumentationIgnorePrivatesProtectedClass4.InvalidDocumentationIgnorePrivatesMethod2" LineNumber="880" Rule="ElementDocumentationMustHaveSummaryText" />
      <Violation Section="Root.CSharpAnalyzersTest.TestData.InvalidDocumentationIgnorePrivatesProtectedClass4.InvalidDocumentationIgnorePrivatesMethod2" LineNumber="880" Rule="ElementReturnValueMustBeDocumented" />
      <Violation Section="Root.CSharpAnalyzersTest.TestData.InvalidDocumentationIgnorePrivatesProtectedClass4.InvalidDocumentationIgnorePrivatesMethod3" LineNumber="888" Rule="ElementDocumentationMustHaveSummaryText" />
      <Violation Section="Root.CSharpAnalyzersTest.TestData.InvalidDocumentationIgnorePrivatesProtectedClass4.InvalidDocumentationIgnorePrivatesMethod3" LineNumber="888" Rule="ElementReturnValueMustBeDocumented" />
      <Violation Section="Root.CSharpAnalyzersTest.TestData.InvalidDocumentationIgnorePrivatesProtectedClass4.InvalidDocumentationIgnorePrivatesMethod4" LineNumber="896" Rule="ElementDocumentationMustHaveSummaryText" />
      <Violation Section="Root.CSharpAnalyzersTest.TestData.InvalidDocumentationIgnorePrivatesProtectedClass4.InvalidDocumentationIgnorePrivatesMethod4" LineNumber="896" Rule="ElementReturnValueMustBeDocumented" />
      <Violation Section="Root.CSharpAnalyzersTest.TestData.InvalidDocumentationIgnorePrivatesProtectedClass4.InvalidDocumentationIgnorePrivatesMethod5" LineNumber="904" Rule="ElementDocumentationMustHaveSummaryText" />
      <Violation Section="Root.CSharpAnalyzersTest.TestData.InvalidDocumentationIgnorePrivatesProtectedClass4.InvalidDocumentationIgnorePrivatesMethod5" LineNumber="904" Rule="ElementReturnValueMustBeDocumented" />
      <Violation Section="Root.CSharpAnalyzersTest.TestData.InvalidDocumentationIgnorePrivatesProtectedClass4.InvalidDocumentationIgnorePrivatesField1" LineNumber="912" Rule="ElementDocumentationMustHaveSummaryText" />
      <Violation Section="Root.CSharpAnalyzersTest.TestData.InvalidDocumentationIgnorePrivatesProtectedClass4.InvalidDocumentationIgnorePrivatesField2" LineNumber="917" Rule="ElementDocumentationMustHaveSummaryText" />
      <Violation Section="Root.CSharpAnalyzersTest.TestData.InvalidDocumentationIgnorePrivatesProtectedClass4.InvalidDocumentationIgnorePrivatesField3" LineNumber="922" Rule="ElementDocumentationMustHaveSummaryText" />
      <Violation Section="Root.CSharpAnalyzersTest.TestData.InvalidDocumentationIgnorePrivatesProtectedClass4.InvalidDocumentationIgnorePrivatesField4" LineNumber="927" Rule="ElementDocumentationMustHaveSummaryText" />
      <Violation Section="Root.CSharpAnalyzersTest.TestData.InvalidDocumentationIgnorePrivatesProtectedClass4.InvalidDocumentationIgnorePrivatesField5" LineNumber="932" Rule="ElementDocumentationMustHaveSummaryText" />
      <Violation Section="Root.CSharpAnalyzersTest.TestData.InvalidDocumentationIgnorePrivatesClassMissingAccessModifer1.InvalidDocumentationIgnorePrivatesClass1" LineNumber="944" Rule="ElementsMustBeDocumented" />
      <Violation Section="Root.CSharpAnalyzersTest.TestData.InvalidDocumentationIgnorePrivatesClassMissingAccessModifer1.InvalidDocumentationIgnorePrivatesClass2" LineNumber="948" Rule="ElementsMustBeDocumented" />
      <Violation Section="Root.CSharpAnalyzersTest.TestData.InvalidDocumentationIgnorePrivatesClassMissingAccessModifer1.InvalidDocumentationIgnorePrivatesClass3" LineNumber="952" Rule="ElementsMustBeDocumented" />
      <Violation Section="Root.CSharpAnalyzersTest.TestData.InvalidDocumentationIgnorePrivatesClassMissingAccessModifer1.InvalidDocumentationIgnorePrivatesStruct1" LineNumber="956" Rule="ElementsMustBeDocumented" />
      <Violation Section="Root.CSharpAnalyzersTest.TestData.InvalidDocumentationIgnorePrivatesClassMissingAccessModifer1.InvalidDocumentationIgnorePrivatesStruct2" LineNumber="960" Rule="ElementsMustBeDocumented" />
      <Violation Section="Root.CSharpAnalyzersTest.TestData.InvalidDocumentationIgnorePrivatesClassMissingAccessModifer1.InvalidDocumentationIgnorePrivatesStruct3" LineNumber="964" Rule="ElementsMustBeDocumented" />
      <Violation Section="Root.CSharpAnalyzersTest.TestData.InvalidDocumentationIgnorePrivatesClassMissingAccessModifer1.InvalidDocumentationIgnorePrivatesInterface1" LineNumber="968" Rule="ElementsMustBeDocumented" />
      <Violation Section="Root.CSharpAnalyzersTest.TestData.InvalidDocumentationIgnorePrivatesClassMissingAccessModifer1.InvalidDocumentationIgnorePrivatesInterface2" LineNumber="972" Rule="ElementsMustBeDocumented" />
      <Violation Section="Root.CSharpAnalyzersTest.TestData.InvalidDocumentationIgnorePrivatesClassMissingAccessModifer1.InvalidDocumentationIgnorePrivatesInterface3" LineNumber="976" Rule="ElementsMustBeDocumented" />
      <Violation Section="Root.CSharpAnalyzersTest.TestData.InvalidDocumentationIgnorePrivatesClassMissingAccessModifer1.InvalidDocumentationIgnorePrivatesEnum1" LineNumber="980" Rule="ElementsMustBeDocumented" />
      <Violation Section="Root.CSharpAnalyzersTest.TestData.InvalidDocumentationIgnorePrivatesClassMissingAccessModifer1.InvalidDocumentationIgnorePrivatesEnum2" LineNumber="984" Rule="ElementsMustBeDocumented" />
      <Violation Section="Root.CSharpAnalyzersTest.TestData.InvalidDocumentationIgnorePrivatesClassMissingAccessModifer1.InvalidDocumentationIgnorePrivatesEnum3" LineNumber="988" Rule="ElementsMustBeDocumented" />
      <Violation Section="Root.CSharpAnalyzersTest.TestData.InvalidDocumentationIgnorePrivatesClassMissingAccessModifer1.InvalidDocumentationIgnorePrivatesEnum4.Item" LineNumber="997" Rule="EnumerationItemsMustBeDocumented" />
      <Violation Section="Root.CSharpAnalyzersTest.TestData.InvalidDocumentationIgnorePrivatesClassMissingAccessModifer1.InvalidDocumentationIgnorePrivatesEnum5.Item" LineNumber="1005" Rule="EnumerationItemsMustBeDocumented" />
      <Violation Section="Root.CSharpAnalyzersTest.TestData.InvalidDocumentationIgnorePrivatesClassMissingAccessModifer1.InvalidDocumentationIgnorePrivatesEnum6.Item" LineNumber="1013" Rule="EnumerationItemsMustBeDocumented" />
      <Violation Section="Root.CSharpAnalyzersTest.TestData.InvalidDocumentationIgnorePrivatesClassMissingAccessModifer1.InvalidDocumentationIgnorePrivatesDelegate1" LineNumber="1016" Rule="ElementsMustBeDocumented" />
      <Violation Section="Root.CSharpAnalyzersTest.TestData.InvalidDocumentationIgnorePrivatesClassMissingAccessModifer1.InvalidDocumentationIgnorePrivatesDelegate2" LineNumber="1018" Rule="ElementsMustBeDocumented" />
      <Violation Section="Root.CSharpAnalyzersTest.TestData.InvalidDocumentationIgnorePrivatesClassMissingAccessModifer1.InvalidDocumentationIgnorePrivatesDelegate3" LineNumber="1020" Rule="ElementsMustBeDocumented" />
      <Violation Section="Root.CSharpAnalyzersTest.TestData.InvalidDocumentationIgnorePrivatesClassMissingAccessModifer1.InvalidDocumentationIgnorePrivatesClassMissingAccessModifer1%int" LineNumber="1022" Rule="ElementsMustBeDocumented" />
      <Violation Section="Root.CSharpAnalyzersTest.TestData.InvalidDocumentationIgnorePrivatesClassMissingAccessModifer1.InvalidDocumentationIgnorePrivatesClassMissingAccessModifer1%short" LineNumber="1026" Rule="ElementsMustBeDocumented" />
      <Violation Section="Root.CSharpAnalyzersTest.TestData.InvalidDocumentationIgnorePrivatesClassMissingAccessModifer1.InvalidDocumentationIgnorePrivatesClassMissingAccessModifer1%long" LineNumber="1030" Rule="ElementsMustBeDocumented" />
      <Violation Section="Root.CSharpAnalyzersTest.TestData.InvalidDocumentationIgnorePrivatesClassMissingAccessModifer1.InvalidDocumentationIgnorePrivatesEvent1" LineNumber="1034" Rule="ElementsMustBeDocumented" />
      <Violation Section="Root.CSharpAnalyzersTest.TestData.InvalidDocumentationIgnorePrivatesClassMissingAccessModifer1.InvalidDocumentationIgnorePrivatesEvent2" LineNumber="1036" Rule="ElementsMustBeDocumented" />
      <Violation Section="Root.CSharpAnalyzersTest.TestData.InvalidDocumentationIgnorePrivatesClassMissingAccessModifer1.InvalidDocumentationIgnorePrivatesEvent3" LineNumber="1038" Rule="ElementsMustBeDocumented" />
      <Violation Section="Root.CSharpAnalyzersTest.TestData.InvalidDocumentationIgnorePrivatesClassMissingAccessModifer1.this%int" LineNumber="1040" Rule="ElementsMustBeDocumented" />
      <Violation Section="Root.CSharpAnalyzersTest.TestData.InvalidDocumentationIgnorePrivatesClassMissingAccessModifer1.this%short" LineNumber="1045" Rule="ElementsMustBeDocumented" />
      <Violation Section="Root.CSharpAnalyzersTest.TestData.InvalidDocumentationIgnorePrivatesClassMissingAccessModifer1.this%long" LineNumber="1050" Rule="ElementsMustBeDocumented" />
      <Violation Section="Root.CSharpAnalyzersTest.TestData.InvalidDocumentationIgnorePrivatesClassMissingAccessModifer1.InvalidDocumentationIgnorePrivatesProperty1" LineNumber="1055" Rule="ElementsMustBeDocumented" />
      <Violation Section="Root.CSharpAnalyzersTest.TestData.InvalidDocumentationIgnorePrivatesClassMissingAccessModifer1.InvalidDocumentationIgnorePrivatesProperty2" LineNumber="1060" Rule="ElementsMustBeDocumented" />
      <Violation Section="Root.CSharpAnalyzersTest.TestData.InvalidDocumentationIgnorePrivatesClassMissingAccessModifer1.InvalidDocumentationIgnorePrivatesProperty3" LineNumber="1065" Rule="ElementsMustBeDocumented" />
      <Violation Section="Root.CSharpAnalyzersTest.TestData.InvalidDocumentationIgnorePrivatesClassMissingAccessModifer1.InvalidDocumentationIgnorePrivatesMethod1" LineNumber="1070" Rule="ElementsMustBeDocumented" />
      <Violation Section="Root.CSharpAnalyzersTest.TestData.InvalidDocumentationIgnorePrivatesClassMissingAccessModifer1.InvalidDocumentationIgnorePrivatesMethod2" LineNumber="1075" Rule="ElementsMustBeDocumented" />
      <Violation Section="Root.CSharpAnalyzersTest.TestData.InvalidDocumentationIgnorePrivatesClassMissingAccessModifer1.InvalidDocumentationIgnorePrivatesMethod3" LineNumber="1080" Rule="ElementsMustBeDocumented" />
      <Violation Section="Root.CSharpAnalyzersTest.TestData.InvalidDocumentationIgnorePrivatesClassMissingAccessModifer1.InvalidDocumentationIgnorePrivatesField1" LineNumber="1085" Rule="ElementsMustBeDocumented" />
      <Violation Section="Root.CSharpAnalyzersTest.TestData.InvalidDocumentationIgnorePrivatesClassMissingAccessModifer1.InvalidDocumentationIgnorePrivatesField2" LineNumber="1087" Rule="ElementsMustBeDocumented" />
      <Violation Section="Root.CSharpAnalyzersTest.TestData.InvalidDocumentationIgnorePrivatesClassMissingAccessModifer1.InvalidDocumentationIgnorePrivatesField3" LineNumber="1089" Rule="ElementsMustBeDocumented" />
      <Violation Section="Root.CSharpAnalyzersTest.TestData.InvalidDocumentationIgnorePrivatesStructMissingAccessModifer1.Field1" LineNumber="1101" Rule="ElementsMustBeDocumented" />
      <Violation Section="Root.CSharpAnalyzersTest.TestData.InvalidDocumentationIgnorePrivatesClass1ClassesMustHaveHeaderAlways" LineNumber="248" Rule="ElementsMustBeDocumented" />
      <Violation Section="Root.CSharpAnalyzersTest.TestData.InvalidDocumentationIgnorePrivatesClass2ClassesMustHaveHeaderAlways" LineNumber="252" Rule="ElementsMustBeDocumented" />
      <Violation Section="Root.CSharpAnalyzersTest.TestData.InvalidDocumentationIgnorePrivatesStruct1StructsMustHaveHeaderAlways" LineNumber="256" Rule="ElementsMustBeDocumented" />
      <Violation Section="Root.CSharpAnalyzersTest.TestData.InvalidDocumentationIgnorePrivatesStruct2StructsMustHaveHeaderAlways" LineNumber="260" Rule="ElementsMustBeDocumented" />
      <Violation Section="Root.CSharpAnalyzersTest.TestData.InvalidDocumentationIgnorePrivatesInterface1InterfacesMustHaveHeaderAlways" LineNumber="264" Rule="ElementsMustBeDocumented" />
      <Violation Section="Root.CSharpAnalyzersTest.TestData.InvalidDocumentationIgnorePrivatesInterface2InterfacesMustHaveHeaderAlways" LineNumber="268" Rule="ElementsMustBeDocumented" />
      <Violation Section="Root.CSharpAnalyzersTest.TestData.ValidDocumentationIgnorePrivatesProtectedClass1.InvalidDocumentationIgnorePrivatesClass1ClassesMustHaveHeaderAlways" LineNumber="309" Rule="ElementsMustBeDocumented" />
      <Violation Section="Root.CSharpAnalyzersTest.TestData.ValidDocumentationIgnorePrivatesProtectedClass1.InvalidDocumentationIgnorePrivatesClass2ClassesMustHaveHeaderAlways" LineNumber="313" Rule="ElementsMustBeDocumented" />
      <Violation Section="Root.CSharpAnalyzersTest.TestData.ValidDocumentationIgnorePrivatesProtectedClass1.InvalidDocumentationIgnorePrivatesStruct1StructsMustHaveHeaderAlways" LineNumber="317" Rule="ElementsMustBeDocumented" />
      <Violation Section="Root.CSharpAnalyzersTest.TestData.ValidDocumentationIgnorePrivatesProtectedClass1.InvalidDocumentationIgnorePrivatesStruct2StructsMustHaveHeaderAlways" LineNumber="321" Rule="ElementsMustBeDocumented" />
      <Violation Section="Root.CSharpAnalyzersTest.TestData.ValidDocumentationIgnorePrivatesProtectedClass1.InvalidDocumentationIgnorePrivatesInterface1InterfacesMustHaveHeaderAlways" LineNumber="325" Rule="ElementsMustBeDocumented" />
      <Violation Section="Root.CSharpAnalyzersTest.TestData.ValidDocumentationIgnorePrivatesProtectedClass1.InvalidDocumentationIgnorePrivatesInterface2InterfacesMustHaveHeaderAlways" LineNumber="329" Rule="ElementsMustBeDocumented" />
      <Violation Section="Root.CSharpAnalyzersTest.TestData.InvalidDocumentationIgnorePrivatesPrivateClassInterfaceAndStruct.PrivateClassMissingHeader" LineNumber="1112" Rule="ElementsMustBeDocumented" />
      <Violation Section="Root.CSharpAnalyzersTest.TestData.InvalidDocumentationIgnorePrivatesPrivateClassInterfaceAndStruct.PrivateInterfaceMissingHeader" LineNumber="1116" Rule="ElementsMustBeDocumented" />
      <Violation Section="Root.CSharpAnalyzersTest.TestData.InvalidDocumentationIgnorePrivatesPrivateClassInterfaceAndStruct.PrivateStructMissingHeader" LineNumber="1120" Rule="ElementsMustBeDocumented" />
      <Violation Section="Root.CSharpAnalyzersTest.TestData.InvalidDocumentationIgnorePrivatesPrivateClassInterfaceAndStruct.PrivateClassEmptyHeader" LineNumber="1127" Rule="ElementDocumentationMustHaveSummaryText" />
      <Violation Section="Root.CSharpAnalyzersTest.TestData.InvalidDocumentationIgnorePrivatesPrivateClassInterfaceAndStruct.PrivateInterfaceEmptyHeader" LineNumber="1134" Rule="ElementDocumentationMustHaveSummaryText" />
      <Violation Section="Root.CSharpAnalyzersTest.TestData.InvalidDocumentationIgnorePrivatesPrivateClassInterfaceAndStruct.PrivateStructEmptyHeader" LineNumber="1141" Rule="ElementDocumentationMustHaveSummaryText" />
    </ExpectedViolations>
  </Test>

  <!-- Tests that the IncludeFields setting works properly when it is disabled. -->
  <Test Name="DocumentationIncludeFields">
    <TestCodeFile>DocumentationIncludeFields.cs</TestCodeFile>
    <Settings>
      <Analyzers>
        <Analyzer AnalyzerId="Microsoft.StyleCop.CSharp.DocumentationRules">
          <AnalyzerSettings>
            <BooleanProperty Name="IgnorePrivates">False</BooleanProperty>
            <BooleanProperty Name="IncludeFields">False</BooleanProperty>
          </AnalyzerSettings>
          <Rules>
            <Rule Name="ElementsMustBeDocumented">
              <RuleSettings>
                <BooleanProperty Name="Enabled">True</BooleanProperty>
              </RuleSettings>
            </Rule>
            <Rule Name="PartialElementsMustBeDocumented">
              <RuleSettings>
                <BooleanProperty Name="Enabled">True</BooleanProperty>
              </RuleSettings>
            </Rule>
            <Rule Name="EnumerationItemsMustBeDocumented">
              <RuleSettings>
                <BooleanProperty Name="Enabled">True</BooleanProperty>
              </RuleSettings>
            </Rule>
            <Rule Name="DocumentationMustContainValidXml">
              <RuleSettings>
                <BooleanProperty Name="Enabled">True</BooleanProperty>
              </RuleSettings>
            </Rule>
            <Rule Name="ElementDocumentationMustHaveSummary">
              <RuleSettings>
                <BooleanProperty Name="Enabled">True</BooleanProperty>
              </RuleSettings>
            </Rule>
            <Rule Name="PartialElementDocumentationMustHaveSummary">
              <RuleSettings>
                <BooleanProperty Name="Enabled">True</BooleanProperty>
              </RuleSettings>
            </Rule>
            <Rule Name="ElementDocumentationMustHaveSummaryText">
              <RuleSettings>
                <BooleanProperty Name="Enabled">True</BooleanProperty>
              </RuleSettings>
            </Rule>
            <Rule Name="PartialElementDocumentationMustHaveSummaryText">
              <RuleSettings>
                <BooleanProperty Name="Enabled">True</BooleanProperty>
              </RuleSettings>
            </Rule>
            <Rule Name="ElementDocumentationMustNotHaveDefaultSummary">
              <RuleSettings>
                <BooleanProperty Name="Enabled">True</BooleanProperty>
              </RuleSettings>
            </Rule>
            <Rule Name="PropertyDocumentationMustHaveValue">
              <RuleSettings>
                <BooleanProperty Name="Enabled">True</BooleanProperty>
              </RuleSettings>
            </Rule>
            <Rule Name="PropertyDocumentationMustHaveValueText">
              <RuleSettings>
                <BooleanProperty Name="Enabled">True</BooleanProperty>
              </RuleSettings>
            </Rule>
            <Rule Name="ElementParametersMustBeDocumented">
              <RuleSettings>
                <BooleanProperty Name="Enabled">True</BooleanProperty>
              </RuleSettings>
            </Rule>
            <Rule Name="ElementParameterDocumentationMustMatchElementParameters">
              <RuleSettings>
                <BooleanProperty Name="Enabled">True</BooleanProperty>
              </RuleSettings>
            </Rule>
            <Rule Name="ElementParameterDocumentationMustDeclareParameterName">
              <RuleSettings>
                <BooleanProperty Name="Enabled">True</BooleanProperty>
              </RuleSettings>
            </Rule>
            <Rule Name="ElementParameterDocumentationMustHaveText">
              <RuleSettings>
                <BooleanProperty Name="Enabled">True</BooleanProperty>
              </RuleSettings>
            </Rule>
            <Rule Name="ElementReturnValueMustBeDocumented">
              <RuleSettings>
                <BooleanProperty Name="Enabled">True</BooleanProperty>
              </RuleSettings>
            </Rule>
            <Rule Name="ElementReturnValueDocumentationMustHaveText">
              <RuleSettings>
                <BooleanProperty Name="Enabled">True</BooleanProperty>
              </RuleSettings>
            </Rule>
            <Rule Name="VoidReturnValueMustNotBeDocumented">
              <RuleSettings>
                <BooleanProperty Name="Enabled">True</BooleanProperty>
              </RuleSettings>
            </Rule>
            <Rule Name="GenericTypeParametersMustBeDocumented">
              <RuleSettings>
                <BooleanProperty Name="Enabled">True</BooleanProperty>
              </RuleSettings>
            </Rule>
            <Rule Name="GenericTypeParametersMustBeDocumentedPartialClass">
              <RuleSettings>
                <BooleanProperty Name="Enabled">True</BooleanProperty>
              </RuleSettings>
            </Rule>
            <Rule Name="GenericTypeParameterDocumentationMustMatchTypeParameters">
              <RuleSettings>
                <BooleanProperty Name="Enabled">True</BooleanProperty>
              </RuleSettings>
            </Rule>
            <Rule Name="GenericTypeParameterDocumentationMustDeclareParameterName">
              <RuleSettings>
                <BooleanProperty Name="Enabled">True</BooleanProperty>
              </RuleSettings>
            </Rule>
            <Rule Name="GenericTypeParameterDocumentationMustHaveText">
              <RuleSettings>
                <BooleanProperty Name="Enabled">True</BooleanProperty>
              </RuleSettings>
            </Rule>
            <Rule Name="PropertySummaryDocumentationMustMatchAccessors">
              <RuleSettings>
                <BooleanProperty Name="Enabled">True</BooleanProperty>
              </RuleSettings>
            </Rule>
            <Rule Name="PropertySummaryDocumentationMustOmitSetAccessorWithRestrictedAccess">
              <RuleSettings>
                <BooleanProperty Name="Enabled">True</BooleanProperty>
              </RuleSettings>
            </Rule>
            <Rule Name="ElementDocumentationMustNotBeCopiedAndPasted">
              <RuleSettings>
                <BooleanProperty Name="Enabled">True</BooleanProperty>
              </RuleSettings>
            </Rule>
            <Rule Name="SingleLineCommentsMustNotUseDocumentationStyleSlashes">
              <RuleSettings>
                <BooleanProperty Name="Enabled">True</BooleanProperty>
              </RuleSettings>
            </Rule>
            <Rule Name="DocumentationTextMustNotBeEmpty">
              <RuleSettings>
                <BooleanProperty Name="Enabled">True</BooleanProperty>
              </RuleSettings>
            </Rule>
            <Rule Name="DocumentationTextMustBeginWithACapitalLetter">
              <RuleSettings>
                <BooleanProperty Name="Enabled">True</BooleanProperty>
              </RuleSettings>
            </Rule>
            <Rule Name="DocumentationTextMustEndWithAPeriod">
              <RuleSettings>
                <BooleanProperty Name="Enabled">True</BooleanProperty>
              </RuleSettings>
            </Rule>
            <Rule Name="DocumentationTextMustContainWhitespace">
              <RuleSettings>
                <BooleanProperty Name="Enabled">True</BooleanProperty>
              </RuleSettings>
            </Rule>
            <Rule Name="DocumentationMustMeetCharacterPercentage">
              <RuleSettings>
                <BooleanProperty Name="Enabled">True</BooleanProperty>
              </RuleSettings>
            </Rule>
          </Rules>
        </Analyzer>
      </Analyzers>
    </Settings>
    <ExpectedViolations>
      <Violation Section="Root.CSharpAnalyzersTest.TestData.DocumentationFields.invalidField1" LineNumber="39" Rule="ElementDocumentationMustHaveSummaryText" />
      <Violation Section="Root.CSharpAnalyzersTest.TestData.DocumentationFields.invalidField2" LineNumber="44" Rule="ElementDocumentationMustHaveSummaryText" />
      <Violation Section="Root.CSharpAnalyzersTest.TestData.DocumentationFields.invalidField3" LineNumber="49" Rule="ElementDocumentationMustHaveSummaryText" />
      <Violation Section="Root.CSharpAnalyzersTest.TestData.DocumentationFields.invalidField4" LineNumber="54" Rule="ElementDocumentationMustHaveSummaryText" />
      <Violation Section="Root.CSharpAnalyzersTest.TestData.DocumentationFields.invalidField5" LineNumber="59" Rule="ElementDocumentationMustHaveSummaryText" />
      <Violation Section="Root.CSharpAnalyzersTest.TestData.DocumentationFields.invalidField6" LineNumber="64" Rule="ElementDocumentationMustHaveSummaryText" />
      <Violation Section="Root.CSharpAnalyzersTest.TestData.DocumentationFields.invalidField7" LineNumber="69" Rule="ElementDocumentationMustHaveSummaryText" />
      <Violation Section="Root.CSharpAnalyzersTest.TestData.DocumentationFields.invalidField8" LineNumber="74" Rule="ElementDocumentationMustHaveSummaryText" />
      <Violation Section="Root.CSharpAnalyzersTest.TestData.DocumentationFields.invalidField9" LineNumber="79" Rule="ElementDocumentationMustHaveSummaryText" />
    </ExpectedViolations>
  </Test>

  <!-- Tests that the RequireValueTags setting works properly when it is disabled. -->
  <Test Name="DocumentationRequireValueTags">
    <TestCodeFile>DocumentationRequireValueTags.cs</TestCodeFile>
    <Settings>
      <Analyzers>
        <Analyzer AnalyzerId="Microsoft.StyleCop.CSharp.DocumentationRules">
          <AnalyzerSettings>
            <BooleanProperty Name="IgnorePrivates">False</BooleanProperty>
            <BooleanProperty Name="IncludeFields">True</BooleanProperty>
          </AnalyzerSettings>
          <Rules>
            <Rule Name="ElementsMustBeDocumented">
              <RuleSettings>
                <BooleanProperty Name="Enabled">True</BooleanProperty>
              </RuleSettings>
            </Rule>
            <Rule Name="PropertyDocumentationMustHaveValue">
              <RuleSettings>
                <BooleanProperty Name="Enabled">False</BooleanProperty>
              </RuleSettings>
            </Rule>
            <Rule Name="PropertyDocumentationMustHaveValueText">
              <RuleSettings>
                <BooleanProperty Name="Enabled">False</BooleanProperty>
              </RuleSettings>
            </Rule>
          </Rules>
        </Analyzer>
      </Analyzers>
    </Settings>
    <ExpectedViolations>
      <Violation Section="Root.CSharpAnalyzersTest.TestData.DocumentationRequireValueTags.KnownViolation" LineNumber="89" Rule="ElementsMustBeDocumented" />
    </ExpectedViolations>
  </Test>

  <!-- Tests that the RequireProperFormatting setting works properly when it is disabled. -->
  <Test Name="DocumentationRequireProperFormatting">
    <TestCodeFile>DocumentationRequireProperFormatting.cs</TestCodeFile>
    <Settings>
      <Analyzers>
        <Analyzer AnalyzerId="Microsoft.StyleCop.CSharp.DocumentationRules">
          <AnalyzerSettings>
            <BooleanProperty Name="IgnorePrivates">False</BooleanProperty>
            <BooleanProperty Name="IncludeFields">True</BooleanProperty>
          </AnalyzerSettings>
          <Rules>
            <Rule Name="ElementsMustBeDocumented">
              <RuleSettings>
                <BooleanProperty Name="Enabled">True</BooleanProperty>
              </RuleSettings>
            </Rule>
            <Rule Name="PartialElementsMustBeDocumented">
              <RuleSettings>
                <BooleanProperty Name="Enabled">True</BooleanProperty>
              </RuleSettings>
            </Rule>
            <Rule Name="EnumerationItemsMustBeDocumented">
              <RuleSettings>
                <BooleanProperty Name="Enabled">True</BooleanProperty>
              </RuleSettings>
            </Rule>
            <Rule Name="DocumentationMustContainValidXml">
              <RuleSettings>
                <BooleanProperty Name="Enabled">True</BooleanProperty>
              </RuleSettings>
            </Rule>
            <Rule Name="ElementDocumentationMustHaveSummary">
              <RuleSettings>
                <BooleanProperty Name="Enabled">True</BooleanProperty>
              </RuleSettings>
            </Rule>
            <Rule Name="PartialElementDocumentationMustHaveSummary">
              <RuleSettings>
                <BooleanProperty Name="Enabled">True</BooleanProperty>
              </RuleSettings>
            </Rule>
            <Rule Name="ElementDocumentationMustHaveSummaryText">
              <RuleSettings>
                <BooleanProperty Name="Enabled">True</BooleanProperty>
              </RuleSettings>
            </Rule>
            <Rule Name="PartialElementDocumentationMustHaveSummaryText">
              <RuleSettings>
                <BooleanProperty Name="Enabled">True</BooleanProperty>
              </RuleSettings>
            </Rule>
            <Rule Name="ElementDocumentationMustNotHaveDefaultSummary">
              <RuleSettings>
                <BooleanProperty Name="Enabled">True</BooleanProperty>
              </RuleSettings>
            </Rule>
            <Rule Name="PropertyDocumentationMustHaveValue">
              <RuleSettings>
                <BooleanProperty Name="Enabled">True</BooleanProperty>
              </RuleSettings>
            </Rule>
            <Rule Name="PropertyDocumentationMustHaveValueText">
              <RuleSettings>
                <BooleanProperty Name="Enabled">True</BooleanProperty>
              </RuleSettings>
            </Rule>
            <Rule Name="ElementParametersMustBeDocumented">
              <RuleSettings>
                <BooleanProperty Name="Enabled">True</BooleanProperty>
              </RuleSettings>
            </Rule>
            <Rule Name="ElementParameterDocumentationMustMatchElementParameters">
              <RuleSettings>
                <BooleanProperty Name="Enabled">True</BooleanProperty>
              </RuleSettings>
            </Rule>
            <Rule Name="ElementParameterDocumentationMustDeclareParameterName">
              <RuleSettings>
                <BooleanProperty Name="Enabled">True</BooleanProperty>
              </RuleSettings>
            </Rule>
            <Rule Name="ElementParameterDocumentationMustHaveText">
              <RuleSettings>
                <BooleanProperty Name="Enabled">True</BooleanProperty>
              </RuleSettings>
            </Rule>
            <Rule Name="ElementReturnValueMustBeDocumented">
              <RuleSettings>
                <BooleanProperty Name="Enabled">True</BooleanProperty>
              </RuleSettings>
            </Rule>
            <Rule Name="ElementReturnValueDocumentationMustHaveText">
              <RuleSettings>
                <BooleanProperty Name="Enabled">True</BooleanProperty>
              </RuleSettings>
            </Rule>
            <Rule Name="VoidReturnValueMustNotBeDocumented">
              <RuleSettings>
                <BooleanProperty Name="Enabled">True</BooleanProperty>
              </RuleSettings>
            </Rule>
            <Rule Name="GenericTypeParametersMustBeDocumented">
              <RuleSettings>
                <BooleanProperty Name="Enabled">True</BooleanProperty>
              </RuleSettings>
            </Rule>
            <Rule Name="GenericTypeParametersMustBeDocumentedPartialClass">
              <RuleSettings>
                <BooleanProperty Name="Enabled">True</BooleanProperty>
              </RuleSettings>
            </Rule>
            <Rule Name="GenericTypeParameterDocumentationMustMatchTypeParameters">
              <RuleSettings>
                <BooleanProperty Name="Enabled">True</BooleanProperty>
              </RuleSettings>
            </Rule>
            <Rule Name="GenericTypeParameterDocumentationMustDeclareParameterName">
              <RuleSettings>
                <BooleanProperty Name="Enabled">True</BooleanProperty>
              </RuleSettings>
            </Rule>
            <Rule Name="GenericTypeParameterDocumentationMustHaveText">
              <RuleSettings>
                <BooleanProperty Name="Enabled">True</BooleanProperty>
              </RuleSettings>
            </Rule>
            <Rule Name="PropertySummaryDocumentationMustMatchAccessors">
              <RuleSettings>
                <BooleanProperty Name="Enabled">True</BooleanProperty>
              </RuleSettings>
            </Rule>
            <Rule Name="PropertySummaryDocumentationMustOmitSetAccessorWithRestrictedAccess">
              <RuleSettings>
                <BooleanProperty Name="Enabled">True</BooleanProperty>
              </RuleSettings>
            </Rule>
            <Rule Name="ElementDocumentationMustNotBeCopiedAndPasted">
              <RuleSettings>
                <BooleanProperty Name="Enabled">True</BooleanProperty>
              </RuleSettings>
            </Rule>
            <Rule Name="SingleLineCommentsMustNotUseDocumentationStyleSlashes">
              <RuleSettings>
                <BooleanProperty Name="Enabled">True</BooleanProperty>
              </RuleSettings>
            </Rule>
            <Rule Name="DocumentationTextMustNotBeEmpty">
              <RuleSettings>
                <BooleanProperty Name="Enabled">True</BooleanProperty>
              </RuleSettings>
            </Rule>
            <Rule Name="DocumentationTextMustBeginWithACapitalLetter">
              <RuleSettings>
                <BooleanProperty Name="Enabled">False</BooleanProperty>
              </RuleSettings>
            </Rule>
            <Rule Name="DocumentationTextMustEndWithAPeriod">
              <RuleSettings>
                <BooleanProperty Name="Enabled">False</BooleanProperty>
              </RuleSettings>
            </Rule>
            <Rule Name="DocumentationTextMustContainWhitespace">
              <RuleSettings>
                <BooleanProperty Name="Enabled">False</BooleanProperty>
              </RuleSettings>
            </Rule>
            <Rule Name="DocumentationMustMeetCharacterPercentage">
              <RuleSettings>
                <BooleanProperty Name="Enabled">False</BooleanProperty>
              </RuleSettings>
            </Rule>
            <Rule Name="DocumentationTextMustMeetMinimumCharacterLength">
              <RuleSettings>
                <BooleanProperty Name="Enabled">False</BooleanProperty>
              </RuleSettings>
            </Rule>
          </Rules>
        </Analyzer>
      </Analyzers>
    </Settings>
    <ExpectedViolations>
      <Violation Section="Root.CSharpAnalyzersTest.TestData.InvalidDocumentationFormattingRuleClass1" LineNumber="12" Rule="ElementDocumentationMustHaveSummaryText" />
      <Violation Section="Root.CSharpAnalyzersTest.TestData.InvalidDocumentationFormattingRuleClass2" LineNumber="16" Rule="ElementsMustBeDocumented" />
      <Violation Section="Root.CSharpAnalyzersTest.TestData.InvalidDocumentationFormattingRuleClass3" LineNumber="23" Rule="DocumentationMustContainValidXml" />
    </ExpectedViolations>
  </Test>

  <!-- Tests that the RequireCapitalLetter setting works properly when it is disabled. -->
  <Test Name="DocumentationRequireCapitalLetter">
    <TestCodeFile>DocumentationRequireCapitalLetter.cs</TestCodeFile>
    <Settings>
      <Analyzers>
        <Analyzer AnalyzerId="Microsoft.StyleCop.CSharp.DocumentationRules">
          <AnalyzerSettings>
            <BooleanProperty Name="IgnorePrivates">False</BooleanProperty>
            <BooleanProperty Name="IncludeFields">True</BooleanProperty>
          </AnalyzerSettings>
          <Rules>
            <Rule Name="ElementsMustBeDocumented">
              <RuleSettings>
                <BooleanProperty Name="Enabled">True</BooleanProperty>
              </RuleSettings>
            </Rule>
            <Rule Name="PartialElementsMustBeDocumented">
              <RuleSettings>
                <BooleanProperty Name="Enabled">True</BooleanProperty>
              </RuleSettings>
            </Rule>
            <Rule Name="EnumerationItemsMustBeDocumented">
              <RuleSettings>
                <BooleanProperty Name="Enabled">True</BooleanProperty>
              </RuleSettings>
            </Rule>
            <Rule Name="DocumentationMustContainValidXml">
              <RuleSettings>
                <BooleanProperty Name="Enabled">True</BooleanProperty>
              </RuleSettings>
            </Rule>
            <Rule Name="ElementDocumentationMustHaveSummary">
              <RuleSettings>
                <BooleanProperty Name="Enabled">True</BooleanProperty>
              </RuleSettings>
            </Rule>
            <Rule Name="PartialElementDocumentationMustHaveSummary">
              <RuleSettings>
                <BooleanProperty Name="Enabled">True</BooleanProperty>
              </RuleSettings>
            </Rule>
            <Rule Name="ElementDocumentationMustHaveSummaryText">
              <RuleSettings>
                <BooleanProperty Name="Enabled">True</BooleanProperty>
              </RuleSettings>
            </Rule>
            <Rule Name="PartialElementDocumentationMustHaveSummaryText">
              <RuleSettings>
                <BooleanProperty Name="Enabled">True</BooleanProperty>
              </RuleSettings>
            </Rule>
            <Rule Name="ElementDocumentationMustNotHaveDefaultSummary">
              <RuleSettings>
                <BooleanProperty Name="Enabled">True</BooleanProperty>
              </RuleSettings>
            </Rule>
            <Rule Name="PropertyDocumentationMustHaveValue">
              <RuleSettings>
                <BooleanProperty Name="Enabled">True</BooleanProperty>
              </RuleSettings>
            </Rule>
            <Rule Name="PropertyDocumentationMustHaveValueText">
              <RuleSettings>
                <BooleanProperty Name="Enabled">True</BooleanProperty>
              </RuleSettings>
            </Rule>
            <Rule Name="ElementParametersMustBeDocumented">
              <RuleSettings>
                <BooleanProperty Name="Enabled">True</BooleanProperty>
              </RuleSettings>
            </Rule>
            <Rule Name="ElementParameterDocumentationMustMatchElementParameters">
              <RuleSettings>
                <BooleanProperty Name="Enabled">True</BooleanProperty>
              </RuleSettings>
            </Rule>
            <Rule Name="ElementParameterDocumentationMustDeclareParameterName">
              <RuleSettings>
                <BooleanProperty Name="Enabled">True</BooleanProperty>
              </RuleSettings>
            </Rule>
            <Rule Name="ElementParameterDocumentationMustHaveText">
              <RuleSettings>
                <BooleanProperty Name="Enabled">True</BooleanProperty>
              </RuleSettings>
            </Rule>
            <Rule Name="ElementReturnValueMustBeDocumented">
              <RuleSettings>
                <BooleanProperty Name="Enabled">True</BooleanProperty>
              </RuleSettings>
            </Rule>
            <Rule Name="ElementReturnValueDocumentationMustHaveText">
              <RuleSettings>
                <BooleanProperty Name="Enabled">True</BooleanProperty>
              </RuleSettings>
            </Rule>
            <Rule Name="VoidReturnValueMustNotBeDocumented">
              <RuleSettings>
                <BooleanProperty Name="Enabled">True</BooleanProperty>
              </RuleSettings>
            </Rule>
            <Rule Name="GenericTypeParametersMustBeDocumented">
              <RuleSettings>
                <BooleanProperty Name="Enabled">True</BooleanProperty>
              </RuleSettings>
            </Rule>
            <Rule Name="GenericTypeParametersMustBeDocumentedPartialClass">
              <RuleSettings>
                <BooleanProperty Name="Enabled">True</BooleanProperty>
              </RuleSettings>
            </Rule>
            <Rule Name="GenericTypeParameterDocumentationMustMatchTypeParameters">
              <RuleSettings>
                <BooleanProperty Name="Enabled">True</BooleanProperty>
              </RuleSettings>
            </Rule>
            <Rule Name="GenericTypeParameterDocumentationMustDeclareParameterName">
              <RuleSettings>
                <BooleanProperty Name="Enabled">True</BooleanProperty>
              </RuleSettings>
            </Rule>
            <Rule Name="GenericTypeParameterDocumentationMustHaveText">
              <RuleSettings>
                <BooleanProperty Name="Enabled">True</BooleanProperty>
              </RuleSettings>
            </Rule>
            <Rule Name="PropertySummaryDocumentationMustMatchAccessors">
              <RuleSettings>
                <BooleanProperty Name="Enabled">True</BooleanProperty>
              </RuleSettings>
            </Rule>
            <Rule Name="PropertySummaryDocumentationMustOmitSetAccessorWithRestrictedAccess">
              <RuleSettings>
                <BooleanProperty Name="Enabled">True</BooleanProperty>
              </RuleSettings>
            </Rule>
            <Rule Name="ElementDocumentationMustNotBeCopiedAndPasted">
              <RuleSettings>
                <BooleanProperty Name="Enabled">True</BooleanProperty>
              </RuleSettings>
            </Rule>
            <Rule Name="SingleLineCommentsMustNotUseDocumentationStyleSlashes">
              <RuleSettings>
                <BooleanProperty Name="Enabled">True</BooleanProperty>
              </RuleSettings>
            </Rule>
            <Rule Name="DocumentationTextMustNotBeEmpty">
              <RuleSettings>
                <BooleanProperty Name="Enabled">True</BooleanProperty>
              </RuleSettings>
            </Rule>
            <Rule Name="DocumentationTextMustBeginWithACapitalLetter">
              <RuleSettings>
                <BooleanProperty Name="Enabled">False</BooleanProperty>
              </RuleSettings>
            </Rule>
            <Rule Name="DocumentationTextMustEndWithAPeriod">
              <RuleSettings>
                <BooleanProperty Name="Enabled">True</BooleanProperty>
              </RuleSettings>
            </Rule>
            <Rule Name="DocumentationTextMustContainWhitespace">
              <RuleSettings>
                <BooleanProperty Name="Enabled">True</BooleanProperty>
              </RuleSettings>
            </Rule>
            <Rule Name="DocumentationMustMeetCharacterPercentage">
              <RuleSettings>
                <BooleanProperty Name="Enabled">True</BooleanProperty>
              </RuleSettings>
            </Rule>
            <Rule Name="DocumentationTextMustMeetMinimumCharacterLength">
              <RuleSettings>
                <BooleanProperty Name="Enabled">True</BooleanProperty>
              </RuleSettings>
            </Rule>
          </Rules>
        </Analyzer>
      </Analyzers>
    </Settings>
    <ExpectedViolations>
      <Violation Section="Root.CSharpAnalyzersTest.TestData.InvalidDocumentationCapitalLetterClass1" LineNumber="12" Rule="ElementDocumentationMustHaveSummaryText" />
      <Violation Section="Root.CSharpAnalyzersTest.TestData.InvalidDocumentationCapitalLetterClass2" LineNumber="16" Rule="ElementsMustBeDocumented" />
      <Violation Section="Root.CSharpAnalyzersTest.TestData.InvalidDocumentationCapitalLetterClass3" LineNumber="23" Rule="DocumentationMustContainValidXml" />
    </ExpectedViolations>
  </Test>

  <!-- Tests that the RequirePeriod setting works properly when it is disabled. -->
  <Test Name="DocumentationRequirePeriod">
    <TestCodeFile>DocumentationRequirePeriod.cs</TestCodeFile>
    <Settings>
      <Analyzers>
        <Analyzer AnalyzerId="Microsoft.StyleCop.CSharp.DocumentationRules">
          <AnalyzerSettings>
            <BooleanProperty Name="IgnorePrivates">False</BooleanProperty>
            <BooleanProperty Name="IncludeFields">True</BooleanProperty>
          </AnalyzerSettings>
          <Rules>
            <Rule Name="ElementsMustBeDocumented">
              <RuleSettings>
                <BooleanProperty Name="Enabled">True</BooleanProperty>
              </RuleSettings>
            </Rule>
            <Rule Name="PartialElementsMustBeDocumented">
              <RuleSettings>
                <BooleanProperty Name="Enabled">True</BooleanProperty>
              </RuleSettings>
            </Rule>
            <Rule Name="EnumerationItemsMustBeDocumented">
              <RuleSettings>
                <BooleanProperty Name="Enabled">True</BooleanProperty>
              </RuleSettings>
            </Rule>
            <Rule Name="DocumentationMustContainValidXml">
              <RuleSettings>
                <BooleanProperty Name="Enabled">True</BooleanProperty>
              </RuleSettings>
            </Rule>
            <Rule Name="ElementDocumentationMustHaveSummary">
              <RuleSettings>
                <BooleanProperty Name="Enabled">True</BooleanProperty>
              </RuleSettings>
            </Rule>
            <Rule Name="PartialElementDocumentationMustHaveSummary">
              <RuleSettings>
                <BooleanProperty Name="Enabled">True</BooleanProperty>
              </RuleSettings>
            </Rule>
            <Rule Name="ElementDocumentationMustHaveSummaryText">
              <RuleSettings>
                <BooleanProperty Name="Enabled">True</BooleanProperty>
              </RuleSettings>
            </Rule>
            <Rule Name="PartialElementDocumentationMustHaveSummaryText">
              <RuleSettings>
                <BooleanProperty Name="Enabled">True</BooleanProperty>
              </RuleSettings>
            </Rule>
            <Rule Name="ElementDocumentationMustNotHaveDefaultSummary">
              <RuleSettings>
                <BooleanProperty Name="Enabled">True</BooleanProperty>
              </RuleSettings>
            </Rule>
            <Rule Name="PropertyDocumentationMustHaveValue">
              <RuleSettings>
                <BooleanProperty Name="Enabled">True</BooleanProperty>
              </RuleSettings>
            </Rule>
            <Rule Name="PropertyDocumentationMustHaveValueText">
              <RuleSettings>
                <BooleanProperty Name="Enabled">True</BooleanProperty>
              </RuleSettings>
            </Rule>
            <Rule Name="ElementParametersMustBeDocumented">
              <RuleSettings>
                <BooleanProperty Name="Enabled">True</BooleanProperty>
              </RuleSettings>
            </Rule>
            <Rule Name="ElementParameterDocumentationMustMatchElementParameters">
              <RuleSettings>
                <BooleanProperty Name="Enabled">True</BooleanProperty>
              </RuleSettings>
            </Rule>
            <Rule Name="ElementParameterDocumentationMustDeclareParameterName">
              <RuleSettings>
                <BooleanProperty Name="Enabled">True</BooleanProperty>
              </RuleSettings>
            </Rule>
            <Rule Name="ElementParameterDocumentationMustHaveText">
              <RuleSettings>
                <BooleanProperty Name="Enabled">True</BooleanProperty>
              </RuleSettings>
            </Rule>
            <Rule Name="ElementReturnValueMustBeDocumented">
              <RuleSettings>
                <BooleanProperty Name="Enabled">True</BooleanProperty>
              </RuleSettings>
            </Rule>
            <Rule Name="ElementReturnValueDocumentationMustHaveText">
              <RuleSettings>
                <BooleanProperty Name="Enabled">True</BooleanProperty>
              </RuleSettings>
            </Rule>
            <Rule Name="VoidReturnValueMustNotBeDocumented">
              <RuleSettings>
                <BooleanProperty Name="Enabled">True</BooleanProperty>
              </RuleSettings>
            </Rule>
            <Rule Name="GenericTypeParametersMustBeDocumented">
              <RuleSettings>
                <BooleanProperty Name="Enabled">True</BooleanProperty>
              </RuleSettings>
            </Rule>
            <Rule Name="GenericTypeParametersMustBeDocumentedPartialClass">
              <RuleSettings>
                <BooleanProperty Name="Enabled">True</BooleanProperty>
              </RuleSettings>
            </Rule>
            <Rule Name="GenericTypeParameterDocumentationMustMatchTypeParameters">
              <RuleSettings>
                <BooleanProperty Name="Enabled">True</BooleanProperty>
              </RuleSettings>
            </Rule>
            <Rule Name="GenericTypeParameterDocumentationMustDeclareParameterName">
              <RuleSettings>
                <BooleanProperty Name="Enabled">True</BooleanProperty>
              </RuleSettings>
            </Rule>
            <Rule Name="GenericTypeParameterDocumentationMustHaveText">
              <RuleSettings>
                <BooleanProperty Name="Enabled">True</BooleanProperty>
              </RuleSettings>
            </Rule>
            <Rule Name="PropertySummaryDocumentationMustMatchAccessors">
              <RuleSettings>
                <BooleanProperty Name="Enabled">True</BooleanProperty>
              </RuleSettings>
            </Rule>
            <Rule Name="PropertySummaryDocumentationMustOmitSetAccessorWithRestrictedAccess">
              <RuleSettings>
                <BooleanProperty Name="Enabled">True</BooleanProperty>
              </RuleSettings>
            </Rule>
            <Rule Name="ElementDocumentationMustNotBeCopiedAndPasted">
              <RuleSettings>
                <BooleanProperty Name="Enabled">True</BooleanProperty>
              </RuleSettings>
            </Rule>
            <Rule Name="SingleLineCommentsMustNotUseDocumentationStyleSlashes">
              <RuleSettings>
                <BooleanProperty Name="Enabled">True</BooleanProperty>
              </RuleSettings>
            </Rule>
            <Rule Name="DocumentationTextMustNotBeEmpty">
              <RuleSettings>
                <BooleanProperty Name="Enabled">True</BooleanProperty>
              </RuleSettings>
            </Rule>
            <Rule Name="DocumentationTextMustBeginWithACapitalLetter">
              <RuleSettings>
                <BooleanProperty Name="Enabled">True</BooleanProperty>
              </RuleSettings>
            </Rule>
            <Rule Name="DocumentationTextMustEndWithAPeriod">
              <RuleSettings>
                <BooleanProperty Name="Enabled">False</BooleanProperty>
              </RuleSettings>
            </Rule>
            <Rule Name="DocumentationTextMustContainWhitespace">
              <RuleSettings>
                <BooleanProperty Name="Enabled">True</BooleanProperty>
              </RuleSettings>
            </Rule>
            <Rule Name="DocumentationMustMeetCharacterPercentage">
              <RuleSettings>
                <BooleanProperty Name="Enabled">True</BooleanProperty>
              </RuleSettings>
            </Rule>
            <Rule Name="DocumentationTextMustMeetMinimumCharacterLength">
              <RuleSettings>
                <BooleanProperty Name="Enabled">True</BooleanProperty>
              </RuleSettings>
            </Rule>
          </Rules>
        </Analyzer>
      </Analyzers>
    </Settings>
    <ExpectedViolations>
      <Violation Section="Root.CSharpAnalyzersTest.TestData.InvalidDocumentationPeriodClass1" LineNumber="12" Rule="ElementDocumentationMustHaveSummaryText" />
      <Violation Section="Root.CSharpAnalyzersTest.TestData.InvalidDocumentationPeriodClass2" LineNumber="16" Rule="ElementsMustBeDocumented" />
      <Violation Section="Root.CSharpAnalyzersTest.TestData.InvalidDocumentationPeriodClass3" LineNumber="23" Rule="DocumentationMustContainValidXml" />
    </ExpectedViolations>
  </Test>

  <!-- Tests constructor summary text rules. -->
  <Test Name="DocumentationConstructorSummary">
    <TestCodeFile>DocumentationConstructorSummary.cs</TestCodeFile>
    <TestCodeFile>DocumentationConstructorSummaryForGenericType.cs</TestCodeFile>
    <TestCodeFile>DocumentationConstructorSummaryForGenericTypeViolations.cs</TestCodeFile>
    <Settings>
      <Analyzers>
        <Analyzer AnalyzerId="Microsoft.StyleCop.CSharp.DocumentationRules">
          <Rules>
            <Rule Name="ConstructorSummaryDocumentationMustBeginWithStandardText">
              <RuleSettings>
                <BooleanProperty Name="Enabled">True</BooleanProperty>
              </RuleSettings>
            </Rule>
          </Rules>
        </Analyzer>
      </Analyzers>
    </Settings>
    <ExpectedViolations>
      <Violation Section="Root.CSharpAnalyzersTest.TestData.Class2.Class2" LineNumber="120" Rule="ConstructorSummaryDocumentationMustBeginWithStandardText" />
      <Violation Section="Root.CSharpAnalyzersTest.TestData.Class2.Class2" LineNumber="127" Rule="ConstructorSummaryDocumentationMustBeginWithStandardText" />
      <Violation Section="Root.CSharpAnalyzersTest.TestData.Class2.Class2" LineNumber="134" Rule="ConstructorSummaryDocumentationMustBeginWithStandardText" />
      <Violation Section="Root.CSharpAnalyzersTest.TestData.Class2.Class2" LineNumber="141" Rule="ConstructorSummaryDocumentationMustBeginWithStandardText" />
      <Violation Section="Root.CSharpAnalyzersTest.TestData.Class2.Class2" LineNumber="148" Rule="ConstructorSummaryDocumentationMustBeginWithStandardText" />
      <Violation Section="Root.CSharpAnalyzersTest.TestData.Class2.Class2" LineNumber="155" Rule="ConstructorSummaryDocumentationMustBeginWithStandardText" />
      <Violation Section="Root.CSharpAnalyzersTest.TestData.Class2.Class2" LineNumber="162" Rule="ConstructorSummaryDocumentationMustBeginWithStandardText" />
      <Violation Section="Root.CSharpAnalyzersTest.TestData.Class2.Class2" LineNumber="169" Rule="ConstructorSummaryDocumentationMustBeginWithStandardText" />
      <Violation Section="Root.CSharpAnalyzersTest.TestData.NestedClassesConstructorSummary.Class5.Class5" LineNumber="339" Rule="ConstructorSummaryDocumentationMustBeginWithStandardText" />
      <Violation Section="Root.CSharpAnalyzersTest.TestData.NestedClassesConstructorSummary.Class5.Class6.Class6" LineNumber="349" Rule="ConstructorSummaryDocumentationMustBeginWithStandardText" />
      <Violation Section="Root.CSharpAnalyzersTest.TestData.Violations.SimpleClass.SimpleClass" LineNumber="12" Rule="ConstructorSummaryDocumentationMustBeginWithStandardText" />
      <Violation Section="Root.CSharpAnalyzersTest.TestData.Violations.SimpleClassWithCref.SimpleClassWithCref" LineNumber="22" Rule="ConstructorSummaryDocumentationMustBeginWithStandardText" />
      <Violation Section="Root.CSharpAnalyzersTest.TestData.Violations.SimpleClassWithCrefAndFalseGenerics1.SimpleClassWithCrefAndFalseGenerics1" LineNumber="32" Rule="ConstructorSummaryDocumentationMustBeginWithStandardText" />
      <Violation Section="Root.CSharpAnalyzersTest.TestData.Violations.SimpleClassWithCrefAndFalseGenerics2.SimpleClassWithCrefAndFalseGenerics2" LineNumber="42" Rule="ConstructorSummaryDocumentationMustBeginWithStandardText" />
      <Violation Section="Root.CSharpAnalyzersTest.TestData.Violations.SimpleClassWithCrefAndFalseGenerics3.SimpleClassWithCrefAndFalseGenerics3" LineNumber="52" Rule="ConstructorSummaryDocumentationMustBeginWithStandardText" />
      <Violation Section="Root.CSharpAnalyzersTest.TestData.Violations.SimpleClassWithCrefAndFalseGenerics4.SimpleClassWithCrefAndFalseGenerics4" LineNumber="62" Rule="ConstructorSummaryDocumentationMustBeginWithStandardText" />
      <Violation Section="Root.CSharpAnalyzersTest.TestData.Violations.SimpleClassWithGenericsButNoCRef1`T.SimpleClassWithGenericsButNoCRef1" LineNumber="72" Rule="ConstructorSummaryDocumentationMustBeginWithStandardText" />
      <Violation Section="Root.CSharpAnalyzersTest.TestData.Violations.SimpleClassWithGenericsButNoCRef2`T.SimpleClassWithGenericsButNoCRef2" LineNumber="82" Rule="ConstructorSummaryDocumentationMustBeginWithStandardText" />
      <Violation Section="Root.CSharpAnalyzersTest.TestData.Violations.SimpleClassWithGenericsButNoCRef3`T.SimpleClassWithGenericsButNoCRef3" LineNumber="92" Rule="ConstructorSummaryDocumentationMustBeginWithStandardText" />
      <Violation Section="Root.CSharpAnalyzersTest.TestData.Violations.SimpleClassWithGenericsButNoCRef4`T.SimpleClassWithGenericsButNoCRef4" LineNumber="102" Rule="ConstructorSummaryDocumentationMustBeginWithStandardText" />
      <Violation Section="Root.CSharpAnalyzersTest.TestData.Violations.SimpleClassWithNamespace.SimpleClassWithNamespace" LineNumber="112" Rule="ConstructorSummaryDocumentationMustBeginWithStandardText" />
      <Violation Section="Root.CSharpAnalyzersTest.TestData.Violations.SimpleClassWithNamespaceAndCref.SimpleClassWithNamespaceAndCref" LineNumber="122" Rule="ConstructorSummaryDocumentationMustBeginWithStandardText" />
      <Violation Section="Root.CSharpAnalyzersTest.TestData.Violations.SingleGenericClass`T.SingleGenericClass" LineNumber="132" Rule="ConstructorSummaryDocumentationMustBeginWithStandardText" />
      <Violation Section="Root.CSharpAnalyzersTest.TestData.Violations.SingleGenericClassWithNamespace`T.SingleGenericClassWithNamespace" LineNumber="142" Rule="ConstructorSummaryDocumentationMustBeginWithStandardText" />
      <Violation Section="Root.CSharpAnalyzersTest.TestData.Violations.SingleGenericClassWithMultiCharParam`TItem.SingleGenericClassWithMultiCharParam" LineNumber="152" Rule="ConstructorSummaryDocumentationMustBeginWithStandardText" />
      <Violation Section="Root.CSharpAnalyzersTest.TestData.Violations.SingleGenericClassCrefWithltgt`T.SingleGenericClassCrefWithltgt" LineNumber="162" Rule="ConstructorSummaryDocumentationMustBeginWithStandardText" />
      <Violation Section="Root.CSharpAnalyzersTest.TestData.Violations.SingleGenericClassCrefWithltgtAndNamespace`T.SingleGenericClassCrefWithltgtAndNamespace" LineNumber="172" Rule="ConstructorSummaryDocumentationMustBeginWithStandardText" />
      <Violation Section="Root.CSharpAnalyzersTest.TestData.Violations.SingleGenericClassCrefWithltgtAndMultiCharParam`TItem.SingleGenericClassCrefWithltgtAndMultiCharParam" LineNumber="182" Rule="ConstructorSummaryDocumentationMustBeginWithStandardText" />
      <Violation Section="Root.CSharpAnalyzersTest.TestData.Violations.SingleGenericClassCrefWithltAndBracket`T.SingleGenericClassCrefWithltAndBracket" LineNumber="192" Rule="ConstructorSummaryDocumentationMustBeginWithStandardText" />
      <Violation Section="Root.CSharpAnalyzersTest.TestData.Violations.SingleGenericClassCrefWithltAndBracketAndNamespace`T.SingleGenericClassCrefWithltAndBracketAndNamespace" LineNumber="202" Rule="ConstructorSummaryDocumentationMustBeginWithStandardText" />
      <Violation Section="Root.CSharpAnalyzersTest.TestData.Violations.SingleGenericClassCrefWithCurlies`T.SingleGenericClassCrefWithCurlies" LineNumber="212" Rule="ConstructorSummaryDocumentationMustBeginWithStandardText" />
      <Violation Section="Root.CSharpAnalyzersTest.TestData.Violations.SingleGenericClassCrefWithCurliesAndNamespace`T.SingleGenericClassCrefWithCurliesAndNamespace" LineNumber="222" Rule="ConstructorSummaryDocumentationMustBeginWithStandardText" />
      <Violation Section="Root.CSharpAnalyzersTest.TestData.Violations.SingleGenericClassCrefWithHardcodedRef`T.SingleGenericClassCrefWithHardcodedRef" LineNumber="232" Rule="ConstructorSummaryDocumentationMustBeginWithStandardText" />
      <Violation Section="Root.CSharpAnalyzersTest.TestData.ConstructorSummaryOnMultipleLines.ConstructorSummaryOnMultipleLines%bool" LineNumber="260" Rule="ConstructorSummaryDocumentationMustBeginWithStandardText" />
      <Violation Section="Root.CSharpAnalyzersTest.TestData.ConstructorSummaryOnMultipleLines.ConstructorSummaryOnMultipleLines%string" LineNumber="270" Rule="ConstructorSummaryDocumentationMustBeginWithStandardText" />
      <Violation Section="Root.CSharpAnalyzersTest.TestData.Violations.SingleGenericClassCrefWithHardcodedRefAndNamespace`T.SingleGenericClassCrefWithHardcodedRefAndNamespace" LineNumber="242" Rule="ConstructorSummaryDocumentationMustBeginWithStandardText" />
      <Violation Section="Root.CSharpAnalyzersTest.TestData.Violations.MultiGenericClass`T`S`R.MultiGenericClass" LineNumber="252" Rule="ConstructorSummaryDocumentationMustBeginWithStandardText" />
      <Violation Section="Root.CSharpAnalyzersTest.TestData.Violations.MultiGenericClassWithNamespace`T`S`R.MultiGenericClassWithNamespace" LineNumber="262" Rule="ConstructorSummaryDocumentationMustBeginWithStandardText" />
      <Violation Section="Root.CSharpAnalyzersTest.TestData.Violations.MultiGenericClassWithMultiCharParams`TItem`SItem`RItem.MultiGenericClassWithMultiCharParams" LineNumber="272" Rule="ConstructorSummaryDocumentationMustBeginWithStandardText" />
      <Violation Section="Root.CSharpAnalyzersTest.TestData.Violations.MultiGenericClassCrefWithltgt`T`S`R.MultiGenericClassCrefWithltgt" LineNumber="282" Rule="ConstructorSummaryDocumentationMustBeginWithStandardText" />
      <Violation Section="Root.CSharpAnalyzersTest.TestData.Violations.MultiGenericClassCrefWithltgtAndSpaceOne`T`S`R.MultiGenericClassCrefWithltgtAndSpaceOne" LineNumber="292" Rule="ConstructorSummaryDocumentationMustBeginWithStandardText" />
      <Violation Section="Root.CSharpAnalyzersTest.TestData.Violations.MultiGenericClassCrefWithltgtAndSpaceTwo`T`S`R.MultiGenericClassCrefWithltgtAndSpaceTwo" LineNumber="302" Rule="ConstructorSummaryDocumentationMustBeginWithStandardText" />
      <Violation Section="Root.CSharpAnalyzersTest.TestData.Violations.MultiGenericClassCrefWithltgtAndNamespace`T`S`R.MultiGenericClassCrefWithltgtAndNamespace" LineNumber="312" Rule="ConstructorSummaryDocumentationMustBeginWithStandardText" />
      <Violation Section="Root.CSharpAnalyzersTest.TestData.Violations.MultiGenericClassCrefWithltAndBracket`T`S`R.MultiGenericClassCrefWithltAndBracket" LineNumber="322" Rule="ConstructorSummaryDocumentationMustBeginWithStandardText" />
      <Violation Section="Root.CSharpAnalyzersTest.TestData.Violations.MultiGenericClassCrefWithltAndBracketAndNamespace`T`S`R.MultiGenericClassCrefWithltAndBracketAndNamespace" LineNumber="332" Rule="ConstructorSummaryDocumentationMustBeginWithStandardText" />
      <Violation Section="Root.CSharpAnalyzersTest.TestData.Violations.MultiGenericClassCrefWithCurlies`T`S`R.MultiGenericClassCrefWithCurlies" LineNumber="342" Rule="ConstructorSummaryDocumentationMustBeginWithStandardText" />
      <Violation Section="Root.CSharpAnalyzersTest.TestData.Violations.MultiGenericClassCrefWithCurliesAndMultiCharParams`TItem`SItem`RItem.MultiGenericClassCrefWithCurliesAndMultiCharParams" LineNumber="352" Rule="ConstructorSummaryDocumentationMustBeginWithStandardText" />
      <Violation Section="Root.CSharpAnalyzersTest.TestData.Violations.MultiGenericClassCrefWithCurliesAndSpaceOne`T`S`R.MultiGenericClassCrefWithCurliesAndSpaceOne" LineNumber="362" Rule="ConstructorSummaryDocumentationMustBeginWithStandardText" />
      <Violation Section="Root.CSharpAnalyzersTest.TestData.Violations.MultiGenericClassCrefWithCurliesAndSpaceTwo`T`S`R.MultiGenericClassCrefWithCurliesAndSpaceTwo" LineNumber="372" Rule="ConstructorSummaryDocumentationMustBeginWithStandardText" />
      <Violation Section="Root.CSharpAnalyzersTest.TestData.Violations.MultiGenericClassCrefWithCurliesAndNamespace`T`S`R.MultiGenericClassCrefWithCurliesAndNamespace" LineNumber="382" Rule="ConstructorSummaryDocumentationMustBeginWithStandardText" />
      <Violation Section="Root.CSharpAnalyzersTest.TestData.Violations.MultiGenericClassCrefWithHardcodedRef`T`S`R.MultiGenericClassCrefWithHardcodedRef" LineNumber="392" Rule="ConstructorSummaryDocumentationMustBeginWithStandardText" />
      <Violation Section="Root.CSharpAnalyzersTest.TestData.Violations.MultiGenericClassCrefWithHardcodedRefAndNamespace`T`S`R.MultiGenericClassCrefWithHardcodedRefAndNamespace" LineNumber="402" Rule="ConstructorSummaryDocumentationMustBeginWithStandardText" />
      <Violation Section="Root.CSharpAnalyzersTest.TestData.Violations.MultiGenericClassCrefWithHardcodedRefAndMultiCharParams`TItem`S`RItem.MultiGenericClassCrefWithHardcodedRefAndMultiCharParams" LineNumber="412" Rule="ConstructorSummaryDocumentationMustBeginWithStandardText" />
      <Violation Section="Root.CSharpAnalyzersTest.TestData.Violations.NestedMultiGenericClassCrefWithltgtAndNamespace`T`S`R.NestedMultiGenericClassCrefWithltgtAndNamespaceClass2`D`E`F.NestedMultiGenericClassCrefWithltgtAndNamespaceClass2" LineNumber="424" Rule="ConstructorSummaryDocumentationMustBeginWithStandardText" />
      <Violation Section="Root.CSharpAnalyzersTest.TestData.Violations.NestedMultiGenericClassCrefWithltgtAndNamespace`T`S`R.NestedMultiGenericClassCrefWithltgtAndNamespaceClass3`G`H.NestedMultiGenericClassCrefWithltgtAndNamespaceClass3" LineNumber="434" Rule="ConstructorSummaryDocumentationMustBeginWithStandardText" />
      <Violation Section="Root.CSharpAnalyzersTest.TestData.Violations.NestedMultiGenericClassCrefWithltgtAndNamespace`T`S`R.NestedMultiGenericClassCrefWithltgtAndNamespaceClass3`G`H.NestedMultiGenericClassCrefWithltgtAndNamespaceClass3%int" LineNumber="441" Rule="ConstructorSummaryDocumentationMustBeginWithStandardText" />
    </ExpectedViolations>
  </Test>

  <!-- Tests destructor summary text rules. -->
  <Test Name="DocumentationDestructorSummary">
    <TestCodeFile>DocumentationDestructorSummary.cs</TestCodeFile>
    <Settings>
      <Analyzers>
        <Analyzer AnalyzerId="Microsoft.StyleCop.CSharp.DocumentationRules">
          <Rules>
            <Rule Name="DestructorSummaryDocumentationMustBeginWithStandardText">
              <RuleSettings>
                <BooleanProperty Name="Enabled">True</BooleanProperty>
              </RuleSettings>
            </Rule>
          </Rules>
        </Analyzer>
      </Analyzers>
    </Settings>
    <ExpectedViolations>
      <Violation Section="Root.CSharpAnalyzersTest.TestData.Class2.~Class2" LineNumber="28" Rule="DestructorSummaryDocumentationMustBeginWithStandardText" />
      <Violation Section="Root.CSharpAnalyzersTest.TestData.Class3.~Class3" LineNumber="41" Rule="DestructorSummaryDocumentationMustBeginWithStandardText" />
      <Violation Section="Root.CSharpAnalyzersTest.TestData.Class4.~Class4" LineNumber="54" Rule="DestructorSummaryDocumentationMustBeginWithStandardText" />
    </ExpectedViolations>
  </Test>

  <Test Name="DocumentationHeadersMustNotContainBlankLines">
    <TestCodeFile>DocumentationHeaderBlankLines.cs</TestCodeFile>
    <Settings>
      <Analyzers>
        <Analyzer AnalyzerId="Microsoft.StyleCop.CSharp.DocumentationRules">
          <Rules>
            <Rule Name="DocumentationHeadersMustNotContainBlankLines">
              <RuleSettings>
                <BooleanProperty Name="Enabled">True</BooleanProperty>
              </RuleSettings>
            </Rule>
          </Rules>
        </Analyzer>
        <Analyzer AnalyzerId="Microsoft.StyleCop.CSharp.LayoutRules">
          <Rules>
            <Rule Name="CodeMustNotContainMultipleBlankLinesInARow">
              <!-- This rule is enabled here to ensure that it does not fire within the code sections of these headers. -->
              <RuleSettings>
                <BooleanProperty Name="Enabled">True</BooleanProperty>
              </RuleSettings>
            </Rule>
          </Rules>
        </Analyzer>
      </Analyzers>
    </Settings>
    <ExpectedViolations>
      <Violation Section="Root.CSharpAnalyzersTest.TestData.Class2" LineNumber="10" Rule="DocumentationHeadersMustNotContainBlankLines" />
      <Violation Section="Root.CSharpAnalyzersTest.TestData.Class3" LineNumber="19" Rule="DocumentationHeadersMustNotContainBlankLines" />
      <Violation Section="Root.CSharpAnalyzersTest.TestData.Class4" LineNumber="28" Rule="DocumentationHeadersMustNotContainBlankLines" />
      <Violation Section="Root.CSharpAnalyzersTest.TestData.Class5" LineNumber="37" Rule="DocumentationHeadersMustNotContainBlankLines" />
      <Violation Section="Root.CSharpAnalyzersTest.TestData.Class6" LineNumber="42" Rule="DocumentationHeadersMustNotContainBlankLines" />
      <Violation Section="Root.CSharpAnalyzersTest.TestData.Class7" LineNumber="52" Rule="DocumentationHeadersMustNotContainBlankLines" />
<<<<<<< HEAD
      <Violation Section="Root.CSharpAnalyzersTest.TestData.Class8" LineNumber="61" Rule="DocumentationHeadersMustNotContainBlankLines" />
      <Violation Section="Root.CSharpAnalyzersTest.TestData.Class10" LineNumber="111" Rule="DocumentationHeadersMustNotContainBlankLines" />
      <Violation Section="Root.CSharpAnalyzersTest.TestData.Class14" LineNumber="243" Rule="DocumentationHeadersMustNotContainBlankLines" />
=======
      <Violation Section="Root.CSharpAnalyzersTest.TestData.Class8" LineNumber="61" Rule="DocumentationHeadersMustNotContainBlankLines" />    
>>>>>>> 03baf63d
    </ExpectedViolations>
  </Test>

  <!-- Tests that non-public static extern DllImports do not require headers. -->
  <Test Name="DocumentationDllImports">
    <TestCodeFile>DocumentationExternDllImports.cs</TestCodeFile>
    <Settings>
      <Analyzers>
        <Analyzer AnalyzerId="Microsoft.StyleCop.CSharp.DocumentationRules">
          <AnalyzerSettings>
            <BooleanProperty Name="IgnorePrivates">False</BooleanProperty>
            <BooleanProperty Name="IncludeFields">True</BooleanProperty>
          </AnalyzerSettings>
          <Rules>
            <Rule Name="ElementsMustBeDocumented">
              <RuleSettings>
                <BooleanProperty Name="Enabled">True</BooleanProperty>
              </RuleSettings>
            </Rule>
          </Rules>
        </Analyzer>
      </Analyzers>
    </Settings>
    <ExpectedViolations>
      <Violation Section="Root.CSharpAnalyzersTest.TestData.Documentation.DocumentationExternDllImports.FreeLibrary%IntPtr" LineNumber="37" Rule="ElementsMustBeDocumented" />
      <Violation Section="Root.CSharpAnalyzersTest.TestData.Documentation.DocumentationExternDllImports.FreeLibrary%IntPtr" LineNumber="41" Rule="ElementsMustBeDocumented" />
      <Violation Section="Root.CSharpAnalyzersTest.TestData.Documentation.DocumentationExternDllImports.FreeLibrary%IntPtr" LineNumber="45" Rule="ElementsMustBeDocumented" />
      <Violation Section="Root.CSharpAnalyzersTest.TestData.Documentation.DocumentationExternDllImports.FreeLibrary%IntPtr" LineNumber="48" Rule="ElementsMustBeDocumented" />
      <Violation Section="Root.CSharpAnalyzersTest.TestData.Documentation.DocumentationExternDllImports.FreeLibrary%IntPtr" LineNumber="52" Rule="ElementsMustBeDocumented" />
    </ExpectedViolations>
  </Test>

  <!-- Tests the use of the 'include' tag in documentation headers. -->
  <Test Name="IncludedDocumentation">
    <TestCodeFile>IncludedDocumentation.cs</TestCodeFile>
    <Settings>
      <Analyzers>
        <Analyzer AnalyzerId="Microsoft.StyleCop.CSharp.DocumentationRules">
          <AnalyzerSettings>
            <BooleanProperty Name="IgnorePrivates">False</BooleanProperty>
            <BooleanProperty Name="IgnoreInternals">False</BooleanProperty>
            <BooleanProperty Name="IncludeFields">True</BooleanProperty>
          </AnalyzerSettings>
          <Rules>
            <Rule Name="IncludedDocumentationFileDoesNotExist">
              <RuleSettings>
                <BooleanProperty Name="Enabled">True</BooleanProperty>
              </RuleSettings>
            </Rule>
            <Rule Name="IncludedDocumentationXPathDoesNotExist">
              <RuleSettings>
                <BooleanProperty Name="Enabled">True</BooleanProperty>
              </RuleSettings>
            </Rule>
            <Rule Name="IncludeNodeDoesNotContainValidFileAndPath">
              <RuleSettings>
                <BooleanProperty Name="Enabled">True</BooleanProperty>
              </RuleSettings>
            </Rule>
            <Rule Name="ElementsMustBeDocumented">
              <RuleSettings>
                <BooleanProperty Name="Enabled">True</BooleanProperty>
              </RuleSettings>
            </Rule>
            <Rule Name="PartialElementsMustBeDocumented">
              <RuleSettings>
                <BooleanProperty Name="Enabled">True</BooleanProperty>
              </RuleSettings>
            </Rule>
            <Rule Name="EnumerationItemsMustBeDocumented">
              <RuleSettings>
                <BooleanProperty Name="Enabled">True</BooleanProperty>
              </RuleSettings>
            </Rule>
            <Rule Name="DocumentationMustContainValidXml">
              <RuleSettings>
                <BooleanProperty Name="Enabled">True</BooleanProperty>
              </RuleSettings>
            </Rule>
            <Rule Name="ElementDocumentationMustHaveSummary">
              <RuleSettings>
                <BooleanProperty Name="Enabled">True</BooleanProperty>
              </RuleSettings>
            </Rule>
            <Rule Name="PartialElementDocumentationMustHaveSummary">
              <RuleSettings>
                <BooleanProperty Name="Enabled">True</BooleanProperty>
              </RuleSettings>
            </Rule>
            <Rule Name="ElementDocumentationMustHaveSummaryText">
              <RuleSettings>
                <BooleanProperty Name="Enabled">True</BooleanProperty>
              </RuleSettings>
            </Rule>
            <Rule Name="PartialElementDocumentationMustHaveSummaryText">
              <RuleSettings>
                <BooleanProperty Name="Enabled">True</BooleanProperty>
              </RuleSettings>
            </Rule>
            <Rule Name="ElementDocumentationMustNotHaveDefaultSummary">
              <RuleSettings>
                <BooleanProperty Name="Enabled">True</BooleanProperty>
              </RuleSettings>
            </Rule>
            <Rule Name="PropertyDocumentationMustHaveValue">
              <RuleSettings>
                <BooleanProperty Name="Enabled">True</BooleanProperty>
              </RuleSettings>
            </Rule>
            <Rule Name="PropertyDocumentationMustHaveValueText">
              <RuleSettings>
                <BooleanProperty Name="Enabled">True</BooleanProperty>
              </RuleSettings>
            </Rule>
            <Rule Name="ElementParametersMustBeDocumented">
              <RuleSettings>
                <BooleanProperty Name="Enabled">True</BooleanProperty>
              </RuleSettings>
            </Rule>
            <Rule Name="ElementParameterDocumentationMustMatchElementParameters">
              <RuleSettings>
                <BooleanProperty Name="Enabled">True</BooleanProperty>
              </RuleSettings>
            </Rule>
            <Rule Name="ElementParameterDocumentationMustDeclareParameterName">
              <RuleSettings>
                <BooleanProperty Name="Enabled">True</BooleanProperty>
              </RuleSettings>
            </Rule>
            <Rule Name="ElementParameterDocumentationMustHaveText">
              <RuleSettings>
                <BooleanProperty Name="Enabled">True</BooleanProperty>
              </RuleSettings>
            </Rule>
            <Rule Name="ElementReturnValueMustBeDocumented">
              <RuleSettings>
                <BooleanProperty Name="Enabled">True</BooleanProperty>
              </RuleSettings>
            </Rule>
            <Rule Name="ElementReturnValueDocumentationMustHaveText">
              <RuleSettings>
                <BooleanProperty Name="Enabled">True</BooleanProperty>
              </RuleSettings>
            </Rule>
            <Rule Name="VoidReturnValueMustNotBeDocumented">
              <RuleSettings>
                <BooleanProperty Name="Enabled">True</BooleanProperty>
              </RuleSettings>
            </Rule>
            <Rule Name="GenericTypeParametersMustBeDocumented">
              <RuleSettings>
                <BooleanProperty Name="Enabled">True</BooleanProperty>
              </RuleSettings>
            </Rule>
            <Rule Name="GenericTypeParametersMustBeDocumentedPartialClass">
              <RuleSettings>
                <BooleanProperty Name="Enabled">True</BooleanProperty>
              </RuleSettings>
            </Rule>
            <Rule Name="GenericTypeParameterDocumentationMustMatchTypeParameters">
              <RuleSettings>
                <BooleanProperty Name="Enabled">True</BooleanProperty>
              </RuleSettings>
            </Rule>
            <Rule Name="GenericTypeParameterDocumentationMustDeclareParameterName">
              <RuleSettings>
                <BooleanProperty Name="Enabled">True</BooleanProperty>
              </RuleSettings>
            </Rule>
            <Rule Name="GenericTypeParameterDocumentationMustHaveText">
              <RuleSettings>
                <BooleanProperty Name="Enabled">True</BooleanProperty>
              </RuleSettings>
            </Rule>
            <Rule Name="PropertySummaryDocumentationMustMatchAccessors">
              <RuleSettings>
                <BooleanProperty Name="Enabled">True</BooleanProperty>
              </RuleSettings>
            </Rule>
            <Rule Name="PropertySummaryDocumentationMustOmitSetAccessorWithRestrictedAccess">
              <RuleSettings>
                <BooleanProperty Name="Enabled">True</BooleanProperty>
              </RuleSettings>
            </Rule>
            <Rule Name="ElementDocumentationMustNotBeCopiedAndPasted">
              <RuleSettings>
                <BooleanProperty Name="Enabled">True</BooleanProperty>
              </RuleSettings>
            </Rule>
            <Rule Name="SingleLineCommentsMustNotUseDocumentationStyleSlashes">
              <RuleSettings>
                <BooleanProperty Name="Enabled">True</BooleanProperty>
              </RuleSettings>
            </Rule>
            <Rule Name="DocumentationTextMustNotBeEmpty">
              <RuleSettings>
                <BooleanProperty Name="Enabled">True</BooleanProperty>
              </RuleSettings>
            </Rule>
            <Rule Name="DocumentationTextMustBeginWithACapitalLetter">
              <RuleSettings>
                <BooleanProperty Name="Enabled">True</BooleanProperty>
              </RuleSettings>
            </Rule>
            <Rule Name="DocumentationTextMustEndWithAPeriod">
              <RuleSettings>
                <BooleanProperty Name="Enabled">True</BooleanProperty>
              </RuleSettings>
            </Rule>
            <Rule Name="DocumentationTextMustContainWhitespace">
              <RuleSettings>
                <BooleanProperty Name="Enabled">True</BooleanProperty>
              </RuleSettings>
            </Rule>
            <Rule Name="DocumentationMustMeetCharacterPercentage">
              <RuleSettings>
                <BooleanProperty Name="Enabled">True</BooleanProperty>
              </RuleSettings>
            </Rule>
            <Rule Name="DocumentationTextMustMeetMinimumCharacterLength">
              <RuleSettings>
                <BooleanProperty Name="Enabled">True</BooleanProperty>
              </RuleSettings>
            </Rule>
          </Rules>
        </Analyzer>
      </Analyzers>
    </Settings>
    <ExpectedViolations>
      <Violation Section="Root.CSharpAnalyzersTest.TestData.InvalidIncludedDocumentation.Method1" LineNumber="14" Rule="IncludeNodeDoesNotContainValidFileAndPath" />
      <Violation Section="Root.CSharpAnalyzersTest.TestData.InvalidIncludedDocumentation.Method2" LineNumber="20" Rule="IncludeNodeDoesNotContainValidFileAndPath" />
      <Violation Section="Root.CSharpAnalyzersTest.TestData.InvalidIncludedDocumentation.Method3" LineNumber="26" Rule="IncludeNodeDoesNotContainValidFileAndPath" />
      <Violation Section="Root.CSharpAnalyzersTest.TestData.InvalidIncludedDocumentation.Method4" LineNumber="32" Rule="IncludeNodeDoesNotContainValidFileAndPath" />
      <Violation Section="Root.CSharpAnalyzersTest.TestData.InvalidIncludedDocumentation.Method5" LineNumber="38" Rule="IncludeNodeDoesNotContainValidFileAndPath" />
      <Violation Section="Root.CSharpAnalyzersTest.TestData.InvalidIncludedDocumentation.Method6" LineNumber="44" Rule="IncludedDocumentationFileDoesNotExist" />
      <Violation Section="Root.CSharpAnalyzersTest.TestData.InvalidIncludedDocumentation.Method7" LineNumber="50" Rule="IncludeNodeDoesNotContainValidFileAndPath" />
      <Violation Section="Root.CSharpAnalyzersTest.TestData.InvalidIncludedDocumentation.Method8" LineNumber="56" Rule="IncludeNodeDoesNotContainValidFileAndPath" />
      <Violation Section="Root.CSharpAnalyzersTest.TestData.InvalidIncludedDocumentation.Method9" LineNumber="62" Rule="IncludedDocumentationXPathDoesNotExist" />
      <Violation Section="Root.CSharpAnalyzersTest.TestData.InvalidIncludedDocumentation.Method10" LineNumber="68" Rule="IncludedDocumentationFileDoesNotExist" />
      <Violation Section="Root.CSharpAnalyzersTest.TestData.InvalidIncludedDocumentation.Method11" LineNumber="74" Rule="IncludedDocumentationXPathDoesNotExist" />
      <Violation Section="Root.CSharpAnalyzersTest.TestData.InvalidIncludedDocumentation.Method12%int%int" LineNumber="80" Rule="ElementParametersMustBeDocumented" />
      <Violation Section="Root.CSharpAnalyzersTest.TestData.InvalidIncludedDocumentation.Method12%int%int" LineNumber="80" Rule="ElementReturnValueMustBeDocumented" />
      <Violation Section="Root.CSharpAnalyzersTest.TestData.InvalidIncludedDocumentation.Method13%int%int" LineNumber="89" Rule="IncludedDocumentationFileDoesNotExist" />
      <Violation Section="Root.CSharpAnalyzersTest.TestData.InvalidIncludedDocumentation.Method1" LineNumber="95" Rule="ElementDocumentationMustHaveSummaryText" />
      <Violation Section="Root.CSharpAnalyzersTest.TestData.InvalidIncludedDocumentation.Method1" LineNumber="101" Rule="DocumentationTextMustBeginWithACapitalLetter" />
      <Violation Section="Root.CSharpAnalyzersTest.TestData.InvalidIncludedDocumentation.Method1%int%int" LineNumber="111" Rule="ElementDocumentationMustNotBeCopiedAndPasted" />
    </ExpectedViolations>
  </Test>

  <Test Name="NestedPropertyAccessModifiersWithGetHeaders">
    <TestCodeFile>NestedPropertyAccessModifiersWithGetHeaders.cs</TestCodeFile>
    <Settings>
      <Analyzers>
        <Analyzer AnalyzerId="Microsoft.StyleCop.CSharp.DocumentationRules">
          <AnalyzerSettings>
            <BooleanProperty Name="IgnorePrivates">False</BooleanProperty>
            <BooleanProperty Name="IgnoreInternals">False</BooleanProperty>
          </AnalyzerSettings>
          <Rules>
            <Rule Name="PropertySummaryDocumentationMustMatchAccessors">
              <RuleSettings>
                <BooleanProperty Name="Enabled">True</BooleanProperty>
              </RuleSettings>
            </Rule>
            <Rule Name="PropertySummaryDocumentationMustOmitSetAccessorWithRestrictedAccess">
              <RuleSettings>
                <BooleanProperty Name="Enabled">True</BooleanProperty>
              </RuleSettings>
            </Rule>
          </Rules>
        </Analyzer>
      </Analyzers>
    </Settings>
    <ExpectedViolations>
      <Violation Section="Root.PublicPublicPublicPublic.Class1a.Class2.Class3.Hello" LineNumber="5" Rule="PropertySummaryDocumentationMustMatchAccessors" />
      <Violation Section="Root.PublicPublicPublicPublic.Class1b.Class2.Class3.Hello" LineNumber="8" Rule="PropertySummaryDocumentationMustMatchAccessors" />
      <Violation Section="Root.PublicPublicPublicPublic.Class1c.Class2.Class3.Hello" LineNumber="11" Rule="PropertySummaryDocumentationMustMatchAccessors" />
      <Violation Section="Root.PublicPublicPublicProtected.Class1a.Class2.Class3.Hello" LineNumber="24" Rule="PropertySummaryDocumentationMustMatchAccessors" />
      <Violation Section="Root.PublicPublicPublicProtectedinternal.Class1a.Class2.Class3.Hello" LineNumber="34" Rule="PropertySummaryDocumentationMustMatchAccessors" />
      <Violation Section="Root.PublicPublicPublicProtectedinternal.Class1b.Class2.Class3.Hello" LineNumber="37" Rule="PropertySummaryDocumentationMustMatchAccessors" />
      <Violation Section="Root.PublicPublicPublicInternal.Class1a.Class2.Class3.Hello" LineNumber="50" Rule="PropertySummaryDocumentationMustMatchAccessors" />
      <Violation Section="Root.PublicPublicPublicPrivate.Class1a.Class2.Class3.Hello" LineNumber="60" Rule="PropertySummaryDocumentationMustMatchAccessors" />
      <Violation Section="Root.PublicPublicProtectedPublic.Class1a.Class2.Class3.Hello" LineNumber="67" Rule="PropertySummaryDocumentationMustMatchAccessors" />
      <Violation Section="Root.PublicPublicProtectedPublic.Class1b.Class2.Class3.Hello" LineNumber="70" Rule="PropertySummaryDocumentationMustMatchAccessors" />
      <Violation Section="Root.PublicPublicProtectedPublic.Class1c.Class2.Class3.Hello" LineNumber="73" Rule="PropertySummaryDocumentationMustMatchAccessors" />
      <Violation Section="Root.PublicPublicProtectedProtected.Class1a.Class2.Class3.Hello" LineNumber="86" Rule="PropertySummaryDocumentationMustMatchAccessors" />
      <Violation Section="Root.PublicPublicProtectedProtectedinternal.Class1a.Class2.Class3.Hello" LineNumber="96" Rule="PropertySummaryDocumentationMustMatchAccessors" />
      <Violation Section="Root.PublicPublicProtectedProtectedinternal.Class1b.Class2.Class3.Hello" LineNumber="99" Rule="PropertySummaryDocumentationMustMatchAccessors" />
      <Violation Section="Root.PublicPublicProtectedInternal.Class1a.Class2.Class3.Hello" LineNumber="112" Rule="PropertySummaryDocumentationMustMatchAccessors" />
      <Violation Section="Root.PublicPublicProtectedPrivate.Class1a.Class2.Class3.Hello" LineNumber="122" Rule="PropertySummaryDocumentationMustMatchAccessors" />
      <Violation Section="Root.PublicPublicProtectedinternalPublic.Class1a.Class2.Class3.Hello" LineNumber="129" Rule="PropertySummaryDocumentationMustMatchAccessors" />
      <Violation Section="Root.PublicPublicProtectedinternalPublic.Class1b.Class2.Class3.Hello" LineNumber="132" Rule="PropertySummaryDocumentationMustMatchAccessors" />
      <Violation Section="Root.PublicPublicProtectedinternalPublic.Class1c.Class2.Class3.Hello" LineNumber="135" Rule="PropertySummaryDocumentationMustMatchAccessors" />
      <Violation Section="Root.PublicPublicProtectedinternalProtected.Class1a.Class2.Class3.Hello" LineNumber="148" Rule="PropertySummaryDocumentationMustMatchAccessors" />
      <Violation Section="Root.PublicPublicProtectedinternalProtectedinternal.Class1a.Class2.Class3.Hello" LineNumber="158" Rule="PropertySummaryDocumentationMustMatchAccessors" />
      <Violation Section="Root.PublicPublicProtectedinternalProtectedinternal.Class1b.Class2.Class3.Hello" LineNumber="161" Rule="PropertySummaryDocumentationMustMatchAccessors" />
      <Violation Section="Root.PublicPublicProtectedinternalInternal.Class1a.Class2.Class3.Hello" LineNumber="174" Rule="PropertySummaryDocumentationMustMatchAccessors" />
      <Violation Section="Root.PublicPublicProtectedInternalPrivate.Class1a.Class2.Class3.Hello" LineNumber="184" Rule="PropertySummaryDocumentationMustMatchAccessors" />
      <Violation Section="Root.PublicPublicInternalPublic.Class1a.Class2.Class3.Hello" LineNumber="191" Rule="PropertySummaryDocumentationMustMatchAccessors" />
      <Violation Section="Root.PublicPublicInternalPublic.Class1b.Class2.Class3.Hello" LineNumber="194" Rule="PropertySummaryDocumentationMustMatchAccessors" />
      <Violation Section="Root.PublicPublicInternalPublic.Class1c.Class2.Class3.Hello" LineNumber="197" Rule="PropertySummaryDocumentationMustMatchAccessors" />
      <Violation Section="Root.PublicPublicInternalPublic.Class1d.Class2.Class3.Hello" LineNumber="200" Rule="PropertySummaryDocumentationMustMatchAccessors" />
      <Violation Section="Root.PublicPublicInternalProtected.Class1a.Class2.Class3.Hello" LineNumber="210" Rule="PropertySummaryDocumentationMustMatchAccessors" />
      <Violation Section="Root.PublicPublicInternalProtectedInternal.Class1a.Class2.Class3.Hello" LineNumber="220" Rule="PropertySummaryDocumentationMustMatchAccessors" />
      <Violation Section="Root.PublicPublicInternalProtectedInternal.Class1b.Class2.Class3.Hello" LineNumber="223" Rule="PropertySummaryDocumentationMustMatchAccessors" />
      <Violation Section="Root.PublicPublicInternalProtectedInternal.Class1d.Class2.Class3.Hello" LineNumber="226" Rule="PropertySummaryDocumentationMustMatchAccessors" />
      <Violation Section="Root.PublicPublicInternalInternal.Class1a.Class2.Class3.Hello" LineNumber="236" Rule="PropertySummaryDocumentationMustMatchAccessors" />
      <Violation Section="Root.PublicPublicInternalPrivate.Class1a.Class2.Class3.Hello" LineNumber="246" Rule="PropertySummaryDocumentationMustMatchAccessors" />
      <Violation Section="Root.PublicPublicPrivatePublic.Class1a.Class2.Class3.Hello" LineNumber="253" Rule="PropertySummaryDocumentationMustMatchAccessors" />
      <Violation Section="Root.PublicPublicPrivatePublic.Class1b.Class2.Class3.Hello" LineNumber="256" Rule="PropertySummaryDocumentationMustMatchAccessors" />
      <Violation Section="Root.PublicPublicPrivatePublic.Class1c.Class2.Class3.Hello" LineNumber="259" Rule="PropertySummaryDocumentationMustMatchAccessors" />
      <Violation Section="Root.PublicPublicPrivatePublic.Class1d.Class2.Class3.Hello" LineNumber="262" Rule="PropertySummaryDocumentationMustMatchAccessors" />
      <Violation Section="Root.PublicPublicPrivateProtected.Class1a.Class2.Class3.Hello" LineNumber="272" Rule="PropertySummaryDocumentationMustMatchAccessors" />
      <Violation Section="Root.PublicPublicPrivateProtectedinternal.Class1a.Class2.Class3.Hello" LineNumber="282" Rule="PropertySummaryDocumentationMustMatchAccessors" />
      <Violation Section="Root.PublicPublicPrivateProtectedinternal.Class1b.Class2.Class3.Hello" LineNumber="285" Rule="PropertySummaryDocumentationMustMatchAccessors" />
      <Violation Section="Root.PublicPublicPrivateProtectedinternal.Class1d.Class2.Class3.Hello" LineNumber="288" Rule="PropertySummaryDocumentationMustMatchAccessors" />
      <Violation Section="Root.PublicPublicPrivateInternal.Class1a.Class2.Class3.Hello" LineNumber="298" Rule="PropertySummaryDocumentationMustMatchAccessors" />
      <Violation Section="Root.PublicPublicPrivatePrivate.Class1a.Class2.Class3.Hello" LineNumber="308" Rule="PropertySummaryDocumentationMustMatchAccessors" />
      <Violation Section="Root.PublicProtectedPublicPublic.Class1a.Class2.Class3.Hello" LineNumber="315" Rule="PropertySummaryDocumentationMustMatchAccessors" />
      <Violation Section="Root.PublicProtectedPublicPublic.Class1b.Class2.Class3.Hello" LineNumber="318" Rule="PropertySummaryDocumentationMustMatchAccessors" />
      <Violation Section="Root.PublicProtectedPublicPublic.Class1c.Class2.Class3.Hello" LineNumber="321" Rule="PropertySummaryDocumentationMustMatchAccessors" />
      <Violation Section="Root.PublicProtectedPublicProtected.Class1a.Class2.Class3.Hello" LineNumber="334" Rule="PropertySummaryDocumentationMustMatchAccessors" />
      <Violation Section="Root.PublicProtectedPublicProtectedinternal.Class1a.Class2.Class3.Hello" LineNumber="344" Rule="PropertySummaryDocumentationMustMatchAccessors" />
      <Violation Section="Root.PublicProtectedPublicProtectedinternal.Class1b.Class2.Class3.Hello" LineNumber="347" Rule="PropertySummaryDocumentationMustMatchAccessors" />
      <Violation Section="Root.PublicProtectedPublicInternal.Class1a.Class2.Class3.Hello" LineNumber="360" Rule="PropertySummaryDocumentationMustMatchAccessors" />
      <Violation Section="Root.PublicProtectedPublicPrivate.Class1a.Class2.Class3.Hello" LineNumber="370" Rule="PropertySummaryDocumentationMustMatchAccessors" />
      <Violation Section="Root.PublicProtectedProtectedPublic.Class1a.Class2.Class3.Hello" LineNumber="377" Rule="PropertySummaryDocumentationMustMatchAccessors" />
      <Violation Section="Root.PublicProtectedProtectedPublic.Class1b.Class2.Class3.Hello" LineNumber="380" Rule="PropertySummaryDocumentationMustMatchAccessors" />
      <Violation Section="Root.PublicProtectedProtectedPublic.Class1c.Class2.Class3.Hello" LineNumber="383" Rule="PropertySummaryDocumentationMustMatchAccessors" />
      <Violation Section="Root.PublicProtectedProtectedProtected.Class1a.Class2.Class3.Hello" LineNumber="396" Rule="PropertySummaryDocumentationMustMatchAccessors" />
      <Violation Section="Root.PublicProtectedProtectedProtectedinternal.Class1a.Class2.Class3.Hello" LineNumber="406" Rule="PropertySummaryDocumentationMustMatchAccessors" />
      <Violation Section="Root.PublicProtectedProtectedProtectedinternal.Class1b.Class2.Class3.Hello" LineNumber="409" Rule="PropertySummaryDocumentationMustMatchAccessors" />
      <Violation Section="Root.PublicProtectedProtectedInternal.Class1a.Class2.Class3.Hello" LineNumber="422" Rule="PropertySummaryDocumentationMustMatchAccessors" />
      <Violation Section="Root.PublicProtectedProtectedPrivate.Class1a.Class2.Class3.Hello" LineNumber="432" Rule="PropertySummaryDocumentationMustMatchAccessors" />
      <Violation Section="Root.PublicProtectedProtectedinternalPublic.Class1a.Class2.Class3.Hello" LineNumber="439" Rule="PropertySummaryDocumentationMustMatchAccessors" />
      <Violation Section="Root.PublicProtectedProtectedinternalPublic.Class1b.Class2.Class3.Hello" LineNumber="442" Rule="PropertySummaryDocumentationMustMatchAccessors" />
      <Violation Section="Root.PublicProtectedProtectedinternalPublic.Class1c.Class2.Class3.Hello" LineNumber="445" Rule="PropertySummaryDocumentationMustMatchAccessors" />
      <Violation Section="Root.PublicProtectedProtectedinternalProtected.Class1a.Class2.Class3.Hello" LineNumber="458" Rule="PropertySummaryDocumentationMustMatchAccessors" />
      <Violation Section="Root.PublicProtectedProtectedinternalProtectedinternal.Class1a.Class2.Class3.Hello" LineNumber="468" Rule="PropertySummaryDocumentationMustMatchAccessors" />
      <Violation Section="Root.PublicProtectedProtectedinternalProtectedinternal.Class1b.Class2.Class3.Hello" LineNumber="471" Rule="PropertySummaryDocumentationMustMatchAccessors" />
      <Violation Section="Root.PublicProtectedProtectedinternalInternal.Class1a.Class2.Class3.Hello" LineNumber="484" Rule="PropertySummaryDocumentationMustMatchAccessors" />
      <Violation Section="Root.PublicProtectedProtectedinternalPrivate.Class1a.Class2.Class3.Hello" LineNumber="494" Rule="PropertySummaryDocumentationMustMatchAccessors" />
      <Violation Section="Root.PublicProtectedInternalPublic.Class1a.Class2.Class3.Hello" LineNumber="501" Rule="PropertySummaryDocumentationMustMatchAccessors" />
      <Violation Section="Root.PublicProtectedInternalPublic.Class1b.Class2.Class3.Hello" LineNumber="504" Rule="PropertySummaryDocumentationMustMatchAccessors" />
      <Violation Section="Root.PublicProtectedInternalPublic.Class1c.Class2.Class3.Hello" LineNumber="507" Rule="PropertySummaryDocumentationMustMatchAccessors" />
      <Violation Section="Root.PublicProtectedInternalPublic.Class1d.Class2.Class3.Hello" LineNumber="510" Rule="PropertySummaryDocumentationMustMatchAccessors" />
      <Violation Section="Root.PublicProtectedInternalProtected.Class1a.Class2.Class3.Hello" LineNumber="520" Rule="PropertySummaryDocumentationMustMatchAccessors" />
      <Violation Section="Root.PublicProtectedInternalProtectedinternal.Class1a.Class2.Class3.Hello" LineNumber="530" Rule="PropertySummaryDocumentationMustMatchAccessors" />
      <Violation Section="Root.PublicProtectedInternalProtectedinternal.Class1b.Class2.Class3.Hello" LineNumber="533" Rule="PropertySummaryDocumentationMustMatchAccessors" />
      <Violation Section="Root.PublicProtectedInternalProtectedinternal.Class1d.Class2.Class3.Hello" LineNumber="536" Rule="PropertySummaryDocumentationMustMatchAccessors" />
      <Violation Section="Root.PublicProtectedInternalInternal.Class1a.Class2.Class3.Hello" LineNumber="546" Rule="PropertySummaryDocumentationMustMatchAccessors" />
      <Violation Section="Root.PublicProtectedInternalPrivate.Class1a.Class2.Class3.Hello" LineNumber="556" Rule="PropertySummaryDocumentationMustMatchAccessors" />
      <Violation Section="Root.PublicProtectedPrivatePublic.Class1a.Class2.Class3.Hello" LineNumber="563" Rule="PropertySummaryDocumentationMustMatchAccessors" />
      <Violation Section="Root.PublicProtectedPrivatePublic.Class1b.Class2.Class3.Hello" LineNumber="566" Rule="PropertySummaryDocumentationMustMatchAccessors" />
      <Violation Section="Root.PublicProtectedPrivatePublic.Class1c.Class2.Class3.Hello" LineNumber="569" Rule="PropertySummaryDocumentationMustMatchAccessors" />
      <Violation Section="Root.PublicProtectedPrivatePublic.Class1d.Class2.Class3.Hello" LineNumber="572" Rule="PropertySummaryDocumentationMustMatchAccessors" />
      <Violation Section="Root.PublicProtectedPrivateProtected.Class1a.Class2.Class3.Hello" LineNumber="582" Rule="PropertySummaryDocumentationMustMatchAccessors" />
      <Violation Section="Root.PublicProtectedPrivateProtectedinternal.Class1a.Class2.Class3.Hello" LineNumber="592" Rule="PropertySummaryDocumentationMustMatchAccessors" />
      <Violation Section="Root.PublicProtectedPrivateProtectedinternal.Class1b.Class2.Class3.Hello" LineNumber="595" Rule="PropertySummaryDocumentationMustMatchAccessors" />
      <Violation Section="Root.PublicProtectedPrivateProtectedinternal.Class1d.Class2.Class3.Hello" LineNumber="598" Rule="PropertySummaryDocumentationMustMatchAccessors" />
      <Violation Section="Root.PublicProtectedPrivateInternal.Class1a.Class2.Class3.Hello" LineNumber="608" Rule="PropertySummaryDocumentationMustMatchAccessors" />
      <Violation Section="Root.PublicProtectedPrivatePrivate.Class1a.Class2.Class3.Hello" LineNumber="618" Rule="PropertySummaryDocumentationMustMatchAccessors" />
      <Violation Section="Root.PublicProtectedinternalPublicPublic.Class1a.Class2.Class3.Hello" LineNumber="625" Rule="PropertySummaryDocumentationMustMatchAccessors" />
      <Violation Section="Root.PublicProtectedinternalPublicPublic.Class1b.Class2.Class3.Hello" LineNumber="628" Rule="PropertySummaryDocumentationMustMatchAccessors" />
      <Violation Section="Root.PublicProtectedinternalPublicPublic.Class1c.Class2.Class3.Hello" LineNumber="631" Rule="PropertySummaryDocumentationMustMatchAccessors" />
      <Violation Section="Root.PublicProtectedinternalPublicProtected.Class1a.Class2.Class3.Hello" LineNumber="644" Rule="PropertySummaryDocumentationMustMatchAccessors" />
      <Violation Section="Root.PublicProtectedinternalPublicProtectedinternal.Class1a.Class2.Class3.Hello" LineNumber="654" Rule="PropertySummaryDocumentationMustMatchAccessors" />
      <Violation Section="Root.PublicProtectedinternalPublicProtectedinternal.Class1b.Class2.Class3.Hello" LineNumber="657" Rule="PropertySummaryDocumentationMustMatchAccessors" />
      <Violation Section="Root.PublicProtectedinternalPublicInternal.Class1a.Class2.Class3.Hello" LineNumber="670" Rule="PropertySummaryDocumentationMustMatchAccessors" />
      <Violation Section="Root.PublicProtectedinternalPublicPrivate.Class1a.Class2.Class3.Hello" LineNumber="680" Rule="PropertySummaryDocumentationMustMatchAccessors" />
      <Violation Section="Root.PublicProtectedinternalProtectedPublic.Class1a.Class2.Class3.Hello" LineNumber="687" Rule="PropertySummaryDocumentationMustMatchAccessors" />
      <Violation Section="Root.PublicProtectedinternalProtectedPublic.Class1b.Class2.Class3.Hello" LineNumber="690" Rule="PropertySummaryDocumentationMustMatchAccessors" />
      <Violation Section="Root.PublicProtectedinternalProtectedPublic.Class1c.Class2.Class3.Hello" LineNumber="693" Rule="PropertySummaryDocumentationMustMatchAccessors" />
      <Violation Section="Root.PublicProtectedinternalProtectedProtected.Class1a.Class2.Class3.Hello" LineNumber="706" Rule="PropertySummaryDocumentationMustMatchAccessors" />
      <Violation Section="Root.PublicProtectedinternalProtectedProtectedinternal.Class1a.Class2.Class3.Hello" LineNumber="716" Rule="PropertySummaryDocumentationMustMatchAccessors" />
      <Violation Section="Root.PublicProtectedinternalProtectedProtectedinternal.Class1b.Class2.Class3.Hello" LineNumber="719" Rule="PropertySummaryDocumentationMustMatchAccessors" />
      <Violation Section="Root.PublicProtectedinternalProtectedInternal.Class1a.Class2.Class3.Hello" LineNumber="732" Rule="PropertySummaryDocumentationMustMatchAccessors" />
      <Violation Section="Root.PublicProtectedinternalProtectedPrivate.Class1a.Class2.Class3.Hello" LineNumber="742" Rule="PropertySummaryDocumentationMustMatchAccessors" />
      <Violation Section="Root.PublicProtectedinternalProtectedinternalPublic.Class1a.Class2.Class3.Hello" LineNumber="749" Rule="PropertySummaryDocumentationMustMatchAccessors" />
      <Violation Section="Root.PublicProtectedinternalProtectedinternalPublic.Class1b.Class2.Class3.Hello" LineNumber="752" Rule="PropertySummaryDocumentationMustMatchAccessors" />
      <Violation Section="Root.PublicProtectedinternalProtectedinternalPublic.Class1c.Class2.Class3.Hello" LineNumber="755" Rule="PropertySummaryDocumentationMustMatchAccessors" />
      <Violation Section="Root.PublicProtectedinternalProtectedinternalProtected.Class1a.Class2.Class3.Hello" LineNumber="768" Rule="PropertySummaryDocumentationMustMatchAccessors" />
      <Violation Section="Root.PublicProtectedinternalProtectedinternalProtectedinternal.Class1a.Class2.Class3.Hello" LineNumber="778" Rule="PropertySummaryDocumentationMustMatchAccessors" />
      <Violation Section="Root.PublicProtectedinternalProtectedinternalProtectedinternal.Class1b.Class2.Class3.Hello" LineNumber="781" Rule="PropertySummaryDocumentationMustMatchAccessors" />
      <Violation Section="Root.PublicProtectedinternalProtectedinternalInternal.Class1a.Class2.Class3.Hello" LineNumber="794" Rule="PropertySummaryDocumentationMustMatchAccessors" />
      <Violation Section="Root.PublicProtectedinternalProtectedinternalPrivate.Class1a.Class2.Class3.Hello" LineNumber="804" Rule="PropertySummaryDocumentationMustMatchAccessors" />
      <Violation Section="Root.PublicProtectedinternalInternalPublic.Class1a.Class2.Class3.Hello" LineNumber="811" Rule="PropertySummaryDocumentationMustMatchAccessors" />
      <Violation Section="Root.PublicProtectedinternalInternalPublic.Class1b.Class2.Class3.Hello" LineNumber="814" Rule="PropertySummaryDocumentationMustMatchAccessors" />
      <Violation Section="Root.PublicProtectedinternalInternalPublic.Class1c.Class2.Class3.Hello" LineNumber="817" Rule="PropertySummaryDocumentationMustMatchAccessors" />
      <Violation Section="Root.PublicProtectedinternalInternalPublic.Class1d.Class2.Class3.Hello" LineNumber="820" Rule="PropertySummaryDocumentationMustMatchAccessors" />
      <Violation Section="Root.PublicProtectedInternalInternalProtected.Class1a.Class2.Class3.Hello" LineNumber="830" Rule="PropertySummaryDocumentationMustMatchAccessors" />
      <Violation Section="Root.PublicProtectedinternalInternalProtectedinternal.Class1a.Class2.Class3.Hello" LineNumber="840" Rule="PropertySummaryDocumentationMustMatchAccessors" />
      <Violation Section="Root.PublicProtectedinternalInternalProtectedinternal.Class1b.Class2.Class3.Hello" LineNumber="843" Rule="PropertySummaryDocumentationMustMatchAccessors" />
      <Violation Section="Root.PublicProtectedinternalInternalProtectedinternal.Class1d.Class2.Class3.Hello" LineNumber="846" Rule="PropertySummaryDocumentationMustMatchAccessors" />
      <Violation Section="Root.PublicProtectedinternalInternalInternal.Class1a.Class2.Class3.Hello" LineNumber="856" Rule="PropertySummaryDocumentationMustMatchAccessors" />
      <Violation Section="Root.PublicProtectedinternalInternalPrivate.Class1a.Class2.Class3.Hello" LineNumber="866" Rule="PropertySummaryDocumentationMustMatchAccessors" />
      <Violation Section="Root.PublicProtectedinternalPrivatePublic.Class1a.Class2.Class3.Hello" LineNumber="873" Rule="PropertySummaryDocumentationMustMatchAccessors" />
      <Violation Section="Root.PublicProtectedinternalPrivatePublic.Class1b.Class2.Class3.Hello" LineNumber="876" Rule="PropertySummaryDocumentationMustMatchAccessors" />
      <Violation Section="Root.PublicProtectedinternalPrivatePublic.Class1c.Class2.Class3.Hello" LineNumber="879" Rule="PropertySummaryDocumentationMustMatchAccessors" />
      <Violation Section="Root.PublicProtectedinternalPrivatePublic.Class1d.Class2.Class3.Hello" LineNumber="882" Rule="PropertySummaryDocumentationMustMatchAccessors" />
      <Violation Section="Root.PublicProtectedinternalPrivateProtected.Class1a.Class2.Class3.Hello" LineNumber="892" Rule="PropertySummaryDocumentationMustMatchAccessors" />
      <Violation Section="Root.PublicProtectedinternalPrivateProtectedinternal.Class1a.Class2.Class3.Hello" LineNumber="902" Rule="PropertySummaryDocumentationMustMatchAccessors" />
      <Violation Section="Root.PublicProtectedinternalPrivateProtectedinternal.Class1b.Class2.Class3.Hello" LineNumber="905" Rule="PropertySummaryDocumentationMustMatchAccessors" />
      <Violation Section="Root.PublicProtectedinternalPrivateProtectedinternal.Class1d.Class2.Class3.Hello" LineNumber="908" Rule="PropertySummaryDocumentationMustMatchAccessors" />
      <Violation Section="Root.PublicProtectedinternalPrivateInternal.Class1a.Class2.Class3.Hello" LineNumber="918" Rule="PropertySummaryDocumentationMustMatchAccessors" />
      <Violation Section="Root.PublicProtectedInternalPrivatePrivate.Class1a.Class2.Class3.Hello" LineNumber="928" Rule="PropertySummaryDocumentationMustMatchAccessors" />
      <Violation Section="Root.PublicInternalPublicPublic.Class1a.Class2.Class3.Hello" LineNumber="935" Rule="PropertySummaryDocumentationMustMatchAccessors" />
      <Violation Section="Root.PublicInternalPublicPublic.Class1b.Class2.Class3.Hello" LineNumber="938" Rule="PropertySummaryDocumentationMustMatchAccessors" />
      <Violation Section="Root.PublicInternalPublicPublic.Class1c.Class2.Class3.Hello" LineNumber="941" Rule="PropertySummaryDocumentationMustMatchAccessors" />
      <Violation Section="Root.PublicInternalPublicPublic.Class1d.Class2.Class3.Hello" LineNumber="944" Rule="PropertySummaryDocumentationMustMatchAccessors" />
      <Violation Section="Root.PublicInternalPublicProtected.Class1a.Class2.Class3.Hello" LineNumber="954" Rule="PropertySummaryDocumentationMustMatchAccessors" />
      <Violation Section="Root.PublicInternalPublicProtectedinternal.Class1a.Class2.Class3.Hello" LineNumber="964" Rule="PropertySummaryDocumentationMustMatchAccessors" />
      <Violation Section="Root.PublicInternalPublicProtectedinternal.Class1b.Class2.Class3.Hello" LineNumber="967" Rule="PropertySummaryDocumentationMustMatchAccessors" />
      <Violation Section="Root.PublicInternalPublicProtectedinternal.Class1d.Class2.Class3.Hello" LineNumber="970" Rule="PropertySummaryDocumentationMustMatchAccessors" />
      <Violation Section="Root.PublicInternalPublicInternal.Class1a.Class2.Class3.Hello" LineNumber="980" Rule="PropertySummaryDocumentationMustMatchAccessors" />
      <Violation Section="Root.PublicInternalPublicPrivate.Class1a.Class2.Class3.Hello" LineNumber="990" Rule="PropertySummaryDocumentationMustMatchAccessors" />
      <Violation Section="Root.PublicInternalProtectedPublic.Class1a.Class2.Class3.Hello" LineNumber="997" Rule="PropertySummaryDocumentationMustMatchAccessors" />
      <Violation Section="Root.PublicInternalProtectedPublic.Class1b.Class2.Class3.Hello" LineNumber="1000" Rule="PropertySummaryDocumentationMustMatchAccessors" />
      <Violation Section="Root.PublicInternalProtectedPublic.Class1c.Class2.Class3.Hello" LineNumber="1003" Rule="PropertySummaryDocumentationMustMatchAccessors" />
      <Violation Section="Root.PublicInternalProtectedPublic.Class1d.Class2.Class3.Hello" LineNumber="1006" Rule="PropertySummaryDocumentationMustMatchAccessors" />
      <Violation Section="Root.PublicInternalProtectedProtected.Class1a.Class2.Class3.Hello" LineNumber="1016" Rule="PropertySummaryDocumentationMustMatchAccessors" />
      <Violation Section="Root.PublicInternalProtectedProtectedInternal.Class1a.Class2.Class3.Hello" LineNumber="1026" Rule="PropertySummaryDocumentationMustMatchAccessors" />
      <Violation Section="Root.PublicInternalProtectedProtectedInternal.Class1b.Class2.Class3.Hello" LineNumber="1029" Rule="PropertySummaryDocumentationMustMatchAccessors" />
      <Violation Section="Root.PublicInternalProtectedProtectedInternal.Class1d.Class2.Class3.Hello" LineNumber="1032" Rule="PropertySummaryDocumentationMustMatchAccessors" />
      <Violation Section="Root.PublicInternalProtectedInternal.Class1a.Class2.Class3.Hello" LineNumber="1042" Rule="PropertySummaryDocumentationMustMatchAccessors" />
      <Violation Section="Root.PublicInternalProtectedPrivate.Class1a.Class2.Class3.Hello" LineNumber="1052" Rule="PropertySummaryDocumentationMustMatchAccessors" />
      <Violation Section="Root.PublicInternalProtectedinternalPublic.Class1a.Class2.Class3.Hello" LineNumber="1059" Rule="PropertySummaryDocumentationMustMatchAccessors" />
      <Violation Section="Root.PublicInternalProtectedinternalPublic.Class1b.Class2.Class3.Hello" LineNumber="1062" Rule="PropertySummaryDocumentationMustMatchAccessors" />
      <Violation Section="Root.PublicInternalProtectedinternalPublic.Class1c.Class2.Class3.Hello" LineNumber="1065" Rule="PropertySummaryDocumentationMustMatchAccessors" />
      <Violation Section="Root.PublicInternalProtectedinternalPublic.Class1d.Class2.Class3.Hello" LineNumber="1068" Rule="PropertySummaryDocumentationMustMatchAccessors" />
      <Violation Section="Root.PublicInternalProtectedinternalProtected.Class1a.Class2.Class3.Hello" LineNumber="1078" Rule="PropertySummaryDocumentationMustMatchAccessors" />
      <Violation Section="Root.PublicInternalProtectedinternalProtectedinternal.Class1a.Class2.Class3.Hello" LineNumber="1088" Rule="PropertySummaryDocumentationMustMatchAccessors" />
      <Violation Section="Root.PublicInternalProtectedinternalProtectedinternal.Class1b.Class2.Class3.Hello" LineNumber="1091" Rule="PropertySummaryDocumentationMustMatchAccessors" />
      <Violation Section="Root.PublicInternalProtectedinternalProtectedinternal.Class1d.Class2.Class3.Hello" LineNumber="1094" Rule="PropertySummaryDocumentationMustMatchAccessors" />
      <Violation Section="Root.PublicInternalProtectedinternalInternal.Class1a.Class2.Class3.Hello" LineNumber="1104" Rule="PropertySummaryDocumentationMustMatchAccessors" />
      <Violation Section="Root.PublicInternalProtectedinternalPrivate.Class1a.Class2.Class3.Hello" LineNumber="1114" Rule="PropertySummaryDocumentationMustMatchAccessors" />
      <Violation Section="Root.PublicInternalInternalPublic.Class1a.Class2.Class3.Hello" LineNumber="1121" Rule="PropertySummaryDocumentationMustMatchAccessors" />
      <Violation Section="Root.PublicInternalInternalPublic.Class1b.Class2.Class3.Hello" LineNumber="1124" Rule="PropertySummaryDocumentationMustMatchAccessors" />
      <Violation Section="Root.PublicInternalInternalPublic.Class1c.Class2.Class3.Hello" LineNumber="1127" Rule="PropertySummaryDocumentationMustMatchAccessors" />
      <Violation Section="Root.PublicInternalInternalPublic.Class1d.Class2.Class3.Hello" LineNumber="1130" Rule="PropertySummaryDocumentationMustMatchAccessors" />
      <Violation Section="Root.PublicInternalInternalProtected.Class1a.Class2.Class3.Hello" LineNumber="1140" Rule="PropertySummaryDocumentationMustMatchAccessors" />
      <Violation Section="Root.PublicInternalInternalProtectedinternal.Class1a.Class2.Class3.Hello" LineNumber="1150" Rule="PropertySummaryDocumentationMustMatchAccessors" />
      <Violation Section="Root.PublicInternalInternalProtectedinternal.Class1b.Class2.Class3.Hello" LineNumber="1153" Rule="PropertySummaryDocumentationMustMatchAccessors" />
      <Violation Section="Root.PublicInternalInternalProtectedinternal.Class1d.Class2.Class3.Hello" LineNumber="1156" Rule="PropertySummaryDocumentationMustMatchAccessors" />
      <Violation Section="Root.PublicInternalInternalInternal.Class1a.Class2.Class3.Hello" LineNumber="1166" Rule="PropertySummaryDocumentationMustMatchAccessors" />
      <Violation Section="Root.PublicInternalInternalPrivate.Class1a.Class2.Class3.Hello" LineNumber="1176" Rule="PropertySummaryDocumentationMustMatchAccessors" />
      <Violation Section="Root.PublicInternalPrivatePublic.Class1a.Class2.Class3.Hello" LineNumber="1183" Rule="PropertySummaryDocumentationMustMatchAccessors" />
      <Violation Section="Root.PublicInternalPrivatePublic.Class1b.Class2.Class3.Hello" LineNumber="1186" Rule="PropertySummaryDocumentationMustMatchAccessors" />
      <Violation Section="Root.PublicInternalPrivatePublic.Class1c.Class2.Class3.Hello" LineNumber="1189" Rule="PropertySummaryDocumentationMustMatchAccessors" />
      <Violation Section="Root.PublicInternalPrivatePublic.Class1d.Class2.Class3.Hello" LineNumber="1192" Rule="PropertySummaryDocumentationMustMatchAccessors" />
      <Violation Section="Root.PublicInternalPrivateProtected.Class1a.Class2.Class3.Hello" LineNumber="1202" Rule="PropertySummaryDocumentationMustMatchAccessors" />
      <Violation Section="Root.PublicInternalPrivateProtectedInternal.Class1a.Class2.Class3.Hello" LineNumber="1212" Rule="PropertySummaryDocumentationMustMatchAccessors" />
      <Violation Section="Root.PublicInternalPrivateProtectedInternal.Class1b.Class2.Class3.Hello" LineNumber="1215" Rule="PropertySummaryDocumentationMustMatchAccessors" />
      <Violation Section="Root.PublicInternalPrivateProtectedInternal.Class1d.Class2.Class3.Hello" LineNumber="1218" Rule="PropertySummaryDocumentationMustMatchAccessors" />
      <Violation Section="Root.PublicInternalPrivateInternal.Class1a.Class2.Class3.Hello" LineNumber="1228" Rule="PropertySummaryDocumentationMustMatchAccessors" />
      <Violation Section="Root.PublicInternalPrivatePrivate.Class1a.Class2.Class3.Hello" LineNumber="1238" Rule="PropertySummaryDocumentationMustMatchAccessors" />
      <Violation Section="Root.PublicPrivatePublicPublic.Class1a.Class2.Class3.Hello" LineNumber="1245" Rule="PropertySummaryDocumentationMustMatchAccessors" />
      <Violation Section="Root.PublicPrivatePublicPublic.Class1b.Class2.Class3.Hello" LineNumber="1248" Rule="PropertySummaryDocumentationMustMatchAccessors" />
      <Violation Section="Root.PublicPrivatePublicPublic.Class1c.Class2.Class3.Hello" LineNumber="1251" Rule="PropertySummaryDocumentationMustMatchAccessors" />
      <Violation Section="Root.PublicPrivatePublicPublic.Class1d.Class2.Class3.Hello" LineNumber="1254" Rule="PropertySummaryDocumentationMustMatchAccessors" />
      <Violation Section="Root.PublicPrivatePublicProtected.Class1a.Class2.Class3.Hello" LineNumber="1264" Rule="PropertySummaryDocumentationMustMatchAccessors" />
      <Violation Section="Root.PublicPrivatePublicProtectedinternal.Class1a.Class2.Class3.Hello" LineNumber="1274" Rule="PropertySummaryDocumentationMustMatchAccessors" />
      <Violation Section="Root.PublicPrivatePublicProtectedinternal.Class1b.Class2.Class3.Hello" LineNumber="1277" Rule="PropertySummaryDocumentationMustMatchAccessors" />
      <Violation Section="Root.PublicPrivatePublicProtectedinternal.Class1d.Class2.Class3.Hello" LineNumber="1280" Rule="PropertySummaryDocumentationMustMatchAccessors" />
      <Violation Section="Root.PublicPrivatePublicInternal.Class1a.Class2.Class3.Hello" LineNumber="1290" Rule="PropertySummaryDocumentationMustMatchAccessors" />
      <Violation Section="Root.PublicPrivatePublicPrivate.Class1a.Class2.Class3.Hello" LineNumber="1300" Rule="PropertySummaryDocumentationMustMatchAccessors" />
      <Violation Section="Root.PublicPrivateProtectedPublic.Class1a.Class2.Class3.Hello" LineNumber="1307" Rule="PropertySummaryDocumentationMustMatchAccessors" />
      <Violation Section="Root.PublicPrivateProtectedPublic.Class1b.Class2.Class3.Hello" LineNumber="1310" Rule="PropertySummaryDocumentationMustMatchAccessors" />
      <Violation Section="Root.PublicPrivateProtectedPublic.Class1c.Class2.Class3.Hello" LineNumber="1313" Rule="PropertySummaryDocumentationMustMatchAccessors" />
      <Violation Section="Root.PublicPrivateProtectedPublic.Class1d.Class2.Class3.Hello" LineNumber="1316" Rule="PropertySummaryDocumentationMustMatchAccessors" />
      <Violation Section="Root.PublicPrivateProtectedProtected.Class1a.Class2.Class3.Hello" LineNumber="1326" Rule="PropertySummaryDocumentationMustMatchAccessors" />
      <Violation Section="Root.PublicPrivateProtectedProtectedinternal.Class1a.Class2.Class3.Hello" LineNumber="1336" Rule="PropertySummaryDocumentationMustMatchAccessors" />
      <Violation Section="Root.PublicPrivateProtectedProtectedinternal.Class1b.Class2.Class3.Hello" LineNumber="1339" Rule="PropertySummaryDocumentationMustMatchAccessors" />
      <Violation Section="Root.PublicPrivateProtectedProtectedinternal.Class1d.Class2.Class3.Hello" LineNumber="1342" Rule="PropertySummaryDocumentationMustMatchAccessors" />
      <Violation Section="Root.PublicPrivateProtectedInternal.Class1a.Class2.Class3.Hello" LineNumber="1352" Rule="PropertySummaryDocumentationMustMatchAccessors" />
      <Violation Section="Root.PublicProvateProtectedPrivate.Class1a.Class2.Class3.Hello" LineNumber="1362" Rule="PropertySummaryDocumentationMustMatchAccessors" />
      <Violation Section="Root.PublicPrivateProtectedinternalPublic.Class1a.Class2.Class3.Hello" LineNumber="1369" Rule="PropertySummaryDocumentationMustMatchAccessors" />
      <Violation Section="Root.PublicPrivateProtectedinternalPublic.Class1b.Class2.Class3.Hello" LineNumber="1372" Rule="PropertySummaryDocumentationMustMatchAccessors" />
      <Violation Section="Root.PublicPrivateProtectedinternalPublic.Class1c.Class2.Class3.Hello" LineNumber="1375" Rule="PropertySummaryDocumentationMustMatchAccessors" />
      <Violation Section="Root.PublicPrivateProtectedinternalPublic.Class1d.Class2.Class3.Hello" LineNumber="1378" Rule="PropertySummaryDocumentationMustMatchAccessors" />
      <Violation Section="Root.PublicPrivateProtectedinternalProtected.Class1a.Class2.Class3.Hello" LineNumber="1388" Rule="PropertySummaryDocumentationMustMatchAccessors" />
      <Violation Section="Root.PublicPrivateProtectedinternalProtectedinternal.Class1a.Class2.Class3.Hello" LineNumber="1398" Rule="PropertySummaryDocumentationMustMatchAccessors" />
      <Violation Section="Root.PublicPrivateProtectedinternalProtectedinternal.Class1b.Class2.Class3.Hello" LineNumber="1401" Rule="PropertySummaryDocumentationMustMatchAccessors" />
      <Violation Section="Root.PublicPrivateProtectedinternalProtectedinternal.Class1d.Class2.Class3.Hello" LineNumber="1404" Rule="PropertySummaryDocumentationMustMatchAccessors" />
      <Violation Section="Root.PublicPrivateProtectedinternalInternal.Class1a.Class2.Class3.Hello" LineNumber="1414" Rule="PropertySummaryDocumentationMustMatchAccessors" />
      <Violation Section="Root.PublicPrivateProtectedinternalPrivate.Class1a.Class2.Class3.Hello" LineNumber="1424" Rule="PropertySummaryDocumentationMustMatchAccessors" />
      <Violation Section="Root.PublicPrivateInternalPublic.Class1a.Class2.Class3.Hello" LineNumber="1431" Rule="PropertySummaryDocumentationMustMatchAccessors" />
      <Violation Section="Root.PublicPrivateInternalPublic.Class1b.Class2.Class3.Hello" LineNumber="1434" Rule="PropertySummaryDocumentationMustMatchAccessors" />
      <Violation Section="Root.PublicPrivateInternalPublic.Class1c.Class2.Class3.Hello" LineNumber="1437" Rule="PropertySummaryDocumentationMustMatchAccessors" />
      <Violation Section="Root.PublicPrivateInternalPublic.Class1d.Class2.Class3.Hello" LineNumber="1440" Rule="PropertySummaryDocumentationMustMatchAccessors" />
      <Violation Section="Root.PublicPrivateInternalProtected.Class1a.Class2.Class3.Hello" LineNumber="1450" Rule="PropertySummaryDocumentationMustMatchAccessors" />
      <Violation Section="Root.PublicPrivateInternalProtectedinternal.Class1a.Class2.Class3.Hello" LineNumber="1460" Rule="PropertySummaryDocumentationMustMatchAccessors" />
      <Violation Section="Root.PublicPrivateInternalProtectedinternal.Class1b.Class2.Class3.Hello" LineNumber="1463" Rule="PropertySummaryDocumentationMustMatchAccessors" />
      <Violation Section="Root.PublicPrivateInternalProtectedinternal.Class1d.Class2.Class3.Hello" LineNumber="1466" Rule="PropertySummaryDocumentationMustMatchAccessors" />
      <Violation Section="Root.PublicPrivateInternalInternal.Class1a.Class2.Class3.Hello" LineNumber="1476" Rule="PropertySummaryDocumentationMustMatchAccessors" />
      <Violation Section="Root.PublicPrivateInternalPrivate.Class1a.Class2.Class3.Hello" LineNumber="1486" Rule="PropertySummaryDocumentationMustMatchAccessors" />
      <Violation Section="Root.PublicPrivatePrivatePublic.Class1a.Class2.Class3.Hello" LineNumber="1493" Rule="PropertySummaryDocumentationMustMatchAccessors" />
      <Violation Section="Root.PublicPrivatePrivatePublic.Class1b.Class2.Class3.Hello" LineNumber="1496" Rule="PropertySummaryDocumentationMustMatchAccessors" />
      <Violation Section="Root.PublicPrivatePrivatePublic.Class1c.Class2.Class3.Hello" LineNumber="1499" Rule="PropertySummaryDocumentationMustMatchAccessors" />
      <Violation Section="Root.PublicPrivatePrivatePublic.Class1d.Class2.Class3.Hello" LineNumber="1502" Rule="PropertySummaryDocumentationMustMatchAccessors" />
      <Violation Section="Root.PublicPrivatePrivateProtected.Class1a.Class2.Class3.Hello" LineNumber="1512" Rule="PropertySummaryDocumentationMustMatchAccessors" />
      <Violation Section="Root.PublicPrivatePrivateProtectedInternal.Class1a.Class2.Class3.Hello" LineNumber="1522" Rule="PropertySummaryDocumentationMustMatchAccessors" />
      <Violation Section="Root.PublicPrivatePrivateProtectedInternal.Class1b.Class2.Class3.Hello" LineNumber="1525" Rule="PropertySummaryDocumentationMustMatchAccessors" />
      <Violation Section="Root.PublicPrivatePrivateProtectedInternal.Class1d.Class2.Class3.Hello" LineNumber="1528" Rule="PropertySummaryDocumentationMustMatchAccessors" />
      <Violation Section="Root.PublicPrivatePrivateInternal.Class1a.Class2.Class3.Hello" LineNumber="1538" Rule="PropertySummaryDocumentationMustMatchAccessors" />
      <Violation Section="Root.PublicPrivatePrivatePrivate.Class1a.Class2.Class3.Hello" LineNumber="1548" Rule="PropertySummaryDocumentationMustMatchAccessors" />
      <Violation Section="Root.InternalPublicPublicPublic.Class1a.Class2.Class3.Hello" LineNumber="1555" Rule="PropertySummaryDocumentationMustMatchAccessors" />
      <Violation Section="Root.InternalPublicPublicPublic.Class1b.Class2.Class3.Hello" LineNumber="1558" Rule="PropertySummaryDocumentationMustMatchAccessors" />
      <Violation Section="Root.InternalPublicPublicPublic.Class1c.Class2.Class3.Hello" LineNumber="1561" Rule="PropertySummaryDocumentationMustMatchAccessors" />
      <Violation Section="Root.InternalPublicPublicPublic.Class1d.Class2.Class3.Hello" LineNumber="1564" Rule="PropertySummaryDocumentationMustMatchAccessors" />
      <Violation Section="Root.InternalPublicPublicProtected.Class1a.Class2.Class3.Hello" LineNumber="1574" Rule="PropertySummaryDocumentationMustMatchAccessors" />
      <Violation Section="Root.InternalPublicPublicProtectedinternal.Class1a.Class2.Class3.Hello" LineNumber="1584" Rule="PropertySummaryDocumentationMustMatchAccessors" />
      <Violation Section="Root.InternalPublicPublicProtectedinternal.Class1b.Class2.Class3.Hello" LineNumber="1587" Rule="PropertySummaryDocumentationMustMatchAccessors" />
      <Violation Section="Root.InternalPublicPublicProtectedinternal.Class1d.Class2.Class3.Hello" LineNumber="1590" Rule="PropertySummaryDocumentationMustMatchAccessors" />
      <Violation Section="Root.InternalPublicPublicInternal.Class1a.Class2.Class3.Hello" LineNumber="1600" Rule="PropertySummaryDocumentationMustMatchAccessors" />
      <Violation Section="Root.InternalPublicPublicPrivate.Class1a.Class2.Class3.Hello" LineNumber="1610" Rule="PropertySummaryDocumentationMustMatchAccessors" />
      <Violation Section="Root.InternalPublicProtectedPublic.Class1a.Class2.Class3.Hello" LineNumber="1617" Rule="PropertySummaryDocumentationMustMatchAccessors" />
      <Violation Section="Root.InternalPublicProtectedPublic.Class1b.Class2.Class3.Hello" LineNumber="1620" Rule="PropertySummaryDocumentationMustMatchAccessors" />
      <Violation Section="Root.InternalPublicProtectedPublic.Class1c.Class2.Class3.Hello" LineNumber="1623" Rule="PropertySummaryDocumentationMustMatchAccessors" />
      <Violation Section="Root.InternalPublicProtectedPublic.Class1d.Class2.Class3.Hello" LineNumber="1626" Rule="PropertySummaryDocumentationMustMatchAccessors" />
      <Violation Section="Root.InternalPublicProtectedProtected.Class1a.Class2.Class3.Hello" LineNumber="1636" Rule="PropertySummaryDocumentationMustMatchAccessors" />
      <Violation Section="Root.InternalPublicProtectedProtectedinternal.Class1a.Class2.Class3.Hello" LineNumber="1646" Rule="PropertySummaryDocumentationMustMatchAccessors" />
      <Violation Section="Root.InternalPublicProtectedProtectedinternal.Class1b.Class2.Class3.Hello" LineNumber="1649" Rule="PropertySummaryDocumentationMustMatchAccessors" />
      <Violation Section="Root.InternalPublicProtectedProtectedinternal.Class1d.Class2.Class3.Hello" LineNumber="1652" Rule="PropertySummaryDocumentationMustMatchAccessors" />
      <Violation Section="Root.InternalPublicProtectedInternal.Class1a.Class2.Class3.Hello" LineNumber="1662" Rule="PropertySummaryDocumentationMustMatchAccessors" />
      <Violation Section="Root.InternalPublicProtectedPrivate.Class1a.Class2.Class3.Hello" LineNumber="1672" Rule="PropertySummaryDocumentationMustMatchAccessors" />
      <Violation Section="Root.InternalPublicProtectedinternalPublic.Class1a.Class2.Class3.Hello" LineNumber="1679" Rule="PropertySummaryDocumentationMustMatchAccessors" />
      <Violation Section="Root.InternalPublicProtectedinternalPublic.Class1b.Class2.Class3.Hello" LineNumber="1682" Rule="PropertySummaryDocumentationMustMatchAccessors" />
      <Violation Section="Root.InternalPublicProtectedinternalPublic.Class1c.Class2.Class3.Hello" LineNumber="1685" Rule="PropertySummaryDocumentationMustMatchAccessors" />
      <Violation Section="Root.InternalPublicProtectedinternalPublic.Class1d.Class2.Class3.Hello" LineNumber="1688" Rule="PropertySummaryDocumentationMustMatchAccessors" />
      <Violation Section="Root.InternalPublicProtectedinternalProtected.Class1a.Class2.Class3.Hello" LineNumber="1698" Rule="PropertySummaryDocumentationMustMatchAccessors" />
      <Violation Section="Root.InternalPublicProtectedinternalProtectedinternal.Class1a.Class2.Class3.Hello" LineNumber="1708" Rule="PropertySummaryDocumentationMustMatchAccessors" />
      <Violation Section="Root.InternalPublicProtectedinternalProtectedinternal.Class1b.Class2.Class3.Hello" LineNumber="1711" Rule="PropertySummaryDocumentationMustMatchAccessors" />
      <Violation Section="Root.InternalPublicProtectedinternalProtectedinternal.Class1d.Class2.Class3.Hello" LineNumber="1714" Rule="PropertySummaryDocumentationMustMatchAccessors" />
      <Violation Section="Root.InternalPublicProtectedinternalInternal.Class1a.Class2.Class3.Hello" LineNumber="1724" Rule="PropertySummaryDocumentationMustMatchAccessors" />
      <Violation Section="Root.InternalPublicProtectedInternalPrivate.Class1a.Class2.Class3.Hello" LineNumber="1734" Rule="PropertySummaryDocumentationMustMatchAccessors" />
      <Violation Section="Root.InternalPublicInternalPublic.Class1a.Class2.Class3.Hello" LineNumber="1741" Rule="PropertySummaryDocumentationMustMatchAccessors" />
      <Violation Section="Root.InternalPublicInternalPublic.Class1b.Class2.Class3.Hello" LineNumber="1744" Rule="PropertySummaryDocumentationMustMatchAccessors" />
      <Violation Section="Root.InternalPublicInternalPublic.Class1c.Class2.Class3.Hello" LineNumber="1747" Rule="PropertySummaryDocumentationMustMatchAccessors" />
      <Violation Section="Root.InternalPublicInternalPublic.Class1d.Class2.Class3.Hello" LineNumber="1750" Rule="PropertySummaryDocumentationMustMatchAccessors" />
      <Violation Section="Root.InternalPublicInternalProtected.Class1b.Class2.Class3.Hello" LineNumber="1760" Rule="PropertySummaryDocumentationMustMatchAccessors" />
      <Violation Section="Root.InternalPublicInternalProtectedInternal.Class1a.Class2.Class3.Hello" LineNumber="1770" Rule="PropertySummaryDocumentationMustMatchAccessors" />
      <Violation Section="Root.InternalPublicInternalProtectedInternal.Class1b.Class2.Class3.Hello" LineNumber="1773" Rule="PropertySummaryDocumentationMustMatchAccessors" />
      <Violation Section="Root.InternalPublicInternalProtectedInternal.Class1d.Class2.Class3.Hello" LineNumber="1776" Rule="PropertySummaryDocumentationMustMatchAccessors" />
      <Violation Section="Root.InternalPublicInternalInternal.Class1a.Class2.Class3.Hello" LineNumber="1786" Rule="PropertySummaryDocumentationMustMatchAccessors" />
      <Violation Section="Root.InternalPublicInternalPrivate.Class1a.Class2.Class3.Hello" LineNumber="1796" Rule="PropertySummaryDocumentationMustMatchAccessors" />
      <Violation Section="Root.InternalPublicPrivatePublic.Class1a.Class2.Class3.Hello" LineNumber="1803" Rule="PropertySummaryDocumentationMustMatchAccessors" />
      <Violation Section="Root.InternalPublicPrivatePublic.Class1b.Class2.Class3.Hello" LineNumber="1806" Rule="PropertySummaryDocumentationMustMatchAccessors" />
      <Violation Section="Root.InternalPublicPrivatePublic.Class1c.Class2.Class3.Hello" LineNumber="1809" Rule="PropertySummaryDocumentationMustMatchAccessors" />
      <Violation Section="Root.InternalPublicPrivatePublic.Class1d.Class2.Class3.Hello" LineNumber="1812" Rule="PropertySummaryDocumentationMustMatchAccessors" />
      <Violation Section="Root.InternalPublicPrivateProtected.Class1a.Class2.Class3.Hello" LineNumber="1822" Rule="PropertySummaryDocumentationMustMatchAccessors" />
      <Violation Section="Root.InternalPublicPrivateProtectedinternal.Class1a.Class2.Class3.Hello" LineNumber="1832" Rule="PropertySummaryDocumentationMustMatchAccessors" />
      <Violation Section="Root.InternalPublicPrivateProtectedinternal.Class1b.Class2.Class3.Hello" LineNumber="1835" Rule="PropertySummaryDocumentationMustMatchAccessors" />
      <Violation Section="Root.InternalPublicPrivateProtectedinternal.Class1d.Class2.Class3.Hello" LineNumber="1838" Rule="PropertySummaryDocumentationMustMatchAccessors" />
      <Violation Section="Root.InternalPublicPrivateInternal.Class1a.Class2.Class3.Hello" LineNumber="1848" Rule="PropertySummaryDocumentationMustMatchAccessors" />
      <Violation Section="Root.InternalPublicPrivatePrivate.Class1a.Class2.Class3.Hello" LineNumber="1858" Rule="PropertySummaryDocumentationMustMatchAccessors" />
      <Violation Section="Root.InternalProtectedPublicPublic.Class1a.Class2.Class3.Hello" LineNumber="1865" Rule="PropertySummaryDocumentationMustMatchAccessors" />
      <Violation Section="Root.InternalProtectedPublicPublic.Class1b.Class2.Class3.Hello" LineNumber="1868" Rule="PropertySummaryDocumentationMustMatchAccessors" />
      <Violation Section="Root.InternalProtectedPublicPublic.Class1c.Class2.Class3.Hello" LineNumber="1871" Rule="PropertySummaryDocumentationMustMatchAccessors" />
      <Violation Section="Root.InternalProtectedPublicPublic.Class1d.Class2.Class3.Hello" LineNumber="1874" Rule="PropertySummaryDocumentationMustMatchAccessors" />
      <Violation Section="Root.InternalProtectedPublicProtected.Class1a.Class2.Class3.Hello" LineNumber="1884" Rule="PropertySummaryDocumentationMustMatchAccessors" />
      <Violation Section="Root.InternalProtectedPublicProtectedinternal.Class1a.Class2.Class3.Hello" LineNumber="1894" Rule="PropertySummaryDocumentationMustMatchAccessors" />
      <Violation Section="Root.InternalProtectedPublicProtectedinternal.Class1b.Class2.Class3.Hello" LineNumber="1897" Rule="PropertySummaryDocumentationMustMatchAccessors" />
      <Violation Section="Root.InternalProtectedPublicProtectedinternal.Class1d.Class2.Class3.Hello" LineNumber="1900" Rule="PropertySummaryDocumentationMustMatchAccessors" />
      <Violation Section="Root.InternalProtectedPublicInternal.Class1a.Class2.Class3.Hello" LineNumber="1910" Rule="PropertySummaryDocumentationMustMatchAccessors" />
      <Violation Section="Root.InternalProtectedPublicPrivate.Class1a.Class2.Class3.Hello" LineNumber="1920" Rule="PropertySummaryDocumentationMustMatchAccessors" />
      <Violation Section="Root.InternalProtectedProtectedPublic.Class1a.Class2.Class3.Hello" LineNumber="1927" Rule="PropertySummaryDocumentationMustMatchAccessors" />
      <Violation Section="Root.InternalProtectedProtectedPublic.Class1b.Class2.Class3.Hello" LineNumber="1930" Rule="PropertySummaryDocumentationMustMatchAccessors" />
      <Violation Section="Root.InternalProtectedProtectedPublic.Class1c.Class2.Class3.Hello" LineNumber="1933" Rule="PropertySummaryDocumentationMustMatchAccessors" />
      <Violation Section="Root.InternalProtectedProtectedPublic.Class1d.Class2.Class3.Hello" LineNumber="1936" Rule="PropertySummaryDocumentationMustMatchAccessors" />
      <Violation Section="Root.InternalProtectedProtectedProtected.Class1a.Class2.Class3.Hello" LineNumber="1946" Rule="PropertySummaryDocumentationMustMatchAccessors" />
      <Violation Section="Root.InternalProtectedProtectedProtectedinternal.Class1a.Class2.Class3.Hello" LineNumber="1956" Rule="PropertySummaryDocumentationMustMatchAccessors" />
      <Violation Section="Root.InternalProtectedProtectedProtectedinternal.Class1b.Class2.Class3.Hello" LineNumber="1959" Rule="PropertySummaryDocumentationMustMatchAccessors" />
      <Violation Section="Root.InternalProtectedProtectedProtectedinternal.Class1d.Class2.Class3.Hello" LineNumber="1962" Rule="PropertySummaryDocumentationMustMatchAccessors" />
      <Violation Section="Root.InternalProtectedProtectedInternal.Class1a.Class2.Class3.Hello" LineNumber="1972" Rule="PropertySummaryDocumentationMustMatchAccessors" />
      <Violation Section="Root.InternalProtectedProtectedPrivate.Class1a.Class2.Class3.Hello" LineNumber="1982" Rule="PropertySummaryDocumentationMustMatchAccessors" />
      <Violation Section="Root.InternalProtectedProtectedinternalPublic.Class1a.Class2.Class3.Hello" LineNumber="1989" Rule="PropertySummaryDocumentationMustMatchAccessors" />
      <Violation Section="Root.InternalProtectedProtectedinternalPublic.Class1b.Class2.Class3.Hello" LineNumber="1992" Rule="PropertySummaryDocumentationMustMatchAccessors" />
      <Violation Section="Root.InternalProtectedProtectedinternalPublic.Class1c.Class2.Class3.Hello" LineNumber="1995" Rule="PropertySummaryDocumentationMustMatchAccessors" />
      <Violation Section="Root.InternalProtectedProtectedinternalPublic.Class1d.Class2.Class3.Hello" LineNumber="1998" Rule="PropertySummaryDocumentationMustMatchAccessors" />
      <Violation Section="Root.InternalProtectedProtectedinternalProtected.Class1a.Class2.Class3.Hello" LineNumber="2008" Rule="PropertySummaryDocumentationMustMatchAccessors" />
      <Violation Section="Root.InternalProtectedProtectedinternalProtectedinternal.Class1a.Class2.Class3.Hello" LineNumber="2018" Rule="PropertySummaryDocumentationMustMatchAccessors" />
      <Violation Section="Root.InternalProtectedProtectedinternalProtectedinternal.Class1b.Class2.Class3.Hello" LineNumber="2021" Rule="PropertySummaryDocumentationMustMatchAccessors" />
      <Violation Section="Root.InternalProtectedProtectedinternalProtectedinternal.Class1d.Class2.Class3.Hello" LineNumber="2024" Rule="PropertySummaryDocumentationMustMatchAccessors" />
      <Violation Section="Root.InternalProtectedProtectedinternalInternal.Class1a.Class2.Class3.Hello" LineNumber="2034" Rule="PropertySummaryDocumentationMustMatchAccessors" />
      <Violation Section="Root.InternalProtectedProtectedinternalPrivate.Class1a.Class2.Class3.Hello" LineNumber="2044" Rule="PropertySummaryDocumentationMustMatchAccessors" />
      <Violation Section="Root.InternalProtectedInternalPublic.Class1a.Class2.Class3.Hello" LineNumber="2051" Rule="PropertySummaryDocumentationMustMatchAccessors" />
      <Violation Section="Root.InternalProtectedInternalPublic.Class1b.Class2.Class3.Hello" LineNumber="2054" Rule="PropertySummaryDocumentationMustMatchAccessors" />
      <Violation Section="Root.InternalProtectedInternalPublic.Class1c.Class2.Class3.Hello" LineNumber="2057" Rule="PropertySummaryDocumentationMustMatchAccessors" />
      <Violation Section="Root.InternalProtectedInternalPublic.Class1d.Class2.Class3.Hello" LineNumber="2060" Rule="PropertySummaryDocumentationMustMatchAccessors" />
      <Violation Section="Root.InternalProtectedInternalProtected.Class1a.Class2.Class3.Hello" LineNumber="2070" Rule="PropertySummaryDocumentationMustMatchAccessors" />
      <Violation Section="Root.InternalProtectedInternalProtectedinternal.Class1a.Class2.Class3.Hello" LineNumber="2080" Rule="PropertySummaryDocumentationMustMatchAccessors" />
      <Violation Section="Root.InternalProtectedInternalProtectedinternal.Class1b.Class2.Class3.Hello" LineNumber="2083" Rule="PropertySummaryDocumentationMustMatchAccessors" />
      <Violation Section="Root.InternalProtectedInternalProtectedinternal.Class1d.Class2.Class3.Hello" LineNumber="2086" Rule="PropertySummaryDocumentationMustMatchAccessors" />
      <Violation Section="Root.InternalProtectedInternalInternal.Class1a.Class2.Class3.Hello" LineNumber="2096" Rule="PropertySummaryDocumentationMustMatchAccessors" />
      <Violation Section="Root.InternalProtectedInternalPrivate.Class1a.Class2.Class3.Hello" LineNumber="2106" Rule="PropertySummaryDocumentationMustMatchAccessors" />
      <Violation Section="Root.InternalProtectedPrivatePublic.Class1a.Class2.Class3.Hello" LineNumber="2113" Rule="PropertySummaryDocumentationMustMatchAccessors" />
      <Violation Section="Root.InternalProtectedPrivatePublic.Class1b.Class2.Class3.Hello" LineNumber="2116" Rule="PropertySummaryDocumentationMustMatchAccessors" />
      <Violation Section="Root.InternalProtectedPrivatePublic.Class1c.Class2.Class3.Hello" LineNumber="2119" Rule="PropertySummaryDocumentationMustMatchAccessors" />
      <Violation Section="Root.InternalProtectedPrivatePublic.Class1d.Class2.Class3.Hello" LineNumber="2122" Rule="PropertySummaryDocumentationMustMatchAccessors" />
      <Violation Section="Root.InternalProtectedPrivateProtected.Class1a.Class2.Class3.Hello" LineNumber="2132" Rule="PropertySummaryDocumentationMustMatchAccessors" />
      <Violation Section="Root.InternalProtectedPrivateProtectedinternal.Class1a.Class2.Class3.Hello" LineNumber="2142" Rule="PropertySummaryDocumentationMustMatchAccessors" />
      <Violation Section="Root.InternalProtectedPrivateProtectedinternal.Class1b.Class2.Class3.Hello" LineNumber="2145" Rule="PropertySummaryDocumentationMustMatchAccessors" />
      <Violation Section="Root.InternalProtectedPrivateProtectedinternal.Class1d.Class2.Class3.Hello" LineNumber="2148" Rule="PropertySummaryDocumentationMustMatchAccessors" />
      <Violation Section="Root.InternalProtectedPrivateInternal.Class1a.Class2.Class3.Hello" LineNumber="2158" Rule="PropertySummaryDocumentationMustMatchAccessors" />
      <Violation Section="Root.InternalProtectedPrivatePrivate.Class1a.Class2.Class3.Hello" LineNumber="2168" Rule="PropertySummaryDocumentationMustMatchAccessors" />
      <Violation Section="Root.InternalProtectedinternalPublicPublic.Class1a.Class2.Class3.Hello" LineNumber="2175" Rule="PropertySummaryDocumentationMustMatchAccessors" />
      <Violation Section="Root.InternalProtectedinternalPublicPublic.Class1b.Class2.Class3.Hello" LineNumber="2178" Rule="PropertySummaryDocumentationMustMatchAccessors" />
      <Violation Section="Root.InternalProtectedinternalPublicPublic.Class1c.Class2.Class3.Hello" LineNumber="2181" Rule="PropertySummaryDocumentationMustMatchAccessors" />
      <Violation Section="Root.InternalProtectedinternalPublicPublic.Class1d.Class2.Class3.Hello" LineNumber="2184" Rule="PropertySummaryDocumentationMustMatchAccessors" />
      <Violation Section="Root.InternalProtectedinternalPublicProtected.Class1a.Class2.Class3.Hello" LineNumber="2194" Rule="PropertySummaryDocumentationMustMatchAccessors" />
      <Violation Section="Root.InternalProtectedinternalPublicProtectedinternal.Class1a.Class2.Class3.Hello" LineNumber="2204" Rule="PropertySummaryDocumentationMustMatchAccessors" />
      <Violation Section="Root.InternalProtectedinternalPublicProtectedinternal.Class1b.Class2.Class3.Hello" LineNumber="2207" Rule="PropertySummaryDocumentationMustMatchAccessors" />
      <Violation Section="Root.InternalProtectedinternalPublicProtectedinternal.Class1d.Class2.Class3.Hello" LineNumber="2210" Rule="PropertySummaryDocumentationMustMatchAccessors" />
      <Violation Section="Root.InternalProtectedinternalPublicInternal.Class1a.Class2.Class3.Hello" LineNumber="2220" Rule="PropertySummaryDocumentationMustMatchAccessors" />
      <Violation Section="Root.InternalProtectedinternalPublicPrivate.Class1a.Class2.Class3.Hello" LineNumber="2230" Rule="PropertySummaryDocumentationMustMatchAccessors" />
      <Violation Section="Root.InternalProtectedinternalProtectedPublic.Class1a.Class2.Class3.Hello" LineNumber="2237" Rule="PropertySummaryDocumentationMustMatchAccessors" />
      <Violation Section="Root.InternalProtectedinternalProtectedPublic.Class1b.Class2.Class3.Hello" LineNumber="2240" Rule="PropertySummaryDocumentationMustMatchAccessors" />
      <Violation Section="Root.InternalProtectedinternalProtectedPublic.Class1c.Class2.Class3.Hello" LineNumber="2243" Rule="PropertySummaryDocumentationMustMatchAccessors" />
      <Violation Section="Root.InternalProtectedinternalProtectedPublic.Class1d.Class2.Class3.Hello" LineNumber="2246" Rule="PropertySummaryDocumentationMustMatchAccessors" />
      <Violation Section="Root.InternalProtectedinternalProtectedProtected.Class1a.Class2.Class3.Hello" LineNumber="2256" Rule="PropertySummaryDocumentationMustMatchAccessors" />
      <Violation Section="Root.InternalProtectedinternalProtectedProtectedinternal.Class1a.Class2.Class3.Hello" LineNumber="2266" Rule="PropertySummaryDocumentationMustMatchAccessors" />
      <Violation Section="Root.InternalProtectedinternalProtectedProtectedinternal.Class1b.Class2.Class3.Hello" LineNumber="2269" Rule="PropertySummaryDocumentationMustMatchAccessors" />
      <Violation Section="Root.InternalProtectedinternalProtectedProtectedinternal.Class1d.Class2.Class3.Hello" LineNumber="2272" Rule="PropertySummaryDocumentationMustMatchAccessors" />
      <Violation Section="Root.InternalProtectedinternalProtectedInternal.Class1a.Class2.Class3.Hello" LineNumber="2282" Rule="PropertySummaryDocumentationMustMatchAccessors" />
      <Violation Section="Root.InternalProtectedinternalProtectedPrivate.Class1a.Class2.Class3.Hello" LineNumber="2292" Rule="PropertySummaryDocumentationMustMatchAccessors" />
      <Violation Section="Root.InternalProtectedinternalProtectedinternalPublic.Class1a.Class2.Class3.Hello" LineNumber="2299" Rule="PropertySummaryDocumentationMustMatchAccessors" />
      <Violation Section="Root.InternalProtectedinternalProtectedinternalPublic.Class1b.Class2.Class3.Hello" LineNumber="2302" Rule="PropertySummaryDocumentationMustMatchAccessors" />
      <Violation Section="Root.InternalProtectedinternalProtectedinternalPublic.Class1c.Class2.Class3.Hello" LineNumber="2305" Rule="PropertySummaryDocumentationMustMatchAccessors" />
      <Violation Section="Root.InternalProtectedinternalProtectedinternalPublic.Class1d.Class2.Class3.Hello" LineNumber="2308" Rule="PropertySummaryDocumentationMustMatchAccessors" />
      <Violation Section="Root.InternalProtectedinternalProtectedinternalProtected.Class1a.Class2.Class3.Hello" LineNumber="2318" Rule="PropertySummaryDocumentationMustMatchAccessors" />
      <Violation Section="Root.InternalProtectedinternalProtectedinternalProtectedinternal.Class1a.Class2.Class3.Hello" LineNumber="2328" Rule="PropertySummaryDocumentationMustMatchAccessors" />
      <Violation Section="Root.InternalProtectedinternalProtectedinternalProtectedinternal.Class1b.Class2.Class3.Hello" LineNumber="2331" Rule="PropertySummaryDocumentationMustMatchAccessors" />
      <Violation Section="Root.InternalProtectedinternalProtectedinternalProtectedinternal.Class1d.Class2.Class3.Hello" LineNumber="2334" Rule="PropertySummaryDocumentationMustMatchAccessors" />
      <Violation Section="Root.InternalProtectedinternalProtectedinternalInternal.Class1a.Class2.Class3.Hello" LineNumber="2344" Rule="PropertySummaryDocumentationMustMatchAccessors" />
      <Violation Section="Root.InternalProtectedinternalProtectedinternalPrivate.Class1a.Class2.Class3.Hello" LineNumber="2354" Rule="PropertySummaryDocumentationMustMatchAccessors" />
      <Violation Section="Root.InternalProtectedinternalInternalPublic.Class1a.Class2.Class3.Hello" LineNumber="2361" Rule="PropertySummaryDocumentationMustMatchAccessors" />
      <Violation Section="Root.InternalProtectedinternalInternalPublic.Class1b.Class2.Class3.Hello" LineNumber="2364" Rule="PropertySummaryDocumentationMustMatchAccessors" />
      <Violation Section="Root.InternalProtectedinternalInternalPublic.Class1c.Class2.Class3.Hello" LineNumber="2367" Rule="PropertySummaryDocumentationMustMatchAccessors" />
      <Violation Section="Root.InternalProtectedinternalInternalPublic.Class1d.Class2.Class3.Hello" LineNumber="2370" Rule="PropertySummaryDocumentationMustMatchAccessors" />
      <Violation Section="Root.InternalProtectedInternalInternalProtected.Class1a.Class2.Class3.Hello" LineNumber="2380" Rule="PropertySummaryDocumentationMustMatchAccessors" />
      <Violation Section="Root.InternalProtectedinternalInternalProtectedinternal.Class1a.Class2.Class3.Hello" LineNumber="2390" Rule="PropertySummaryDocumentationMustMatchAccessors" />
      <Violation Section="Root.InternalProtectedinternalInternalProtectedinternal.Class1b.Class2.Class3.Hello" LineNumber="2393" Rule="PropertySummaryDocumentationMustMatchAccessors" />
      <Violation Section="Root.InternalProtectedinternalInternalProtectedinternal.Class1d.Class2.Class3.Hello" LineNumber="2396" Rule="PropertySummaryDocumentationMustMatchAccessors" />
      <Violation Section="Root.InternalProtectedinternalInternalInternal.Class1a.Class2.Class3.Hello" LineNumber="2406" Rule="PropertySummaryDocumentationMustMatchAccessors" />
      <Violation Section="Root.InternalProtectedinternalInternalPrivate.Class1a.Class2.Class3.Hello" LineNumber="2416" Rule="PropertySummaryDocumentationMustMatchAccessors" />
      <Violation Section="Root.InternalProtectedinternalPrivatePublic.Class1a.Class2.Class3.Hello" LineNumber="2423" Rule="PropertySummaryDocumentationMustMatchAccessors" />
      <Violation Section="Root.InternalProtectedinternalPrivatePublic.Class1b.Class2.Class3.Hello" LineNumber="2426" Rule="PropertySummaryDocumentationMustMatchAccessors" />
      <Violation Section="Root.InternalProtectedinternalPrivatePublic.Class1c.Class2.Class3.Hello" LineNumber="2429" Rule="PropertySummaryDocumentationMustMatchAccessors" />
      <Violation Section="Root.InternalProtectedinternalPrivatePublic.Class1d.Class2.Class3.Hello" LineNumber="2432" Rule="PropertySummaryDocumentationMustMatchAccessors" />
      <Violation Section="Root.InternalProtectedinternalPrivateProtected.Class1a.Class2.Class3.Hello" LineNumber="2442" Rule="PropertySummaryDocumentationMustMatchAccessors" />
      <Violation Section="Root.InternalProtectedinternalPrivateProtectedinternal.Class1a.Class2.Class3.Hello" LineNumber="2452" Rule="PropertySummaryDocumentationMustMatchAccessors" />
      <Violation Section="Root.InternalProtectedinternalPrivateProtectedinternal.Class1b.Class2.Class3.Hello" LineNumber="2455" Rule="PropertySummaryDocumentationMustMatchAccessors" />
      <Violation Section="Root.InternalProtectedinternalPrivateProtectedinternal.Class1d.Class2.Class3.Hello" LineNumber="2458" Rule="PropertySummaryDocumentationMustMatchAccessors" />
      <Violation Section="Root.InternalProtectedinternalPrivateInternal.Class1a.Class2.Class3.Hello" LineNumber="2468" Rule="PropertySummaryDocumentationMustMatchAccessors" />
      <Violation Section="Root.InternalProtectedInternalPrivatePrivate.Class1a.Class2.Class3.Hello" LineNumber="2478" Rule="PropertySummaryDocumentationMustMatchAccessors" />
      <Violation Section="Root.InternalInternalPublicPublic.Class1a.Class2.Class3.Hello" LineNumber="2485" Rule="PropertySummaryDocumentationMustMatchAccessors" />
      <Violation Section="Root.InternalInternalPublicPublic.Class1b.Class2.Class3.Hello" LineNumber="2488" Rule="PropertySummaryDocumentationMustMatchAccessors" />
      <Violation Section="Root.InternalInternalPublicPublic.Class1c.Class2.Class3.Hello" LineNumber="2491" Rule="PropertySummaryDocumentationMustMatchAccessors" />
      <Violation Section="Root.InternalInternalPublicPublic.Class1d.Class2.Class3.Hello" LineNumber="2494" Rule="PropertySummaryDocumentationMustMatchAccessors" />
      <Violation Section="Root.InternalInternalPublicProtected.Class1a.Class2.Class3.Hello" LineNumber="2504" Rule="PropertySummaryDocumentationMustMatchAccessors" />
      <Violation Section="Root.InternalInternalPublicProtectedinternal.Class1a.Class2.Class3.Hello" LineNumber="2514" Rule="PropertySummaryDocumentationMustMatchAccessors" />
      <Violation Section="Root.InternalInternalPublicProtectedinternal.Class1b.Class2.Class3.Hello" LineNumber="2517" Rule="PropertySummaryDocumentationMustMatchAccessors" />
      <Violation Section="Root.InternalInternalPublicProtectedinternal.Class1d.Class2.Class3.Hello" LineNumber="2520" Rule="PropertySummaryDocumentationMustMatchAccessors" />
      <Violation Section="Root.InternalInternalPublicInternal.Class1a.Class2.Class3.Hello" LineNumber="2530" Rule="PropertySummaryDocumentationMustMatchAccessors" />
      <Violation Section="Root.InternalInternalPublicPrivate.Class1a.Class2.Class3.Hello" LineNumber="2540" Rule="PropertySummaryDocumentationMustMatchAccessors" />
      <Violation Section="Root.InternalInternalProtectedPublic.Class1a.Class2.Class3.Hello" LineNumber="2547" Rule="PropertySummaryDocumentationMustMatchAccessors" />
      <Violation Section="Root.InternalInternalProtectedPublic.Class1b.Class2.Class3.Hello" LineNumber="2550" Rule="PropertySummaryDocumentationMustMatchAccessors" />
      <Violation Section="Root.InternalInternalProtectedPublic.Class1c.Class2.Class3.Hello" LineNumber="2553" Rule="PropertySummaryDocumentationMustMatchAccessors" />
      <Violation Section="Root.InternalInternalProtectedPublic.Class1d.Class2.Class3.Hello" LineNumber="2556" Rule="PropertySummaryDocumentationMustMatchAccessors" />
      <Violation Section="Root.InternalInternalProtectedProtected.Class1a.Class2.Class3.Hello" LineNumber="2566" Rule="PropertySummaryDocumentationMustMatchAccessors" />
      <Violation Section="Root.InternalInternalProtectedProtectedInternal.Class1a.Class2.Class3.Hello" LineNumber="2576" Rule="PropertySummaryDocumentationMustMatchAccessors" />
      <Violation Section="Root.InternalInternalProtectedProtectedInternal.Class1b.Class2.Class3.Hello" LineNumber="2579" Rule="PropertySummaryDocumentationMustMatchAccessors" />
      <Violation Section="Root.InternalInternalProtectedProtectedInternal.Class1d.Class2.Class3.Hello" LineNumber="2582" Rule="PropertySummaryDocumentationMustMatchAccessors" />
      <Violation Section="Root.InternalInternalProtectedInternal.Class1a.Class2.Class3.Hello" LineNumber="2592" Rule="PropertySummaryDocumentationMustMatchAccessors" />
      <Violation Section="Root.InternalInternalProtectedPrivate.Class1a.Class2.Class3.Hello" LineNumber="2602" Rule="PropertySummaryDocumentationMustMatchAccessors" />
      <Violation Section="Root.InternalInternalProtectedinternalPublic.Class1a.Class2.Class3.Hello" LineNumber="2609" Rule="PropertySummaryDocumentationMustMatchAccessors" />
      <Violation Section="Root.InternalInternalProtectedinternalPublic.Class1b.Class2.Class3.Hello" LineNumber="2612" Rule="PropertySummaryDocumentationMustMatchAccessors" />
      <Violation Section="Root.InternalInternalProtectedinternalPublic.Class1c.Class2.Class3.Hello" LineNumber="2615" Rule="PropertySummaryDocumentationMustMatchAccessors" />
      <Violation Section="Root.InternalInternalProtectedinternalPublic.Class1d.Class2.Class3.Hello" LineNumber="2618" Rule="PropertySummaryDocumentationMustMatchAccessors" />
      <Violation Section="Root.InternalInternalProtectedinternalProtected.Class1a.Class2.Class3.Hello" LineNumber="2628" Rule="PropertySummaryDocumentationMustMatchAccessors" />
      <Violation Section="Root.InternalInternalProtectedinternalProtectedinternal.Class1a.Class2.Class3.Hello" LineNumber="2638" Rule="PropertySummaryDocumentationMustMatchAccessors" />
      <Violation Section="Root.InternalInternalProtectedinternalProtectedinternal.Class1b.Class2.Class3.Hello" LineNumber="2641" Rule="PropertySummaryDocumentationMustMatchAccessors" />
      <Violation Section="Root.InternalInternalProtectedinternalProtectedinternal.Class1d.Class2.Class3.Hello" LineNumber="2644" Rule="PropertySummaryDocumentationMustMatchAccessors" />
      <Violation Section="Root.InternalInternalProtectedinternalInternal.Class1a.Class2.Class3.Hello" LineNumber="2654" Rule="PropertySummaryDocumentationMustMatchAccessors" />
      <Violation Section="Root.InternalInternalProtectedinternalPrivate.Class1a.Class2.Class3.Hello" LineNumber="2664" Rule="PropertySummaryDocumentationMustMatchAccessors" />
      <Violation Section="Root.InternalInternalInternalPublic.Class1a.Class2.Class3.Hello" LineNumber="2671" Rule="PropertySummaryDocumentationMustMatchAccessors" />
      <Violation Section="Root.InternalInternalInternalPublic.Class1b.Class2.Class3.Hello" LineNumber="2674" Rule="PropertySummaryDocumentationMustMatchAccessors" />
      <Violation Section="Root.InternalInternalInternalPublic.Class1c.Class2.Class3.Hello" LineNumber="2677" Rule="PropertySummaryDocumentationMustMatchAccessors" />
      <Violation Section="Root.InternalInternalInternalPublic.Class1d.Class2.Class3.Hello" LineNumber="2680" Rule="PropertySummaryDocumentationMustMatchAccessors" />
      <Violation Section="Root.InternalInternalInternalProtected.Class1a.Class2.Class3.Hello" LineNumber="2690" Rule="PropertySummaryDocumentationMustMatchAccessors" />
      <Violation Section="Root.InternalInternalInternalProtectedinternal.Class1a.Class2.Class3.Hello" LineNumber="2700" Rule="PropertySummaryDocumentationMustMatchAccessors" />
      <Violation Section="Root.InternalInternalInternalProtectedinternal.Class1b.Class2.Class3.Hello" LineNumber="2703" Rule="PropertySummaryDocumentationMustMatchAccessors" />
      <Violation Section="Root.InternalInternalInternalProtectedinternal.Class1d.Class2.Class3.Hello" LineNumber="2706" Rule="PropertySummaryDocumentationMustMatchAccessors" />
      <Violation Section="Root.InternalInternalInternalInternal.Class1a.Class2.Class3.Hello" LineNumber="2716" Rule="PropertySummaryDocumentationMustMatchAccessors" />
      <Violation Section="Root.InternalInternalInternalPrivate.Class1a.Class2.Class3.Hello" LineNumber="2726" Rule="PropertySummaryDocumentationMustMatchAccessors" />
      <Violation Section="Root.InternalInternalPrivatePublic.Class1a.Class2.Class3.Hello" LineNumber="2733" Rule="PropertySummaryDocumentationMustMatchAccessors" />
      <Violation Section="Root.InternalInternalPrivatePublic.Class1b.Class2.Class3.Hello" LineNumber="2736" Rule="PropertySummaryDocumentationMustMatchAccessors" />
      <Violation Section="Root.InternalInternalPrivatePublic.Class1c.Class2.Class3.Hello" LineNumber="2739" Rule="PropertySummaryDocumentationMustMatchAccessors" />
      <Violation Section="Root.InternalInternalPrivatePublic.Class1d.Class2.Class3.Hello" LineNumber="2742" Rule="PropertySummaryDocumentationMustMatchAccessors" />
      <Violation Section="Root.InternalInternalPrivateProtected.Class1a.Class2.Class3.Hello" LineNumber="2752" Rule="PropertySummaryDocumentationMustMatchAccessors" />
      <Violation Section="Root.InternalInternalPrivateProtectedInternal.Class1a.Class2.Class3.Hello" LineNumber="2762" Rule="PropertySummaryDocumentationMustMatchAccessors" />
      <Violation Section="Root.InternalInternalPrivateProtectedInternal.Class1b.Class2.Class3.Hello" LineNumber="2765" Rule="PropertySummaryDocumentationMustMatchAccessors" />
      <Violation Section="Root.InternalInternalPrivateProtectedInternal.Class1d.Class2.Class3.Hello" LineNumber="2768" Rule="PropertySummaryDocumentationMustMatchAccessors" />
      <Violation Section="Root.InternalInternalPrivateInternal.Class1a.Class2.Class3.Hello" LineNumber="2778" Rule="PropertySummaryDocumentationMustMatchAccessors" />
      <Violation Section="Root.InternalInternalPrivatePrivate.Class1a.Class2.Class3.Hello" LineNumber="2788" Rule="PropertySummaryDocumentationMustMatchAccessors" />
      <Violation Section="Root.InternalPrivatePublicPublic.Class1a.Class2.Class3.Hello" LineNumber="2795" Rule="PropertySummaryDocumentationMustMatchAccessors" />
      <Violation Section="Root.InternalPrivatePublicPublic.Class1b.Class2.Class3.Hello" LineNumber="2798" Rule="PropertySummaryDocumentationMustMatchAccessors" />
      <Violation Section="Root.InternalPrivatePublicPublic.Class1c.Class2.Class3.Hello" LineNumber="2801" Rule="PropertySummaryDocumentationMustMatchAccessors" />
      <Violation Section="Root.InternalPrivatePublicPublic.Class1d.Class2.Class3.Hello" LineNumber="2804" Rule="PropertySummaryDocumentationMustMatchAccessors" />
      <Violation Section="Root.InternalPrivatePublicProtected.Class1a.Class2.Class3.Hello" LineNumber="2814" Rule="PropertySummaryDocumentationMustMatchAccessors" />
      <Violation Section="Root.InternalPrivatePublicProtectedinternal.Class1a.Class2.Class3.Hello" LineNumber="2824" Rule="PropertySummaryDocumentationMustMatchAccessors" />
      <Violation Section="Root.InternalPrivatePublicProtectedinternal.Class1b.Class2.Class3.Hello" LineNumber="2827" Rule="PropertySummaryDocumentationMustMatchAccessors" />
      <Violation Section="Root.InternalPrivatePublicProtectedinternal.Class1d.Class2.Class3.Hello" LineNumber="2830" Rule="PropertySummaryDocumentationMustMatchAccessors" />
      <Violation Section="Root.InternalPrivatePublicInternal.Class1a.Class2.Class3.Hello" LineNumber="2840" Rule="PropertySummaryDocumentationMustMatchAccessors" />
      <Violation Section="Root.PublicPrivatePublicPrivate.Class1a.Class2.Class3.Hello" LineNumber="2850" Rule="PropertySummaryDocumentationMustMatchAccessors" />
      <Violation Section="Root.InternalPrivateProtectedPublic.Class1a.Class2.Class3.Hello" LineNumber="2857" Rule="PropertySummaryDocumentationMustMatchAccessors" />
      <Violation Section="Root.InternalPrivateProtectedPublic.Class1b.Class2.Class3.Hello" LineNumber="2860" Rule="PropertySummaryDocumentationMustMatchAccessors" />
      <Violation Section="Root.InternalPrivateProtectedPublic.Class1c.Class2.Class3.Hello" LineNumber="2863" Rule="PropertySummaryDocumentationMustMatchAccessors" />
      <Violation Section="Root.InternalPrivateProtectedPublic.Class1d.Class2.Class3.Hello" LineNumber="2866" Rule="PropertySummaryDocumentationMustMatchAccessors" />
      <Violation Section="Root.InternalPrivateProtectedProtected.Class1a.Class2.Class3.Hello" LineNumber="2876" Rule="PropertySummaryDocumentationMustMatchAccessors" />
      <Violation Section="Root.InternalPrivateProtectedProtectedinternal.Class1a.Class2.Class3.Hello" LineNumber="2886" Rule="PropertySummaryDocumentationMustMatchAccessors" />
      <Violation Section="Root.InternalPrivateProtectedProtectedinternal.Class1b.Class2.Class3.Hello" LineNumber="2889" Rule="PropertySummaryDocumentationMustMatchAccessors" />
      <Violation Section="Root.InternalPrivateProtectedProtectedinternal.Class1d.Class2.Class3.Hello" LineNumber="2892" Rule="PropertySummaryDocumentationMustMatchAccessors" />
      <Violation Section="Root.InternalPrivateProtectedInternal.Class1a.Class2.Class3.Hello" LineNumber="2902" Rule="PropertySummaryDocumentationMustMatchAccessors" />
      <Violation Section="Root.InternalProvateProtectedPrivate.Class1a.Class2.Class3.Hello" LineNumber="2912" Rule="PropertySummaryDocumentationMustMatchAccessors" />
      <Violation Section="Root.InternalPrivateProtectedinternalPublic.Class1a.Class2.Class3.Hello" LineNumber="2919" Rule="PropertySummaryDocumentationMustMatchAccessors" />
      <Violation Section="Root.InternalPrivateProtectedinternalPublic.Class1b.Class2.Class3.Hello" LineNumber="2922" Rule="PropertySummaryDocumentationMustMatchAccessors" />
      <Violation Section="Root.InternalPrivateProtectedinternalPublic.Class1c.Class2.Class3.Hello" LineNumber="2925" Rule="PropertySummaryDocumentationMustMatchAccessors" />
      <Violation Section="Root.InternalPrivateProtectedinternalPublic.Class1d.Class2.Class3.Hello" LineNumber="2928" Rule="PropertySummaryDocumentationMustMatchAccessors" />
      <Violation Section="Root.InternalPrivateProtectedinternalProtected.Class1a.Class2.Class3.Hello" LineNumber="2938" Rule="PropertySummaryDocumentationMustMatchAccessors" />
      <Violation Section="Root.InternalPrivateProtectedinternalProtectedinternal.Class1a.Class2.Class3.Hello" LineNumber="2948" Rule="PropertySummaryDocumentationMustMatchAccessors" />
      <Violation Section="Root.InternalPrivateProtectedinternalProtectedinternal.Class1b.Class2.Class3.Hello" LineNumber="2951" Rule="PropertySummaryDocumentationMustMatchAccessors" />
      <Violation Section="Root.InternalPrivateProtectedinternalProtectedinternal.Class1d.Class2.Class3.Hello" LineNumber="2954" Rule="PropertySummaryDocumentationMustMatchAccessors" />
      <Violation Section="Root.InternalPrivateProtectedinternalInternal.Class1a.Class2.Class3.Hello" LineNumber="2964" Rule="PropertySummaryDocumentationMustMatchAccessors" />
      <Violation Section="Root.InternalPrivateProtectedinternalPrivate.Class1a.Class2.Class3.Hello" LineNumber="2974" Rule="PropertySummaryDocumentationMustMatchAccessors" />
      <Violation Section="Root.InternalPrivateInternalPublic.Class1a.Class2.Class3.Hello" LineNumber="2981" Rule="PropertySummaryDocumentationMustMatchAccessors" />
      <Violation Section="Root.InternalPrivateInternalPublic.Class1b.Class2.Class3.Hello" LineNumber="2984" Rule="PropertySummaryDocumentationMustMatchAccessors" />
      <Violation Section="Root.InternalPrivateInternalPublic.Class1c.Class2.Class3.Hello" LineNumber="2987" Rule="PropertySummaryDocumentationMustMatchAccessors" />
      <Violation Section="Root.InternalPrivateInternalPublic.Class1d.Class2.Class3.Hello" LineNumber="2990" Rule="PropertySummaryDocumentationMustMatchAccessors" />
      <Violation Section="Root.InternalPrivateInternalProtected.Class1a.Class2.Class3.Hello" LineNumber="3000" Rule="PropertySummaryDocumentationMustMatchAccessors" />
      <Violation Section="Root.InternalPrivateInternalProtectedinternal.Class1a.Class2.Class3.Hello" LineNumber="3010" Rule="PropertySummaryDocumentationMustMatchAccessors" />
      <Violation Section="Root.InternalPrivateInternalProtectedinternal.Class1b.Class2.Class3.Hello" LineNumber="3013" Rule="PropertySummaryDocumentationMustMatchAccessors" />
      <Violation Section="Root.InternalPrivateInternalProtectedinternal.Class1d.Class2.Class3.Hello" LineNumber="3016" Rule="PropertySummaryDocumentationMustMatchAccessors" />
      <Violation Section="Root.InternalPrivateInternalInternal.Class1a.Class2.Class3.Hello" LineNumber="3026" Rule="PropertySummaryDocumentationMustMatchAccessors" />
      <Violation Section="Root.InternalPrivateInternalPrivate.Class1a.Class2.Class3.Hello" LineNumber="3036" Rule="PropertySummaryDocumentationMustMatchAccessors" />
      <Violation Section="Root.InternalPrivatePrivatePublic.Class1a.Class2.Class3.Hello" LineNumber="3043" Rule="PropertySummaryDocumentationMustMatchAccessors" />
      <Violation Section="Root.InternalPrivatePrivatePublic.Class1b.Class2.Class3.Hello" LineNumber="3046" Rule="PropertySummaryDocumentationMustMatchAccessors" />
      <Violation Section="Root.InternalPrivatePrivatePublic.Class1c.Class2.Class3.Hello" LineNumber="3049" Rule="PropertySummaryDocumentationMustMatchAccessors" />
      <Violation Section="Root.InternalPrivatePrivatePublic.Class1d.Class2.Class3.Hello" LineNumber="3052" Rule="PropertySummaryDocumentationMustMatchAccessors" />
      <Violation Section="Root.InternalPrivatePrivateProtected.Class1a.Class2.Class3.Hello" LineNumber="3062" Rule="PropertySummaryDocumentationMustMatchAccessors" />
      <Violation Section="Root.InternalPrivatePrivateProtectedInternal.Class1a.Class2.Class3.Hello" LineNumber="3072" Rule="PropertySummaryDocumentationMustMatchAccessors" />
      <Violation Section="Root.InternalPrivatePrivateProtectedInternal.Class1b.Class2.Class3.Hello" LineNumber="3075" Rule="PropertySummaryDocumentationMustMatchAccessors" />
      <Violation Section="Root.InternalPrivatePrivateProtectedInternal.Class1d.Class2.Class3.Hello" LineNumber="3078" Rule="PropertySummaryDocumentationMustMatchAccessors" />
      <Violation Section="Root.InternalPrivatePrivateInternal.Class1a.Class2.Class3.Hello" LineNumber="3088" Rule="PropertySummaryDocumentationMustMatchAccessors" />
      <Violation Section="Root.InternalPrivatePrivatePrivate.Class1a.Class2.Class3.Hello" LineNumber="3098" Rule="PropertySummaryDocumentationMustMatchAccessors" />
    </ExpectedViolations>
  </Test>

  <Test Name="NestedPropertyAccessModifiersWithGetAndSetHeaders">
    <TestCodeFile>NestedPropertyAccessModifiersWithGetAndSetHeaders.cs</TestCodeFile>
    <Settings>
      <Analyzers>
        <Analyzer AnalyzerId="Microsoft.StyleCop.CSharp.DocumentationRules">
          <AnalyzerSettings>
            <BooleanProperty Name="IgnorePrivates">False</BooleanProperty>
            <BooleanProperty Name="IgnoreInternals">False</BooleanProperty>
          </AnalyzerSettings>
          <Rules>
            <Rule Name="PropertySummaryDocumentationMustMatchAccessors">
              <RuleSettings>
                <BooleanProperty Name="Enabled">True</BooleanProperty>
              </RuleSettings>
            </Rule>
            <Rule Name="PropertySummaryDocumentationMustOmitSetAccessorWithRestrictedAccess">
              <RuleSettings>
                <BooleanProperty Name="Enabled">True</BooleanProperty>
              </RuleSettings>
            </Rule>
          </Rules>
        </Analyzer>
      </Analyzers>
    </Settings>
    <ExpectedViolations>
      <Violation Section="Root.PublicPublicPublicPublic.Class1d.Class2.Class3.Hello" LineNumber="14" Rule="PropertySummaryDocumentationMustOmitSetAccessorWithRestrictedAccess" />
      <Violation Section="Root.PublicPublicPublicPublic.Class1e.Class2.Class3.Hello" LineNumber="17" Rule="PropertySummaryDocumentationMustOmitSetAccessorWithRestrictedAccess" />
      <Violation Section="Root.PublicPublicPublicProtected.Class1e.Class2.Class3.Hello" LineNumber="27" Rule="PropertySummaryDocumentationMustOmitSetAccessorWithRestrictedAccess" />
      <Violation Section="Root.PublicPublicPublicProtectedinternal.Class1d.Class2.Class3.Hello" LineNumber="40" Rule="PropertySummaryDocumentationMustOmitSetAccessorWithRestrictedAccess" />
      <Violation Section="Root.PublicPublicPublicProtectedinternal.Class1e.Class2.Class3.Hello" LineNumber="43" Rule="PropertySummaryDocumentationMustOmitSetAccessorWithRestrictedAccess" />
      <Violation Section="Root.PublicPublicPublicInternal.Class1e.Class2.Class3.Hello" LineNumber="53" Rule="PropertySummaryDocumentationMustOmitSetAccessorWithRestrictedAccess" />
      <Violation Section="Root.PublicPublicProtectedPublic.Class1d.Class2.Class3.Hello" LineNumber="76" Rule="PropertySummaryDocumentationMustOmitSetAccessorWithRestrictedAccess" />
      <Violation Section="Root.PublicPublicProtectedPublic.Class1e.Class2.Class3.Hello" LineNumber="79" Rule="PropertySummaryDocumentationMustOmitSetAccessorWithRestrictedAccess" />
      <Violation Section="Root.PublicPublicProtectedProtected.Class1e.Class2.Class3.Hello" LineNumber="89" Rule="PropertySummaryDocumentationMustOmitSetAccessorWithRestrictedAccess" />
      <Violation Section="Root.PublicPublicProtectedProtectedinternal.Class1d.Class2.Class3.Hello" LineNumber="102" Rule="PropertySummaryDocumentationMustOmitSetAccessorWithRestrictedAccess" />
      <Violation Section="Root.PublicPublicProtectedProtectedinternal.Class1e.Class2.Class3.Hello" LineNumber="105" Rule="PropertySummaryDocumentationMustOmitSetAccessorWithRestrictedAccess" />
      <Violation Section="Root.PublicPublicProtectedInternal.Class1e.Class2.Class3.Hello" LineNumber="115" Rule="PropertySummaryDocumentationMustOmitSetAccessorWithRestrictedAccess" />
      <Violation Section="Root.PublicPublicProtectedinternalPublic.Class1d.Class2.Class3.Hello" LineNumber="138" Rule="PropertySummaryDocumentationMustOmitSetAccessorWithRestrictedAccess" />
      <Violation Section="Root.PublicPublicProtectedinternalPublic.Class1e.Class2.Class3.Hello" LineNumber="141" Rule="PropertySummaryDocumentationMustOmitSetAccessorWithRestrictedAccess" />
      <Violation Section="Root.PublicPublicProtectedinternalProtected.Class1e.Class2.Class3.Hello" LineNumber="151" Rule="PropertySummaryDocumentationMustOmitSetAccessorWithRestrictedAccess" />
      <Violation Section="Root.PublicPublicProtectedinternalProtectedinternal.Class1d.Class2.Class3.Hello" LineNumber="164" Rule="PropertySummaryDocumentationMustOmitSetAccessorWithRestrictedAccess" />
      <Violation Section="Root.PublicPublicProtectedinternalProtectedinternal.Class1e.Class2.Class3.Hello" LineNumber="167" Rule="PropertySummaryDocumentationMustOmitSetAccessorWithRestrictedAccess" />
      <Violation Section="Root.PublicPublicProtectedinternalInternal.Class1e.Class2.Class3.Hello" LineNumber="177" Rule="PropertySummaryDocumentationMustOmitSetAccessorWithRestrictedAccess" />
      <Violation Section="Root.PublicPublicInternalPublic.Class1e.Class2.Class3.Hello" LineNumber="203" Rule="PropertySummaryDocumentationMustOmitSetAccessorWithRestrictedAccess" />
      <Violation Section="Root.PublicPublicInternalProtected.Class1e.Class2.Class3.Hello" LineNumber="213" Rule="PropertySummaryDocumentationMustOmitSetAccessorWithRestrictedAccess" />
      <Violation Section="Root.PublicPublicInternalProtectedInternal.Class1e.Class2.Class3.Hello" LineNumber="229" Rule="PropertySummaryDocumentationMustOmitSetAccessorWithRestrictedAccess" />
      <Violation Section="Root.PublicPublicInternalInternal.Class1e.Class2.Class3.Hello" LineNumber="239" Rule="PropertySummaryDocumentationMustOmitSetAccessorWithRestrictedAccess" />
      <Violation Section="Root.PublicPublicPrivatePublic.Class1e.Class2.Class3.Hello" LineNumber="265" Rule="PropertySummaryDocumentationMustOmitSetAccessorWithRestrictedAccess" />
      <Violation Section="Root.PublicPublicPrivateProtected.Class1e.Class2.Class3.Hello" LineNumber="275" Rule="PropertySummaryDocumentationMustOmitSetAccessorWithRestrictedAccess" />
      <Violation Section="Root.PublicPublicPrivateProtectedinternal.Class1e.Class2.Class3.Hello" LineNumber="291" Rule="PropertySummaryDocumentationMustOmitSetAccessorWithRestrictedAccess" />
      <Violation Section="Root.PublicPublicPrivateInternal.Class1e.Class2.Class3.Hello" LineNumber="301" Rule="PropertySummaryDocumentationMustOmitSetAccessorWithRestrictedAccess" />
      <Violation Section="Root.PublicProtectedPublicPublic.Class1d.Class2.Class3.Hello" LineNumber="324" Rule="PropertySummaryDocumentationMustOmitSetAccessorWithRestrictedAccess" />
      <Violation Section="Root.PublicProtectedPublicPublic.Class1e.Class2.Class3.Hello" LineNumber="327" Rule="PropertySummaryDocumentationMustOmitSetAccessorWithRestrictedAccess" />
      <Violation Section="Root.PublicProtectedPublicProtected.Class1e.Class2.Class3.Hello" LineNumber="337" Rule="PropertySummaryDocumentationMustOmitSetAccessorWithRestrictedAccess" />
      <Violation Section="Root.PublicProtectedPublicProtectedinternal.Class1d.Class2.Class3.Hello" LineNumber="350" Rule="PropertySummaryDocumentationMustOmitSetAccessorWithRestrictedAccess" />
      <Violation Section="Root.PublicProtectedPublicProtectedinternal.Class1e.Class2.Class3.Hello" LineNumber="353" Rule="PropertySummaryDocumentationMustOmitSetAccessorWithRestrictedAccess" />
      <Violation Section="Root.PublicProtectedPublicInternal.Class1e.Class2.Class3.Hello" LineNumber="363" Rule="PropertySummaryDocumentationMustOmitSetAccessorWithRestrictedAccess" />
      <Violation Section="Root.PublicProtectedProtectedPublic.Class1d.Class2.Class3.Hello" LineNumber="386" Rule="PropertySummaryDocumentationMustOmitSetAccessorWithRestrictedAccess" />
      <Violation Section="Root.PublicProtectedProtectedPublic.Class1e.Class2.Class3.Hello" LineNumber="389" Rule="PropertySummaryDocumentationMustOmitSetAccessorWithRestrictedAccess" />
      <Violation Section="Root.PublicProtectedProtectedProtected.Class1e.Class2.Class3.Hello" LineNumber="399" Rule="PropertySummaryDocumentationMustOmitSetAccessorWithRestrictedAccess" />
      <Violation Section="Root.PublicProtectedProtectedProtectedinternal.Class1d.Class2.Class3.Hello" LineNumber="412" Rule="PropertySummaryDocumentationMustOmitSetAccessorWithRestrictedAccess" />
      <Violation Section="Root.PublicProtectedProtectedProtectedinternal.Class1e.Class2.Class3.Hello" LineNumber="415" Rule="PropertySummaryDocumentationMustOmitSetAccessorWithRestrictedAccess" />
      <Violation Section="Root.PublicProtectedProtectedInternal.Class1e.Class2.Class3.Hello" LineNumber="425" Rule="PropertySummaryDocumentationMustOmitSetAccessorWithRestrictedAccess" />
      <Violation Section="Root.PublicProtectedProtectedinternalPublic.Class1d.Class2.Class3.Hello" LineNumber="448" Rule="PropertySummaryDocumentationMustOmitSetAccessorWithRestrictedAccess" />
      <Violation Section="Root.PublicProtectedProtectedinternalPublic.Class1e.Class2.Class3.Hello" LineNumber="451" Rule="PropertySummaryDocumentationMustOmitSetAccessorWithRestrictedAccess" />
      <Violation Section="Root.PublicProtectedProtectedinternalProtected.Class1e.Class2.Class3.Hello" LineNumber="461" Rule="PropertySummaryDocumentationMustOmitSetAccessorWithRestrictedAccess" />
      <Violation Section="Root.PublicProtectedProtectedinternalProtectedinternal.Class1d.Class2.Class3.Hello" LineNumber="474" Rule="PropertySummaryDocumentationMustOmitSetAccessorWithRestrictedAccess" />
      <Violation Section="Root.PublicProtectedProtectedinternalProtectedinternal.Class1e.Class2.Class3.Hello" LineNumber="477" Rule="PropertySummaryDocumentationMustOmitSetAccessorWithRestrictedAccess" />
      <Violation Section="Root.PublicProtectedProtectedinternalInternal.Class1e.Class2.Class3.Hello" LineNumber="487" Rule="PropertySummaryDocumentationMustOmitSetAccessorWithRestrictedAccess" />
      <Violation Section="Root.PublicProtectedInternalPublic.Class1e.Class2.Class3.Hello" LineNumber="513" Rule="PropertySummaryDocumentationMustOmitSetAccessorWithRestrictedAccess" />
      <Violation Section="Root.PublicProtectedInternalProtected.Class1e.Class2.Class3.Hello" LineNumber="523" Rule="PropertySummaryDocumentationMustOmitSetAccessorWithRestrictedAccess" />
      <Violation Section="Root.PublicProtectedInternalProtectedinternal.Class1e.Class2.Class3.Hello" LineNumber="539" Rule="PropertySummaryDocumentationMustOmitSetAccessorWithRestrictedAccess" />
      <Violation Section="Root.PublicProtectedInternalInternal.Class1e.Class2.Class3.Hello" LineNumber="549" Rule="PropertySummaryDocumentationMustOmitSetAccessorWithRestrictedAccess" />
      <Violation Section="Root.PublicProtectedPrivatePublic.Class1e.Class2.Class3.Hello" LineNumber="575" Rule="PropertySummaryDocumentationMustOmitSetAccessorWithRestrictedAccess" />
      <Violation Section="Root.PublicProtectedPrivateProtected.Class1e.Class2.Class3.Hello" LineNumber="585" Rule="PropertySummaryDocumentationMustOmitSetAccessorWithRestrictedAccess" />
      <Violation Section="Root.PublicProtectedPrivateProtectedinternal.Class1e.Class2.Class3.Hello" LineNumber="601" Rule="PropertySummaryDocumentationMustOmitSetAccessorWithRestrictedAccess" />
      <Violation Section="Root.PublicProtectedPrivateInternal.Class1e.Class2.Class3.Hello" LineNumber="611" Rule="PropertySummaryDocumentationMustOmitSetAccessorWithRestrictedAccess" />
      <Violation Section="Root.PublicProtectedinternalPublicPublic.Class1d.Class2.Class3.Hello" LineNumber="634" Rule="PropertySummaryDocumentationMustOmitSetAccessorWithRestrictedAccess" />
      <Violation Section="Root.PublicProtectedinternalPublicPublic.Class1e.Class2.Class3.Hello" LineNumber="637" Rule="PropertySummaryDocumentationMustOmitSetAccessorWithRestrictedAccess" />
      <Violation Section="Root.PublicProtectedinternalPublicProtected.Class1e.Class2.Class3.Hello" LineNumber="647" Rule="PropertySummaryDocumentationMustOmitSetAccessorWithRestrictedAccess" />
      <Violation Section="Root.PublicProtectedinternalPublicProtectedinternal.Class1d.Class2.Class3.Hello" LineNumber="660" Rule="PropertySummaryDocumentationMustOmitSetAccessorWithRestrictedAccess" />
      <Violation Section="Root.PublicProtectedinternalPublicProtectedinternal.Class1e.Class2.Class3.Hello" LineNumber="663" Rule="PropertySummaryDocumentationMustOmitSetAccessorWithRestrictedAccess" />
      <Violation Section="Root.PublicProtectedinternalPublicInternal.Class1e.Class2.Class3.Hello" LineNumber="673" Rule="PropertySummaryDocumentationMustOmitSetAccessorWithRestrictedAccess" />
      <Violation Section="Root.PublicProtectedinternalProtectedPublic.Class1d.Class2.Class3.Hello" LineNumber="696" Rule="PropertySummaryDocumentationMustOmitSetAccessorWithRestrictedAccess" />
      <Violation Section="Root.PublicProtectedinternalProtectedPublic.Class1e.Class2.Class3.Hello" LineNumber="699" Rule="PropertySummaryDocumentationMustOmitSetAccessorWithRestrictedAccess" />
      <Violation Section="Root.PublicProtectedinternalProtectedProtected.Class1e.Class2.Class3.Hello" LineNumber="709" Rule="PropertySummaryDocumentationMustOmitSetAccessorWithRestrictedAccess" />
      <Violation Section="Root.PublicProtectedinternalProtectedProtectedinternal.Class1d.Class2.Class3.Hello" LineNumber="722" Rule="PropertySummaryDocumentationMustOmitSetAccessorWithRestrictedAccess" />
      <Violation Section="Root.PublicProtectedinternalProtectedProtectedinternal.Class1e.Class2.Class3.Hello" LineNumber="725" Rule="PropertySummaryDocumentationMustOmitSetAccessorWithRestrictedAccess" />
      <Violation Section="Root.PublicProtectedinternalProtectedInternal.Class1e.Class2.Class3.Hello" LineNumber="735" Rule="PropertySummaryDocumentationMustOmitSetAccessorWithRestrictedAccess" />
      <Violation Section="Root.PublicProtectedinternalProtectedinternalPublic.Class1d.Class2.Class3.Hello" LineNumber="758" Rule="PropertySummaryDocumentationMustOmitSetAccessorWithRestrictedAccess" />
      <Violation Section="Root.PublicProtectedinternalProtectedinternalPublic.Class1e.Class2.Class3.Hello" LineNumber="761" Rule="PropertySummaryDocumentationMustOmitSetAccessorWithRestrictedAccess" />
      <Violation Section="Root.PublicProtectedinternalProtectedinternalProtected.Class1e.Class2.Class3.Hello" LineNumber="771" Rule="PropertySummaryDocumentationMustOmitSetAccessorWithRestrictedAccess" />
      <Violation Section="Root.PublicProtectedinternalProtectedinternalProtectedinternal.Class1d.Class2.Class3.Hello" LineNumber="784" Rule="PropertySummaryDocumentationMustOmitSetAccessorWithRestrictedAccess" />
      <Violation Section="Root.PublicProtectedinternalProtectedinternalProtectedinternal.Class1e.Class2.Class3.Hello" LineNumber="787" Rule="PropertySummaryDocumentationMustOmitSetAccessorWithRestrictedAccess" />
      <Violation Section="Root.PublicProtectedinternalProtectedinternalInternal.Class1e.Class2.Class3.Hello" LineNumber="797" Rule="PropertySummaryDocumentationMustOmitSetAccessorWithRestrictedAccess" />
      <Violation Section="Root.PublicProtectedinternalInternalPublic.Class1e.Class2.Class3.Hello" LineNumber="823" Rule="PropertySummaryDocumentationMustOmitSetAccessorWithRestrictedAccess" />
      <Violation Section="Root.PublicProtectedInternalInternalProtected.Class1e.Class2.Class3.Hello" LineNumber="833" Rule="PropertySummaryDocumentationMustOmitSetAccessorWithRestrictedAccess" />
      <Violation Section="Root.PublicProtectedinternalInternalProtectedinternal.Class1e.Class2.Class3.Hello" LineNumber="849" Rule="PropertySummaryDocumentationMustOmitSetAccessorWithRestrictedAccess" />
      <Violation Section="Root.PublicProtectedinternalInternalInternal.Class1e.Class2.Class3.Hello" LineNumber="859" Rule="PropertySummaryDocumentationMustOmitSetAccessorWithRestrictedAccess" />
      <Violation Section="Root.PublicProtectedinternalPrivatePublic.Class1e.Class2.Class3.Hello" LineNumber="885" Rule="PropertySummaryDocumentationMustOmitSetAccessorWithRestrictedAccess" />
      <Violation Section="Root.PublicProtectedinternalPrivateProtected.Class1e.Class2.Class3.Hello" LineNumber="895" Rule="PropertySummaryDocumentationMustOmitSetAccessorWithRestrictedAccess" />
      <Violation Section="Root.PublicProtectedinternalPrivateProtectedinternal.Class1e.Class2.Class3.Hello" LineNumber="911" Rule="PropertySummaryDocumentationMustOmitSetAccessorWithRestrictedAccess" />
      <Violation Section="Root.PublicProtectedinternalPrivateInternal.Class1e.Class2.Class3.Hello" LineNumber="921" Rule="PropertySummaryDocumentationMustOmitSetAccessorWithRestrictedAccess" />
      <Violation Section="Root.PublicInternalPublicPublic.Class1e.Class2.Class3.Hello" LineNumber="947" Rule="PropertySummaryDocumentationMustOmitSetAccessorWithRestrictedAccess" />
      <Violation Section="Root.PublicInternalPublicProtected.Class1e.Class2.Class3.Hello" LineNumber="957" Rule="PropertySummaryDocumentationMustOmitSetAccessorWithRestrictedAccess" />
      <Violation Section="Root.PublicInternalPublicProtectedinternal.Class1e.Class2.Class3.Hello" LineNumber="973" Rule="PropertySummaryDocumentationMustOmitSetAccessorWithRestrictedAccess" />
      <Violation Section="Root.PublicInternalPublicInternal.Class1e.Class2.Class3.Hello" LineNumber="983" Rule="PropertySummaryDocumentationMustOmitSetAccessorWithRestrictedAccess" />
      <Violation Section="Root.PublicInternalProtectedPublic.Class1e.Class2.Class3.Hello" LineNumber="1009" Rule="PropertySummaryDocumentationMustOmitSetAccessorWithRestrictedAccess" />
      <Violation Section="Root.PublicInternalProtectedProtected.Class1e.Class2.Class3.Hello" LineNumber="1019" Rule="PropertySummaryDocumentationMustOmitSetAccessorWithRestrictedAccess" />
      <Violation Section="Root.PublicInternalProtectedProtectedInternal.Class1e.Class2.Class3.Hello" LineNumber="1035" Rule="PropertySummaryDocumentationMustOmitSetAccessorWithRestrictedAccess" />
      <Violation Section="Root.PublicInternalProtectedInternal.Class1e.Class2.Class3.Hello" LineNumber="1045" Rule="PropertySummaryDocumentationMustOmitSetAccessorWithRestrictedAccess" />
      <Violation Section="Root.PublicInternalProtectedinternalPublic.Class1e.Class2.Class3.Hello" LineNumber="1071" Rule="PropertySummaryDocumentationMustOmitSetAccessorWithRestrictedAccess" />
      <Violation Section="Root.PublicInternalProtectedinternalProtected.Class1e.Class2.Class3.Hello" LineNumber="1081" Rule="PropertySummaryDocumentationMustOmitSetAccessorWithRestrictedAccess" />
      <Violation Section="Root.PublicInternalProtectedinternalProtectedinternal.Class1e.Class2.Class3.Hello" LineNumber="1097" Rule="PropertySummaryDocumentationMustOmitSetAccessorWithRestrictedAccess" />
      <Violation Section="Root.PublicInternalProtectedinternalInternal.Class1e.Class2.Class3.Hello" LineNumber="1107" Rule="PropertySummaryDocumentationMustOmitSetAccessorWithRestrictedAccess" />
      <Violation Section="Root.PublicInternalInternalPublic.Class1e.Class2.Class3.Hello" LineNumber="1133" Rule="PropertySummaryDocumentationMustOmitSetAccessorWithRestrictedAccess" />
      <Violation Section="Root.PublicInternalInternalProtected.Class1e.Class2.Class3.Hello" LineNumber="1143" Rule="PropertySummaryDocumentationMustOmitSetAccessorWithRestrictedAccess" />
      <Violation Section="Root.PublicInternalInternalProtectedinternal.Class1e.Class2.Class3.Hello" LineNumber="1159" Rule="PropertySummaryDocumentationMustOmitSetAccessorWithRestrictedAccess" />
      <Violation Section="Root.PublicInternalInternalInternal.Class1e.Class2.Class3.Hello" LineNumber="1169" Rule="PropertySummaryDocumentationMustOmitSetAccessorWithRestrictedAccess" />
      <Violation Section="Root.PublicInternalPrivatePublic.Class1e.Class2.Class3.Hello" LineNumber="1195" Rule="PropertySummaryDocumentationMustOmitSetAccessorWithRestrictedAccess" />
      <Violation Section="Root.PublicInternalPrivateProtected.Class1e.Class2.Class3.Hello" LineNumber="1205" Rule="PropertySummaryDocumentationMustOmitSetAccessorWithRestrictedAccess" />
      <Violation Section="Root.PublicInternalPrivateProtectedInternal.Class1e.Class2.Class3.Hello" LineNumber="1221" Rule="PropertySummaryDocumentationMustOmitSetAccessorWithRestrictedAccess" />
      <Violation Section="Root.PublicInternalPrivateInternal.Class1e.Class2.Class3.Hello" LineNumber="1231" Rule="PropertySummaryDocumentationMustOmitSetAccessorWithRestrictedAccess" />
      <Violation Section="Root.PublicPrivatePublicPublic.Class1e.Class2.Class3.Hello" LineNumber="1257" Rule="PropertySummaryDocumentationMustOmitSetAccessorWithRestrictedAccess" />
      <Violation Section="Root.PublicPrivatePublicProtected.Class1e.Class2.Class3.Hello" LineNumber="1267" Rule="PropertySummaryDocumentationMustOmitSetAccessorWithRestrictedAccess" />
      <Violation Section="Root.PublicPrivatePublicProtectedinternal.Class1e.Class2.Class3.Hello" LineNumber="1283" Rule="PropertySummaryDocumentationMustOmitSetAccessorWithRestrictedAccess" />
      <Violation Section="Root.PublicPrivatePublicInternal.Class1e.Class2.Class3.Hello" LineNumber="1293" Rule="PropertySummaryDocumentationMustOmitSetAccessorWithRestrictedAccess" />
      <Violation Section="Root.PublicPrivateProtectedPublic.Class1e.Class2.Class3.Hello" LineNumber="1319" Rule="PropertySummaryDocumentationMustOmitSetAccessorWithRestrictedAccess" />
      <Violation Section="Root.PublicPrivateProtectedProtected.Class1e.Class2.Class3.Hello" LineNumber="1329" Rule="PropertySummaryDocumentationMustOmitSetAccessorWithRestrictedAccess" />
      <Violation Section="Root.PublicPrivateProtectedProtectedinternal.Class1e.Class2.Class3.Hello" LineNumber="1345" Rule="PropertySummaryDocumentationMustOmitSetAccessorWithRestrictedAccess" />
      <Violation Section="Root.PublicPrivateProtectedInternal.Class1e.Class2.Class3.Hello" LineNumber="1355" Rule="PropertySummaryDocumentationMustOmitSetAccessorWithRestrictedAccess" />
      <Violation Section="Root.PublicPrivateProtectedinternalPublic.Class1e.Class2.Class3.Hello" LineNumber="1381" Rule="PropertySummaryDocumentationMustOmitSetAccessorWithRestrictedAccess" />
      <Violation Section="Root.PublicPrivateProtectedinternalProtected.Class1e.Class2.Class3.Hello" LineNumber="1391" Rule="PropertySummaryDocumentationMustOmitSetAccessorWithRestrictedAccess" />
      <Violation Section="Root.PublicPrivateProtectedinternalProtectedinternal.Class1e.Class2.Class3.Hello" LineNumber="1407" Rule="PropertySummaryDocumentationMustOmitSetAccessorWithRestrictedAccess" />
      <Violation Section="Root.PublicPrivateProtectedinternalInternal.Class1e.Class2.Class3.Hello" LineNumber="1417" Rule="PropertySummaryDocumentationMustOmitSetAccessorWithRestrictedAccess" />
      <Violation Section="Root.PublicPrivateInternalPublic.Class1e.Class2.Class3.Hello" LineNumber="1443" Rule="PropertySummaryDocumentationMustOmitSetAccessorWithRestrictedAccess" />
      <Violation Section="Root.PublicPrivateInternalProtected.Class1e.Class2.Class3.Hello" LineNumber="1453" Rule="PropertySummaryDocumentationMustOmitSetAccessorWithRestrictedAccess" />
      <Violation Section="Root.PublicPrivateInternalProtectedinternal.Class1e.Class2.Class3.Hello" LineNumber="1469" Rule="PropertySummaryDocumentationMustOmitSetAccessorWithRestrictedAccess" />
      <Violation Section="Root.PublicPrivateInternalInternal.Class1e.Class2.Class3.Hello" LineNumber="1479" Rule="PropertySummaryDocumentationMustOmitSetAccessorWithRestrictedAccess" />
      <Violation Section="Root.PublicPrivatePrivatePublic.Class1e.Class2.Class3.Hello" LineNumber="1505" Rule="PropertySummaryDocumentationMustOmitSetAccessorWithRestrictedAccess" />
      <Violation Section="Root.PublicPrivatePrivateProtected.Class1e.Class2.Class3.Hello" LineNumber="1515" Rule="PropertySummaryDocumentationMustOmitSetAccessorWithRestrictedAccess" />
      <Violation Section="Root.PublicPrivatePrivateProtectedInternal.Class1e.Class2.Class3.Hello" LineNumber="1531" Rule="PropertySummaryDocumentationMustOmitSetAccessorWithRestrictedAccess" />
      <Violation Section="Root.PublicPrivatePrivateInternal.Class1e.Class2.Class3.Hello" LineNumber="1541" Rule="PropertySummaryDocumentationMustOmitSetAccessorWithRestrictedAccess" />
      <Violation Section="Root.InternalPublicPublicPublic.Class1e.Class2.Class3.Hello" LineNumber="1567" Rule="PropertySummaryDocumentationMustOmitSetAccessorWithRestrictedAccess" />
      <Violation Section="Root.InternalPublicPublicProtected.Class1e.Class2.Class3.Hello" LineNumber="1577" Rule="PropertySummaryDocumentationMustOmitSetAccessorWithRestrictedAccess" />
      <Violation Section="Root.InternalPublicPublicProtectedinternal.Class1e.Class2.Class3.Hello" LineNumber="1593" Rule="PropertySummaryDocumentationMustOmitSetAccessorWithRestrictedAccess" />
      <Violation Section="Root.InternalPublicPublicInternal.Class1e.Class2.Class3.Hello" LineNumber="1603" Rule="PropertySummaryDocumentationMustOmitSetAccessorWithRestrictedAccess" />
      <Violation Section="Root.InternalPublicProtectedPublic.Class1e.Class2.Class3.Hello" LineNumber="1629" Rule="PropertySummaryDocumentationMustOmitSetAccessorWithRestrictedAccess" />
      <Violation Section="Root.InternalPublicProtectedProtected.Class1e.Class2.Class3.Hello" LineNumber="1639" Rule="PropertySummaryDocumentationMustOmitSetAccessorWithRestrictedAccess" />
      <Violation Section="Root.InternalPublicProtectedProtectedinternal.Class1e.Class2.Class3.Hello" LineNumber="1655" Rule="PropertySummaryDocumentationMustOmitSetAccessorWithRestrictedAccess" />
      <Violation Section="Root.InternalPublicProtectedInternal.Class1e.Class2.Class3.Hello" LineNumber="1665" Rule="PropertySummaryDocumentationMustOmitSetAccessorWithRestrictedAccess" />
      <Violation Section="Root.InternalPublicProtectedinternalPublic.Class1e.Class2.Class3.Hello" LineNumber="1691" Rule="PropertySummaryDocumentationMustOmitSetAccessorWithRestrictedAccess" />
      <Violation Section="Root.InternalPublicProtectedinternalProtected.Class1e.Class2.Class3.Hello" LineNumber="1701" Rule="PropertySummaryDocumentationMustOmitSetAccessorWithRestrictedAccess" />
      <Violation Section="Root.InternalPublicProtectedinternalProtectedinternal.Class1e.Class2.Class3.Hello" LineNumber="1717" Rule="PropertySummaryDocumentationMustOmitSetAccessorWithRestrictedAccess" />
      <Violation Section="Root.InternalPublicProtectedinternalInternal.Class1e.Class2.Class3.Hello" LineNumber="1727" Rule="PropertySummaryDocumentationMustOmitSetAccessorWithRestrictedAccess" />
      <Violation Section="Root.InternalPublicInternalPublic.Class1e.Class2.Class3.Hello" LineNumber="1753" Rule="PropertySummaryDocumentationMustOmitSetAccessorWithRestrictedAccess" />
      <Violation Section="Root.InternalPublicInternalProtected.Class1.Class2.Class3.Hello" LineNumber="1763" Rule="PropertySummaryDocumentationMustOmitSetAccessorWithRestrictedAccess" />
      <Violation Section="Root.InternalPublicInternalProtectedInternal.Class1e.Class2.Class3.Hello" LineNumber="1779" Rule="PropertySummaryDocumentationMustOmitSetAccessorWithRestrictedAccess" />
      <Violation Section="Root.InternalPublicInternalInternal.Class1e.Class2.Class3.Hello" LineNumber="1789" Rule="PropertySummaryDocumentationMustOmitSetAccessorWithRestrictedAccess" />
      <Violation Section="Root.InternalPublicPrivatePublic.Class1e.Class2.Class3.Hello" LineNumber="1815" Rule="PropertySummaryDocumentationMustOmitSetAccessorWithRestrictedAccess" />
      <Violation Section="Root.InternalPublicPrivateProtected.Class1e.Class2.Class3.Hello" LineNumber="1825" Rule="PropertySummaryDocumentationMustOmitSetAccessorWithRestrictedAccess" />
      <Violation Section="Root.InternalPublicPrivateProtectedinternal.Class1e.Class2.Class3.Hello" LineNumber="1841" Rule="PropertySummaryDocumentationMustOmitSetAccessorWithRestrictedAccess" />
      <Violation Section="Root.InternalPublicPrivateInternal.Class1e.Class2.Class3.Hello" LineNumber="1851" Rule="PropertySummaryDocumentationMustOmitSetAccessorWithRestrictedAccess" />
      <Violation Section="Root.InternalProtectedPublicPublic.Class1e.Class2.Class3.Hello" LineNumber="1877" Rule="PropertySummaryDocumentationMustOmitSetAccessorWithRestrictedAccess" />
      <Violation Section="Root.InternalProtectedPublicProtected.Class1e.Class2.Class3.Hello" LineNumber="1887" Rule="PropertySummaryDocumentationMustOmitSetAccessorWithRestrictedAccess" />
      <Violation Section="Root.InternalProtectedPublicProtectedinternal.Class1e.Class2.Class3.Hello" LineNumber="1903" Rule="PropertySummaryDocumentationMustOmitSetAccessorWithRestrictedAccess" />
      <Violation Section="Root.InternalProtectedPublicInternal.Class1e.Class2.Class3.Hello" LineNumber="1913" Rule="PropertySummaryDocumentationMustOmitSetAccessorWithRestrictedAccess" />
      <Violation Section="Root.InternalProtectedProtectedPublic.Class1e.Class2.Class3.Hello" LineNumber="1939" Rule="PropertySummaryDocumentationMustOmitSetAccessorWithRestrictedAccess" />
      <Violation Section="Root.InternalProtectedProtectedProtected.Class1e.Class2.Class3.Hello" LineNumber="1949" Rule="PropertySummaryDocumentationMustOmitSetAccessorWithRestrictedAccess" />
      <Violation Section="Root.InternalProtectedProtectedProtectedinternal.Class1e.Class2.Class3.Hello" LineNumber="1965" Rule="PropertySummaryDocumentationMustOmitSetAccessorWithRestrictedAccess" />
      <Violation Section="Root.InternalProtectedProtectedInternal.Class1e.Class2.Class3.Hello" LineNumber="1975" Rule="PropertySummaryDocumentationMustOmitSetAccessorWithRestrictedAccess" />
      <Violation Section="Root.InternalProtectedProtectedinternalPublic.Class1e.Class2.Class3.Hello" LineNumber="2001" Rule="PropertySummaryDocumentationMustOmitSetAccessorWithRestrictedAccess" />
      <Violation Section="Root.InternalProtectedProtectedinternalProtected.Class1e.Class2.Class3.Hello" LineNumber="2011" Rule="PropertySummaryDocumentationMustOmitSetAccessorWithRestrictedAccess" />
      <Violation Section="Root.InternalProtectedProtectedinternalProtectedinternal.Class1e.Class2.Class3.Hello" LineNumber="2027" Rule="PropertySummaryDocumentationMustOmitSetAccessorWithRestrictedAccess" />
      <Violation Section="Root.InternalProtectedProtectedinternalInternal.Class1e.Class2.Class3.Hello" LineNumber="2037" Rule="PropertySummaryDocumentationMustOmitSetAccessorWithRestrictedAccess" />
      <Violation Section="Root.InternalProtectedInternalPublic.Class1e.Class2.Class3.Hello" LineNumber="2063" Rule="PropertySummaryDocumentationMustOmitSetAccessorWithRestrictedAccess" />
      <Violation Section="Root.InternalProtectedInternalProtected.Class1e.Class2.Class3.Hello" LineNumber="2073" Rule="PropertySummaryDocumentationMustOmitSetAccessorWithRestrictedAccess" />
      <Violation Section="Root.InternalProtectedInternalProtectedinternal.Class1e.Class2.Class3.Hello" LineNumber="2089" Rule="PropertySummaryDocumentationMustOmitSetAccessorWithRestrictedAccess" />
      <Violation Section="Root.InternalProtectedInternalInternal.Class1e.Class2.Class3.Hello" LineNumber="2099" Rule="PropertySummaryDocumentationMustOmitSetAccessorWithRestrictedAccess" />
      <Violation Section="Root.InternalProtectedPrivatePublic.Class1e.Class2.Class3.Hello" LineNumber="2125" Rule="PropertySummaryDocumentationMustOmitSetAccessorWithRestrictedAccess" />
      <Violation Section="Root.InternalProtectedPrivateProtected.Class1e.Class2.Class3.Hello" LineNumber="2135" Rule="PropertySummaryDocumentationMustOmitSetAccessorWithRestrictedAccess" />
      <Violation Section="Root.InternalProtectedPrivateProtectedinternal.Class1e.Class2.Class3.Hello" LineNumber="2151" Rule="PropertySummaryDocumentationMustOmitSetAccessorWithRestrictedAccess" />
      <Violation Section="Root.InternalProtectedPrivateInternal.Class1e.Class2.Class3.Hello" LineNumber="2161" Rule="PropertySummaryDocumentationMustOmitSetAccessorWithRestrictedAccess" />
      <Violation Section="Root.InternalProtectedinternalPublicPublic.Class1e.Class2.Class3.Hello" LineNumber="2187" Rule="PropertySummaryDocumentationMustOmitSetAccessorWithRestrictedAccess" />
      <Violation Section="Root.InternalProtectedinternalPublicProtected.Class1e.Class2.Class3.Hello" LineNumber="2197" Rule="PropertySummaryDocumentationMustOmitSetAccessorWithRestrictedAccess" />
      <Violation Section="Root.InternalProtectedinternalPublicProtectedinternal.Class1e.Class2.Class3.Hello" LineNumber="2213" Rule="PropertySummaryDocumentationMustOmitSetAccessorWithRestrictedAccess" />
      <Violation Section="Root.InternalProtectedinternalPublicInternal.Class1e.Class2.Class3.Hello" LineNumber="2223" Rule="PropertySummaryDocumentationMustOmitSetAccessorWithRestrictedAccess" />
      <Violation Section="Root.InternalProtectedinternalProtectedPublic.Class1e.Class2.Class3.Hello" LineNumber="2249" Rule="PropertySummaryDocumentationMustOmitSetAccessorWithRestrictedAccess" />
      <Violation Section="Root.InternalProtectedinternalProtectedProtected.Class1e.Class2.Class3.Hello" LineNumber="2259" Rule="PropertySummaryDocumentationMustOmitSetAccessorWithRestrictedAccess" />
      <Violation Section="Root.InternalProtectedinternalProtectedProtectedinternal.Class1e.Class2.Class3.Hello" LineNumber="2275" Rule="PropertySummaryDocumentationMustOmitSetAccessorWithRestrictedAccess" />
      <Violation Section="Root.InternalProtectedinternalProtectedInternal.Class1e.Class2.Class3.Hello" LineNumber="2285" Rule="PropertySummaryDocumentationMustOmitSetAccessorWithRestrictedAccess" />
      <Violation Section="Root.InternalProtectedinternalProtectedinternalPublic.Class1e.Class2.Class3.Hello" LineNumber="2311" Rule="PropertySummaryDocumentationMustOmitSetAccessorWithRestrictedAccess" />
      <Violation Section="Root.InternalProtectedinternalProtectedinternalProtected.Class1e.Class2.Class3.Hello" LineNumber="2321" Rule="PropertySummaryDocumentationMustOmitSetAccessorWithRestrictedAccess" />
      <Violation Section="Root.InternalProtectedinternalProtectedinternalProtectedinternal.Class1e.Class2.Class3.Hello" LineNumber="2337" Rule="PropertySummaryDocumentationMustOmitSetAccessorWithRestrictedAccess" />
      <Violation Section="Root.InternalProtectedinternalProtectedinternalInternal.Class1e.Class2.Class3.Hello" LineNumber="2347" Rule="PropertySummaryDocumentationMustOmitSetAccessorWithRestrictedAccess" />
      <Violation Section="Root.InternalProtectedinternalInternalPublic.Class1e.Class2.Class3.Hello" LineNumber="2373" Rule="PropertySummaryDocumentationMustOmitSetAccessorWithRestrictedAccess" />
      <Violation Section="Root.InternalProtectedInternalInternalProtected.Class1e.Class2.Class3.Hello" LineNumber="2383" Rule="PropertySummaryDocumentationMustOmitSetAccessorWithRestrictedAccess" />
      <Violation Section="Root.InternalProtectedinternalInternalProtectedinternal.Class1e.Class2.Class3.Hello" LineNumber="2399" Rule="PropertySummaryDocumentationMustOmitSetAccessorWithRestrictedAccess" />
      <Violation Section="Root.InternalProtectedinternalInternalInternal.Class1e.Class2.Class3.Hello" LineNumber="2409" Rule="PropertySummaryDocumentationMustOmitSetAccessorWithRestrictedAccess" />
      <Violation Section="Root.InternalProtectedinternalPrivatePublic.Class1e.Class2.Class3.Hello" LineNumber="2435" Rule="PropertySummaryDocumentationMustOmitSetAccessorWithRestrictedAccess" />
      <Violation Section="Root.InternalProtectedinternalPrivateProtected.Class1e.Class2.Class3.Hello" LineNumber="2445" Rule="PropertySummaryDocumentationMustOmitSetAccessorWithRestrictedAccess" />
      <Violation Section="Root.InternalProtectedinternalPrivateProtectedinternal.Class1e.Class2.Class3.Hello" LineNumber="2461" Rule="PropertySummaryDocumentationMustOmitSetAccessorWithRestrictedAccess" />
      <Violation Section="Root.InternalProtectedinternalPrivateInternal.Class1e.Class2.Class3.Hello" LineNumber="2471" Rule="PropertySummaryDocumentationMustOmitSetAccessorWithRestrictedAccess" />
      <Violation Section="Root.InternalInternalPublicPublic.Class1e.Class2.Class3.Hello" LineNumber="2497" Rule="PropertySummaryDocumentationMustOmitSetAccessorWithRestrictedAccess" />
      <Violation Section="Root.InternalInternalPublicProtected.Class1e.Class2.Class3.Hello" LineNumber="2507" Rule="PropertySummaryDocumentationMustOmitSetAccessorWithRestrictedAccess" />
      <Violation Section="Root.InternalInternalPublicProtectedinternal.Class1e.Class2.Class3.Hello" LineNumber="2523" Rule="PropertySummaryDocumentationMustOmitSetAccessorWithRestrictedAccess" />
      <Violation Section="Root.InternalInternalPublicInternal.Class1e.Class2.Class3.Hello" LineNumber="2533" Rule="PropertySummaryDocumentationMustOmitSetAccessorWithRestrictedAccess" />
      <Violation Section="Root.InternalInternalProtectedPublic.Class1e.Class2.Class3.Hello" LineNumber="2559" Rule="PropertySummaryDocumentationMustOmitSetAccessorWithRestrictedAccess" />
      <Violation Section="Root.InternalInternalProtectedProtected.Class1e.Class2.Class3.Hello" LineNumber="2569" Rule="PropertySummaryDocumentationMustOmitSetAccessorWithRestrictedAccess" />
      <Violation Section="Root.InternalInternalProtectedProtectedInternal.Class1e.Class2.Class3.Hello" LineNumber="2585" Rule="PropertySummaryDocumentationMustOmitSetAccessorWithRestrictedAccess" />
      <Violation Section="Root.InternalInternalProtectedInternal.Class1e.Class2.Class3.Hello" LineNumber="2595" Rule="PropertySummaryDocumentationMustOmitSetAccessorWithRestrictedAccess" />
      <Violation Section="Root.InternalInternalProtectedinternalPublic.Class1e.Class2.Class3.Hello" LineNumber="2621" Rule="PropertySummaryDocumentationMustOmitSetAccessorWithRestrictedAccess" />
      <Violation Section="Root.InternalInternalProtectedinternalProtected.Class1e.Class2.Class3.Hello" LineNumber="2631" Rule="PropertySummaryDocumentationMustOmitSetAccessorWithRestrictedAccess" />
      <Violation Section="Root.InternalInternalProtectedinternalProtectedinternal.Class1e.Class2.Class3.Hello" LineNumber="2647" Rule="PropertySummaryDocumentationMustOmitSetAccessorWithRestrictedAccess" />
      <Violation Section="Root.InternalInternalProtectedinternalInternal.Class1e.Class2.Class3.Hello" LineNumber="2657" Rule="PropertySummaryDocumentationMustOmitSetAccessorWithRestrictedAccess" />
      <Violation Section="Root.InternalInternalInternalPublic.Class1e.Class2.Class3.Hello" LineNumber="2683" Rule="PropertySummaryDocumentationMustOmitSetAccessorWithRestrictedAccess" />
      <Violation Section="Root.InternalInternalInternalProtected.Class1e.Class2.Class3.Hello" LineNumber="2693" Rule="PropertySummaryDocumentationMustOmitSetAccessorWithRestrictedAccess" />
      <Violation Section="Root.InternalInternalInternalProtectedinternal.Class1e.Class2.Class3.Hello" LineNumber="2709" Rule="PropertySummaryDocumentationMustOmitSetAccessorWithRestrictedAccess" />
      <Violation Section="Root.InternalInternalInternalInternal.Class1e.Class2.Class3.Hello" LineNumber="2719" Rule="PropertySummaryDocumentationMustOmitSetAccessorWithRestrictedAccess" />
      <Violation Section="Root.InternalInternalPrivatePublic.Class1e.Class2.Class3.Hello" LineNumber="2745" Rule="PropertySummaryDocumentationMustOmitSetAccessorWithRestrictedAccess" />
      <Violation Section="Root.InternalInternalPrivateProtected.Class1e.Class2.Class3.Hello" LineNumber="2755" Rule="PropertySummaryDocumentationMustOmitSetAccessorWithRestrictedAccess" />
      <Violation Section="Root.InternalInternalPrivateProtectedInternal.Class1e.Class2.Class3.Hello" LineNumber="2771" Rule="PropertySummaryDocumentationMustOmitSetAccessorWithRestrictedAccess" />
      <Violation Section="Root.InternalInternalPrivateInternal.Class1e.Class2.Class3.Hello" LineNumber="2781" Rule="PropertySummaryDocumentationMustOmitSetAccessorWithRestrictedAccess" />
      <Violation Section="Root.InternalPrivatePublicPublic.Class1e.Class2.Class3.Hello" LineNumber="2807" Rule="PropertySummaryDocumentationMustOmitSetAccessorWithRestrictedAccess" />
      <Violation Section="Root.InternalPrivatePublicProtected.Class1e.Class2.Class3.Hello" LineNumber="2817" Rule="PropertySummaryDocumentationMustOmitSetAccessorWithRestrictedAccess" />
      <Violation Section="Root.InternalPrivatePublicProtectedinternal.Class1e.Class2.Class3.Hello" LineNumber="2833" Rule="PropertySummaryDocumentationMustOmitSetAccessorWithRestrictedAccess" />
      <Violation Section="Root.InternalPrivatePublicInternal.Class1e.Class2.Class3.Hello" LineNumber="2843" Rule="PropertySummaryDocumentationMustOmitSetAccessorWithRestrictedAccess" />
      <Violation Section="Root.InternalPrivateProtectedPublic.Class1e.Class2.Class3.Hello" LineNumber="2869" Rule="PropertySummaryDocumentationMustOmitSetAccessorWithRestrictedAccess" />
      <Violation Section="Root.InternalPrivateProtectedProtected.Class1e.Class2.Class3.Hello" LineNumber="2879" Rule="PropertySummaryDocumentationMustOmitSetAccessorWithRestrictedAccess" />
      <Violation Section="Root.InternalPrivateProtectedProtectedinternal.Class1e.Class2.Class3.Hello" LineNumber="2895" Rule="PropertySummaryDocumentationMustOmitSetAccessorWithRestrictedAccess" />
      <Violation Section="Root.InternalPrivateProtectedInternal.Class1e.Class2.Class3.Hello" LineNumber="2905" Rule="PropertySummaryDocumentationMustOmitSetAccessorWithRestrictedAccess" />
      <Violation Section="Root.InternalPrivateProtectedinternalPublic.Class1e.Class2.Class3.Hello" LineNumber="2931" Rule="PropertySummaryDocumentationMustOmitSetAccessorWithRestrictedAccess" />
      <Violation Section="Root.InternalPrivateProtectedinternalProtected.Class1e.Class2.Class3.Hello" LineNumber="2941" Rule="PropertySummaryDocumentationMustOmitSetAccessorWithRestrictedAccess" />
      <Violation Section="Root.InternalPrivateProtectedinternalProtectedinternal.Class1e.Class2.Class3.Hello" LineNumber="2957" Rule="PropertySummaryDocumentationMustOmitSetAccessorWithRestrictedAccess" />
      <Violation Section="Root.InternalPrivateProtectedinternalInternal.Class1e.Class2.Class3.Hello" LineNumber="2967" Rule="PropertySummaryDocumentationMustOmitSetAccessorWithRestrictedAccess" />
      <Violation Section="Root.InternalPrivateInternalPublic.Class1e.Class2.Class3.Hello" LineNumber="2993" Rule="PropertySummaryDocumentationMustOmitSetAccessorWithRestrictedAccess" />
      <Violation Section="Root.InternalPrivateInternalProtected.Class1e.Class2.Class3.Hello" LineNumber="3003" Rule="PropertySummaryDocumentationMustOmitSetAccessorWithRestrictedAccess" />
      <Violation Section="Root.InternalPrivateInternalProtectedinternal.Class1e.Class2.Class3.Hello" LineNumber="3019" Rule="PropertySummaryDocumentationMustOmitSetAccessorWithRestrictedAccess" />
      <Violation Section="Root.InternalPrivateInternalInternal.Class1e.Class2.Class3.Hello" LineNumber="3029" Rule="PropertySummaryDocumentationMustOmitSetAccessorWithRestrictedAccess" />
      <Violation Section="Root.InternalPrivatePrivatePublic.Class1e.Class2.Class3.Hello" LineNumber="3055" Rule="PropertySummaryDocumentationMustOmitSetAccessorWithRestrictedAccess" />
      <Violation Section="Root.InternalPrivatePrivateProtected.Class1e.Class2.Class3.Hello" LineNumber="3065" Rule="PropertySummaryDocumentationMustOmitSetAccessorWithRestrictedAccess" />
      <Violation Section="Root.InternalPrivatePrivateProtectedInternal.Class1e.Class2.Class3.Hello" LineNumber="3081" Rule="PropertySummaryDocumentationMustOmitSetAccessorWithRestrictedAccess" />
      <Violation Section="Root.InternalPrivatePrivateInternal.Class1e.Class2.Class3.Hello" LineNumber="3091" Rule="PropertySummaryDocumentationMustOmitSetAccessorWithRestrictedAccess" />
    </ExpectedViolations>
  </Test>

  <Test Name="DocumentationInheritdoc">
    <TestCodeFile>DocumentationInheritdoc.cs</TestCodeFile>
    <Settings>
      <Analyzers>
        <Analyzer AnalyzerId="Microsoft.StyleCop.CSharp.DocumentationRules">
          <AnalyzerSettings>
            <BooleanProperty Name="IgnorePrivates">False</BooleanProperty>
            <BooleanProperty Name="IgnoreInternals">False</BooleanProperty>
          </AnalyzerSettings>
          <Rules>
            <Rule Name="InheritDocMustBeUsedWithInheritingClass">
              <RuleSettings>
                <BooleanProperty Name="Enabled">True</BooleanProperty>
              </RuleSettings>
            </Rule>
          </Rules>
        </Analyzer>
      </Analyzers>
    </Settings>
    <ExpectedViolations>
      <Violation Section="Root.CSharpAnalyzersTest.InvalidTestData.Handler" LineNumber="37" Rule="InheritDocMustBeUsedWithInheritingClass" />
      <Violation Section="Root.CSharpAnalyzersTest.InvalidTestData.Enum1" LineNumber="40" Rule="InheritDocMustBeUsedWithInheritingClass" />
      <Violation Section="Root.CSharpAnalyzersTest.InvalidTestData.Enum2.Item" LineNumber="47" Rule="InheritDocMustBeUsedWithInheritingClass" />
      <Violation Section="Root.CSharpAnalyzersTest.InvalidTestData.InvalidInheritDoc1" LineNumber="51" Rule="InheritDocMustBeUsedWithInheritingClass" />
      <Violation Section="Root.CSharpAnalyzersTest.InvalidTestData.InvalidInheritDoc2" LineNumber="56" Rule="InheritDocMustBeUsedWithInheritingClass" />
      <Violation Section="Root.CSharpAnalyzersTest.InvalidTestData.InvalidInheritDoc3" LineNumber="61" Rule="InheritDocMustBeUsedWithInheritingClass" />
      <Violation Section="Root.CSharpAnalyzersTest.InvalidTestData.InvalidInheritDoc4.Method1" LineNumber="68" Rule="InheritDocMustBeUsedWithInheritingClass" />
      <Violation Section="Root.CSharpAnalyzersTest.InvalidTestData.InvalidInheritDoc5.Method1" LineNumber="76" Rule="InheritDocMustBeUsedWithInheritingClass" />
      <Violation Section="Root.CSharpAnalyzersTest.InvalidTestData.InvalidInheritDoc6.Method1" LineNumber="82" Rule="InheritDocMustBeUsedWithInheritingClass" />
      <Violation Section="Root.CSharpAnalyzersTest.InvalidTestData.InvalidInheritDoc7.Method1" LineNumber="88" Rule="InheritDocMustBeUsedWithInheritingClass" />
      <Violation Section="Root.CSharpAnalyzersTest.InvalidTestData.InvalidInheritDoc8.InternalClass.Method1" LineNumber="96" Rule="InheritDocMustBeUsedWithInheritingClass" />
    </ExpectedViolations>
  </Test>

</StyleCopTestDescription><|MERGE_RESOLUTION|>--- conflicted
+++ resolved
@@ -1,3003 +1,2999 @@
-﻿<?xml version="1.0" encoding="utf-8" ?>
-<StyleCopTestDescription TestName="Documentation">
-  <Test Name="Documentation">
-    <TestCodeFile>DocumentationClasses.cs</TestCodeFile>
-    <TestCodeFile>DocumentationConstructors.cs</TestCodeFile>
-    <TestCodeFile>DocumentationDelegates.cs</TestCodeFile>
-    <TestCodeFile>DocumentationDestructors.cs</TestCodeFile>
-    <TestCodeFile>DocumentationFields.cs</TestCodeFile>
-    <TestCodeFile>DocumentationEnums.cs</TestCodeFile>
-    <TestCodeFile>DocumentationEvents.cs</TestCodeFile>
-    <TestCodeFile>DocumentationIndexers.cs</TestCodeFile>
-    <TestCodeFile>DocumentationInterfaces.cs</TestCodeFile>
-    <TestCodeFile>DocumentationMethods.cs</TestCodeFile>
-    <TestCodeFile>DocumentationProperties.cs</TestCodeFile>
-    <TestCodeFile>DocumentationStructs.cs</TestCodeFile>
-    <TestCodeFile>DocumentationSlashes.cs</TestCodeFile>
-    <Settings>
-      <Analyzers>
-        <Analyzer AnalyzerId="Microsoft.StyleCop.CSharp.DocumentationRules">
-          <AnalyzerSettings>
-            <BooleanProperty Name="IgnorePrivates">False</BooleanProperty>
-            <BooleanProperty Name="IgnoreInternals">False</BooleanProperty>
-            <BooleanProperty Name="IncludeFields">True</BooleanProperty>
-          </AnalyzerSettings>
-          <Rules>
-            <Rule Name="ElementsMustBeDocumented">
-              <RuleSettings>
-                <BooleanProperty Name="Enabled">True</BooleanProperty>
-              </RuleSettings>
-            </Rule>
-            <Rule Name="PartialElementsMustBeDocumented">
-              <RuleSettings>
-                <BooleanProperty Name="Enabled">True</BooleanProperty>
-              </RuleSettings>
-            </Rule>
-            <Rule Name="EnumerationItemsMustBeDocumented">
-              <RuleSettings>
-                <BooleanProperty Name="Enabled">True</BooleanProperty>
-              </RuleSettings>
-            </Rule>
-            <Rule Name="DocumentationMustContainValidXml">
-              <RuleSettings>
-                <BooleanProperty Name="Enabled">True</BooleanProperty>
-              </RuleSettings>
-            </Rule>
-            <Rule Name="ElementDocumentationMustHaveSummary">
-              <RuleSettings>
-                <BooleanProperty Name="Enabled">True</BooleanProperty>
-              </RuleSettings>
-            </Rule>
-            <Rule Name="PartialElementDocumentationMustHaveSummary">
-              <RuleSettings>
-                <BooleanProperty Name="Enabled">True</BooleanProperty>
-              </RuleSettings>
-            </Rule>
-            <Rule Name="ElementDocumentationMustHaveSummaryText">
-              <RuleSettings>
-                <BooleanProperty Name="Enabled">True</BooleanProperty>
-              </RuleSettings>
-            </Rule>
-            <Rule Name="PartialElementDocumentationMustHaveSummaryText">
-              <RuleSettings>
-                <BooleanProperty Name="Enabled">True</BooleanProperty>
-              </RuleSettings>
-            </Rule>
-            <Rule Name="ElementDocumentationMustNotHaveDefaultSummary">
-              <RuleSettings>
-                <BooleanProperty Name="Enabled">True</BooleanProperty>
-              </RuleSettings>
-            </Rule>
-            <Rule Name="PropertyDocumentationMustHaveValue">
-              <RuleSettings>
-                <BooleanProperty Name="Enabled">True</BooleanProperty>
-              </RuleSettings>
-            </Rule>
-            <Rule Name="PropertyDocumentationMustHaveValueText">
-              <RuleSettings>
-                <BooleanProperty Name="Enabled">True</BooleanProperty>
-              </RuleSettings>
-            </Rule>
-            <Rule Name="ElementParametersMustBeDocumented">
-              <RuleSettings>
-                <BooleanProperty Name="Enabled">True</BooleanProperty>
-              </RuleSettings>
-            </Rule>
-            <Rule Name="ElementParameterDocumentationMustMatchElementParameters">
-              <RuleSettings>
-                <BooleanProperty Name="Enabled">True</BooleanProperty>
-              </RuleSettings>
-            </Rule>
-            <Rule Name="ElementParameterDocumentationMustDeclareParameterName">
-              <RuleSettings>
-                <BooleanProperty Name="Enabled">True</BooleanProperty>
-              </RuleSettings>
-            </Rule>
-            <Rule Name="ElementParameterDocumentationMustHaveText">
-              <RuleSettings>
-                <BooleanProperty Name="Enabled">True</BooleanProperty>
-              </RuleSettings>
-            </Rule>
-            <Rule Name="ElementReturnValueMustBeDocumented">
-              <RuleSettings>
-                <BooleanProperty Name="Enabled">True</BooleanProperty>
-              </RuleSettings>
-            </Rule>
-            <Rule Name="ElementReturnValueDocumentationMustHaveText">
-              <RuleSettings>
-                <BooleanProperty Name="Enabled">True</BooleanProperty>
-              </RuleSettings>
-            </Rule>
-            <Rule Name="VoidReturnValueMustNotBeDocumented">
-              <RuleSettings>
-                <BooleanProperty Name="Enabled">True</BooleanProperty>
-              </RuleSettings>
-            </Rule>
-            <Rule Name="GenericTypeParametersMustBeDocumented">
-              <RuleSettings>
-                <BooleanProperty Name="Enabled">True</BooleanProperty>
-              </RuleSettings>
-            </Rule>
-            <Rule Name="GenericTypeParametersMustBeDocumentedPartialClass">
-              <RuleSettings>
-                <BooleanProperty Name="Enabled">True</BooleanProperty>
-              </RuleSettings>
-            </Rule>
-            <Rule Name="GenericTypeParameterDocumentationMustMatchTypeParameters">
-              <RuleSettings>
-                <BooleanProperty Name="Enabled">True</BooleanProperty>
-              </RuleSettings>
-            </Rule>
-            <Rule Name="GenericTypeParameterDocumentationMustDeclareParameterName">
-              <RuleSettings>
-                <BooleanProperty Name="Enabled">True</BooleanProperty>
-              </RuleSettings>
-            </Rule>
-            <Rule Name="GenericTypeParameterDocumentationMustHaveText">
-              <RuleSettings>
-                <BooleanProperty Name="Enabled">True</BooleanProperty>
-              </RuleSettings>
-            </Rule>
-            <Rule Name="PropertySummaryDocumentationMustMatchAccessors">
-              <RuleSettings>
-                <BooleanProperty Name="Enabled">True</BooleanProperty>
-              </RuleSettings>
-            </Rule>
-            <Rule Name="PropertySummaryDocumentationMustOmitSetAccessorWithRestrictedAccess">
-              <RuleSettings>
-                <BooleanProperty Name="Enabled">True</BooleanProperty>
-              </RuleSettings>
-            </Rule>
-            <Rule Name="ElementDocumentationMustNotBeCopiedAndPasted">
-              <RuleSettings>
-                <BooleanProperty Name="Enabled">True</BooleanProperty>
-              </RuleSettings>
-            </Rule>
-            <Rule Name="SingleLineCommentsMustNotUseDocumentationStyleSlashes">
-              <RuleSettings>
-                <BooleanProperty Name="Enabled">True</BooleanProperty>
-              </RuleSettings>
-            </Rule>
-            <Rule Name="DocumentationTextMustNotBeEmpty">
-              <RuleSettings>
-                <BooleanProperty Name="Enabled">True</BooleanProperty>
-              </RuleSettings>
-            </Rule>
-            <Rule Name="DocumentationTextMustBeginWithACapitalLetter">
-              <RuleSettings>
-                <BooleanProperty Name="Enabled">True</BooleanProperty>
-              </RuleSettings>
-            </Rule>
-            <Rule Name="DocumentationTextMustEndWithAPeriod">
-              <RuleSettings>
-                <BooleanProperty Name="Enabled">True</BooleanProperty>
-              </RuleSettings>
-            </Rule>
-            <Rule Name="DocumentationTextMustContainWhitespace">
-              <RuleSettings>
-                <BooleanProperty Name="Enabled">True</BooleanProperty>
-              </RuleSettings>
-            </Rule>
-            <Rule Name="DocumentationMustMeetCharacterPercentage">
-              <RuleSettings>
-                <BooleanProperty Name="Enabled">True</BooleanProperty>
-              </RuleSettings>
-            </Rule>
-            <Rule Name="DocumentationTextMustMeetMinimumCharacterLength">
-              <RuleSettings>
-                <BooleanProperty Name="Enabled">True</BooleanProperty>
-              </RuleSettings>
-            </Rule>
-          </Rules>
-        </Analyzer>
-      </Analyzers>
-    </Settings>
-    <ExpectedViolations>
-      <Violation Section="Root.CSharpAnalyzersTest.TestData.InvalidDocumentationClass1" LineNumber="125" Rule="ElementDocumentationMustNotHaveDefaultSummary" />
-      <Violation Section="Root.CSharpAnalyzersTest.TestData.InvalidDocumentationClass2" LineNumber="132" Rule="DocumentationMustContainValidXml" />
-      <Violation Section="Root.CSharpAnalyzersTest.TestData.InvalidDocumentationClass3" LineNumber="136" Rule="ElementsMustBeDocumented" />
-      <Violation Section="Root.CSharpAnalyzersTest.TestData.InvalidDocumentationClass4" LineNumber="143" Rule="ElementDocumentationMustHaveSummaryText" />
-      <Violation Section="Root.CSharpAnalyzersTest.TestData.InvalidDocumentationClass5" LineNumber="150" Rule="DocumentationTextMustContainWhitespace" />
-      <Violation Section="Root.CSharpAnalyzersTest.TestData.InvalidDocumentationClass6" LineNumber="157" Rule="DocumentationTextMustMeetMinimumCharacterLength" />
-      <Violation Section="Root.CSharpAnalyzersTest.TestData.InvalidDocumentationClass6" LineNumber="157" Rule="DocumentationTextMustContainWhitespace" />
-      <Violation Section="Root.CSharpAnalyzersTest.TestData.InvalidDocumentationClass7" LineNumber="164" Rule="DocumentationMustMeetCharacterPercentage" />
-      <Violation Section="Root.CSharpAnalyzersTest.TestData.InvalidDocumentationClass8" LineNumber="171" Rule="DocumentationTextMustBeginWithACapitalLetter" />
-      <Violation Section="Root.CSharpAnalyzersTest.TestData.InvalidDocumentationClass9" LineNumber="178" Rule="DocumentationTextMustEndWithAPeriod" />
-      <Violation Section="Root.CSharpAnalyzersTest.TestData.InvalidDocumentationClass10`T" LineNumber="185" Rule="GenericTypeParametersMustBeDocumented" />
-      <Violation Section="Root.CSharpAnalyzersTest.TestData.InvalidDocumentationClass11`T" LineNumber="193" Rule="GenericTypeParameterDocumentationMustHaveText" />
-      <Violation Section="Root.CSharpAnalyzersTest.TestData.InvalidDocumentationClass12`T" LineNumber="201" Rule="DocumentationTextMustContainWhitespace" />
-      <Violation Section="Root.CSharpAnalyzersTest.TestData.InvalidDocumentationClass13`T" LineNumber="209" Rule="DocumentationTextMustMeetMinimumCharacterLength" />
-      <Violation Section="Root.CSharpAnalyzersTest.TestData.InvalidDocumentationClass13`T" LineNumber="209" Rule="DocumentationTextMustContainWhitespace" />
-      <Violation Section="Root.CSharpAnalyzersTest.TestData.InvalidDocumentationClass14`T" LineNumber="217" Rule="DocumentationMustMeetCharacterPercentage" />
-      <Violation Section="Root.CSharpAnalyzersTest.TestData.InvalidDocumentationClass15`T" LineNumber="225" Rule="DocumentationTextMustBeginWithACapitalLetter" />
-      <Violation Section="Root.CSharpAnalyzersTest.TestData.InvalidDocumentationClass16`T" LineNumber="233" Rule="DocumentationTextMustEndWithAPeriod" />
-      <Violation Section="Root.CSharpAnalyzersTest.TestData.InvalidDocumentationClass17`T`S" LineNumber="242" Rule="ElementDocumentationMustNotBeCopiedAndPasted" />
-      <Violation Section="Root.CSharpAnalyzersTest.TestData.InvalidDocumentationClass18`T`S" LineNumber="251" Rule="ElementDocumentationMustNotBeCopiedAndPasted" />
-      <Violation Section="Root.CSharpAnalyzersTest.TestData.InvalidDocumentationClass19`T`S" LineNumber="260" Rule="ElementDocumentationMustNotBeCopiedAndPasted" />
-      <Violation Section="Root.CSharpAnalyzersTest.TestData.InvalidDocumentationClass20`T`S" LineNumber="269" Rule="GenericTypeParameterDocumentationMustMatchTypeParameters" />
-      <Violation Section="Root.CSharpAnalyzersTest.TestData.InvalidDocumentationClass21`T" LineNumber="277" Rule="GenericTypeParameterDocumentationMustDeclareParameterName" />
-      <Violation Section="Root.CSharpAnalyzersTest.TestData.InvalidDocumentationClass22`T" LineNumber="285" Rule="GenericTypeParameterDocumentationMustDeclareParameterName" />
-      <Violation Section="Root.CSharpAnalyzersTest.TestData.InvalidDocumentationClass23`T" LineNumber="293" Rule="GenericTypeParameterDocumentationMustMatchTypeParameters" />
-      <Violation Section="Root.CSharpAnalyzersTest.TestData.InvalidDocumentationClass24" LineNumber="297" Rule="ElementsMustBeDocumented" />
-      <Violation Section="Root.CSharpAnalyzersTest.TestData.InvalidDocumentationClass25" LineNumber="301" Rule="ElementsMustBeDocumented" />
-      <Violation Section="Root.CSharpAnalyzersTest.TestData.InvalidDocumentationClass26" LineNumber="305" Rule="ElementsMustBeDocumented" />
-      <Violation Section="Root.CSharpAnalyzersTest.TestData.InvalidDocumentationClass27" LineNumber="309" Rule="ElementsMustBeDocumented" />
-      <Violation Section="Root.CSharpAnalyzersTest.TestData.InvalidDocumentationClass28" LineNumber="313" Rule="ElementsMustBeDocumented" />
-      <Violation Section="Root.CSharpAnalyzersTest.TestData.InvalidDocumentationClass29" LineNumber="317" Rule="ElementsMustBeDocumented" />
-      <Violation Section="Root.CSharpAnalyzersTest.TestData.InvalidDocumentationClass30" LineNumber="321" Rule="ElementsMustBeDocumented" />
-      <Violation Section="Root.CSharpAnalyzersTest.TestData.InvalidDocumentationClass32`T`S" LineNumber="339" Rule="GenericTypeParameterDocumentationMustMatchTypeParameters" />
-      <Violation Section="Root.CSharpAnalyzersTest.TestData.InvalidDocumentationClass33`T`S" LineNumber="349" Rule="GenericTypeParameterDocumentationMustMatchTypeParameters" />
-      <Violation Section="Root.CSharpAnalyzersTest.TestData.InvalidDocumentationClass34`T`S" LineNumber="360" Rule="DocumentationMustContainValidXml" />
-      <Violation Section="Root.CSharpAnalyzersTest.TestData.InvalidDocumentationClass35" LineNumber="367" Rule="ElementDocumentationMustHaveSummary" />
-      <Violation Section="Root.CSharpAnalyzersTest.TestData.InvalidDocumentationClass36" LineNumber="371" Rule="PartialElementsMustBeDocumented" />
-      <Violation Section="Root.CSharpAnalyzersTest.TestData.InvalidDocumentationClass37" LineNumber="378" Rule="PartialElementDocumentationMustHaveSummaryText" />
-      <Violation Section="Root.CSharpAnalyzersTest.TestData.InvalidDocumentationClass38" LineNumber="383" Rule="PartialElementDocumentationMustHaveSummary" />
-      <Violation Section="Root.CSharpAnalyzersTest.TestData.InvalidDocumentationClass39`T" LineNumber="390" Rule="GenericTypeParametersMustBeDocumentedPartialClass" />
-      <Violation Section="Root.CSharpAnalyzersTest.TestData.InvalidDocumentationClass40`T`S`W" LineNumber="399" Rule="GenericTypeParameterDocumentationMustMatchTypeParameters" />
-      <Violation Section="Root.CSharpAnalyzersTest.TestData.InvalidDocumentationConstructor1.InvalidDocumentationConstructor1" LineNumber="164" Rule="ElementDocumentationMustNotHaveDefaultSummary" />
-      <Violation Section="Root.CSharpAnalyzersTest.TestData.InvalidDocumentationConstructor2.InvalidDocumentationConstructor2" LineNumber="177" Rule="DocumentationMustContainValidXml" />
-      <Violation Section="Root.CSharpAnalyzersTest.TestData.InvalidDocumentationConstructor3.InvalidDocumentationConstructor3" LineNumber="187" Rule="ElementsMustBeDocumented" />
-      <Violation Section="Root.CSharpAnalyzersTest.TestData.InvalidDocumentationConstructor4.InvalidDocumentationConstructor4" LineNumber="200" Rule="ElementDocumentationMustHaveSummaryText" />
-      <Violation Section="Root.CSharpAnalyzersTest.TestData.InvalidDocumentationConstructor5.InvalidDocumentationConstructor5" LineNumber="213" Rule="DocumentationTextMustContainWhitespace" />
-      <Violation Section="Root.CSharpAnalyzersTest.TestData.InvalidDocumentationConstructor6.InvalidDocumentationConstructor6" LineNumber="226" Rule="DocumentationTextMustMeetMinimumCharacterLength" />
-      <Violation Section="Root.CSharpAnalyzersTest.TestData.InvalidDocumentationConstructor6.InvalidDocumentationConstructor6" LineNumber="226" Rule="DocumentationTextMustContainWhitespace" />
-      <Violation Section="Root.CSharpAnalyzersTest.TestData.InvalidDocumentationConstructor7.InvalidDocumentationConstructor7" LineNumber="239" Rule="DocumentationMustMeetCharacterPercentage" />
-      <Violation Section="Root.CSharpAnalyzersTest.TestData.InvalidDocumentationConstructor8.InvalidDocumentationConstructor8" LineNumber="252" Rule="DocumentationTextMustBeginWithACapitalLetter" />
-      <Violation Section="Root.CSharpAnalyzersTest.TestData.InvalidDocumentationConstructor9.InvalidDocumentationConstructor9" LineNumber="265" Rule="DocumentationTextMustEndWithAPeriod" />
-      <Violation Section="Root.CSharpAnalyzersTest.TestData.InvalidDocumentationConstructor10.InvalidDocumentationConstructor10%int" LineNumber="278" Rule="ElementParametersMustBeDocumented" />
-      <Violation Section="Root.CSharpAnalyzersTest.TestData.InvalidDocumentationConstructor11.InvalidDocumentationConstructor11%int" LineNumber="292" Rule="ElementParameterDocumentationMustHaveText" />
-      <Violation Section="Root.CSharpAnalyzersTest.TestData.InvalidDocumentationConstructor12.InvalidDocumentationConstructor12%int" LineNumber="306" Rule="DocumentationTextMustContainWhitespace" />
-      <Violation Section="Root.CSharpAnalyzersTest.TestData.InvalidDocumentationConstructor13.InvalidDocumentationConstructor13%int" LineNumber="320" Rule="DocumentationTextMustMeetMinimumCharacterLength" />
-      <Violation Section="Root.CSharpAnalyzersTest.TestData.InvalidDocumentationConstructor13.InvalidDocumentationConstructor13%int" LineNumber="320" Rule="DocumentationTextMustContainWhitespace" />
-      <Violation Section="Root.CSharpAnalyzersTest.TestData.InvalidDocumentationConstructor14.InvalidDocumentationConstructor14%int" LineNumber="334" Rule="DocumentationMustMeetCharacterPercentage" />
-      <Violation Section="Root.CSharpAnalyzersTest.TestData.InvalidDocumentationConstructor15.InvalidDocumentationConstructor15%int" LineNumber="348" Rule="DocumentationTextMustBeginWithACapitalLetter" />
-      <Violation Section="Root.CSharpAnalyzersTest.TestData.InvalidDocumentationConstructor16.InvalidDocumentationConstructor16%int" LineNumber="362" Rule="DocumentationTextMustEndWithAPeriod" />
-      <Violation Section="Root.CSharpAnalyzersTest.TestData.InvalidDocumentationConstructor17.InvalidDocumentationConstructor17%int%int" LineNumber="377" Rule="ElementDocumentationMustNotBeCopiedAndPasted" />
-      <Violation Section="Root.CSharpAnalyzersTest.TestData.InvalidDocumentationConstructor18.InvalidDocumentationConstructor18%int%int" LineNumber="392" Rule="ElementDocumentationMustNotBeCopiedAndPasted" />
-      <Violation Section="Root.CSharpAnalyzersTest.TestData.InvalidDocumentationConstructor19.InvalidDocumentationConstructor19%int%int" LineNumber="407" Rule="ElementDocumentationMustNotBeCopiedAndPasted" />
-      <Violation Section="Root.CSharpAnalyzersTest.TestData.InvalidDocumentationConstructor20.InvalidDocumentationConstructor20%int%int" LineNumber="422" Rule="ElementParameterDocumentationMustMatchElementParameters" />
-      <Violation Section="Root.CSharpAnalyzersTest.TestData.InvalidDocumentationConstructor21.InvalidDocumentationConstructor21%int" LineNumber="436" Rule="ElementParameterDocumentationMustDeclareParameterName" />
-      <Violation Section="Root.CSharpAnalyzersTest.TestData.InvalidDocumentationConstructor22.InvalidDocumentationConstructor22%int" LineNumber="450" Rule="ElementParameterDocumentationMustDeclareParameterName" />
-      <Violation Section="Root.CSharpAnalyzersTest.TestData.InvalidDocumentationConstructor23.InvalidDocumentationConstructor23%int" LineNumber="464" Rule="ElementParameterDocumentationMustMatchElementParameters" />
-      <Violation Section="Root.CSharpAnalyzersTest.TestData.InvalidDocumentationConstructor24.InvalidDocumentationConstructor24" LineNumber="474" Rule="ElementsMustBeDocumented" />
-      <Violation Section="Root.CSharpAnalyzersTest.TestData.InvalidDocumentationConstructor25.InvalidDocumentationConstructor25" LineNumber="484" Rule="ElementsMustBeDocumented" />
-      <Violation Section="Root.CSharpAnalyzersTest.TestData.InvalidDocumentationConstructor26.InvalidDocumentationConstructor26" LineNumber="494" Rule="ElementsMustBeDocumented" />
-      <Violation Section="Root.CSharpAnalyzersTest.TestData.InvalidDocumentationConstructor27.InvalidDocumentationConstructor27" LineNumber="504" Rule="ElementsMustBeDocumented" />
-      <Violation Section="Root.CSharpAnalyzersTest.TestData.InvalidDocumentationConstructor28.InvalidDocumentationConstructor28" LineNumber="514" Rule="ElementsMustBeDocumented" />
-      <Violation Section="Root.CSharpAnalyzersTest.TestData.InvalidDocumentationConstructor29.InvalidDocumentationConstructor29" LineNumber="524" Rule="ElementsMustBeDocumented" />
-      <Violation Section="Root.CSharpAnalyzersTest.TestData.InvalidDocumentationConstructor30.InvalidDocumentationConstructor30" LineNumber="534" Rule="ElementsMustBeDocumented" />
-      <Violation Section="Root.CSharpAnalyzersTest.TestData.InvalidDocumentationConstructor32.InvalidDocumentationConstructor32%int%int" LineNumber="564" Rule="ElementParameterDocumentationMustMatchElementParameters" />
-      <Violation Section="Root.CSharpAnalyzersTest.TestData.InvalidDocumentationConstructor33.InvalidDocumentationConstructor33%int%int" LineNumber="580" Rule="ElementParameterDocumentationMustMatchElementParameters" />
-      <Violation Section="Root.CSharpAnalyzersTest.TestData.InvalidDocumentationConstructor34.InvalidDocumentationConstructor34%int%int" LineNumber="596" Rule="ElementParameterDocumentationMustMatchElementParameters" />
-      <Violation Section="Root.CSharpAnalyzersTest.TestData.InvalidDocumentationConstructor35.InvalidDocumentationConstructor35%int%int%int" LineNumber="611" Rule="ElementParametersMustBeDocumented" />
-      <Violation Section="Root.CSharpAnalyzersTest.TestData.DocumentationDelegates.InvalidDelegate1" LineNumber="89" Rule="ElementDocumentationMustNotHaveDefaultSummary" />
-      <Violation Section="Root.CSharpAnalyzersTest.TestData.DocumentationDelegates.InvalidDelegate2" LineNumber="93" Rule="DocumentationMustContainValidXml" />
-      <Violation Section="Root.CSharpAnalyzersTest.TestData.DocumentationDelegates.InvalidDelegate3" LineNumber="95" Rule="ElementsMustBeDocumented" />
-      <Violation Section="Root.CSharpAnalyzersTest.TestData.DocumentationDelegates.InvalidDelegate4" LineNumber="100" Rule="ElementDocumentationMustHaveSummaryText" />
-      <Violation Section="Root.CSharpAnalyzersTest.TestData.DocumentationDelegates.InvalidDelegate5" LineNumber="105" Rule="DocumentationTextMustContainWhitespace" />
-      <Violation Section="Root.CSharpAnalyzersTest.TestData.DocumentationDelegates.InvalidDelegate6" LineNumber="110" Rule="DocumentationTextMustMeetMinimumCharacterLength" />
-      <Violation Section="Root.CSharpAnalyzersTest.TestData.DocumentationDelegates.InvalidDelegate6" LineNumber="110" Rule="DocumentationTextMustContainWhitespace" />
-      <Violation Section="Root.CSharpAnalyzersTest.TestData.DocumentationDelegates.InvalidDelegate7" LineNumber="115" Rule="DocumentationMustMeetCharacterPercentage" />
-      <Violation Section="Root.CSharpAnalyzersTest.TestData.DocumentationDelegates.InvalidDelegate8" LineNumber="120" Rule="DocumentationTextMustBeginWithACapitalLetter" />
-      <Violation Section="Root.CSharpAnalyzersTest.TestData.DocumentationDelegates.InvalidDelegate9" LineNumber="125" Rule="DocumentationTextMustEndWithAPeriod" />
-      <Violation Section="Root.CSharpAnalyzersTest.TestData.DocumentationDelegates.InvalidDelegate10%int" LineNumber="130" Rule="ElementParametersMustBeDocumented" />
-      <Violation Section="Root.CSharpAnalyzersTest.TestData.DocumentationDelegates.InvalidDelegate11%int" LineNumber="136" Rule="ElementParameterDocumentationMustHaveText" />
-      <Violation Section="Root.CSharpAnalyzersTest.TestData.DocumentationDelegates.InvalidDelegate12%int" LineNumber="142" Rule="DocumentationTextMustContainWhitespace" />
-      <Violation Section="Root.CSharpAnalyzersTest.TestData.DocumentationDelegates.InvalidDelegate13%int" LineNumber="148" Rule="DocumentationTextMustMeetMinimumCharacterLength" />
-      <Violation Section="Root.CSharpAnalyzersTest.TestData.DocumentationDelegates.InvalidDelegate13%int" LineNumber="148" Rule="DocumentationTextMustContainWhitespace" />
-      <Violation Section="Root.CSharpAnalyzersTest.TestData.DocumentationDelegates.InvalidDelegate14%int" LineNumber="154" Rule="DocumentationMustMeetCharacterPercentage" />
-      <Violation Section="Root.CSharpAnalyzersTest.TestData.DocumentationDelegates.InvalidDelegate15%int" LineNumber="160" Rule="DocumentationTextMustBeginWithACapitalLetter" />
-      <Violation Section="Root.CSharpAnalyzersTest.TestData.DocumentationDelegates.InvalidDelegate16%int" LineNumber="166" Rule="DocumentationTextMustEndWithAPeriod" />
-      <Violation Section="Root.CSharpAnalyzersTest.TestData.DocumentationDelegates.InvalidDelegate17" LineNumber="171" Rule="ElementReturnValueMustBeDocumented" />
-      <Violation Section="Root.CSharpAnalyzersTest.TestData.DocumentationDelegates.InvalidDelegate18" LineNumber="177" Rule="ElementReturnValueDocumentationMustHaveText" />
-      <Violation Section="Root.CSharpAnalyzersTest.TestData.DocumentationDelegates.InvalidDelegate19" LineNumber="183" Rule="DocumentationTextMustContainWhitespace" />
-      <Violation Section="Root.CSharpAnalyzersTest.TestData.DocumentationDelegates.InvalidDelegate20" LineNumber="189" Rule="DocumentationTextMustMeetMinimumCharacterLength" />
-      <Violation Section="Root.CSharpAnalyzersTest.TestData.DocumentationDelegates.InvalidDelegate20" LineNumber="189" Rule="DocumentationTextMustContainWhitespace" />
-      <Violation Section="Root.CSharpAnalyzersTest.TestData.DocumentationDelegates.InvalidDelegate21" LineNumber="195" Rule="DocumentationMustMeetCharacterPercentage" />
-      <Violation Section="Root.CSharpAnalyzersTest.TestData.DocumentationDelegates.InvalidDelegate22" LineNumber="201" Rule="DocumentationTextMustBeginWithACapitalLetter" />
-      <Violation Section="Root.CSharpAnalyzersTest.TestData.DocumentationDelegates.InvalidDelegate23" LineNumber="207" Rule="DocumentationTextMustEndWithAPeriod" />
-      <Violation Section="Root.CSharpAnalyzersTest.TestData.DocumentationDelegates.InvalidDelegate24`T" LineNumber="212" Rule="GenericTypeParametersMustBeDocumented" />
-      <Violation Section="Root.CSharpAnalyzersTest.TestData.DocumentationDelegates.InvalidDelegate25`T" LineNumber="218" Rule="GenericTypeParameterDocumentationMustHaveText" />
-      <Violation Section="Root.CSharpAnalyzersTest.TestData.DocumentationDelegates.InvalidDelegate26`T" LineNumber="224" Rule="DocumentationTextMustContainWhitespace" />
-      <Violation Section="Root.CSharpAnalyzersTest.TestData.DocumentationDelegates.InvalidDelegate27`T" LineNumber="230" Rule="DocumentationTextMustMeetMinimumCharacterLength" />
-      <Violation Section="Root.CSharpAnalyzersTest.TestData.DocumentationDelegates.InvalidDelegate27`T" LineNumber="230" Rule="DocumentationTextMustContainWhitespace" />
-      <Violation Section="Root.CSharpAnalyzersTest.TestData.DocumentationDelegates.InvalidDelegate28`T" LineNumber="236" Rule="DocumentationMustMeetCharacterPercentage" />
-      <Violation Section="Root.CSharpAnalyzersTest.TestData.DocumentationDelegates.InvalidDelegate29`T" LineNumber="242" Rule="DocumentationTextMustBeginWithACapitalLetter" />
-      <Violation Section="Root.CSharpAnalyzersTest.TestData.DocumentationDelegates.InvalidDelegate30`T" LineNumber="248" Rule="DocumentationTextMustEndWithAPeriod" />
-      <Violation Section="Root.CSharpAnalyzersTest.TestData.DocumentationDelegates.InvalidDelegate31`T`S%int%int" LineNumber="258" Rule="ElementDocumentationMustNotBeCopiedAndPasted" />
-      <Violation Section="Root.CSharpAnalyzersTest.TestData.DocumentationDelegates.InvalidDelegate32`T`S%int%int" LineNumber="268" Rule="ElementDocumentationMustNotBeCopiedAndPasted" />
-      <Violation Section="Root.CSharpAnalyzersTest.TestData.DocumentationDelegates.InvalidDelegate33`T`S%int%int" LineNumber="278" Rule="ElementDocumentationMustNotBeCopiedAndPasted" />
-      <Violation Section="Root.CSharpAnalyzersTest.TestData.DocumentationDelegates.InvalidDelegate34`T`S%int%int" LineNumber="288" Rule="ElementDocumentationMustNotBeCopiedAndPasted" />
-      <Violation Section="Root.CSharpAnalyzersTest.TestData.DocumentationDelegates.InvalidDelegate35`T`S%int%int" LineNumber="298" Rule="ElementDocumentationMustNotBeCopiedAndPasted" />
-      <Violation Section="Root.CSharpAnalyzersTest.TestData.DocumentationDelegates.InvalidDelegate36`T`S%int%int" LineNumber="308" Rule="ElementDocumentationMustNotBeCopiedAndPasted" />
-      <Violation Section="Root.CSharpAnalyzersTest.TestData.DocumentationDelegates.InvalidDelegate37`T`S%int%int" LineNumber="318" Rule="ElementDocumentationMustNotBeCopiedAndPasted" />
-      <Violation Section="Root.CSharpAnalyzersTest.TestData.DocumentationDelegates.InvalidDelegate38%int%int" LineNumber="325" Rule="ElementParameterDocumentationMustMatchElementParameters" />
-      <Violation Section="Root.CSharpAnalyzersTest.TestData.DocumentationDelegates.InvalidDelegate39`T`S" LineNumber="332" Rule="GenericTypeParameterDocumentationMustMatchTypeParameters" />
-      <Violation Section="Root.CSharpAnalyzersTest.TestData.DocumentationDelegates.InvalidDelegate40%int" LineNumber="338" Rule="ElementParameterDocumentationMustDeclareParameterName" />
-      <Violation Section="Root.CSharpAnalyzersTest.TestData.DocumentationDelegates.InvalidDelegate41`T" LineNumber="344" Rule="GenericTypeParameterDocumentationMustDeclareParameterName" />
-      <Violation Section="Root.CSharpAnalyzersTest.TestData.DocumentationDelegates.InvalidDelegate42" LineNumber="350" Rule="VoidReturnValueMustNotBeDocumented" />
-      <Violation Section="Root.CSharpAnalyzersTest.TestData.DocumentationDelegates.InvalidDelegate53" LineNumber="352" Rule="ElementsMustBeDocumented" />
-      <Violation Section="Root.CSharpAnalyzersTest.TestData.DocumentationDelegates.InvalidDelegate44" LineNumber="354" Rule="ElementsMustBeDocumented" />
-      <Violation Section="Root.CSharpAnalyzersTest.TestData.DocumentationDelegates.InvalidDelegate45" LineNumber="356" Rule="ElementsMustBeDocumented" />
-      <Violation Section="Root.CSharpAnalyzersTest.TestData.DocumentationDelegates.InvalidDelegate46" LineNumber="358" Rule="ElementsMustBeDocumented" />
-      <Violation Section="Root.CSharpAnalyzersTest.TestData.DocumentationDelegates.InvalidDelegate49%int%int" LineNumber="375" Rule="ElementParameterDocumentationMustMatchElementParameters" />
-      <Violation Section="Root.CSharpAnalyzersTest.TestData.DocumentationDelegates.InvalidDelegate50%int%int" LineNumber="383" Rule="ElementParameterDocumentationMustMatchElementParameters" />
-      <Violation Section="Root.CSharpAnalyzersTest.TestData.DocumentationDelegates.InvalidDelegate51`T`S" LineNumber="391" Rule="GenericTypeParameterDocumentationMustMatchTypeParameters" />
-      <Violation Section="Root.CSharpAnalyzersTest.TestData.DocumentationDelegates.InvalidDelegate52`T`S" LineNumber="399" Rule="GenericTypeParameterDocumentationMustMatchTypeParameters" />
-      <Violation Section="Root.CSharpAnalyzersTest.TestData.DocumentationDelegates.InvalidDelegate53%int%int%int" LineNumber="406" Rule="ElementParametersMustBeDocumented" />
-      <Violation Section="Root.CSharpAnalyzersTest.TestData.InvalidDocumentationDestructor3.~InvalidDocumentationDestructor3" LineNumber="42" Rule="ElementDocumentationMustNotHaveDefaultSummary" />
-      <Violation Section="Root.CSharpAnalyzersTest.TestData.InvalidDocumentationDestructor4.~InvalidDocumentationDestructor4" LineNumber="55" Rule="DocumentationMustContainValidXml" />
-      <Violation Section="Root.CSharpAnalyzersTest.TestData.InvalidDocumentationDestructor5.~InvalidDocumentationDestructor5" LineNumber="65" Rule="ElementsMustBeDocumented" />
-      <Violation Section="Root.CSharpAnalyzersTest.TestData.InvalidDocumentationDestructor6.~InvalidDocumentationDestructor6" LineNumber="78" Rule="ElementDocumentationMustHaveSummaryText" />
-      <Violation Section="Root.CSharpAnalyzersTest.TestData.InvalidDocumentationDestructor7.~InvalidDocumentationDestructor7" LineNumber="91" Rule="DocumentationTextMustContainWhitespace" />
-      <Violation Section="Root.CSharpAnalyzersTest.TestData.InvalidDocumentationDestructor8.~InvalidDocumentationDestructor8" LineNumber="104" Rule="DocumentationTextMustMeetMinimumCharacterLength" />
-      <Violation Section="Root.CSharpAnalyzersTest.TestData.InvalidDocumentationDestructor8.~InvalidDocumentationDestructor8" LineNumber="104" Rule="DocumentationTextMustContainWhitespace" />
-      <Violation Section="Root.CSharpAnalyzersTest.TestData.InvalidDocumentationDestructor9.~InvalidDocumentationDestructor9" LineNumber="117" Rule="DocumentationMustMeetCharacterPercentage" />
-      <Violation Section="Root.CSharpAnalyzersTest.TestData.InvalidDocumentationDestructor10.~InvalidDocumentationDestructor10" LineNumber="130" Rule="DocumentationTextMustBeginWithACapitalLetter" />
-      <Violation Section="Root.CSharpAnalyzersTest.TestData.InvalidDocumentationDestructor11.~InvalidDocumentationDestructor11" LineNumber="143" Rule="DocumentationTextMustEndWithAPeriod" />
-      <Violation Section="Root.CSharpAnalyzersTest.TestData.InvalidDocumentationDestructor12.~InvalidDocumentationDestructor12" LineNumber="154" Rule="ElementsMustBeDocumented" />
-      <Violation Section="Root.CSharpAnalyzersTest.TestData.InvalidDocumentationDestructor13.~InvalidDocumentationDestructor13" LineNumber="164" Rule="ElementsMustBeDocumented" />
-      <Violation Section="Root.CSharpAnalyzersTest.TestData.InvalidDocumentationDestructor14.PrivateClass.~PrivateClass" LineNumber="179" Rule="ElementsMustBeDocumented" />
-      <Violation Section="Root.CSharpAnalyzersTest.TestData.InvalidDocumentationEnum1" LineNumber="118" Rule="ElementDocumentationMustNotHaveDefaultSummary" />
-      <Violation Section="Root.CSharpAnalyzersTest.TestData.InvalidDocumentationEnum2.Item" LineNumber="130" Rule="ElementDocumentationMustNotHaveDefaultSummary" />
-      <Violation Section="Root.CSharpAnalyzersTest.TestData.InvalidDocumentationEnum3" LineNumber="136" Rule="DocumentationMustContainValidXml" />
-      <Violation Section="Root.CSharpAnalyzersTest.TestData.InvalidDocumentationEnum4.Item" LineNumber="148" Rule="DocumentationMustContainValidXml" />
-      <Violation Section="Root.CSharpAnalyzersTest.TestData.InvalidDocumentationEnum5" LineNumber="151" Rule="ElementsMustBeDocumented" />
-      <Violation Section="Root.CSharpAnalyzersTest.TestData.InvalidDocumentationEnum6.Item" LineNumber="160" Rule="EnumerationItemsMustBeDocumented" />
-      <Violation Section="Root.CSharpAnalyzersTest.TestData.InvalidDocumentationEnum7.SecondItem" LineNumber="173" Rule="EnumerationItemsMustBeDocumented" />
-      <Violation Section="Root.CSharpAnalyzersTest.TestData.InvalidDocumentationEnum8.FirstItem" LineNumber="181" Rule="EnumerationItemsMustBeDocumented" />
-      <Violation Section="Root.CSharpAnalyzersTest.TestData.InvalidDocumentationEnum9" LineNumber="193" Rule="ElementDocumentationMustHaveSummaryText" />
-      <Violation Section="Root.CSharpAnalyzersTest.TestData.InvalidDocumentationEnum10.Item" LineNumber="205" Rule="ElementDocumentationMustHaveSummaryText" />
-      <Violation Section="Root.CSharpAnalyzersTest.TestData.InvalidDocumentationEnum11" LineNumber="211" Rule="DocumentationTextMustContainWhitespace" />
-      <Violation Section="Root.CSharpAnalyzersTest.TestData.InvalidDocumentationEnum12.Item" LineNumber="223" Rule="DocumentationTextMustContainWhitespace" />
-      <Violation Section="Root.CSharpAnalyzersTest.TestData.InvalidDocumentationEnum13" LineNumber="229" Rule="DocumentationTextMustMeetMinimumCharacterLength" />
-      <Violation Section="Root.CSharpAnalyzersTest.TestData.InvalidDocumentationEnum13" LineNumber="229" Rule="DocumentationTextMustContainWhitespace" />
-      <Violation Section="Root.CSharpAnalyzersTest.TestData.InvalidDocumentationEnum14.Item" LineNumber="241" Rule="DocumentationTextMustMeetMinimumCharacterLength" />
-      <Violation Section="Root.CSharpAnalyzersTest.TestData.InvalidDocumentationEnum14.Item" LineNumber="241" Rule="DocumentationTextMustContainWhitespace" />
-      <Violation Section="Root.CSharpAnalyzersTest.TestData.InvalidDocumentationEnum15" LineNumber="247" Rule="DocumentationMustMeetCharacterPercentage" />
-      <Violation Section="Root.CSharpAnalyzersTest.TestData.InvalidDocumentationEnum16.Item" LineNumber="259" Rule="DocumentationMustMeetCharacterPercentage" />
-      <Violation Section="Root.CSharpAnalyzersTest.TestData.InvalidDocumentationClass17" LineNumber="265" Rule="DocumentationMustMeetCharacterPercentage" />
-      <Violation Section="Root.CSharpAnalyzersTest.TestData.InvalidDocumentationEnum18" LineNumber="272" Rule="DocumentationTextMustBeginWithACapitalLetter" />
-      <Violation Section="Root.CSharpAnalyzersTest.TestData.InvalidDocumentationEnum19.Item" LineNumber="284" Rule="DocumentationTextMustBeginWithACapitalLetter" />
-      <Violation Section="Root.CSharpAnalyzersTest.TestData.InvalidDocumentationEnum20" LineNumber="290" Rule="DocumentationTextMustEndWithAPeriod" />
-      <Violation Section="Root.CSharpAnalyzersTest.TestData.InvalidDocumentationEnum21.Item" LineNumber="302" Rule="DocumentationTextMustEndWithAPeriod" />
-      <Violation Section="Root.CSharpAnalyzersTest.TestData.InvalidDocumentationEnumClass.PrivateClass.Enum1" LineNumber="315" Rule="ElementsMustBeDocumented" />
-      <Violation Section="Root.CSharpAnalyzersTest.TestData.InvalidDocumentationEnumClass.PrivateClass.Enum2.Item" LineNumber="324" Rule="EnumerationItemsMustBeDocumented" />
-      <Violation Section="Root.CSharpAnalyzersTest.TestData.InvalidDocumentationEnum22" LineNumber="329" Rule="ElementsMustBeDocumented" />
-      <Violation Section="Root.CSharpAnalyzersTest.TestData.InvalidDocumentationEnum23.Item" LineNumber="338" Rule="EnumerationItemsMustBeDocumented" />
-      <Violation Section="Root.CSharpAnalyzersTest.TestData.InvalidDocumentationEnum24" LineNumber="341" Rule="ElementsMustBeDocumented" />
-      <Violation Section="Root.CSharpAnalyzersTest.TestData.InvalidDocumentationEnum25.Item" LineNumber="350" Rule="EnumerationItemsMustBeDocumented" />
-      <Violation Section="Root.CSharpAnalyzersTest.TestData.InvalidDocumentationEnum26" LineNumber="353" Rule="ElementsMustBeDocumented" />
-      <Violation Section="Root.CSharpAnalyzersTest.TestData.InvalidDocumentationEnum27.Item" LineNumber="362" Rule="EnumerationItemsMustBeDocumented" />
-      <Violation Section="Root.CSharpAnalyzersTest.TestData.InvalidDocumentationEnum28" LineNumber="365" Rule="ElementsMustBeDocumented" />
-      <Violation Section="Root.CSharpAnalyzersTest.TestData.InvalidDocumentationEnum29.Item" LineNumber="374" Rule="EnumerationItemsMustBeDocumented" />
-      <Violation Section="Root.CSharpAnalyzersTest.TestData.DocumentationEventClass.InvalidDocumentationEvent1" LineNumber="40" Rule="ElementDocumentationMustNotHaveDefaultSummary" />
-      <Violation Section="Root.CSharpAnalyzersTest.TestData.DocumentationEventClass.InvalidDocumentationEvent2" LineNumber="45" Rule="DocumentationMustContainValidXml" />
-      <Violation Section="Root.CSharpAnalyzersTest.TestData.DocumentationEventClass.InvalidDocumentationEvent3" LineNumber="47" Rule="ElementsMustBeDocumented" />
-      <Violation Section="Root.CSharpAnalyzersTest.TestData.DocumentationEventClass.InvalidDocumentationEvent4" LineNumber="52" Rule="ElementDocumentationMustHaveSummaryText" />
-      <Violation Section="Root.CSharpAnalyzersTest.TestData.DocumentationEventClass.InvalidDocumentationEvent5" LineNumber="57" Rule="DocumentationTextMustContainWhitespace" />
-      <Violation Section="Root.CSharpAnalyzersTest.TestData.DocumentationEventClass.InvalidDocumentationEvent6" LineNumber="62" Rule="DocumentationTextMustMeetMinimumCharacterLength" />
-      <Violation Section="Root.CSharpAnalyzersTest.TestData.DocumentationEventClass.InvalidDocumentationEvent6" LineNumber="62" Rule="DocumentationTextMustContainWhitespace" />
-      <Violation Section="Root.CSharpAnalyzersTest.TestData.DocumentationEventClass.InvalidDocumentationEvent7" LineNumber="67" Rule="DocumentationMustMeetCharacterPercentage" />
-      <Violation Section="Root.CSharpAnalyzersTest.TestData.DocumentationEventClass.InvalidDocumentationEvent8" LineNumber="72" Rule="DocumentationTextMustBeginWithACapitalLetter" />
-      <Violation Section="Root.CSharpAnalyzersTest.TestData.DocumentationEventClass.InvalidDocumentationEvent9" LineNumber="77" Rule="DocumentationTextMustEndWithAPeriod" />
-      <Violation Section="Root.CSharpAnalyzersTest.TestData.DocumentationEventClass.InvalidDocumentationEventClass.PrivateClass.Event1" LineNumber="89" Rule="ElementsMustBeDocumented" />
-      <Violation Section="Root.CSharpAnalyzersTest.TestData.DocumentationEventClass.InvalidDocumentationEvent10" LineNumber="93" Rule="ElementsMustBeDocumented" />
-      <Violation Section="Root.CSharpAnalyzersTest.TestData.DocumentationEventClass.InvalidDocumentationEvent11" LineNumber="95" Rule="ElementsMustBeDocumented" />
-      <Violation Section="Root.CSharpAnalyzersTest.TestData.DocumentationEventClass.InvalidDocumentationEvent12" LineNumber="97" Rule="ElementsMustBeDocumented" />
-      <Violation Section="Root.CSharpAnalyzersTest.TestData.DocumentationEventClass.InvalidDocumentationEvent13" LineNumber="99" Rule="ElementsMustBeDocumented" />
-      <Violation Section="Root.CSharpAnalyzersTest.TestData.DocumentationFields.invalidField1" LineNumber="70" Rule="ElementDocumentationMustNotHaveDefaultSummary" />
-      <Violation Section="Root.CSharpAnalyzersTest.TestData.DocumentationFields.invalidField2" LineNumber="75" Rule="DocumentationMustContainValidXml" />
-      <Violation Section="Root.CSharpAnalyzersTest.TestData.DocumentationFields.invalidField3" LineNumber="77" Rule="ElementsMustBeDocumented" />
-      <Violation Section="Root.CSharpAnalyzersTest.TestData.DocumentationFields.invalidField4" LineNumber="79" Rule="ElementsMustBeDocumented" />
-      <Violation Section="Root.CSharpAnalyzersTest.TestData.DocumentationFields.invalidField5" LineNumber="81" Rule="ElementsMustBeDocumented" />
-      <Violation Section="Root.CSharpAnalyzersTest.TestData.DocumentationFields.invalidField6" LineNumber="83" Rule="ElementsMustBeDocumented" />
-      <Violation Section="Root.CSharpAnalyzersTest.TestData.DocumentationFields.invalidField7" LineNumber="85" Rule="ElementsMustBeDocumented" />
-      <Violation Section="Root.CSharpAnalyzersTest.TestData.DocumentationFields.invalidField8" LineNumber="87" Rule="ElementsMustBeDocumented" />
-      <Violation Section="Root.CSharpAnalyzersTest.TestData.DocumentationFields.invalidField9" LineNumber="92" Rule="ElementDocumentationMustHaveSummaryText" />
-      <Violation Section="Root.CSharpAnalyzersTest.TestData.DocumentationFields.invalidField10" LineNumber="97" Rule="DocumentationTextMustContainWhitespace" />
-      <Violation Section="Root.CSharpAnalyzersTest.TestData.DocumentationFields.invalidField11" LineNumber="102" Rule="DocumentationTextMustMeetMinimumCharacterLength" />
-      <Violation Section="Root.CSharpAnalyzersTest.TestData.DocumentationFields.invalidField11" LineNumber="102" Rule="DocumentationTextMustContainWhitespace" />
-      <Violation Section="Root.CSharpAnalyzersTest.TestData.DocumentationFields.invalidField12" LineNumber="107" Rule="DocumentationMustMeetCharacterPercentage" />
-      <Violation Section="Root.CSharpAnalyzersTest.TestData.DocumentationFields.invalidField13" LineNumber="112" Rule="DocumentationTextMustBeginWithACapitalLetter" />
-      <Violation Section="Root.CSharpAnalyzersTest.TestData.DocumentationFields.invalidField14" LineNumber="117" Rule="DocumentationTextMustEndWithAPeriod" />
-      <Violation Section="Root.CSharpAnalyzersTest.TestData.DocumentationFields.invalidField15" LineNumber="119" Rule="ElementsMustBeDocumented" />
-      <Violation Section="Root.CSharpAnalyzersTest.TestData.DocumentationFields.invalidField16" LineNumber="124" Rule="ElementDocumentationMustHaveSummaryText" />
-      <Violation Section="Root.CSharpAnalyzersTest.TestData.DocumentationFields.invalidField17" LineNumber="126" Rule="ElementsMustBeDocumented" />
-      <Violation Section="Root.CSharpAnalyzersTest.TestData.DocumentationFields.invalidField18" LineNumber="128" Rule="ElementsMustBeDocumented" />
-      <Violation Section="Root.CSharpAnalyzersTest.TestData.DocumentationIndexers.this%short[]" LineNumber="152" Rule="ElementDocumentationMustNotHaveDefaultSummary" />
-      <Violation Section="Root.CSharpAnalyzersTest.TestData.DocumentationIndexers.this%long[]" LineNumber="160" Rule="DocumentationMustContainValidXml" />
-      <Violation Section="Root.CSharpAnalyzersTest.TestData.DocumentationIndexers.this%float[]" LineNumber="165" Rule="ElementsMustBeDocumented" />
-      <Violation Section="Root.CSharpAnalyzersTest.TestData.DocumentationIndexers.this%double[]" LineNumber="174" Rule="ElementDocumentationMustHaveSummaryText" />
-      <Violation Section="Root.CSharpAnalyzersTest.TestData.DocumentationIndexers.this%char[]" LineNumber="183" Rule="DocumentationTextMustContainWhitespace" />
-      <Violation Section="Root.CSharpAnalyzersTest.TestData.DocumentationIndexers.this%byte[]" LineNumber="192" Rule="DocumentationTextMustMeetMinimumCharacterLength" />
-      <Violation Section="Root.CSharpAnalyzersTest.TestData.DocumentationIndexers.this%byte[]" LineNumber="192" Rule="DocumentationTextMustContainWhitespace" />
-      <Violation Section="Root.CSharpAnalyzersTest.TestData.DocumentationIndexers.this%object[]" LineNumber="201" Rule="DocumentationMustMeetCharacterPercentage" />
-      <Violation Section="Root.CSharpAnalyzersTest.TestData.DocumentationIndexers.this%string[]" LineNumber="210" Rule="DocumentationTextMustBeginWithACapitalLetter" />
-      <Violation Section="Root.CSharpAnalyzersTest.TestData.DocumentationIndexers.this%DateTime[]" LineNumber="219" Rule="DocumentationTextMustEndWithAPeriod" />
-      <Violation Section="Root.CSharpAnalyzersTest.TestData.DocumentationIndexers.this%int[][]" LineNumber="227" Rule="ElementParametersMustBeDocumented" />
-      <Violation Section="Root.CSharpAnalyzersTest.TestData.DocumentationIndexers.this%short[][]" LineNumber="236" Rule="ElementParameterDocumentationMustHaveText" />
-      <Violation Section="Root.CSharpAnalyzersTest.TestData.DocumentationIndexers.this%long[][]" LineNumber="245" Rule="DocumentationTextMustContainWhitespace" />
-      <Violation Section="Root.CSharpAnalyzersTest.TestData.DocumentationIndexers.this%float[][]" LineNumber="254" Rule="DocumentationTextMustMeetMinimumCharacterLength" />
-      <Violation Section="Root.CSharpAnalyzersTest.TestData.DocumentationIndexers.this%float[][]" LineNumber="254" Rule="DocumentationTextMustContainWhitespace" />
-      <Violation Section="Root.CSharpAnalyzersTest.TestData.DocumentationIndexers.this%double[][]" LineNumber="263" Rule="DocumentationMustMeetCharacterPercentage" />
-      <Violation Section="Root.CSharpAnalyzersTest.TestData.DocumentationIndexers.this%char[][]" LineNumber="272" Rule="DocumentationTextMustBeginWithACapitalLetter" />
-      <Violation Section="Root.CSharpAnalyzersTest.TestData.DocumentationIndexers.this%byte[][]" LineNumber="281" Rule="DocumentationTextMustEndWithAPeriod" />
-      <Violation Section="Root.CSharpAnalyzersTest.TestData.DocumentationIndexers.this%byte%byte" LineNumber="291" Rule="ElementDocumentationMustNotBeCopiedAndPasted" />
-      <Violation Section="Root.CSharpAnalyzersTest.TestData.DocumentationIndexers.this%char%char" LineNumber="301" Rule="ElementDocumentationMustNotBeCopiedAndPasted" />
-      <Violation Section="Root.CSharpAnalyzersTest.TestData.DocumentationIndexers.this%float%float" LineNumber="311" Rule="ElementDocumentationMustNotBeCopiedAndPasted" />
-      <Violation Section="Root.CSharpAnalyzersTest.TestData.DocumentationIndexers.this%double%double" LineNumber="321" Rule="ElementParameterDocumentationMustMatchElementParameters" />
-      <Violation Section="Root.CSharpAnalyzersTest.TestData.DocumentationIndexers.this%int%short" LineNumber="326" Rule="ElementsMustBeDocumented" />
-      <Violation Section="Root.CSharpAnalyzersTest.TestData.DocumentationIndexers.this%int%long" LineNumber="331" Rule="ElementsMustBeDocumented" />
-      <Violation Section="Root.CSharpAnalyzersTest.TestData.DocumentationIndexers.this%int%float" LineNumber="336" Rule="ElementsMustBeDocumented" />
-      <Violation Section="Root.CSharpAnalyzersTest.TestData.DocumentationIndexers.this%int%double" LineNumber="341" Rule="ElementsMustBeDocumented" />
-      <Violation Section="Root.CSharpAnalyzersTest.TestData.DocumentationIndexers.this%int%char" LineNumber="346" Rule="ElementsMustBeDocumented" />
-      <Violation Section="Root.CSharpAnalyzersTest.TestData.DocumentationIndexers.this%int%byte" LineNumber="354" Rule="ElementParametersMustBeDocumented" />
-      <Violation Section="Root.CSharpAnalyzersTest.TestData.DocumentationIndexers.this%int%bool" LineNumber="362" Rule="ElementParametersMustBeDocumented" />
-      <Violation Section="Root.CSharpAnalyzersTest.TestData.DocumentationIndexers.this%int%string" LineNumber="370" Rule="ElementParametersMustBeDocumented" />
-      <Violation Section="Root.CSharpAnalyzersTest.TestData.DocumentationIndexers.this%int%object" LineNumber="379" Rule="ElementParametersMustBeDocumented" />
-      <Violation Section="Root.CSharpAnalyzersTest.TestData.DocumentationIndexers.this%int%DateTime" LineNumber="388" Rule="ElementParametersMustBeDocumented" />
-      <Violation Section="Root.CSharpAnalyzersTest.TestData.DocumentationIndexers.this%short%int" LineNumber="397" Rule="ElementParametersMustBeDocumented" />
-      <Violation Section="Root.CSharpAnalyzersTest.TestData.DocumentationIndexers.this%short%long" LineNumber="406" Rule="ElementParametersMustBeDocumented" />
-      <Violation Section="Root.CSharpAnalyzersTest.TestData.DocumentationIndexers.this%short%char" LineNumber="415" Rule="ElementParametersMustBeDocumented" />
-      <Violation Section="Root.CSharpAnalyzersTest.TestData.DocumentationIndexers.this%short%byte" LineNumber="424" Rule="ElementParametersMustBeDocumented" />
-      <Violation Section="Root.CSharpAnalyzersTest.TestData.DocumentationIndexers.this%short%object" LineNumber="433" Rule="ElementParametersMustBeDocumented" />
-      <Violation Section="Root.CSharpAnalyzersTest.TestData.DocumentationIndexers.this%short%float" LineNumber="443" Rule="ElementParametersMustBeDocumented" />
-      <Violation Section="Root.CSharpAnalyzersTest.TestData.DocumentationIndexers.this%short%DateTime" LineNumber="454" Rule="DocumentationTextMustEndWithAPeriod" />
-      <Violation Section="Root.CSharpAnalyzersTest.TestData.DocumentationIndexers.this%short%DateTime" LineNumber="454" Rule="ElementParameterDocumentationMustMatchElementParameters" />
-      <Violation Section="Root.CSharpAnalyzersTest.TestData.DocumentationIndexers.this%short%bool" LineNumber="465" Rule="DocumentationTextMustEndWithAPeriod" />
-      <Violation Section="Root.CSharpAnalyzersTest.TestData.DocumentationIndexers.this%short%bool" LineNumber="465" Rule="ElementParameterDocumentationMustMatchElementParameters" />
-      <Violation Section="Root.CSharpAnalyzersTest.TestData.DocumentationIndexers.this%short%string" LineNumber="475" Rule="ElementParameterDocumentationMustDeclareParameterName" />
-      <Violation Section="Root.CSharpAnalyzersTest.TestData.DocumentationIndexers.this%short%string" LineNumber="475" Rule="DocumentationTextMustEndWithAPeriod" />
-      <Violation Section="Root.CSharpAnalyzersTest.TestData.DocumentationIndexers.this%long%short%int" LineNumber="485" Rule="ElementParametersMustBeDocumented" />
-      <Violation Section="Root.CSharpAnalyzersTest.TestData.InvalidDocumentationInterface1" LineNumber="125" Rule="ElementDocumentationMustNotHaveDefaultSummary" />
-      <Violation Section="Root.CSharpAnalyzersTest.TestData.InvalidDocumentationInterface2" LineNumber="132" Rule="DocumentationMustContainValidXml" />
-      <Violation Section="Root.CSharpAnalyzersTest.TestData.InvalidDocumentationInterface3" LineNumber="136" Rule="ElementsMustBeDocumented" />
-      <Violation Section="Root.CSharpAnalyzersTest.TestData.InvalidDocumentationInterface4" LineNumber="143" Rule="ElementDocumentationMustHaveSummaryText" />
-      <Violation Section="Root.CSharpAnalyzersTest.TestData.InvalidDocumentationInterface5" LineNumber="150" Rule="DocumentationTextMustContainWhitespace" />
-      <Violation Section="Root.CSharpAnalyzersTest.TestData.InvalidDocumentationInterface6" LineNumber="157" Rule="DocumentationTextMustMeetMinimumCharacterLength" />
-      <Violation Section="Root.CSharpAnalyzersTest.TestData.InvalidDocumentationInterface6" LineNumber="157" Rule="DocumentationTextMustContainWhitespace" />
-      <Violation Section="Root.CSharpAnalyzersTest.TestData.InvalidDocumentationInterface7" LineNumber="164" Rule="DocumentationMustMeetCharacterPercentage" />
-      <Violation Section="Root.CSharpAnalyzersTest.TestData.InvalidDocumentationInterface8" LineNumber="171" Rule="DocumentationTextMustBeginWithACapitalLetter" />
-      <Violation Section="Root.CSharpAnalyzersTest.TestData.InvalidDocumentationInterface9" LineNumber="178" Rule="DocumentationTextMustEndWithAPeriod" />
-      <Violation Section="Root.CSharpAnalyzersTest.TestData.InvalidDocumentationInterface10`T" LineNumber="185" Rule="GenericTypeParametersMustBeDocumented" />
-      <Violation Section="Root.CSharpAnalyzersTest.TestData.InvalidDocumentationInterface11`T" LineNumber="193" Rule="GenericTypeParameterDocumentationMustHaveText" />
-      <Violation Section="Root.CSharpAnalyzersTest.TestData.InvalidDocumentationInterface12`T" LineNumber="201" Rule="DocumentationTextMustContainWhitespace" />
-      <Violation Section="Root.CSharpAnalyzersTest.TestData.InvalidDocumentationInterface13`T" LineNumber="209" Rule="DocumentationTextMustMeetMinimumCharacterLength" />
-      <Violation Section="Root.CSharpAnalyzersTest.TestData.InvalidDocumentationInterface13`T" LineNumber="209" Rule="DocumentationTextMustContainWhitespace" />
-      <Violation Section="Root.CSharpAnalyzersTest.TestData.InvalidDocumentationInterface14`T" LineNumber="217" Rule="DocumentationMustMeetCharacterPercentage" />
-      <Violation Section="Root.CSharpAnalyzersTest.TestData.InvalidDocumentationInterface15`T" LineNumber="225" Rule="DocumentationTextMustBeginWithACapitalLetter" />
-      <Violation Section="Root.CSharpAnalyzersTest.TestData.InvalidDocumentationInterface16`T" LineNumber="233" Rule="DocumentationTextMustEndWithAPeriod" />
-      <Violation Section="Root.CSharpAnalyzersTest.TestData.InvalidDocumentationInterface17`T`S" LineNumber="242" Rule="ElementDocumentationMustNotBeCopiedAndPasted" />
-      <Violation Section="Root.CSharpAnalyzersTest.TestData.InvalidDocumentationInterface18`T`S" LineNumber="251" Rule="ElementDocumentationMustNotBeCopiedAndPasted" />
-      <Violation Section="Root.CSharpAnalyzersTest.TestData.InvalidDocumentationInterface19`T`S" LineNumber="260" Rule="ElementDocumentationMustNotBeCopiedAndPasted" />
-      <Violation Section="Root.CSharpAnalyzersTest.TestData.InvalidDocumentationInterface20`T`S" LineNumber="269" Rule="GenericTypeParameterDocumentationMustMatchTypeParameters" />
-      <Violation Section="Root.CSharpAnalyzersTest.TestData.InvalidDocumentationInterface21`T" LineNumber="277" Rule="GenericTypeParameterDocumentationMustDeclareParameterName" />
-      <Violation Section="Root.CSharpAnalyzersTest.TestData.InvalidDocumentationInterface22`T" LineNumber="285" Rule="GenericTypeParameterDocumentationMustDeclareParameterName" />
-      <Violation Section="Root.CSharpAnalyzersTest.TestData.InvalidDocumentationInterface23`T" LineNumber="293" Rule="GenericTypeParameterDocumentationMustMatchTypeParameters" />
-      <Violation Section="Root.CSharpAnalyzersTest.TestData.InvalidDocumentationInterface24" LineNumber="297" Rule="ElementsMustBeDocumented" />
-      <Violation Section="Root.CSharpAnalyzersTest.TestData.InvalidDocumentationInterface25" LineNumber="301" Rule="ElementsMustBeDocumented" />
-      <Violation Section="Root.CSharpAnalyzersTest.TestData.InvalidDocumentationInterface26" LineNumber="305" Rule="ElementsMustBeDocumented" />
-      <Violation Section="Root.CSharpAnalyzersTest.TestData.InvalidDocumentationInterface27" LineNumber="309" Rule="ElementsMustBeDocumented" />
-      <Violation Section="Root.CSharpAnalyzersTest.TestData.InvalidDocumentationInterface28" LineNumber="313" Rule="ElementsMustBeDocumented" />
-      <Violation Section="Root.CSharpAnalyzersTest.TestData.InvalidDocumentationInterface29" LineNumber="317" Rule="ElementsMustBeDocumented" />
-      <Violation Section="Root.CSharpAnalyzersTest.TestData.InvalidDocumentationInterface30" LineNumber="321" Rule="ElementsMustBeDocumented" />
-      <Violation Section="Root.CSharpAnalyzersTest.TestData.InvalidDocumentationInterface32`T`S" LineNumber="339" Rule="GenericTypeParameterDocumentationMustMatchTypeParameters" />
-      <Violation Section="Root.CSharpAnalyzersTest.TestData.InvalidDocumentationInterface33`T`S" LineNumber="349" Rule="GenericTypeParameterDocumentationMustMatchTypeParameters" />
-      <Violation Section="Root.CSharpAnalyzersTest.TestData.InvalidDocumentationInterface34`T`S" LineNumber="360" Rule="DocumentationMustContainValidXml" />
-      <Violation Section="Root.CSharpAnalyzersTest.TestData.InvalidDocumentationInterface35" LineNumber="367" Rule="ElementDocumentationMustHaveSummary" />
-      <Violation Section="Root.CSharpAnalyzersTest.TestData.InvalidDocumentationInterface36" LineNumber="371" Rule="PartialElementsMustBeDocumented" />
-      <Violation Section="Root.CSharpAnalyzersTest.TestData.InvalidDocumentationInterface37" LineNumber="378" Rule="PartialElementDocumentationMustHaveSummaryText" />
-      <Violation Section="Root.CSharpAnalyzersTest.TestData.InvalidDocumentationInterface38" LineNumber="383" Rule="PartialElementDocumentationMustHaveSummary" />
-      <Violation Section="Root.CSharpAnalyzersTest.TestData.InvalidDocumentationInterface39`T" LineNumber="390" Rule="GenericTypeParametersMustBeDocumentedPartialClass" />
-      <Violation Section="Root.CSharpAnalyzersTest.TestData.InvalidDocumentationInterface40`T`S`W" LineNumber="399" Rule="GenericTypeParameterDocumentationMustMatchTypeParameters" />
-      <Violation Section="Root.CSharpAnalyzersTest.TestData.DocumentationMethods.InvalidMethod1" LineNumber="118" Rule="ElementDocumentationMustNotHaveDefaultSummary" />
-      <Violation Section="Root.CSharpAnalyzersTest.TestData.DocumentationMethods.InvalidMethod2" LineNumber="124" Rule="DocumentationMustContainValidXml" />
-      <Violation Section="Root.CSharpAnalyzersTest.TestData.DocumentationMethods.InvalidMethod3" LineNumber="128" Rule="ElementsMustBeDocumented" />
-      <Violation Section="Root.CSharpAnalyzersTest.TestData.DocumentationMethods.InvalidMethod4" LineNumber="135" Rule="ElementDocumentationMustHaveSummaryText" />
-      <Violation Section="Root.CSharpAnalyzersTest.TestData.DocumentationMethods.InvalidMethod5" LineNumber="142" Rule="DocumentationTextMustContainWhitespace" />
-      <Violation Section="Root.CSharpAnalyzersTest.TestData.DocumentationMethods.InvalidMethod6" LineNumber="149" Rule="DocumentationTextMustMeetMinimumCharacterLength" />
-      <Violation Section="Root.CSharpAnalyzersTest.TestData.DocumentationMethods.InvalidMethod6" LineNumber="149" Rule="DocumentationTextMustContainWhitespace" />
-      <Violation Section="Root.CSharpAnalyzersTest.TestData.DocumentationMethods.InvalidMethod7" LineNumber="156" Rule="DocumentationMustMeetCharacterPercentage" />
-      <Violation Section="Root.CSharpAnalyzersTest.TestData.DocumentationMethods.InvalidMethod8" LineNumber="163" Rule="DocumentationTextMustBeginWithACapitalLetter" />
-      <Violation Section="Root.CSharpAnalyzersTest.TestData.DocumentationMethods.InvalidMethod9" LineNumber="170" Rule="DocumentationTextMustEndWithAPeriod" />
-      <Violation Section="Root.CSharpAnalyzersTest.TestData.DocumentationMethods.InvalidMethod10%int" LineNumber="177" Rule="ElementParametersMustBeDocumented" />
-      <Violation Section="Root.CSharpAnalyzersTest.TestData.DocumentationMethods.InvalidMethod11%int" LineNumber="185" Rule="ElementParameterDocumentationMustHaveText" />
-      <Violation Section="Root.CSharpAnalyzersTest.TestData.DocumentationMethods.InvalidMethod12%int" LineNumber="193" Rule="DocumentationTextMustContainWhitespace" />
-      <Violation Section="Root.CSharpAnalyzersTest.TestData.DocumentationMethods.InvalidMethod13%int" LineNumber="201" Rule="DocumentationTextMustMeetMinimumCharacterLength" />
-      <Violation Section="Root.CSharpAnalyzersTest.TestData.DocumentationMethods.InvalidMethod13%int" LineNumber="201" Rule="DocumentationTextMustContainWhitespace" />
-      <Violation Section="Root.CSharpAnalyzersTest.TestData.DocumentationMethods.InvalidMethod14%int" LineNumber="209" Rule="DocumentationMustMeetCharacterPercentage" />
-      <Violation Section="Root.CSharpAnalyzersTest.TestData.DocumentationMethods.InvalidMethod15%int" LineNumber="217" Rule="DocumentationTextMustBeginWithACapitalLetter" />
-      <Violation Section="Root.CSharpAnalyzersTest.TestData.DocumentationMethods.InvalidMethod16%int" LineNumber="225" Rule="DocumentationTextMustEndWithAPeriod" />
-      <Violation Section="Root.CSharpAnalyzersTest.TestData.DocumentationMethods.InvalidMethod17" LineNumber="232" Rule="ElementReturnValueMustBeDocumented" />
-      <Violation Section="Root.CSharpAnalyzersTest.TestData.DocumentationMethods.InvalidMethod18" LineNumber="241" Rule="ElementReturnValueDocumentationMustHaveText" />
-      <Violation Section="Root.CSharpAnalyzersTest.TestData.DocumentationMethods.InvalidMethod19" LineNumber="250" Rule="DocumentationTextMustContainWhitespace" />
-      <Violation Section="Root.CSharpAnalyzersTest.TestData.DocumentationMethods.InvalidMethod20" LineNumber="259" Rule="DocumentationTextMustMeetMinimumCharacterLength" />
-      <Violation Section="Root.CSharpAnalyzersTest.TestData.DocumentationMethods.InvalidMethod20" LineNumber="259" Rule="DocumentationTextMustContainWhitespace" />
-      <Violation Section="Root.CSharpAnalyzersTest.TestData.DocumentationMethods.InvalidMethod21" LineNumber="268" Rule="DocumentationMustMeetCharacterPercentage" />
-      <Violation Section="Root.CSharpAnalyzersTest.TestData.DocumentationMethods.InvalidMethod22" LineNumber="277" Rule="DocumentationTextMustBeginWithACapitalLetter" />
-      <Violation Section="Root.CSharpAnalyzersTest.TestData.DocumentationMethods.InvalidMethod23" LineNumber="286" Rule="DocumentationTextMustEndWithAPeriod" />
-      <Violation Section="Root.CSharpAnalyzersTest.TestData.DocumentationMethods.InvalidMethod24`T" LineNumber="294" Rule="GenericTypeParametersMustBeDocumented" />
-      <Violation Section="Root.CSharpAnalyzersTest.TestData.DocumentationMethods.InvalidMethod25`T" LineNumber="302" Rule="GenericTypeParameterDocumentationMustHaveText" />
-      <Violation Section="Root.CSharpAnalyzersTest.TestData.DocumentationMethods.InvalidMethod26`T" LineNumber="310" Rule="DocumentationTextMustContainWhitespace" />
-      <Violation Section="Root.CSharpAnalyzersTest.TestData.DocumentationMethods.InvalidMethod27`T" LineNumber="318" Rule="DocumentationTextMustMeetMinimumCharacterLength" />
-      <Violation Section="Root.CSharpAnalyzersTest.TestData.DocumentationMethods.InvalidMethod27`T" LineNumber="318" Rule="DocumentationTextMustContainWhitespace" />
-      <Violation Section="Root.CSharpAnalyzersTest.TestData.DocumentationMethods.InvalidMethod28`T" LineNumber="326" Rule="DocumentationMustMeetCharacterPercentage" />
-      <Violation Section="Root.CSharpAnalyzersTest.TestData.DocumentationMethods.InvalidMethod29`T" LineNumber="334" Rule="DocumentationTextMustBeginWithACapitalLetter" />
-      <Violation Section="Root.CSharpAnalyzersTest.TestData.DocumentationMethods.InvalidMethod30`T" LineNumber="342" Rule="DocumentationTextMustEndWithAPeriod" />
-      <Violation Section="Root.CSharpAnalyzersTest.TestData.DocumentationMethods.InvalidMethod31`T`S%int%int" LineNumber="354" Rule="ElementDocumentationMustNotBeCopiedAndPasted" />
-      <Violation Section="Root.CSharpAnalyzersTest.TestData.DocumentationMethods.InvalidMethod32`T`S%int%int" LineNumber="366" Rule="ElementDocumentationMustNotBeCopiedAndPasted" />
-      <Violation Section="Root.CSharpAnalyzersTest.TestData.DocumentationMethods.InvalidMethod33`T`S%int%int" LineNumber="378" Rule="ElementDocumentationMustNotBeCopiedAndPasted" />
-      <Violation Section="Root.CSharpAnalyzersTest.TestData.DocumentationMethods.InvalidMethod34`T`S%int%int" LineNumber="390" Rule="ElementDocumentationMustNotBeCopiedAndPasted" />
-      <Violation Section="Root.CSharpAnalyzersTest.TestData.DocumentationMethods.InvalidMethod35`T`S%int%int" LineNumber="402" Rule="ElementDocumentationMustNotBeCopiedAndPasted" />
-      <Violation Section="Root.CSharpAnalyzersTest.TestData.DocumentationMethods.InvalidMethod36`T`S%int%int" LineNumber="414" Rule="ElementDocumentationMustNotBeCopiedAndPasted" />
-      <Violation Section="Root.CSharpAnalyzersTest.TestData.DocumentationMethods.InvalidMethod37`T`S%int%int" LineNumber="426" Rule="ElementDocumentationMustNotBeCopiedAndPasted" />
-      <Violation Section="Root.CSharpAnalyzersTest.TestData.DocumentationMethods.InvalidMethod38%int%int" LineNumber="435" Rule="ElementParameterDocumentationMustMatchElementParameters" />
-      <Violation Section="Root.CSharpAnalyzersTest.TestData.DocumentationMethods.InvalidMethod39`T`S" LineNumber="444" Rule="GenericTypeParameterDocumentationMustMatchTypeParameters" />
-      <Violation Section="Root.CSharpAnalyzersTest.TestData.DocumentationMethods.InvalidMethod40%int" LineNumber="452" Rule="ElementParameterDocumentationMustDeclareParameterName" />
-      <Violation Section="Root.CSharpAnalyzersTest.TestData.DocumentationMethods.InvalidMethod41`T" LineNumber="460" Rule="GenericTypeParameterDocumentationMustDeclareParameterName" />
-      <Violation Section="Root.CSharpAnalyzersTest.TestData.DocumentationMethods.InvalidMethod42" LineNumber="468" Rule="VoidReturnValueMustNotBeDocumented" />
-      <Violation Section="Root.CSharpAnalyzersTest.TestData.DocumentationMethods.InvalidMethod53" LineNumber="472" Rule="ElementsMustBeDocumented" />
-      <Violation Section="Root.CSharpAnalyzersTest.TestData.DocumentationMethods.InvalidMethod44" LineNumber="476" Rule="ElementsMustBeDocumented" />
-      <Violation Section="Root.CSharpAnalyzersTest.TestData.DocumentationMethods.InvalidMethod45" LineNumber="480" Rule="ElementsMustBeDocumented" />
-      <Violation Section="Root.CSharpAnalyzersTest.TestData.DocumentationMethods.InvalidMethod46" LineNumber="484" Rule="ElementsMustBeDocumented" />
-      <Violation Section="Root.CSharpAnalyzersTest.TestData.DocumentationMethods.InvalidMethod47" LineNumber="488" Rule="ElementsMustBeDocumented" />
-      <Violation Section="Root.CSharpAnalyzersTest.TestData.DocumentationMethods.InvalidMethod49%int%int" LineNumber="510" Rule="ElementParameterDocumentationMustMatchElementParameters" />
-      <Violation Section="Root.CSharpAnalyzersTest.TestData.DocumentationMethods.InvalidMethod50%int%int" LineNumber="520" Rule="ElementParameterDocumentationMustMatchElementParameters" />
-      <Violation Section="Root.CSharpAnalyzersTest.TestData.DocumentationMethods.InvalidMethod51`T`S" LineNumber="530" Rule="GenericTypeParameterDocumentationMustMatchTypeParameters" />
-      <Violation Section="Root.CSharpAnalyzersTest.TestData.DocumentationMethods.InvalidMethod52`T`S" LineNumber="540" Rule="GenericTypeParameterDocumentationMustMatchTypeParameters" />
-      <Violation Section="Root.CSharpAnalyzersTest.TestData.DocumentationMethods.InvalidMethod53%int%int%int" LineNumber="549" Rule="ElementParametersMustBeDocumented" />
-      <Violation Section="Root.CSharpAnalyzersTest.TestData.DocumentationProperties.InvalidProperty1" LineNumber="130" Rule="ElementDocumentationMustNotHaveDefaultSummary" />
-      <Violation Section="Root.CSharpAnalyzersTest.TestData.DocumentationProperties.InvalidProperty1" LineNumber="130" Rule="PropertySummaryDocumentationMustMatchAccessors" />
-      <Violation Section="Root.CSharpAnalyzersTest.TestData.DocumentationProperties.InvalidProperty2" LineNumber="138" Rule="DocumentationMustContainValidXml" />
-      <Violation Section="Root.CSharpAnalyzersTest.TestData.DocumentationProperties.InvalidProperty3" LineNumber="143" Rule="ElementsMustBeDocumented" />
-      <Violation Section="Root.CSharpAnalyzersTest.TestData.DocumentationProperties.InvalidProperty4" LineNumber="152" Rule="ElementDocumentationMustHaveSummaryText" />
-      <Violation Section="Root.CSharpAnalyzersTest.TestData.DocumentationProperties.InvalidProperty4" LineNumber="152" Rule="PropertySummaryDocumentationMustMatchAccessors" />
-      <Violation Section="Root.CSharpAnalyzersTest.TestData.DocumentationProperties.InvalidProperty5" LineNumber="161" Rule="DocumentationTextMustContainWhitespace" />
-      <Violation Section="Root.CSharpAnalyzersTest.TestData.DocumentationProperties.InvalidProperty5" LineNumber="161" Rule="PropertySummaryDocumentationMustMatchAccessors" />
-      <Violation Section="Root.CSharpAnalyzersTest.TestData.DocumentationProperties.InvalidProperty6" LineNumber="170" Rule="DocumentationTextMustMeetMinimumCharacterLength" />
-      <Violation Section="Root.CSharpAnalyzersTest.TestData.DocumentationProperties.InvalidProperty6" LineNumber="170" Rule="PropertySummaryDocumentationMustMatchAccessors" />
-      <Violation Section="Root.CSharpAnalyzersTest.TestData.DocumentationProperties.InvalidProperty6" LineNumber="170" Rule="DocumentationTextMustContainWhitespace" />
-      <Violation Section="Root.CSharpAnalyzersTest.TestData.DocumentationProperties.InvalidProperty7" LineNumber="179" Rule="DocumentationMustMeetCharacterPercentage" />
-      <Violation Section="Root.CSharpAnalyzersTest.TestData.DocumentationProperties.InvalidProperty7" LineNumber="179" Rule="PropertySummaryDocumentationMustMatchAccessors" />
-      <Violation Section="Root.CSharpAnalyzersTest.TestData.DocumentationProperties.InvalidProperty8" LineNumber="188" Rule="DocumentationTextMustBeginWithACapitalLetter" />
-      <Violation Section="Root.CSharpAnalyzersTest.TestData.DocumentationProperties.InvalidProperty8" LineNumber="188" Rule="PropertySummaryDocumentationMustMatchAccessors" />
-      <Violation Section="Root.CSharpAnalyzersTest.TestData.DocumentationProperties.InvalidProperty9" LineNumber="197" Rule="DocumentationTextMustEndWithAPeriod" />
-      <Violation Section="Root.CSharpAnalyzersTest.TestData.DocumentationProperties.InvalidProperty10" LineNumber="205" Rule="PropertyDocumentationMustHaveValue" />
-      <Violation Section="Root.CSharpAnalyzersTest.TestData.DocumentationProperties.InvalidProperty11" LineNumber="214" Rule="PropertyDocumentationMustHaveValue" />
-      <Violation Section="Root.CSharpAnalyzersTest.TestData.DocumentationProperties.InvalidProperty12" LineNumber="223" Rule="DocumentationTextMustContainWhitespace" />
-      <Violation Section="Root.CSharpAnalyzersTest.TestData.DocumentationProperties.InvalidProperty13" LineNumber="232" Rule="DocumentationTextMustMeetMinimumCharacterLength" />
-      <Violation Section="Root.CSharpAnalyzersTest.TestData.DocumentationProperties.InvalidProperty13" LineNumber="232" Rule="DocumentationTextMustContainWhitespace" />
-      <Violation Section="Root.CSharpAnalyzersTest.TestData.DocumentationProperties.InvalidProperty14" LineNumber="241" Rule="DocumentationMustMeetCharacterPercentage" />
-      <Violation Section="Root.CSharpAnalyzersTest.TestData.DocumentationProperties.InvalidProperty15" LineNumber="250" Rule="DocumentationTextMustBeginWithACapitalLetter" />
-      <Violation Section="Root.CSharpAnalyzersTest.TestData.DocumentationProperties.InvalidProperty16" LineNumber="259" Rule="DocumentationTextMustEndWithAPeriod" />
-      <Violation Section="Root.CSharpAnalyzersTest.TestData.DocumentationProperties.InvalidProperty18" LineNumber="273" Rule="ElementsMustBeDocumented" />
-      <Violation Section="Root.CSharpAnalyzersTest.TestData.DocumentationProperties.InvalidProperty19" LineNumber="278" Rule="ElementsMustBeDocumented" />
-      <Violation Section="Root.CSharpAnalyzersTest.TestData.DocumentationProperties.InvalidProperty20" LineNumber="283" Rule="ElementsMustBeDocumented" />
-      <Violation Section="Root.CSharpAnalyzersTest.TestData.DocumentationProperties.InvalidProperty21" LineNumber="288" Rule="ElementsMustBeDocumented" />
-      <Violation Section="Root.CSharpAnalyzersTest.TestData.DocumentationProperties.InvalidProperty22" LineNumber="293" Rule="ElementsMustBeDocumented" />
-      <Violation Section="Root.CSharpAnalyzersTest.TestData.DocumentationProperties.InvalidProperty23" LineNumber="301" Rule="PropertyDocumentationMustHaveValue" />
-      <Violation Section="Root.CSharpAnalyzersTest.TestData.DocumentationProperties.InvalidProperty23" LineNumber="301" Rule="PropertySummaryDocumentationMustMatchAccessors" />
-      <Violation Section="Root.CSharpAnalyzersTest.TestData.DocumentationProperties.InvalidProperty24" LineNumber="309" Rule="PropertyDocumentationMustHaveValue" />
-      <Violation Section="Root.CSharpAnalyzersTest.TestData.DocumentationProperties.InvalidProperty24" LineNumber="309" Rule="PropertySummaryDocumentationMustMatchAccessors" />
-      <Violation Section="Root.CSharpAnalyzersTest.TestData.DocumentationProperties.InvalidProperty25" LineNumber="317" Rule="PropertyDocumentationMustHaveValue" />
-      <Violation Section="Root.CSharpAnalyzersTest.TestData.DocumentationProperties.InvalidProperty25" LineNumber="317" Rule="PropertySummaryDocumentationMustMatchAccessors" />
-      <Violation Section="Root.CSharpAnalyzersTest.TestData.DocumentationProperties.InvalidProperty26" LineNumber="326" Rule="PropertyDocumentationMustHaveValue" />
-      <Violation Section="Root.CSharpAnalyzersTest.TestData.DocumentationProperties.InvalidProperty26" LineNumber="326" Rule="PropertySummaryDocumentationMustMatchAccessors" />
-      <Violation Section="Root.CSharpAnalyzersTest.TestData.DocumentationProperties.InvalidProperty27" LineNumber="335" Rule="PropertyDocumentationMustHaveValue" />
-      <Violation Section="Root.CSharpAnalyzersTest.TestData.DocumentationProperties.InvalidProperty27" LineNumber="335" Rule="PropertySummaryDocumentationMustMatchAccessors" />
-      <Violation Section="Root.CSharpAnalyzersTest.TestData.DocumentationProperties.InvalidProperty28" LineNumber="344" Rule="PropertyDocumentationMustHaveValue" />
-      <Violation Section="Root.CSharpAnalyzersTest.TestData.DocumentationProperties.InvalidProperty28" LineNumber="344" Rule="PropertySummaryDocumentationMustOmitSetAccessorWithRestrictedAccess" />
-      <Violation Section="Root.CSharpAnalyzersTest.TestData.DocumentationProperties.InvalidProperty29" LineNumber="353" Rule="PropertyDocumentationMustHaveValue" />
-      <Violation Section="Root.CSharpAnalyzersTest.TestData.DocumentationProperties.InvalidProperty29" LineNumber="353" Rule="PropertySummaryDocumentationMustOmitSetAccessorWithRestrictedAccess" />
-      <Violation Section="Root.CSharpAnalyzersTest.TestData.DocumentationProperties.InvalidProperty31" LineNumber="371" Rule="PropertyDocumentationMustHaveValue" />
-      <Violation Section="Root.CSharpAnalyzersTest.TestData.DocumentationProperties.InvalidProperty31" LineNumber="371" Rule="PropertySummaryDocumentationMustOmitSetAccessorWithRestrictedAccess" />
-      <Violation Section="Root.CSharpAnalyzersTest.TestData.DocumentationProperties.InvalidProperty32" LineNumber="380" Rule="PropertyDocumentationMustHaveValue" />
-      <Violation Section="Root.CSharpAnalyzersTest.TestData.DocumentationProperties.InvalidProperty32" LineNumber="380" Rule="PropertySummaryDocumentationMustOmitSetAccessorWithRestrictedAccess" />
-      <Violation Section="Root.CSharpAnalyzersTest.TestData.DocumentationProperties.InvalidProperty33" LineNumber="391" Rule="PropertySummaryDocumentationMustMatchAccessors" />
-      <Violation Section="Root.CSharpAnalyzersTest.TestData.InvalidDocumentationStruct1" LineNumber="125" Rule="ElementDocumentationMustNotHaveDefaultSummary" />
-      <Violation Section="Root.CSharpAnalyzersTest.TestData.InvalidDocumentationStruct2" LineNumber="132" Rule="DocumentationMustContainValidXml" />
-      <Violation Section="Root.CSharpAnalyzersTest.TestData.InvalidDocumentationStruct3" LineNumber="136" Rule="ElementsMustBeDocumented" />
-      <Violation Section="Root.CSharpAnalyzersTest.TestData.InvalidDocumentationStruct4" LineNumber="143" Rule="ElementDocumentationMustHaveSummaryText" />
-      <Violation Section="Root.CSharpAnalyzersTest.TestData.InvalidDocumentationStruct5" LineNumber="150" Rule="DocumentationTextMustContainWhitespace" />
-      <Violation Section="Root.CSharpAnalyzersTest.TestData.InvalidDocumentationStruct6" LineNumber="157" Rule="DocumentationTextMustMeetMinimumCharacterLength" />
-      <Violation Section="Root.CSharpAnalyzersTest.TestData.InvalidDocumentationStruct6" LineNumber="157" Rule="DocumentationTextMustContainWhitespace" />
-      <Violation Section="Root.CSharpAnalyzersTest.TestData.InvalidDocumentationStruct7" LineNumber="164" Rule="DocumentationMustMeetCharacterPercentage" />
-      <Violation Section="Root.CSharpAnalyzersTest.TestData.InvalidDocumentationStruct8" LineNumber="171" Rule="DocumentationTextMustBeginWithACapitalLetter" />
-      <Violation Section="Root.CSharpAnalyzersTest.TestData.InvalidDocumentationStruct9" LineNumber="178" Rule="DocumentationTextMustEndWithAPeriod" />
-      <Violation Section="Root.CSharpAnalyzersTest.TestData.InvalidDocumentationStruct10`T" LineNumber="185" Rule="GenericTypeParametersMustBeDocumented" />
-      <Violation Section="Root.CSharpAnalyzersTest.TestData.InvalidDocumentationStruct11`T" LineNumber="193" Rule="GenericTypeParameterDocumentationMustHaveText" />
-      <Violation Section="Root.CSharpAnalyzersTest.TestData.InvalidDocumentationStruct12`T" LineNumber="201" Rule="DocumentationTextMustContainWhitespace" />
-      <Violation Section="Root.CSharpAnalyzersTest.TestData.InvalidDocumentationStruct13`T" LineNumber="209" Rule="DocumentationTextMustMeetMinimumCharacterLength" />
-      <Violation Section="Root.CSharpAnalyzersTest.TestData.InvalidDocumentationStruct13`T" LineNumber="209" Rule="DocumentationTextMustContainWhitespace" />
-      <Violation Section="Root.CSharpAnalyzersTest.TestData.InvalidDocumentationStruct14`T" LineNumber="217" Rule="DocumentationMustMeetCharacterPercentage" />
-      <Violation Section="Root.CSharpAnalyzersTest.TestData.InvalidDocumentationStruct15`T" LineNumber="225" Rule="DocumentationTextMustBeginWithACapitalLetter" />
-      <Violation Section="Root.CSharpAnalyzersTest.TestData.InvalidDocumentationStruct16`T" LineNumber="233" Rule="DocumentationTextMustEndWithAPeriod" />
-      <Violation Section="Root.CSharpAnalyzersTest.TestData.InvalidDocumentationStruct17`T`S" LineNumber="242" Rule="ElementDocumentationMustNotBeCopiedAndPasted" />
-      <Violation Section="Root.CSharpAnalyzersTest.TestData.InvalidDocumentationStruct18`T`S" LineNumber="251" Rule="ElementDocumentationMustNotBeCopiedAndPasted" />
-      <Violation Section="Root.CSharpAnalyzersTest.TestData.InvalidDocumentationStruct19`T`S" LineNumber="260" Rule="ElementDocumentationMustNotBeCopiedAndPasted" />
-      <Violation Section="Root.CSharpAnalyzersTest.TestData.InvalidDocumentationStruct20`T`S" LineNumber="269" Rule="GenericTypeParameterDocumentationMustMatchTypeParameters" />
-      <Violation Section="Root.CSharpAnalyzersTest.TestData.InvalidDocumentationStruct21`T" LineNumber="277" Rule="GenericTypeParameterDocumentationMustDeclareParameterName" />
-      <Violation Section="Root.CSharpAnalyzersTest.TestData.InvalidDocumentationStruct22`T" LineNumber="285" Rule="GenericTypeParameterDocumentationMustDeclareParameterName" />
-      <Violation Section="Root.CSharpAnalyzersTest.TestData.InvalidDocumentationStruct23`T" LineNumber="293" Rule="GenericTypeParameterDocumentationMustMatchTypeParameters" />
-      <Violation Section="Root.CSharpAnalyzersTest.TestData.InvalidDocumentationStruct24" LineNumber="297" Rule="ElementsMustBeDocumented" />
-      <Violation Section="Root.CSharpAnalyzersTest.TestData.InvalidDocumentationStruct25" LineNumber="301" Rule="ElementsMustBeDocumented" />
-      <Violation Section="Root.CSharpAnalyzersTest.TestData.InvalidDocumentationStruct26" LineNumber="305" Rule="ElementsMustBeDocumented" />
-      <Violation Section="Root.CSharpAnalyzersTest.TestData.InvalidDocumentationStruct27" LineNumber="309" Rule="ElementsMustBeDocumented" />
-      <Violation Section="Root.CSharpAnalyzersTest.TestData.InvalidDocumentationStruct28" LineNumber="313" Rule="ElementsMustBeDocumented" />
-      <Violation Section="Root.CSharpAnalyzersTest.TestData.InvalidDocumentationStruct29" LineNumber="317" Rule="ElementsMustBeDocumented" />
-      <Violation Section="Root.CSharpAnalyzersTest.TestData.InvalidDocumentationStruct30" LineNumber="321" Rule="ElementsMustBeDocumented" />
-      <Violation Section="Root.CSharpAnalyzersTest.TestData.InvalidDocumentationStruct32`T`S" LineNumber="339" Rule="GenericTypeParameterDocumentationMustMatchTypeParameters" />
-      <Violation Section="Root.CSharpAnalyzersTest.TestData.InvalidDocumentationStruct33`T`S" LineNumber="349" Rule="GenericTypeParameterDocumentationMustMatchTypeParameters" />
-      <Violation Section="Root.CSharpAnalyzersTest.TestData.InvalidDocumentationStruct34`T`S" LineNumber="360" Rule="DocumentationMustContainValidXml" />
-      <Violation Section="Root.CSharpAnalyzersTest.TestData.InvalidDocumentationStruct35" LineNumber="367" Rule="ElementDocumentationMustHaveSummary" />
-      <Violation Section="Root.CSharpAnalyzersTest.TestData.InvalidDocumentationStruct36" LineNumber="371" Rule="PartialElementsMustBeDocumented" />
-      <Violation Section="Root.CSharpAnalyzersTest.TestData.InvalidDocumentationStruct37" LineNumber="378" Rule="PartialElementDocumentationMustHaveSummaryText" />
-      <Violation Section="Root.CSharpAnalyzersTest.TestData.InvalidDocumentationStruct38" LineNumber="383" Rule="PartialElementDocumentationMustHaveSummary" />
-      <Violation Section="Root.CSharpAnalyzersTest.TestData.InvalidDocumentationStruct39`T" LineNumber="390" Rule="GenericTypeParametersMustBeDocumentedPartialClass" />
-      <Violation Section="Root.CSharpAnalyzersTest.TestData.InvalidDocumentationStruct40`T`S`W" LineNumber="399" Rule="GenericTypeParameterDocumentationMustMatchTypeParameters" />
-      <Violation Section="Root.CSharpAnalyzersTest.TestData.DocumentationSlashes.Method1" LineNumber="23" Rule="SingleLineCommentsMustNotUseDocumentationStyleSlashes" />
-      <Violation Section="Root.CSharpAnalyzersTest.TestData.DocumentationSlashes.Method2" LineNumber="29" Rule="ElementsMustBeDocumented" />
-      <Violation Section="Root.CSharpAnalyzersTest.TestData.DocumentationSlashes.Method3" LineNumber="36" Rule="ElementDocumentationMustHaveSummary" />
-      <Violation Section="Root.CSharpAnalyzersTest.TestData.DocumentationSlashes.Method5" LineNumber="54" Rule="SingleLineCommentsMustNotUseDocumentationStyleSlashes" />
-      <Violation Section="Root.CSharpAnalyzersTest.TestData.DocumentationSlashes.Method5" LineNumber="56" Rule="SingleLineCommentsMustNotUseDocumentationStyleSlashes" />
-      <Violation Section="Root.CSharpAnalyzersTest.TestData.DocumentationSlashes.Method5" LineNumber="58" Rule="SingleLineCommentsMustNotUseDocumentationStyleSlashes" />
-      <Violation Section="Root.CSharpAnalyzersTest.TestData.DocumentationSlashes.Method5" LineNumber="59" Rule="SingleLineCommentsMustNotUseDocumentationStyleSlashes" />
-      <Violation Section="Root.CSharpAnalyzersTest.TestData.DocumentationSlashes.Method5" LineNumber="61" Rule="SingleLineCommentsMustNotUseDocumentationStyleSlashes" />
-      <Violation Section="Root.CSharpAnalyzersTest.TestData.DocumentationSlashes.Method5" LineNumber="63" Rule="SingleLineCommentsMustNotUseDocumentationStyleSlashes" />
-      <Violation Section="Root.CSharpAnalyzersTest.TestData.DocumentationSlashes.Method5" LineNumber="65" Rule="SingleLineCommentsMustNotUseDocumentationStyleSlashes" />
-      <Violation Section="Root.CSharpAnalyzersTest.TestData.DocumentationSlashes.Method5" LineNumber="66" Rule="SingleLineCommentsMustNotUseDocumentationStyleSlashes" />
-
-    </ExpectedViolations>
-  </Test>
-
-  <!-- Tests that the IgnorePrivates setting works properly when it is enabled. -->
-  <Test Name="DocumentationIgnorePrivates">
-    <TestCodeFile>DocumentationIgnorePrivates.cs</TestCodeFile>
-    <Settings>
-      <Analyzers>
-        <Analyzer AnalyzerId="Microsoft.StyleCop.CSharp.DocumentationRules">
-          <AnalyzerSettings>
-            <BooleanProperty Name="IgnorePrivates">True</BooleanProperty>
-            <BooleanProperty Name="IgnoreInternals">False</BooleanProperty>
-            <BooleanProperty Name="IncludeFields">True</BooleanProperty>
-          </AnalyzerSettings>
-          <Rules>
-            <Rule Name="ElementsMustBeDocumented">
-              <RuleSettings>
-                <BooleanProperty Name="Enabled">True</BooleanProperty>
-              </RuleSettings>
-            </Rule>
-            <Rule Name="PartialElementsMustBeDocumented">
-              <RuleSettings>
-                <BooleanProperty Name="Enabled">True</BooleanProperty>
-              </RuleSettings>
-            </Rule>
-            <Rule Name="EnumerationItemsMustBeDocumented">
-              <RuleSettings>
-                <BooleanProperty Name="Enabled">True</BooleanProperty>
-              </RuleSettings>
-            </Rule>
-            <Rule Name="DocumentationMustContainValidXml">
-              <RuleSettings>
-                <BooleanProperty Name="Enabled">True</BooleanProperty>
-              </RuleSettings>
-            </Rule>
-            <Rule Name="ElementDocumentationMustHaveSummary">
-              <RuleSettings>
-                <BooleanProperty Name="Enabled">True</BooleanProperty>
-              </RuleSettings>
-            </Rule>
-            <Rule Name="PartialElementDocumentationMustHaveSummary">
-              <RuleSettings>
-                <BooleanProperty Name="Enabled">True</BooleanProperty>
-              </RuleSettings>
-            </Rule>
-            <Rule Name="ElementDocumentationMustHaveSummaryText">
-              <RuleSettings>
-                <BooleanProperty Name="Enabled">True</BooleanProperty>
-              </RuleSettings>
-            </Rule>
-            <Rule Name="PartialElementDocumentationMustHaveSummaryText">
-              <RuleSettings>
-                <BooleanProperty Name="Enabled">True</BooleanProperty>
-              </RuleSettings>
-            </Rule>
-            <Rule Name="ElementDocumentationMustNotHaveDefaultSummary">
-              <RuleSettings>
-                <BooleanProperty Name="Enabled">True</BooleanProperty>
-              </RuleSettings>
-            </Rule>
-            <Rule Name="PropertyDocumentationMustHaveValue">
-              <RuleSettings>
-                <BooleanProperty Name="Enabled">True</BooleanProperty>
-              </RuleSettings>
-            </Rule>
-            <Rule Name="PropertyDocumentationMustHaveValueText">
-              <RuleSettings>
-                <BooleanProperty Name="Enabled">True</BooleanProperty>
-              </RuleSettings>
-            </Rule>
-            <Rule Name="ElementParametersMustBeDocumented">
-              <RuleSettings>
-                <BooleanProperty Name="Enabled">True</BooleanProperty>
-              </RuleSettings>
-            </Rule>
-            <Rule Name="ElementParameterDocumentationMustMatchElementParameters">
-              <RuleSettings>
-                <BooleanProperty Name="Enabled">True</BooleanProperty>
-              </RuleSettings>
-            </Rule>
-            <Rule Name="ElementParameterDocumentationMustDeclareParameterName">
-              <RuleSettings>
-                <BooleanProperty Name="Enabled">True</BooleanProperty>
-              </RuleSettings>
-            </Rule>
-            <Rule Name="ElementParameterDocumentationMustHaveText">
-              <RuleSettings>
-                <BooleanProperty Name="Enabled">True</BooleanProperty>
-              </RuleSettings>
-            </Rule>
-            <Rule Name="ElementReturnValueMustBeDocumented">
-              <RuleSettings>
-                <BooleanProperty Name="Enabled">True</BooleanProperty>
-              </RuleSettings>
-            </Rule>
-            <Rule Name="ElementReturnValueDocumentationMustHaveText">
-              <RuleSettings>
-                <BooleanProperty Name="Enabled">True</BooleanProperty>
-              </RuleSettings>
-            </Rule>
-            <Rule Name="VoidReturnValueMustNotBeDocumented">
-              <RuleSettings>
-                <BooleanProperty Name="Enabled">True</BooleanProperty>
-              </RuleSettings>
-            </Rule>
-            <Rule Name="GenericTypeParametersMustBeDocumented">
-              <RuleSettings>
-                <BooleanProperty Name="Enabled">True</BooleanProperty>
-              </RuleSettings>
-            </Rule>
-            <Rule Name="GenericTypeParametersMustBeDocumentedPartialClass">
-              <RuleSettings>
-                <BooleanProperty Name="Enabled">True</BooleanProperty>
-              </RuleSettings>
-            </Rule>
-            <Rule Name="GenericTypeParameterDocumentationMustMatchTypeParameters">
-              <RuleSettings>
-                <BooleanProperty Name="Enabled">True</BooleanProperty>
-              </RuleSettings>
-            </Rule>
-            <Rule Name="GenericTypeParameterDocumentationMustDeclareParameterName">
-              <RuleSettings>
-                <BooleanProperty Name="Enabled">True</BooleanProperty>
-              </RuleSettings>
-            </Rule>
-            <Rule Name="GenericTypeParameterDocumentationMustHaveText">
-              <RuleSettings>
-                <BooleanProperty Name="Enabled">True</BooleanProperty>
-              </RuleSettings>
-            </Rule>
-            <Rule Name="PropertySummaryDocumentationMustMatchAccessors">
-              <RuleSettings>
-                <BooleanProperty Name="Enabled">True</BooleanProperty>
-              </RuleSettings>
-            </Rule>
-            <Rule Name="PropertySummaryDocumentationMustOmitSetAccessorWithRestrictedAccess">
-              <RuleSettings>
-                <BooleanProperty Name="Enabled">True</BooleanProperty>
-              </RuleSettings>
-            </Rule>
-            <Rule Name="ElementDocumentationMustNotBeCopiedAndPasted">
-              <RuleSettings>
-                <BooleanProperty Name="Enabled">True</BooleanProperty>
-              </RuleSettings>
-            </Rule>
-            <Rule Name="SingleLineCommentsMustNotUseDocumentationStyleSlashes">
-              <RuleSettings>
-                <BooleanProperty Name="Enabled">True</BooleanProperty>
-              </RuleSettings>
-            </Rule>
-            <Rule Name="DocumentationTextMustNotBeEmpty">
-              <RuleSettings>
-                <BooleanProperty Name="Enabled">True</BooleanProperty>
-              </RuleSettings>
-            </Rule>
-            <Rule Name="DocumentationTextMustBeginWithACapitalLetter">
-              <RuleSettings>
-                <BooleanProperty Name="Enabled">True</BooleanProperty>
-              </RuleSettings>
-            </Rule>
-            <Rule Name="DocumentationTextMustEndWithAPeriod">
-              <RuleSettings>
-                <BooleanProperty Name="Enabled">True</BooleanProperty>
-              </RuleSettings>
-            </Rule>
-            <Rule Name="DocumentationTextMustContainWhitespace">
-              <RuleSettings>
-                <BooleanProperty Name="Enabled">True</BooleanProperty>
-              </RuleSettings>
-            </Rule>
-            <Rule Name="DocumentationMustMeetCharacterPercentage">
-              <RuleSettings>
-                <BooleanProperty Name="Enabled">True</BooleanProperty>
-              </RuleSettings>
-            </Rule>
-            <Rule Name="DocumentationTextMustMeetMinimumCharacterLength">
-              <RuleSettings>
-                <BooleanProperty Name="Enabled">True</BooleanProperty>
-              </RuleSettings>
-            </Rule>
-          </Rules>
-        </Analyzer>
-      </Analyzers>
-    </Settings>
-    <ExpectedViolations>
-      <Violation Section="Root.CSharpAnalyzersTest.TestData.InvalidDocumentationIgnorePrivatesClass1" LineNumber="9" Rule="ElementsMustBeDocumented" />
-      <Violation Section="Root.CSharpAnalyzersTest.TestData.InvalidDocumentationIgnorePrivatesClass2" LineNumber="13" Rule="ElementsMustBeDocumented" />
-      <Violation Section="Root.CSharpAnalyzersTest.TestData.InvalidDocumentationIgnorePrivatesClass3" LineNumber="17" Rule="ElementsMustBeDocumented" />
-      <Violation Section="Root.CSharpAnalyzersTest.TestData.InvalidDocumentationIgnorePrivatesStruct1" LineNumber="21" Rule="ElementsMustBeDocumented" />
-      <Violation Section="Root.CSharpAnalyzersTest.TestData.InvalidDocumentationIgnorePrivatesStruct2" LineNumber="25" Rule="ElementsMustBeDocumented" />
-      <Violation Section="Root.CSharpAnalyzersTest.TestData.InvalidDocumentationIgnorePrivatesStruct3" LineNumber="29" Rule="ElementsMustBeDocumented" />
-      <Violation Section="Root.CSharpAnalyzersTest.TestData.InvalidDocumentationIgnorePrivatesInterface1" LineNumber="33" Rule="ElementsMustBeDocumented" />
-      <Violation Section="Root.CSharpAnalyzersTest.TestData.InvalidDocumentationIgnorePrivatesInterface2" LineNumber="37" Rule="ElementsMustBeDocumented" />
-      <Violation Section="Root.CSharpAnalyzersTest.TestData.InvalidDocumentationIgnorePrivatesInterface3" LineNumber="41" Rule="ElementsMustBeDocumented" />
-      <Violation Section="Root.CSharpAnalyzersTest.TestData.InvalidDocumentationIgnorePrivatesEnum1" LineNumber="45" Rule="ElementsMustBeDocumented" />
-      <Violation Section="Root.CSharpAnalyzersTest.TestData.InvalidDocumentationIgnorePrivatesEnum2" LineNumber="49" Rule="ElementsMustBeDocumented" />
-      <Violation Section="Root.CSharpAnalyzersTest.TestData.InvalidDocumentationIgnorePrivatesEnum3" LineNumber="53" Rule="ElementsMustBeDocumented" />
-      <Violation Section="Root.CSharpAnalyzersTest.TestData.InvalidDocumentationIgnorePrivatesEnum4.Item" LineNumber="62" Rule="EnumerationItemsMustBeDocumented" />
-      <Violation Section="Root.CSharpAnalyzersTest.TestData.InvalidDocumentationIgnorePrivatesEnum5.Item" LineNumber="70" Rule="EnumerationItemsMustBeDocumented" />
-      <Violation Section="Root.CSharpAnalyzersTest.TestData.InvalidDocumentationIgnorePrivatesEnum6.Item" LineNumber="78" Rule="EnumerationItemsMustBeDocumented" />
-      <Violation Section="Root.CSharpAnalyzersTest.TestData.InvalidDocumentationIgnorePrivatesDelegate1" LineNumber="81" Rule="ElementsMustBeDocumented" />
-      <Violation Section="Root.CSharpAnalyzersTest.TestData.InvalidDocumentationIgnorePrivatesDelegate2" LineNumber="83" Rule="ElementsMustBeDocumented" />
-      <Violation Section="Root.CSharpAnalyzersTest.TestData.InvalidDocumentationIgnorePrivatesDelegate3" LineNumber="85" Rule="ElementsMustBeDocumented" />
-      <Violation Section="Root.CSharpAnalyzersTest.TestData.InvalidDocumentationIgnorePrivatesProtectedClass1.InvalidDocumentationIgnorePrivatesClass1" LineNumber="96" Rule="ElementsMustBeDocumented" />
-      <Violation Section="Root.CSharpAnalyzersTest.TestData.InvalidDocumentationIgnorePrivatesProtectedClass1.InvalidDocumentationIgnorePrivatesClass2" LineNumber="100" Rule="ElementsMustBeDocumented" />
-      <Violation Section="Root.CSharpAnalyzersTest.TestData.InvalidDocumentationIgnorePrivatesProtectedClass1.InvalidDocumentationIgnorePrivatesClass3" LineNumber="104" Rule="ElementsMustBeDocumented" />
-      <Violation Section="Root.CSharpAnalyzersTest.TestData.InvalidDocumentationIgnorePrivatesProtectedClass1.InvalidDocumentationIgnorePrivatesStruct1" LineNumber="108" Rule="ElementsMustBeDocumented" />
-      <Violation Section="Root.CSharpAnalyzersTest.TestData.InvalidDocumentationIgnorePrivatesProtectedClass1.InvalidDocumentationIgnorePrivatesStruct2" LineNumber="112" Rule="ElementsMustBeDocumented" />
-      <Violation Section="Root.CSharpAnalyzersTest.TestData.InvalidDocumentationIgnorePrivatesProtectedClass1.InvalidDocumentationIgnorePrivatesStruct3" LineNumber="116" Rule="ElementsMustBeDocumented" />
-      <Violation Section="Root.CSharpAnalyzersTest.TestData.InvalidDocumentationIgnorePrivatesProtectedClass1.InvalidDocumentationIgnorePrivatesInterface1" LineNumber="120" Rule="ElementsMustBeDocumented" />
-      <Violation Section="Root.CSharpAnalyzersTest.TestData.InvalidDocumentationIgnorePrivatesProtectedClass1.InvalidDocumentationIgnorePrivatesInterface2" LineNumber="124" Rule="ElementsMustBeDocumented" />
-      <Violation Section="Root.CSharpAnalyzersTest.TestData.InvalidDocumentationIgnorePrivatesProtectedClass1.InvalidDocumentationIgnorePrivatesInterface3" LineNumber="128" Rule="ElementsMustBeDocumented" />
-      <Violation Section="Root.CSharpAnalyzersTest.TestData.InvalidDocumentationIgnorePrivatesProtectedClass1.InvalidDocumentationIgnorePrivatesEnum1" LineNumber="132" Rule="ElementsMustBeDocumented" />
-      <Violation Section="Root.CSharpAnalyzersTest.TestData.InvalidDocumentationIgnorePrivatesProtectedClass1.InvalidDocumentationIgnorePrivatesEnum2" LineNumber="136" Rule="ElementsMustBeDocumented" />
-      <Violation Section="Root.CSharpAnalyzersTest.TestData.InvalidDocumentationIgnorePrivatesProtectedClass1.InvalidDocumentationIgnorePrivatesEnum3" LineNumber="140" Rule="ElementsMustBeDocumented" />
-      <Violation Section="Root.CSharpAnalyzersTest.TestData.InvalidDocumentationIgnorePrivatesProtectedClass1.InvalidDocumentationIgnorePrivatesEnum4.Item" LineNumber="149" Rule="EnumerationItemsMustBeDocumented" />
-      <Violation Section="Root.CSharpAnalyzersTest.TestData.InvalidDocumentationIgnorePrivatesProtectedClass1.InvalidDocumentationIgnorePrivatesEnum5.Item" LineNumber="157" Rule="EnumerationItemsMustBeDocumented" />
-      <Violation Section="Root.CSharpAnalyzersTest.TestData.InvalidDocumentationIgnorePrivatesProtectedClass1.InvalidDocumentationIgnorePrivatesEnum6.Item" LineNumber="165" Rule="EnumerationItemsMustBeDocumented" />
-      <Violation Section="Root.CSharpAnalyzersTest.TestData.InvalidDocumentationIgnorePrivatesProtectedClass1.InvalidDocumentationIgnorePrivatesDelegate1" LineNumber="168" Rule="ElementsMustBeDocumented" />
-      <Violation Section="Root.CSharpAnalyzersTest.TestData.InvalidDocumentationIgnorePrivatesProtectedClass1.InvalidDocumentationIgnorePrivatesDelegate2" LineNumber="170" Rule="ElementsMustBeDocumented" />
-      <Violation Section="Root.CSharpAnalyzersTest.TestData.InvalidDocumentationIgnorePrivatesProtectedClass1.InvalidDocumentationIgnorePrivatesDelegate3" LineNumber="172" Rule="ElementsMustBeDocumented" />
-      <Violation Section="Root.CSharpAnalyzersTest.TestData.InvalidDocumentationIgnorePrivatesProtectedClass1.InvalidDocumentationIgnorePrivatesProtectedClass1%int" LineNumber="174" Rule="ElementsMustBeDocumented" />
-      <Violation Section="Root.CSharpAnalyzersTest.TestData.InvalidDocumentationIgnorePrivatesProtectedClass1.InvalidDocumentationIgnorePrivatesProtectedClass1%short" LineNumber="178" Rule="ElementsMustBeDocumented" />
-      <Violation Section="Root.CSharpAnalyzersTest.TestData.InvalidDocumentationIgnorePrivatesProtectedClass1.InvalidDocumentationIgnorePrivatesProtectedClass1%long" LineNumber="182" Rule="ElementsMustBeDocumented" />
-      <Violation Section="Root.CSharpAnalyzersTest.TestData.InvalidDocumentationIgnorePrivatesProtectedClass1.InvalidDocumentationIgnorePrivatesEvent1" LineNumber="186" Rule="ElementsMustBeDocumented" />
-      <Violation Section="Root.CSharpAnalyzersTest.TestData.InvalidDocumentationIgnorePrivatesProtectedClass1.InvalidDocumentationIgnorePrivatesEvent2" LineNumber="188" Rule="ElementsMustBeDocumented" />
-      <Violation Section="Root.CSharpAnalyzersTest.TestData.InvalidDocumentationIgnorePrivatesProtectedClass1.InvalidDocumentationIgnorePrivatesEvent3" LineNumber="190" Rule="ElementsMustBeDocumented" />
-      <Violation Section="Root.CSharpAnalyzersTest.TestData.InvalidDocumentationIgnorePrivatesProtectedClass1.this%int" LineNumber="192" Rule="ElementsMustBeDocumented" />
-      <Violation Section="Root.CSharpAnalyzersTest.TestData.InvalidDocumentationIgnorePrivatesProtectedClass1.this%short" LineNumber="197" Rule="ElementsMustBeDocumented" />
-      <Violation Section="Root.CSharpAnalyzersTest.TestData.InvalidDocumentationIgnorePrivatesProtectedClass1.this%long" LineNumber="202" Rule="ElementsMustBeDocumented" />
-      <Violation Section="Root.CSharpAnalyzersTest.TestData.InvalidDocumentationIgnorePrivatesProtectedClass1.InvalidDocumentationIgnorePrivatesProperty1" LineNumber="207" Rule="ElementsMustBeDocumented" />
-      <Violation Section="Root.CSharpAnalyzersTest.TestData.InvalidDocumentationIgnorePrivatesProtectedClass1.InvalidDocumentationIgnorePrivatesProperty2" LineNumber="212" Rule="ElementsMustBeDocumented" />
-      <Violation Section="Root.CSharpAnalyzersTest.TestData.InvalidDocumentationIgnorePrivatesProtectedClass1.InvalidDocumentationIgnorePrivatesProperty3" LineNumber="217" Rule="ElementsMustBeDocumented" />
-      <Violation Section="Root.CSharpAnalyzersTest.TestData.InvalidDocumentationIgnorePrivatesProtectedClass1.InvalidDocumentationIgnorePrivatesMethod1" LineNumber="222" Rule="ElementsMustBeDocumented" />
-      <Violation Section="Root.CSharpAnalyzersTest.TestData.InvalidDocumentationIgnorePrivatesProtectedClass1.InvalidDocumentationIgnorePrivatesMethod2" LineNumber="227" Rule="ElementsMustBeDocumented" />
-      <Violation Section="Root.CSharpAnalyzersTest.TestData.InvalidDocumentationIgnorePrivatesProtectedClass1.InvalidDocumentationIgnorePrivatesMethod3" LineNumber="232" Rule="ElementsMustBeDocumented" />
-      <Violation Section="Root.CSharpAnalyzersTest.TestData.InvalidDocumentationIgnorePrivatesProtectedClass1.InvalidDocumentationIgnorePrivatesField1" LineNumber="237" Rule="ElementsMustBeDocumented" />
-      <Violation Section="Root.CSharpAnalyzersTest.TestData.InvalidDocumentationIgnorePrivatesProtectedClass1.InvalidDocumentationIgnorePrivatesField2" LineNumber="239" Rule="ElementsMustBeDocumented" />
-      <Violation Section="Root.CSharpAnalyzersTest.TestData.InvalidDocumentationIgnorePrivatesProtectedClass1.InvalidDocumentationIgnorePrivatesField3" LineNumber="241" Rule="ElementsMustBeDocumented" />
-      <Violation Section="Root.CSharpAnalyzersTest.TestData.ValidDocumentationIgnorePrivatesClass1" LineNumber="415" Rule="ElementDocumentationMustHaveSummary" />
-      <Violation Section="Root.CSharpAnalyzersTest.TestData.ValidDocumentationIgnorePrivatesClass2" LineNumber="422" Rule="ElementDocumentationMustHaveSummary" />
-      <Violation Section="Root.CSharpAnalyzersTest.TestData.ValidDocumentationIgnorePrivatesStruct1" LineNumber="429" Rule="ElementDocumentationMustHaveSummary" />
-      <Violation Section="Root.CSharpAnalyzersTest.TestData.ValidDocumentationIgnorePrivatesStruct2" LineNumber="436" Rule="ElementDocumentationMustHaveSummary" />
-      <Violation Section="Root.CSharpAnalyzersTest.TestData.ValidDocumentationIgnorePrivatesInterface1" LineNumber="443" Rule="ElementDocumentationMustHaveSummary" />
-      <Violation Section="Root.CSharpAnalyzersTest.TestData.ValidDocumentationIgnorePrivatesInterface2" LineNumber="450" Rule="ElementDocumentationMustHaveSummary" />
-      <Violation Section="Root.CSharpAnalyzersTest.TestData.ValidDocumentationIgnorePrivatesEnum1" LineNumber="457" Rule="ElementDocumentationMustHaveSummary" />
-      <Violation Section="Root.CSharpAnalyzersTest.TestData.ValidDocumentationIgnorePrivatesEnum2" LineNumber="464" Rule="ElementDocumentationMustHaveSummary" />
-      <Violation Section="Root.CSharpAnalyzersTest.TestData.ValidDocumentationIgnorePrivatesEnum4.Item" LineNumber="476" Rule="ElementDocumentationMustHaveSummary" />
-      <Violation Section="Root.CSharpAnalyzersTest.TestData.ValidDocumentationIgnorePrivatesEnum5.Item" LineNumber="487" Rule="ElementDocumentationMustHaveSummary" />
-      <Violation Section="Root.CSharpAnalyzersTest.TestData.ValidDocumentationIgnorePrivatesDelegate1" LineNumber="493" Rule="ElementDocumentationMustHaveSummary" />
-      <Violation Section="Root.CSharpAnalyzersTest.TestData.ValidDocumentationIgnorePrivatesDelegate2" LineNumber="498" Rule="ElementDocumentationMustHaveSummary" />
-      <Violation Section="Root.CSharpAnalyzersTest.TestData.InvalidDocumentationIgnorePrivatesProtectedClass4.InvalidDocumentationIgnorePrivatesClass1" LineNumber="512" Rule="ElementDocumentationMustHaveSummaryText" />
-      <Violation Section="Root.CSharpAnalyzersTest.TestData.InvalidDocumentationIgnorePrivatesProtectedClass4.InvalidDocumentationIgnorePrivatesClass2" LineNumber="519" Rule="ElementDocumentationMustHaveSummaryText" />
-      <Violation Section="Root.CSharpAnalyzersTest.TestData.InvalidDocumentationIgnorePrivatesProtectedClass4.InvalidDocumentationIgnorePrivatesClass3" LineNumber="526" Rule="ElementDocumentationMustHaveSummaryText" />
-      <Violation Section="Root.CSharpAnalyzersTest.TestData.InvalidDocumentationIgnorePrivatesProtectedClass4.InvalidDocumentationIgnorePrivatesClass4" LineNumber="533" Rule="ElementDocumentationMustHaveSummaryText" />
-      <Violation Section="Root.CSharpAnalyzersTest.TestData.InvalidDocumentationIgnorePrivatesProtectedClass4.InvalidDocumentationIgnorePrivatesClass5" LineNumber="540" Rule="ElementDocumentationMustHaveSummaryText" />
-      <Violation Section="Root.CSharpAnalyzersTest.TestData.InvalidDocumentationIgnorePrivatesProtectedClass4.InvalidDocumentationIgnorePrivatesStruct1" LineNumber="547" Rule="ElementDocumentationMustHaveSummaryText" />
-      <Violation Section="Root.CSharpAnalyzersTest.TestData.InvalidDocumentationIgnorePrivatesProtectedClass4.InvalidDocumentationIgnorePrivatesStruct2" LineNumber="554" Rule="ElementDocumentationMustHaveSummaryText" />
-      <Violation Section="Root.CSharpAnalyzersTest.TestData.InvalidDocumentationIgnorePrivatesProtectedClass4.InvalidDocumentationIgnorePrivatesStruct3" LineNumber="561" Rule="ElementDocumentationMustHaveSummaryText" />
-      <Violation Section="Root.CSharpAnalyzersTest.TestData.InvalidDocumentationIgnorePrivatesProtectedClass4.InvalidDocumentationIgnorePrivatesStruct4" LineNumber="568" Rule="ElementDocumentationMustHaveSummaryText" />
-      <Violation Section="Root.CSharpAnalyzersTest.TestData.InvalidDocumentationIgnorePrivatesProtectedClass4.InvalidDocumentationIgnorePrivatesStruct5" LineNumber="575" Rule="ElementDocumentationMustHaveSummaryText" />
-      <Violation Section="Root.CSharpAnalyzersTest.TestData.InvalidDocumentationIgnorePrivatesProtectedClass4.InvalidDocumentationIgnorePrivatesInterface1" LineNumber="582" Rule="ElementDocumentationMustHaveSummaryText" />
-      <Violation Section="Root.CSharpAnalyzersTest.TestData.InvalidDocumentationIgnorePrivatesProtectedClass4.InvalidDocumentationIgnorePrivatesInterface2" LineNumber="589" Rule="ElementDocumentationMustHaveSummaryText" />
-      <Violation Section="Root.CSharpAnalyzersTest.TestData.InvalidDocumentationIgnorePrivatesProtectedClass4.InvalidDocumentationIgnorePrivatesInterface3" LineNumber="596" Rule="ElementDocumentationMustHaveSummaryText" />
-      <Violation Section="Root.CSharpAnalyzersTest.TestData.InvalidDocumentationIgnorePrivatesProtectedClass4.InvalidDocumentationIgnorePrivatesInterface4" LineNumber="603" Rule="ElementDocumentationMustHaveSummaryText" />
-      <Violation Section="Root.CSharpAnalyzersTest.TestData.InvalidDocumentationIgnorePrivatesProtectedClass4.InvalidDocumentationIgnorePrivatesInterface5" LineNumber="610" Rule="ElementDocumentationMustHaveSummaryText" />
-      <Violation Section="Root.CSharpAnalyzersTest.TestData.InvalidDocumentationIgnorePrivatesProtectedClass4.InvalidDocumentationIgnorePrivatesEnum1" LineNumber="617" Rule="ElementDocumentationMustHaveSummaryText" />
-      <Violation Section="Root.CSharpAnalyzersTest.TestData.InvalidDocumentationIgnorePrivatesProtectedClass4.InvalidDocumentationIgnorePrivatesEnum2" LineNumber="624" Rule="ElementDocumentationMustHaveSummaryText" />
-      <Violation Section="Root.CSharpAnalyzersTest.TestData.InvalidDocumentationIgnorePrivatesProtectedClass4.InvalidDocumentationIgnorePrivatesEnum3" LineNumber="631" Rule="ElementDocumentationMustHaveSummaryText" />
-      <Violation Section="Root.CSharpAnalyzersTest.TestData.InvalidDocumentationIgnorePrivatesProtectedClass4.InvalidDocumentationIgnorePrivatesEnum4" LineNumber="638" Rule="ElementDocumentationMustHaveSummaryText" />
-      <Violation Section="Root.CSharpAnalyzersTest.TestData.InvalidDocumentationIgnorePrivatesProtectedClass4.InvalidDocumentationIgnorePrivatesEnum5" LineNumber="645" Rule="ElementDocumentationMustHaveSummaryText" />
-      <Violation Section="Root.CSharpAnalyzersTest.TestData.InvalidDocumentationIgnorePrivatesProtectedClass4.InvalidDocumentationIgnorePrivatesEnum6.Item" LineNumber="657" Rule="ElementDocumentationMustHaveSummaryText" />
-      <Violation Section="Root.CSharpAnalyzersTest.TestData.InvalidDocumentationIgnorePrivatesProtectedClass4.InvalidDocumentationIgnorePrivatesEnum7.Item" LineNumber="668" Rule="ElementDocumentationMustHaveSummaryText" />
-      <Violation Section="Root.CSharpAnalyzersTest.TestData.InvalidDocumentationIgnorePrivatesProtectedClass4.InvalidDocumentationIgnorePrivatesEnum8.Item" LineNumber="679" Rule="ElementDocumentationMustHaveSummaryText" />
-      <Violation Section="Root.CSharpAnalyzersTest.TestData.InvalidDocumentationIgnorePrivatesProtectedClass4.InvalidDocumentationIgnorePrivatesEnum9.Item" LineNumber="690" Rule="ElementDocumentationMustHaveSummaryText" />
-      <Violation Section="Root.CSharpAnalyzersTest.TestData.InvalidDocumentationIgnorePrivatesProtectedClass4.InvalidDocumentationIgnorePrivatesEnum10.Item" LineNumber="701" Rule="ElementDocumentationMustHaveSummaryText" />
-      <Violation Section="Root.CSharpAnalyzersTest.TestData.InvalidDocumentationIgnorePrivatesProtectedClass4.InvalidDocumentationIgnorePrivatesDelegate1" LineNumber="707" Rule="ElementDocumentationMustHaveSummaryText" />
-      <Violation Section="Root.CSharpAnalyzersTest.TestData.InvalidDocumentationIgnorePrivatesProtectedClass4.InvalidDocumentationIgnorePrivatesDelegate2" LineNumber="712" Rule="ElementDocumentationMustHaveSummaryText" />
-      <Violation Section="Root.CSharpAnalyzersTest.TestData.InvalidDocumentationIgnorePrivatesProtectedClass4.InvalidDocumentationIgnorePrivatesDelegate3" LineNumber="717" Rule="ElementDocumentationMustHaveSummaryText" />
-      <Violation Section="Root.CSharpAnalyzersTest.TestData.InvalidDocumentationIgnorePrivatesProtectedClass4.InvalidDocumentationIgnorePrivatesDelegate" LineNumber="722" Rule="ElementDocumentationMustHaveSummaryText" />
-      <Violation Section="Root.CSharpAnalyzersTest.TestData.InvalidDocumentationIgnorePrivatesProtectedClass4.InvalidDocumentationIgnorePrivatesDelegate" LineNumber="727" Rule="ElementDocumentationMustHaveSummaryText" />
-      <Violation Section="Root.CSharpAnalyzersTest.TestData.InvalidDocumentationIgnorePrivatesProtectedClass4.InvalidDocumentationIgnorePrivatesProtectedClass4%int" LineNumber="732" Rule="ElementDocumentationMustHaveSummaryText" />
-      <Violation Section="Root.CSharpAnalyzersTest.TestData.InvalidDocumentationIgnorePrivatesProtectedClass4.InvalidDocumentationIgnorePrivatesProtectedClass4%int" LineNumber="732" Rule="ElementParametersMustBeDocumented" />
-      <Violation Section="Root.CSharpAnalyzersTest.TestData.InvalidDocumentationIgnorePrivatesProtectedClass4.InvalidDocumentationIgnorePrivatesProtectedClass4%short" LineNumber="739" Rule="ElementDocumentationMustHaveSummaryText" />
-      <Violation Section="Root.CSharpAnalyzersTest.TestData.InvalidDocumentationIgnorePrivatesProtectedClass4.InvalidDocumentationIgnorePrivatesProtectedClass4%short" LineNumber="739" Rule="ElementParametersMustBeDocumented" />
-      <Violation Section="Root.CSharpAnalyzersTest.TestData.InvalidDocumentationIgnorePrivatesProtectedClass4.InvalidDocumentationIgnorePrivatesProtectedClass4%long" LineNumber="746" Rule="ElementDocumentationMustHaveSummaryText" />
-      <Violation Section="Root.CSharpAnalyzersTest.TestData.InvalidDocumentationIgnorePrivatesProtectedClass4.InvalidDocumentationIgnorePrivatesProtectedClass4%long" LineNumber="746" Rule="ElementParametersMustBeDocumented" />
-      <Violation Section="Root.CSharpAnalyzersTest.TestData.InvalidDocumentationIgnorePrivatesProtectedClass4.InvalidDocumentationIgnorePrivatesProtectedClass4%byte" LineNumber="753" Rule="ElementDocumentationMustHaveSummaryText" />
-      <Violation Section="Root.CSharpAnalyzersTest.TestData.InvalidDocumentationIgnorePrivatesProtectedClass4.InvalidDocumentationIgnorePrivatesProtectedClass4%byte" LineNumber="753" Rule="ElementParametersMustBeDocumented" />
-      <Violation Section="Root.CSharpAnalyzersTest.TestData.InvalidDocumentationIgnorePrivatesProtectedClass4.InvalidDocumentationIgnorePrivatesProtectedClass4%char" LineNumber="760" Rule="ElementDocumentationMustHaveSummaryText" />
-      <Violation Section="Root.CSharpAnalyzersTest.TestData.InvalidDocumentationIgnorePrivatesProtectedClass4.InvalidDocumentationIgnorePrivatesProtectedClass4%char" LineNumber="760" Rule="ElementParametersMustBeDocumented" />
-      <Violation Section="Root.CSharpAnalyzersTest.TestData.InvalidDocumentationIgnorePrivatesProtectedClass4.InvalidDocumentationIgnorePrivatesEvent1" LineNumber="767" Rule="ElementDocumentationMustHaveSummaryText" />
-      <Violation Section="Root.CSharpAnalyzersTest.TestData.InvalidDocumentationIgnorePrivatesProtectedClass4.InvalidDocumentationIgnorePrivatesEvent2" LineNumber="772" Rule="ElementDocumentationMustHaveSummaryText" />
-      <Violation Section="Root.CSharpAnalyzersTest.TestData.InvalidDocumentationIgnorePrivatesProtectedClass4.InvalidDocumentationIgnorePrivatesEvent3" LineNumber="777" Rule="ElementDocumentationMustHaveSummaryText" />
-      <Violation Section="Root.CSharpAnalyzersTest.TestData.InvalidDocumentationIgnorePrivatesProtectedClass4.InvalidDocumentationIgnorePrivatesEvent4" LineNumber="782" Rule="ElementDocumentationMustHaveSummaryText" />
-      <Violation Section="Root.CSharpAnalyzersTest.TestData.InvalidDocumentationIgnorePrivatesProtectedClass4.InvalidDocumentationIgnorePrivatesEvent5" LineNumber="787" Rule="ElementDocumentationMustHaveSummaryText" />
-      <Violation Section="Root.CSharpAnalyzersTest.TestData.InvalidDocumentationIgnorePrivatesProtectedClass4.this%int" LineNumber="792" Rule="ElementDocumentationMustHaveSummaryText" />
-      <Violation Section="Root.CSharpAnalyzersTest.TestData.InvalidDocumentationIgnorePrivatesProtectedClass4.this%int" LineNumber="792" Rule="ElementParametersMustBeDocumented" />
-      <Violation Section="Root.CSharpAnalyzersTest.TestData.InvalidDocumentationIgnorePrivatesProtectedClass4.this%short" LineNumber="800" Rule="ElementDocumentationMustHaveSummaryText" />
-      <Violation Section="Root.CSharpAnalyzersTest.TestData.InvalidDocumentationIgnorePrivatesProtectedClass4.this%short" LineNumber="800" Rule="ElementParametersMustBeDocumented" />
-      <Violation Section="Root.CSharpAnalyzersTest.TestData.InvalidDocumentationIgnorePrivatesProtectedClass4.this%long" LineNumber="808" Rule="ElementDocumentationMustHaveSummaryText" />
-      <Violation Section="Root.CSharpAnalyzersTest.TestData.InvalidDocumentationIgnorePrivatesProtectedClass4.this%long" LineNumber="808" Rule="ElementParametersMustBeDocumented" />
-      <Violation Section="Root.CSharpAnalyzersTest.TestData.InvalidDocumentationIgnorePrivatesProtectedClass4.this%char" LineNumber="816" Rule="ElementDocumentationMustHaveSummaryText" />
-      <Violation Section="Root.CSharpAnalyzersTest.TestData.InvalidDocumentationIgnorePrivatesProtectedClass4.this%char" LineNumber="816" Rule="ElementParametersMustBeDocumented" />
-      <Violation Section="Root.CSharpAnalyzersTest.TestData.InvalidDocumentationIgnorePrivatesProtectedClass4.this%byte" LineNumber="824" Rule="ElementDocumentationMustHaveSummaryText" />
-      <Violation Section="Root.CSharpAnalyzersTest.TestData.InvalidDocumentationIgnorePrivatesProtectedClass4.this%byte" LineNumber="824" Rule="ElementParametersMustBeDocumented" />
-      <Violation Section="Root.CSharpAnalyzersTest.TestData.InvalidDocumentationIgnorePrivatesProtectedClass4.InvalidDocumentationIgnorePrivatesProperty1" LineNumber="832" Rule="ElementDocumentationMustHaveSummaryText" />
-      <Violation Section="Root.CSharpAnalyzersTest.TestData.InvalidDocumentationIgnorePrivatesProtectedClass4.InvalidDocumentationIgnorePrivatesProperty1" LineNumber="832" Rule="PropertySummaryDocumentationMustMatchAccessors" />
-      <Violation Section="Root.CSharpAnalyzersTest.TestData.InvalidDocumentationIgnorePrivatesProtectedClass4.InvalidDocumentationIgnorePrivatesProperty2" LineNumber="840" Rule="ElementDocumentationMustHaveSummaryText" />
-      <Violation Section="Root.CSharpAnalyzersTest.TestData.InvalidDocumentationIgnorePrivatesProtectedClass4.InvalidDocumentationIgnorePrivatesProperty2" LineNumber="840" Rule="PropertySummaryDocumentationMustMatchAccessors" />
-      <Violation Section="Root.CSharpAnalyzersTest.TestData.InvalidDocumentationIgnorePrivatesProtectedClass4.InvalidDocumentationIgnorePrivatesProperty3" LineNumber="848" Rule="ElementDocumentationMustHaveSummaryText" />
-      <Violation Section="Root.CSharpAnalyzersTest.TestData.InvalidDocumentationIgnorePrivatesProtectedClass4.InvalidDocumentationIgnorePrivatesProperty3" LineNumber="848" Rule="PropertySummaryDocumentationMustMatchAccessors" />
-      <Violation Section="Root.CSharpAnalyzersTest.TestData.InvalidDocumentationIgnorePrivatesProtectedClass4.InvalidDocumentationIgnorePrivatesProperty4" LineNumber="856" Rule="ElementDocumentationMustHaveSummaryText" />
-      <Violation Section="Root.CSharpAnalyzersTest.TestData.InvalidDocumentationIgnorePrivatesProtectedClass4.InvalidDocumentationIgnorePrivatesProperty4" LineNumber="856" Rule="PropertySummaryDocumentationMustMatchAccessors" />
-      <Violation Section="Root.CSharpAnalyzersTest.TestData.InvalidDocumentationIgnorePrivatesProtectedClass4.InvalidDocumentationIgnorePrivatesProperty5" LineNumber="864" Rule="ElementDocumentationMustHaveSummaryText" />
-      <Violation Section="Root.CSharpAnalyzersTest.TestData.InvalidDocumentationIgnorePrivatesProtectedClass4.InvalidDocumentationIgnorePrivatesProperty5" LineNumber="864" Rule="PropertySummaryDocumentationMustMatchAccessors" />
-      <Violation Section="Root.CSharpAnalyzersTest.TestData.InvalidDocumentationIgnorePrivatesProtectedClass4.InvalidDocumentationIgnorePrivatesMethod1" LineNumber="872" Rule="ElementDocumentationMustHaveSummaryText" />
-      <Violation Section="Root.CSharpAnalyzersTest.TestData.InvalidDocumentationIgnorePrivatesProtectedClass4.InvalidDocumentationIgnorePrivatesMethod1" LineNumber="872" Rule="ElementReturnValueMustBeDocumented" />
-      <Violation Section="Root.CSharpAnalyzersTest.TestData.InvalidDocumentationIgnorePrivatesProtectedClass4.InvalidDocumentationIgnorePrivatesMethod2" LineNumber="880" Rule="ElementDocumentationMustHaveSummaryText" />
-      <Violation Section="Root.CSharpAnalyzersTest.TestData.InvalidDocumentationIgnorePrivatesProtectedClass4.InvalidDocumentationIgnorePrivatesMethod2" LineNumber="880" Rule="ElementReturnValueMustBeDocumented" />
-      <Violation Section="Root.CSharpAnalyzersTest.TestData.InvalidDocumentationIgnorePrivatesProtectedClass4.InvalidDocumentationIgnorePrivatesMethod3" LineNumber="888" Rule="ElementDocumentationMustHaveSummaryText" />
-      <Violation Section="Root.CSharpAnalyzersTest.TestData.InvalidDocumentationIgnorePrivatesProtectedClass4.InvalidDocumentationIgnorePrivatesMethod3" LineNumber="888" Rule="ElementReturnValueMustBeDocumented" />
-      <Violation Section="Root.CSharpAnalyzersTest.TestData.InvalidDocumentationIgnorePrivatesProtectedClass4.InvalidDocumentationIgnorePrivatesMethod4" LineNumber="896" Rule="ElementDocumentationMustHaveSummaryText" />
-      <Violation Section="Root.CSharpAnalyzersTest.TestData.InvalidDocumentationIgnorePrivatesProtectedClass4.InvalidDocumentationIgnorePrivatesMethod4" LineNumber="896" Rule="ElementReturnValueMustBeDocumented" />
-      <Violation Section="Root.CSharpAnalyzersTest.TestData.InvalidDocumentationIgnorePrivatesProtectedClass4.InvalidDocumentationIgnorePrivatesMethod5" LineNumber="904" Rule="ElementDocumentationMustHaveSummaryText" />
-      <Violation Section="Root.CSharpAnalyzersTest.TestData.InvalidDocumentationIgnorePrivatesProtectedClass4.InvalidDocumentationIgnorePrivatesMethod5" LineNumber="904" Rule="ElementReturnValueMustBeDocumented" />
-      <Violation Section="Root.CSharpAnalyzersTest.TestData.InvalidDocumentationIgnorePrivatesProtectedClass4.InvalidDocumentationIgnorePrivatesField1" LineNumber="912" Rule="ElementDocumentationMustHaveSummaryText" />
-      <Violation Section="Root.CSharpAnalyzersTest.TestData.InvalidDocumentationIgnorePrivatesProtectedClass4.InvalidDocumentationIgnorePrivatesField2" LineNumber="917" Rule="ElementDocumentationMustHaveSummaryText" />
-      <Violation Section="Root.CSharpAnalyzersTest.TestData.InvalidDocumentationIgnorePrivatesProtectedClass4.InvalidDocumentationIgnorePrivatesField3" LineNumber="922" Rule="ElementDocumentationMustHaveSummaryText" />
-      <Violation Section="Root.CSharpAnalyzersTest.TestData.InvalidDocumentationIgnorePrivatesProtectedClass4.InvalidDocumentationIgnorePrivatesField4" LineNumber="927" Rule="ElementDocumentationMustHaveSummaryText" />
-      <Violation Section="Root.CSharpAnalyzersTest.TestData.InvalidDocumentationIgnorePrivatesProtectedClass4.InvalidDocumentationIgnorePrivatesField5" LineNumber="932" Rule="ElementDocumentationMustHaveSummaryText" />
-      <Violation Section="Root.CSharpAnalyzersTest.TestData.InvalidDocumentationIgnorePrivatesClassMissingAccessModifer1.InvalidDocumentationIgnorePrivatesClass1" LineNumber="944" Rule="ElementsMustBeDocumented" />
-      <Violation Section="Root.CSharpAnalyzersTest.TestData.InvalidDocumentationIgnorePrivatesClassMissingAccessModifer1.InvalidDocumentationIgnorePrivatesClass2" LineNumber="948" Rule="ElementsMustBeDocumented" />
-      <Violation Section="Root.CSharpAnalyzersTest.TestData.InvalidDocumentationIgnorePrivatesClassMissingAccessModifer1.InvalidDocumentationIgnorePrivatesClass3" LineNumber="952" Rule="ElementsMustBeDocumented" />
-      <Violation Section="Root.CSharpAnalyzersTest.TestData.InvalidDocumentationIgnorePrivatesClassMissingAccessModifer1.InvalidDocumentationIgnorePrivatesStruct1" LineNumber="956" Rule="ElementsMustBeDocumented" />
-      <Violation Section="Root.CSharpAnalyzersTest.TestData.InvalidDocumentationIgnorePrivatesClassMissingAccessModifer1.InvalidDocumentationIgnorePrivatesStruct2" LineNumber="960" Rule="ElementsMustBeDocumented" />
-      <Violation Section="Root.CSharpAnalyzersTest.TestData.InvalidDocumentationIgnorePrivatesClassMissingAccessModifer1.InvalidDocumentationIgnorePrivatesStruct3" LineNumber="964" Rule="ElementsMustBeDocumented" />
-      <Violation Section="Root.CSharpAnalyzersTest.TestData.InvalidDocumentationIgnorePrivatesClassMissingAccessModifer1.InvalidDocumentationIgnorePrivatesInterface1" LineNumber="968" Rule="ElementsMustBeDocumented" />
-      <Violation Section="Root.CSharpAnalyzersTest.TestData.InvalidDocumentationIgnorePrivatesClassMissingAccessModifer1.InvalidDocumentationIgnorePrivatesInterface2" LineNumber="972" Rule="ElementsMustBeDocumented" />
-      <Violation Section="Root.CSharpAnalyzersTest.TestData.InvalidDocumentationIgnorePrivatesClassMissingAccessModifer1.InvalidDocumentationIgnorePrivatesInterface3" LineNumber="976" Rule="ElementsMustBeDocumented" />
-      <Violation Section="Root.CSharpAnalyzersTest.TestData.InvalidDocumentationIgnorePrivatesClassMissingAccessModifer1.InvalidDocumentationIgnorePrivatesEnum1" LineNumber="980" Rule="ElementsMustBeDocumented" />
-      <Violation Section="Root.CSharpAnalyzersTest.TestData.InvalidDocumentationIgnorePrivatesClassMissingAccessModifer1.InvalidDocumentationIgnorePrivatesEnum2" LineNumber="984" Rule="ElementsMustBeDocumented" />
-      <Violation Section="Root.CSharpAnalyzersTest.TestData.InvalidDocumentationIgnorePrivatesClassMissingAccessModifer1.InvalidDocumentationIgnorePrivatesEnum3" LineNumber="988" Rule="ElementsMustBeDocumented" />
-      <Violation Section="Root.CSharpAnalyzersTest.TestData.InvalidDocumentationIgnorePrivatesClassMissingAccessModifer1.InvalidDocumentationIgnorePrivatesEnum4.Item" LineNumber="997" Rule="EnumerationItemsMustBeDocumented" />
-      <Violation Section="Root.CSharpAnalyzersTest.TestData.InvalidDocumentationIgnorePrivatesClassMissingAccessModifer1.InvalidDocumentationIgnorePrivatesEnum5.Item" LineNumber="1005" Rule="EnumerationItemsMustBeDocumented" />
-      <Violation Section="Root.CSharpAnalyzersTest.TestData.InvalidDocumentationIgnorePrivatesClassMissingAccessModifer1.InvalidDocumentationIgnorePrivatesEnum6.Item" LineNumber="1013" Rule="EnumerationItemsMustBeDocumented" />
-      <Violation Section="Root.CSharpAnalyzersTest.TestData.InvalidDocumentationIgnorePrivatesClassMissingAccessModifer1.InvalidDocumentationIgnorePrivatesDelegate1" LineNumber="1016" Rule="ElementsMustBeDocumented" />
-      <Violation Section="Root.CSharpAnalyzersTest.TestData.InvalidDocumentationIgnorePrivatesClassMissingAccessModifer1.InvalidDocumentationIgnorePrivatesDelegate2" LineNumber="1018" Rule="ElementsMustBeDocumented" />
-      <Violation Section="Root.CSharpAnalyzersTest.TestData.InvalidDocumentationIgnorePrivatesClassMissingAccessModifer1.InvalidDocumentationIgnorePrivatesDelegate3" LineNumber="1020" Rule="ElementsMustBeDocumented" />
-      <Violation Section="Root.CSharpAnalyzersTest.TestData.InvalidDocumentationIgnorePrivatesClassMissingAccessModifer1.InvalidDocumentationIgnorePrivatesClassMissingAccessModifer1%int" LineNumber="1022" Rule="ElementsMustBeDocumented" />
-      <Violation Section="Root.CSharpAnalyzersTest.TestData.InvalidDocumentationIgnorePrivatesClassMissingAccessModifer1.InvalidDocumentationIgnorePrivatesClassMissingAccessModifer1%short" LineNumber="1026" Rule="ElementsMustBeDocumented" />
-      <Violation Section="Root.CSharpAnalyzersTest.TestData.InvalidDocumentationIgnorePrivatesClassMissingAccessModifer1.InvalidDocumentationIgnorePrivatesClassMissingAccessModifer1%long" LineNumber="1030" Rule="ElementsMustBeDocumented" />
-      <Violation Section="Root.CSharpAnalyzersTest.TestData.InvalidDocumentationIgnorePrivatesClassMissingAccessModifer1.InvalidDocumentationIgnorePrivatesEvent1" LineNumber="1034" Rule="ElementsMustBeDocumented" />
-      <Violation Section="Root.CSharpAnalyzersTest.TestData.InvalidDocumentationIgnorePrivatesClassMissingAccessModifer1.InvalidDocumentationIgnorePrivatesEvent2" LineNumber="1036" Rule="ElementsMustBeDocumented" />
-      <Violation Section="Root.CSharpAnalyzersTest.TestData.InvalidDocumentationIgnorePrivatesClassMissingAccessModifer1.InvalidDocumentationIgnorePrivatesEvent3" LineNumber="1038" Rule="ElementsMustBeDocumented" />
-      <Violation Section="Root.CSharpAnalyzersTest.TestData.InvalidDocumentationIgnorePrivatesClassMissingAccessModifer1.this%int" LineNumber="1040" Rule="ElementsMustBeDocumented" />
-      <Violation Section="Root.CSharpAnalyzersTest.TestData.InvalidDocumentationIgnorePrivatesClassMissingAccessModifer1.this%short" LineNumber="1045" Rule="ElementsMustBeDocumented" />
-      <Violation Section="Root.CSharpAnalyzersTest.TestData.InvalidDocumentationIgnorePrivatesClassMissingAccessModifer1.this%long" LineNumber="1050" Rule="ElementsMustBeDocumented" />
-      <Violation Section="Root.CSharpAnalyzersTest.TestData.InvalidDocumentationIgnorePrivatesClassMissingAccessModifer1.InvalidDocumentationIgnorePrivatesProperty1" LineNumber="1055" Rule="ElementsMustBeDocumented" />
-      <Violation Section="Root.CSharpAnalyzersTest.TestData.InvalidDocumentationIgnorePrivatesClassMissingAccessModifer1.InvalidDocumentationIgnorePrivatesProperty2" LineNumber="1060" Rule="ElementsMustBeDocumented" />
-      <Violation Section="Root.CSharpAnalyzersTest.TestData.InvalidDocumentationIgnorePrivatesClassMissingAccessModifer1.InvalidDocumentationIgnorePrivatesProperty3" LineNumber="1065" Rule="ElementsMustBeDocumented" />
-      <Violation Section="Root.CSharpAnalyzersTest.TestData.InvalidDocumentationIgnorePrivatesClassMissingAccessModifer1.InvalidDocumentationIgnorePrivatesMethod1" LineNumber="1070" Rule="ElementsMustBeDocumented" />
-      <Violation Section="Root.CSharpAnalyzersTest.TestData.InvalidDocumentationIgnorePrivatesClassMissingAccessModifer1.InvalidDocumentationIgnorePrivatesMethod2" LineNumber="1075" Rule="ElementsMustBeDocumented" />
-      <Violation Section="Root.CSharpAnalyzersTest.TestData.InvalidDocumentationIgnorePrivatesClassMissingAccessModifer1.InvalidDocumentationIgnorePrivatesMethod3" LineNumber="1080" Rule="ElementsMustBeDocumented" />
-      <Violation Section="Root.CSharpAnalyzersTest.TestData.InvalidDocumentationIgnorePrivatesClassMissingAccessModifer1.InvalidDocumentationIgnorePrivatesField1" LineNumber="1085" Rule="ElementsMustBeDocumented" />
-      <Violation Section="Root.CSharpAnalyzersTest.TestData.InvalidDocumentationIgnorePrivatesClassMissingAccessModifer1.InvalidDocumentationIgnorePrivatesField2" LineNumber="1087" Rule="ElementsMustBeDocumented" />
-      <Violation Section="Root.CSharpAnalyzersTest.TestData.InvalidDocumentationIgnorePrivatesClassMissingAccessModifer1.InvalidDocumentationIgnorePrivatesField3" LineNumber="1089" Rule="ElementsMustBeDocumented" />
-      <Violation Section="Root.CSharpAnalyzersTest.TestData.InvalidDocumentationIgnorePrivatesStructMissingAccessModifer1.Field1" LineNumber="1101" Rule="ElementsMustBeDocumented" />
-      <Violation Section="Root.CSharpAnalyzersTest.TestData.InvalidDocumentationIgnorePrivatesClass1ClassesMustHaveHeaderAlways" LineNumber="248" Rule="ElementsMustBeDocumented" />
-      <Violation Section="Root.CSharpAnalyzersTest.TestData.InvalidDocumentationIgnorePrivatesClass2ClassesMustHaveHeaderAlways" LineNumber="252" Rule="ElementsMustBeDocumented" />
-      <Violation Section="Root.CSharpAnalyzersTest.TestData.InvalidDocumentationIgnorePrivatesStruct1StructsMustHaveHeaderAlways" LineNumber="256" Rule="ElementsMustBeDocumented" />
-      <Violation Section="Root.CSharpAnalyzersTest.TestData.InvalidDocumentationIgnorePrivatesStruct2StructsMustHaveHeaderAlways" LineNumber="260" Rule="ElementsMustBeDocumented" />
-      <Violation Section="Root.CSharpAnalyzersTest.TestData.InvalidDocumentationIgnorePrivatesInterface1InterfacesMustHaveHeaderAlways" LineNumber="264" Rule="ElementsMustBeDocumented" />
-      <Violation Section="Root.CSharpAnalyzersTest.TestData.InvalidDocumentationIgnorePrivatesInterface2InterfacesMustHaveHeaderAlways" LineNumber="268" Rule="ElementsMustBeDocumented" />
-      <Violation Section="Root.CSharpAnalyzersTest.TestData.ValidDocumentationIgnorePrivatesProtectedClass1.InvalidDocumentationIgnorePrivatesClass1ClassesMustHaveHeaderAlways" LineNumber="309" Rule="ElementsMustBeDocumented" />
-      <Violation Section="Root.CSharpAnalyzersTest.TestData.ValidDocumentationIgnorePrivatesProtectedClass1.InvalidDocumentationIgnorePrivatesClass2ClassesMustHaveHeaderAlways" LineNumber="313" Rule="ElementsMustBeDocumented" />
-      <Violation Section="Root.CSharpAnalyzersTest.TestData.ValidDocumentationIgnorePrivatesProtectedClass1.InvalidDocumentationIgnorePrivatesStruct1StructsMustHaveHeaderAlways" LineNumber="317" Rule="ElementsMustBeDocumented" />
-      <Violation Section="Root.CSharpAnalyzersTest.TestData.ValidDocumentationIgnorePrivatesProtectedClass1.InvalidDocumentationIgnorePrivatesStruct2StructsMustHaveHeaderAlways" LineNumber="321" Rule="ElementsMustBeDocumented" />
-      <Violation Section="Root.CSharpAnalyzersTest.TestData.ValidDocumentationIgnorePrivatesProtectedClass1.InvalidDocumentationIgnorePrivatesInterface1InterfacesMustHaveHeaderAlways" LineNumber="325" Rule="ElementsMustBeDocumented" />
-      <Violation Section="Root.CSharpAnalyzersTest.TestData.ValidDocumentationIgnorePrivatesProtectedClass1.InvalidDocumentationIgnorePrivatesInterface2InterfacesMustHaveHeaderAlways" LineNumber="329" Rule="ElementsMustBeDocumented" />
-      <Violation Section="Root.CSharpAnalyzersTest.TestData.InvalidDocumentationIgnorePrivatesPrivateClassInterfaceAndStruct.PrivateClassMissingHeader" LineNumber="1112" Rule="ElementsMustBeDocumented" />
-      <Violation Section="Root.CSharpAnalyzersTest.TestData.InvalidDocumentationIgnorePrivatesPrivateClassInterfaceAndStruct.PrivateInterfaceMissingHeader" LineNumber="1116" Rule="ElementsMustBeDocumented" />
-      <Violation Section="Root.CSharpAnalyzersTest.TestData.InvalidDocumentationIgnorePrivatesPrivateClassInterfaceAndStruct.PrivateStructMissingHeader" LineNumber="1120" Rule="ElementsMustBeDocumented" />
-      <Violation Section="Root.CSharpAnalyzersTest.TestData.InvalidDocumentationIgnorePrivatesPrivateClassInterfaceAndStruct.PrivateClassEmptyHeader" LineNumber="1127" Rule="ElementDocumentationMustHaveSummaryText" />
-      <Violation Section="Root.CSharpAnalyzersTest.TestData.InvalidDocumentationIgnorePrivatesPrivateClassInterfaceAndStruct.PrivateInterfaceEmptyHeader" LineNumber="1134" Rule="ElementDocumentationMustHaveSummaryText" />
-      <Violation Section="Root.CSharpAnalyzersTest.TestData.InvalidDocumentationIgnorePrivatesPrivateClassInterfaceAndStruct.PrivateStructEmptyHeader" LineNumber="1141" Rule="ElementDocumentationMustHaveSummaryText" />
-    </ExpectedViolations>
-  </Test>
-
-  <!-- Tests that the IncludeFields setting works properly when it is disabled. -->
-  <Test Name="DocumentationIncludeFields">
-    <TestCodeFile>DocumentationIncludeFields.cs</TestCodeFile>
-    <Settings>
-      <Analyzers>
-        <Analyzer AnalyzerId="Microsoft.StyleCop.CSharp.DocumentationRules">
-          <AnalyzerSettings>
-            <BooleanProperty Name="IgnorePrivates">False</BooleanProperty>
-            <BooleanProperty Name="IncludeFields">False</BooleanProperty>
-          </AnalyzerSettings>
-          <Rules>
-            <Rule Name="ElementsMustBeDocumented">
-              <RuleSettings>
-                <BooleanProperty Name="Enabled">True</BooleanProperty>
-              </RuleSettings>
-            </Rule>
-            <Rule Name="PartialElementsMustBeDocumented">
-              <RuleSettings>
-                <BooleanProperty Name="Enabled">True</BooleanProperty>
-              </RuleSettings>
-            </Rule>
-            <Rule Name="EnumerationItemsMustBeDocumented">
-              <RuleSettings>
-                <BooleanProperty Name="Enabled">True</BooleanProperty>
-              </RuleSettings>
-            </Rule>
-            <Rule Name="DocumentationMustContainValidXml">
-              <RuleSettings>
-                <BooleanProperty Name="Enabled">True</BooleanProperty>
-              </RuleSettings>
-            </Rule>
-            <Rule Name="ElementDocumentationMustHaveSummary">
-              <RuleSettings>
-                <BooleanProperty Name="Enabled">True</BooleanProperty>
-              </RuleSettings>
-            </Rule>
-            <Rule Name="PartialElementDocumentationMustHaveSummary">
-              <RuleSettings>
-                <BooleanProperty Name="Enabled">True</BooleanProperty>
-              </RuleSettings>
-            </Rule>
-            <Rule Name="ElementDocumentationMustHaveSummaryText">
-              <RuleSettings>
-                <BooleanProperty Name="Enabled">True</BooleanProperty>
-              </RuleSettings>
-            </Rule>
-            <Rule Name="PartialElementDocumentationMustHaveSummaryText">
-              <RuleSettings>
-                <BooleanProperty Name="Enabled">True</BooleanProperty>
-              </RuleSettings>
-            </Rule>
-            <Rule Name="ElementDocumentationMustNotHaveDefaultSummary">
-              <RuleSettings>
-                <BooleanProperty Name="Enabled">True</BooleanProperty>
-              </RuleSettings>
-            </Rule>
-            <Rule Name="PropertyDocumentationMustHaveValue">
-              <RuleSettings>
-                <BooleanProperty Name="Enabled">True</BooleanProperty>
-              </RuleSettings>
-            </Rule>
-            <Rule Name="PropertyDocumentationMustHaveValueText">
-              <RuleSettings>
-                <BooleanProperty Name="Enabled">True</BooleanProperty>
-              </RuleSettings>
-            </Rule>
-            <Rule Name="ElementParametersMustBeDocumented">
-              <RuleSettings>
-                <BooleanProperty Name="Enabled">True</BooleanProperty>
-              </RuleSettings>
-            </Rule>
-            <Rule Name="ElementParameterDocumentationMustMatchElementParameters">
-              <RuleSettings>
-                <BooleanProperty Name="Enabled">True</BooleanProperty>
-              </RuleSettings>
-            </Rule>
-            <Rule Name="ElementParameterDocumentationMustDeclareParameterName">
-              <RuleSettings>
-                <BooleanProperty Name="Enabled">True</BooleanProperty>
-              </RuleSettings>
-            </Rule>
-            <Rule Name="ElementParameterDocumentationMustHaveText">
-              <RuleSettings>
-                <BooleanProperty Name="Enabled">True</BooleanProperty>
-              </RuleSettings>
-            </Rule>
-            <Rule Name="ElementReturnValueMustBeDocumented">
-              <RuleSettings>
-                <BooleanProperty Name="Enabled">True</BooleanProperty>
-              </RuleSettings>
-            </Rule>
-            <Rule Name="ElementReturnValueDocumentationMustHaveText">
-              <RuleSettings>
-                <BooleanProperty Name="Enabled">True</BooleanProperty>
-              </RuleSettings>
-            </Rule>
-            <Rule Name="VoidReturnValueMustNotBeDocumented">
-              <RuleSettings>
-                <BooleanProperty Name="Enabled">True</BooleanProperty>
-              </RuleSettings>
-            </Rule>
-            <Rule Name="GenericTypeParametersMustBeDocumented">
-              <RuleSettings>
-                <BooleanProperty Name="Enabled">True</BooleanProperty>
-              </RuleSettings>
-            </Rule>
-            <Rule Name="GenericTypeParametersMustBeDocumentedPartialClass">
-              <RuleSettings>
-                <BooleanProperty Name="Enabled">True</BooleanProperty>
-              </RuleSettings>
-            </Rule>
-            <Rule Name="GenericTypeParameterDocumentationMustMatchTypeParameters">
-              <RuleSettings>
-                <BooleanProperty Name="Enabled">True</BooleanProperty>
-              </RuleSettings>
-            </Rule>
-            <Rule Name="GenericTypeParameterDocumentationMustDeclareParameterName">
-              <RuleSettings>
-                <BooleanProperty Name="Enabled">True</BooleanProperty>
-              </RuleSettings>
-            </Rule>
-            <Rule Name="GenericTypeParameterDocumentationMustHaveText">
-              <RuleSettings>
-                <BooleanProperty Name="Enabled">True</BooleanProperty>
-              </RuleSettings>
-            </Rule>
-            <Rule Name="PropertySummaryDocumentationMustMatchAccessors">
-              <RuleSettings>
-                <BooleanProperty Name="Enabled">True</BooleanProperty>
-              </RuleSettings>
-            </Rule>
-            <Rule Name="PropertySummaryDocumentationMustOmitSetAccessorWithRestrictedAccess">
-              <RuleSettings>
-                <BooleanProperty Name="Enabled">True</BooleanProperty>
-              </RuleSettings>
-            </Rule>
-            <Rule Name="ElementDocumentationMustNotBeCopiedAndPasted">
-              <RuleSettings>
-                <BooleanProperty Name="Enabled">True</BooleanProperty>
-              </RuleSettings>
-            </Rule>
-            <Rule Name="SingleLineCommentsMustNotUseDocumentationStyleSlashes">
-              <RuleSettings>
-                <BooleanProperty Name="Enabled">True</BooleanProperty>
-              </RuleSettings>
-            </Rule>
-            <Rule Name="DocumentationTextMustNotBeEmpty">
-              <RuleSettings>
-                <BooleanProperty Name="Enabled">True</BooleanProperty>
-              </RuleSettings>
-            </Rule>
-            <Rule Name="DocumentationTextMustBeginWithACapitalLetter">
-              <RuleSettings>
-                <BooleanProperty Name="Enabled">True</BooleanProperty>
-              </RuleSettings>
-            </Rule>
-            <Rule Name="DocumentationTextMustEndWithAPeriod">
-              <RuleSettings>
-                <BooleanProperty Name="Enabled">True</BooleanProperty>
-              </RuleSettings>
-            </Rule>
-            <Rule Name="DocumentationTextMustContainWhitespace">
-              <RuleSettings>
-                <BooleanProperty Name="Enabled">True</BooleanProperty>
-              </RuleSettings>
-            </Rule>
-            <Rule Name="DocumentationMustMeetCharacterPercentage">
-              <RuleSettings>
-                <BooleanProperty Name="Enabled">True</BooleanProperty>
-              </RuleSettings>
-            </Rule>
-          </Rules>
-        </Analyzer>
-      </Analyzers>
-    </Settings>
-    <ExpectedViolations>
-      <Violation Section="Root.CSharpAnalyzersTest.TestData.DocumentationFields.invalidField1" LineNumber="39" Rule="ElementDocumentationMustHaveSummaryText" />
-      <Violation Section="Root.CSharpAnalyzersTest.TestData.DocumentationFields.invalidField2" LineNumber="44" Rule="ElementDocumentationMustHaveSummaryText" />
-      <Violation Section="Root.CSharpAnalyzersTest.TestData.DocumentationFields.invalidField3" LineNumber="49" Rule="ElementDocumentationMustHaveSummaryText" />
-      <Violation Section="Root.CSharpAnalyzersTest.TestData.DocumentationFields.invalidField4" LineNumber="54" Rule="ElementDocumentationMustHaveSummaryText" />
-      <Violation Section="Root.CSharpAnalyzersTest.TestData.DocumentationFields.invalidField5" LineNumber="59" Rule="ElementDocumentationMustHaveSummaryText" />
-      <Violation Section="Root.CSharpAnalyzersTest.TestData.DocumentationFields.invalidField6" LineNumber="64" Rule="ElementDocumentationMustHaveSummaryText" />
-      <Violation Section="Root.CSharpAnalyzersTest.TestData.DocumentationFields.invalidField7" LineNumber="69" Rule="ElementDocumentationMustHaveSummaryText" />
-      <Violation Section="Root.CSharpAnalyzersTest.TestData.DocumentationFields.invalidField8" LineNumber="74" Rule="ElementDocumentationMustHaveSummaryText" />
-      <Violation Section="Root.CSharpAnalyzersTest.TestData.DocumentationFields.invalidField9" LineNumber="79" Rule="ElementDocumentationMustHaveSummaryText" />
-    </ExpectedViolations>
-  </Test>
-
-  <!-- Tests that the RequireValueTags setting works properly when it is disabled. -->
-  <Test Name="DocumentationRequireValueTags">
-    <TestCodeFile>DocumentationRequireValueTags.cs</TestCodeFile>
-    <Settings>
-      <Analyzers>
-        <Analyzer AnalyzerId="Microsoft.StyleCop.CSharp.DocumentationRules">
-          <AnalyzerSettings>
-            <BooleanProperty Name="IgnorePrivates">False</BooleanProperty>
-            <BooleanProperty Name="IncludeFields">True</BooleanProperty>
-          </AnalyzerSettings>
-          <Rules>
-            <Rule Name="ElementsMustBeDocumented">
-              <RuleSettings>
-                <BooleanProperty Name="Enabled">True</BooleanProperty>
-              </RuleSettings>
-            </Rule>
-            <Rule Name="PropertyDocumentationMustHaveValue">
-              <RuleSettings>
-                <BooleanProperty Name="Enabled">False</BooleanProperty>
-              </RuleSettings>
-            </Rule>
-            <Rule Name="PropertyDocumentationMustHaveValueText">
-              <RuleSettings>
-                <BooleanProperty Name="Enabled">False</BooleanProperty>
-              </RuleSettings>
-            </Rule>
-          </Rules>
-        </Analyzer>
-      </Analyzers>
-    </Settings>
-    <ExpectedViolations>
-      <Violation Section="Root.CSharpAnalyzersTest.TestData.DocumentationRequireValueTags.KnownViolation" LineNumber="89" Rule="ElementsMustBeDocumented" />
-    </ExpectedViolations>
-  </Test>
-
-  <!-- Tests that the RequireProperFormatting setting works properly when it is disabled. -->
-  <Test Name="DocumentationRequireProperFormatting">
-    <TestCodeFile>DocumentationRequireProperFormatting.cs</TestCodeFile>
-    <Settings>
-      <Analyzers>
-        <Analyzer AnalyzerId="Microsoft.StyleCop.CSharp.DocumentationRules">
-          <AnalyzerSettings>
-            <BooleanProperty Name="IgnorePrivates">False</BooleanProperty>
-            <BooleanProperty Name="IncludeFields">True</BooleanProperty>
-          </AnalyzerSettings>
-          <Rules>
-            <Rule Name="ElementsMustBeDocumented">
-              <RuleSettings>
-                <BooleanProperty Name="Enabled">True</BooleanProperty>
-              </RuleSettings>
-            </Rule>
-            <Rule Name="PartialElementsMustBeDocumented">
-              <RuleSettings>
-                <BooleanProperty Name="Enabled">True</BooleanProperty>
-              </RuleSettings>
-            </Rule>
-            <Rule Name="EnumerationItemsMustBeDocumented">
-              <RuleSettings>
-                <BooleanProperty Name="Enabled">True</BooleanProperty>
-              </RuleSettings>
-            </Rule>
-            <Rule Name="DocumentationMustContainValidXml">
-              <RuleSettings>
-                <BooleanProperty Name="Enabled">True</BooleanProperty>
-              </RuleSettings>
-            </Rule>
-            <Rule Name="ElementDocumentationMustHaveSummary">
-              <RuleSettings>
-                <BooleanProperty Name="Enabled">True</BooleanProperty>
-              </RuleSettings>
-            </Rule>
-            <Rule Name="PartialElementDocumentationMustHaveSummary">
-              <RuleSettings>
-                <BooleanProperty Name="Enabled">True</BooleanProperty>
-              </RuleSettings>
-            </Rule>
-            <Rule Name="ElementDocumentationMustHaveSummaryText">
-              <RuleSettings>
-                <BooleanProperty Name="Enabled">True</BooleanProperty>
-              </RuleSettings>
-            </Rule>
-            <Rule Name="PartialElementDocumentationMustHaveSummaryText">
-              <RuleSettings>
-                <BooleanProperty Name="Enabled">True</BooleanProperty>
-              </RuleSettings>
-            </Rule>
-            <Rule Name="ElementDocumentationMustNotHaveDefaultSummary">
-              <RuleSettings>
-                <BooleanProperty Name="Enabled">True</BooleanProperty>
-              </RuleSettings>
-            </Rule>
-            <Rule Name="PropertyDocumentationMustHaveValue">
-              <RuleSettings>
-                <BooleanProperty Name="Enabled">True</BooleanProperty>
-              </RuleSettings>
-            </Rule>
-            <Rule Name="PropertyDocumentationMustHaveValueText">
-              <RuleSettings>
-                <BooleanProperty Name="Enabled">True</BooleanProperty>
-              </RuleSettings>
-            </Rule>
-            <Rule Name="ElementParametersMustBeDocumented">
-              <RuleSettings>
-                <BooleanProperty Name="Enabled">True</BooleanProperty>
-              </RuleSettings>
-            </Rule>
-            <Rule Name="ElementParameterDocumentationMustMatchElementParameters">
-              <RuleSettings>
-                <BooleanProperty Name="Enabled">True</BooleanProperty>
-              </RuleSettings>
-            </Rule>
-            <Rule Name="ElementParameterDocumentationMustDeclareParameterName">
-              <RuleSettings>
-                <BooleanProperty Name="Enabled">True</BooleanProperty>
-              </RuleSettings>
-            </Rule>
-            <Rule Name="ElementParameterDocumentationMustHaveText">
-              <RuleSettings>
-                <BooleanProperty Name="Enabled">True</BooleanProperty>
-              </RuleSettings>
-            </Rule>
-            <Rule Name="ElementReturnValueMustBeDocumented">
-              <RuleSettings>
-                <BooleanProperty Name="Enabled">True</BooleanProperty>
-              </RuleSettings>
-            </Rule>
-            <Rule Name="ElementReturnValueDocumentationMustHaveText">
-              <RuleSettings>
-                <BooleanProperty Name="Enabled">True</BooleanProperty>
-              </RuleSettings>
-            </Rule>
-            <Rule Name="VoidReturnValueMustNotBeDocumented">
-              <RuleSettings>
-                <BooleanProperty Name="Enabled">True</BooleanProperty>
-              </RuleSettings>
-            </Rule>
-            <Rule Name="GenericTypeParametersMustBeDocumented">
-              <RuleSettings>
-                <BooleanProperty Name="Enabled">True</BooleanProperty>
-              </RuleSettings>
-            </Rule>
-            <Rule Name="GenericTypeParametersMustBeDocumentedPartialClass">
-              <RuleSettings>
-                <BooleanProperty Name="Enabled">True</BooleanProperty>
-              </RuleSettings>
-            </Rule>
-            <Rule Name="GenericTypeParameterDocumentationMustMatchTypeParameters">
-              <RuleSettings>
-                <BooleanProperty Name="Enabled">True</BooleanProperty>
-              </RuleSettings>
-            </Rule>
-            <Rule Name="GenericTypeParameterDocumentationMustDeclareParameterName">
-              <RuleSettings>
-                <BooleanProperty Name="Enabled">True</BooleanProperty>
-              </RuleSettings>
-            </Rule>
-            <Rule Name="GenericTypeParameterDocumentationMustHaveText">
-              <RuleSettings>
-                <BooleanProperty Name="Enabled">True</BooleanProperty>
-              </RuleSettings>
-            </Rule>
-            <Rule Name="PropertySummaryDocumentationMustMatchAccessors">
-              <RuleSettings>
-                <BooleanProperty Name="Enabled">True</BooleanProperty>
-              </RuleSettings>
-            </Rule>
-            <Rule Name="PropertySummaryDocumentationMustOmitSetAccessorWithRestrictedAccess">
-              <RuleSettings>
-                <BooleanProperty Name="Enabled">True</BooleanProperty>
-              </RuleSettings>
-            </Rule>
-            <Rule Name="ElementDocumentationMustNotBeCopiedAndPasted">
-              <RuleSettings>
-                <BooleanProperty Name="Enabled">True</BooleanProperty>
-              </RuleSettings>
-            </Rule>
-            <Rule Name="SingleLineCommentsMustNotUseDocumentationStyleSlashes">
-              <RuleSettings>
-                <BooleanProperty Name="Enabled">True</BooleanProperty>
-              </RuleSettings>
-            </Rule>
-            <Rule Name="DocumentationTextMustNotBeEmpty">
-              <RuleSettings>
-                <BooleanProperty Name="Enabled">True</BooleanProperty>
-              </RuleSettings>
-            </Rule>
-            <Rule Name="DocumentationTextMustBeginWithACapitalLetter">
-              <RuleSettings>
-                <BooleanProperty Name="Enabled">False</BooleanProperty>
-              </RuleSettings>
-            </Rule>
-            <Rule Name="DocumentationTextMustEndWithAPeriod">
-              <RuleSettings>
-                <BooleanProperty Name="Enabled">False</BooleanProperty>
-              </RuleSettings>
-            </Rule>
-            <Rule Name="DocumentationTextMustContainWhitespace">
-              <RuleSettings>
-                <BooleanProperty Name="Enabled">False</BooleanProperty>
-              </RuleSettings>
-            </Rule>
-            <Rule Name="DocumentationMustMeetCharacterPercentage">
-              <RuleSettings>
-                <BooleanProperty Name="Enabled">False</BooleanProperty>
-              </RuleSettings>
-            </Rule>
-            <Rule Name="DocumentationTextMustMeetMinimumCharacterLength">
-              <RuleSettings>
-                <BooleanProperty Name="Enabled">False</BooleanProperty>
-              </RuleSettings>
-            </Rule>
-          </Rules>
-        </Analyzer>
-      </Analyzers>
-    </Settings>
-    <ExpectedViolations>
-      <Violation Section="Root.CSharpAnalyzersTest.TestData.InvalidDocumentationFormattingRuleClass1" LineNumber="12" Rule="ElementDocumentationMustHaveSummaryText" />
-      <Violation Section="Root.CSharpAnalyzersTest.TestData.InvalidDocumentationFormattingRuleClass2" LineNumber="16" Rule="ElementsMustBeDocumented" />
-      <Violation Section="Root.CSharpAnalyzersTest.TestData.InvalidDocumentationFormattingRuleClass3" LineNumber="23" Rule="DocumentationMustContainValidXml" />
-    </ExpectedViolations>
-  </Test>
-
-  <!-- Tests that the RequireCapitalLetter setting works properly when it is disabled. -->
-  <Test Name="DocumentationRequireCapitalLetter">
-    <TestCodeFile>DocumentationRequireCapitalLetter.cs</TestCodeFile>
-    <Settings>
-      <Analyzers>
-        <Analyzer AnalyzerId="Microsoft.StyleCop.CSharp.DocumentationRules">
-          <AnalyzerSettings>
-            <BooleanProperty Name="IgnorePrivates">False</BooleanProperty>
-            <BooleanProperty Name="IncludeFields">True</BooleanProperty>
-          </AnalyzerSettings>
-          <Rules>
-            <Rule Name="ElementsMustBeDocumented">
-              <RuleSettings>
-                <BooleanProperty Name="Enabled">True</BooleanProperty>
-              </RuleSettings>
-            </Rule>
-            <Rule Name="PartialElementsMustBeDocumented">
-              <RuleSettings>
-                <BooleanProperty Name="Enabled">True</BooleanProperty>
-              </RuleSettings>
-            </Rule>
-            <Rule Name="EnumerationItemsMustBeDocumented">
-              <RuleSettings>
-                <BooleanProperty Name="Enabled">True</BooleanProperty>
-              </RuleSettings>
-            </Rule>
-            <Rule Name="DocumentationMustContainValidXml">
-              <RuleSettings>
-                <BooleanProperty Name="Enabled">True</BooleanProperty>
-              </RuleSettings>
-            </Rule>
-            <Rule Name="ElementDocumentationMustHaveSummary">
-              <RuleSettings>
-                <BooleanProperty Name="Enabled">True</BooleanProperty>
-              </RuleSettings>
-            </Rule>
-            <Rule Name="PartialElementDocumentationMustHaveSummary">
-              <RuleSettings>
-                <BooleanProperty Name="Enabled">True</BooleanProperty>
-              </RuleSettings>
-            </Rule>
-            <Rule Name="ElementDocumentationMustHaveSummaryText">
-              <RuleSettings>
-                <BooleanProperty Name="Enabled">True</BooleanProperty>
-              </RuleSettings>
-            </Rule>
-            <Rule Name="PartialElementDocumentationMustHaveSummaryText">
-              <RuleSettings>
-                <BooleanProperty Name="Enabled">True</BooleanProperty>
-              </RuleSettings>
-            </Rule>
-            <Rule Name="ElementDocumentationMustNotHaveDefaultSummary">
-              <RuleSettings>
-                <BooleanProperty Name="Enabled">True</BooleanProperty>
-              </RuleSettings>
-            </Rule>
-            <Rule Name="PropertyDocumentationMustHaveValue">
-              <RuleSettings>
-                <BooleanProperty Name="Enabled">True</BooleanProperty>
-              </RuleSettings>
-            </Rule>
-            <Rule Name="PropertyDocumentationMustHaveValueText">
-              <RuleSettings>
-                <BooleanProperty Name="Enabled">True</BooleanProperty>
-              </RuleSettings>
-            </Rule>
-            <Rule Name="ElementParametersMustBeDocumented">
-              <RuleSettings>
-                <BooleanProperty Name="Enabled">True</BooleanProperty>
-              </RuleSettings>
-            </Rule>
-            <Rule Name="ElementParameterDocumentationMustMatchElementParameters">
-              <RuleSettings>
-                <BooleanProperty Name="Enabled">True</BooleanProperty>
-              </RuleSettings>
-            </Rule>
-            <Rule Name="ElementParameterDocumentationMustDeclareParameterName">
-              <RuleSettings>
-                <BooleanProperty Name="Enabled">True</BooleanProperty>
-              </RuleSettings>
-            </Rule>
-            <Rule Name="ElementParameterDocumentationMustHaveText">
-              <RuleSettings>
-                <BooleanProperty Name="Enabled">True</BooleanProperty>
-              </RuleSettings>
-            </Rule>
-            <Rule Name="ElementReturnValueMustBeDocumented">
-              <RuleSettings>
-                <BooleanProperty Name="Enabled">True</BooleanProperty>
-              </RuleSettings>
-            </Rule>
-            <Rule Name="ElementReturnValueDocumentationMustHaveText">
-              <RuleSettings>
-                <BooleanProperty Name="Enabled">True</BooleanProperty>
-              </RuleSettings>
-            </Rule>
-            <Rule Name="VoidReturnValueMustNotBeDocumented">
-              <RuleSettings>
-                <BooleanProperty Name="Enabled">True</BooleanProperty>
-              </RuleSettings>
-            </Rule>
-            <Rule Name="GenericTypeParametersMustBeDocumented">
-              <RuleSettings>
-                <BooleanProperty Name="Enabled">True</BooleanProperty>
-              </RuleSettings>
-            </Rule>
-            <Rule Name="GenericTypeParametersMustBeDocumentedPartialClass">
-              <RuleSettings>
-                <BooleanProperty Name="Enabled">True</BooleanProperty>
-              </RuleSettings>
-            </Rule>
-            <Rule Name="GenericTypeParameterDocumentationMustMatchTypeParameters">
-              <RuleSettings>
-                <BooleanProperty Name="Enabled">True</BooleanProperty>
-              </RuleSettings>
-            </Rule>
-            <Rule Name="GenericTypeParameterDocumentationMustDeclareParameterName">
-              <RuleSettings>
-                <BooleanProperty Name="Enabled">True</BooleanProperty>
-              </RuleSettings>
-            </Rule>
-            <Rule Name="GenericTypeParameterDocumentationMustHaveText">
-              <RuleSettings>
-                <BooleanProperty Name="Enabled">True</BooleanProperty>
-              </RuleSettings>
-            </Rule>
-            <Rule Name="PropertySummaryDocumentationMustMatchAccessors">
-              <RuleSettings>
-                <BooleanProperty Name="Enabled">True</BooleanProperty>
-              </RuleSettings>
-            </Rule>
-            <Rule Name="PropertySummaryDocumentationMustOmitSetAccessorWithRestrictedAccess">
-              <RuleSettings>
-                <BooleanProperty Name="Enabled">True</BooleanProperty>
-              </RuleSettings>
-            </Rule>
-            <Rule Name="ElementDocumentationMustNotBeCopiedAndPasted">
-              <RuleSettings>
-                <BooleanProperty Name="Enabled">True</BooleanProperty>
-              </RuleSettings>
-            </Rule>
-            <Rule Name="SingleLineCommentsMustNotUseDocumentationStyleSlashes">
-              <RuleSettings>
-                <BooleanProperty Name="Enabled">True</BooleanProperty>
-              </RuleSettings>
-            </Rule>
-            <Rule Name="DocumentationTextMustNotBeEmpty">
-              <RuleSettings>
-                <BooleanProperty Name="Enabled">True</BooleanProperty>
-              </RuleSettings>
-            </Rule>
-            <Rule Name="DocumentationTextMustBeginWithACapitalLetter">
-              <RuleSettings>
-                <BooleanProperty Name="Enabled">False</BooleanProperty>
-              </RuleSettings>
-            </Rule>
-            <Rule Name="DocumentationTextMustEndWithAPeriod">
-              <RuleSettings>
-                <BooleanProperty Name="Enabled">True</BooleanProperty>
-              </RuleSettings>
-            </Rule>
-            <Rule Name="DocumentationTextMustContainWhitespace">
-              <RuleSettings>
-                <BooleanProperty Name="Enabled">True</BooleanProperty>
-              </RuleSettings>
-            </Rule>
-            <Rule Name="DocumentationMustMeetCharacterPercentage">
-              <RuleSettings>
-                <BooleanProperty Name="Enabled">True</BooleanProperty>
-              </RuleSettings>
-            </Rule>
-            <Rule Name="DocumentationTextMustMeetMinimumCharacterLength">
-              <RuleSettings>
-                <BooleanProperty Name="Enabled">True</BooleanProperty>
-              </RuleSettings>
-            </Rule>
-          </Rules>
-        </Analyzer>
-      </Analyzers>
-    </Settings>
-    <ExpectedViolations>
-      <Violation Section="Root.CSharpAnalyzersTest.TestData.InvalidDocumentationCapitalLetterClass1" LineNumber="12" Rule="ElementDocumentationMustHaveSummaryText" />
-      <Violation Section="Root.CSharpAnalyzersTest.TestData.InvalidDocumentationCapitalLetterClass2" LineNumber="16" Rule="ElementsMustBeDocumented" />
-      <Violation Section="Root.CSharpAnalyzersTest.TestData.InvalidDocumentationCapitalLetterClass3" LineNumber="23" Rule="DocumentationMustContainValidXml" />
-    </ExpectedViolations>
-  </Test>
-
-  <!-- Tests that the RequirePeriod setting works properly when it is disabled. -->
-  <Test Name="DocumentationRequirePeriod">
-    <TestCodeFile>DocumentationRequirePeriod.cs</TestCodeFile>
-    <Settings>
-      <Analyzers>
-        <Analyzer AnalyzerId="Microsoft.StyleCop.CSharp.DocumentationRules">
-          <AnalyzerSettings>
-            <BooleanProperty Name="IgnorePrivates">False</BooleanProperty>
-            <BooleanProperty Name="IncludeFields">True</BooleanProperty>
-          </AnalyzerSettings>
-          <Rules>
-            <Rule Name="ElementsMustBeDocumented">
-              <RuleSettings>
-                <BooleanProperty Name="Enabled">True</BooleanProperty>
-              </RuleSettings>
-            </Rule>
-            <Rule Name="PartialElementsMustBeDocumented">
-              <RuleSettings>
-                <BooleanProperty Name="Enabled">True</BooleanProperty>
-              </RuleSettings>
-            </Rule>
-            <Rule Name="EnumerationItemsMustBeDocumented">
-              <RuleSettings>
-                <BooleanProperty Name="Enabled">True</BooleanProperty>
-              </RuleSettings>
-            </Rule>
-            <Rule Name="DocumentationMustContainValidXml">
-              <RuleSettings>
-                <BooleanProperty Name="Enabled">True</BooleanProperty>
-              </RuleSettings>
-            </Rule>
-            <Rule Name="ElementDocumentationMustHaveSummary">
-              <RuleSettings>
-                <BooleanProperty Name="Enabled">True</BooleanProperty>
-              </RuleSettings>
-            </Rule>
-            <Rule Name="PartialElementDocumentationMustHaveSummary">
-              <RuleSettings>
-                <BooleanProperty Name="Enabled">True</BooleanProperty>
-              </RuleSettings>
-            </Rule>
-            <Rule Name="ElementDocumentationMustHaveSummaryText">
-              <RuleSettings>
-                <BooleanProperty Name="Enabled">True</BooleanProperty>
-              </RuleSettings>
-            </Rule>
-            <Rule Name="PartialElementDocumentationMustHaveSummaryText">
-              <RuleSettings>
-                <BooleanProperty Name="Enabled">True</BooleanProperty>
-              </RuleSettings>
-            </Rule>
-            <Rule Name="ElementDocumentationMustNotHaveDefaultSummary">
-              <RuleSettings>
-                <BooleanProperty Name="Enabled">True</BooleanProperty>
-              </RuleSettings>
-            </Rule>
-            <Rule Name="PropertyDocumentationMustHaveValue">
-              <RuleSettings>
-                <BooleanProperty Name="Enabled">True</BooleanProperty>
-              </RuleSettings>
-            </Rule>
-            <Rule Name="PropertyDocumentationMustHaveValueText">
-              <RuleSettings>
-                <BooleanProperty Name="Enabled">True</BooleanProperty>
-              </RuleSettings>
-            </Rule>
-            <Rule Name="ElementParametersMustBeDocumented">
-              <RuleSettings>
-                <BooleanProperty Name="Enabled">True</BooleanProperty>
-              </RuleSettings>
-            </Rule>
-            <Rule Name="ElementParameterDocumentationMustMatchElementParameters">
-              <RuleSettings>
-                <BooleanProperty Name="Enabled">True</BooleanProperty>
-              </RuleSettings>
-            </Rule>
-            <Rule Name="ElementParameterDocumentationMustDeclareParameterName">
-              <RuleSettings>
-                <BooleanProperty Name="Enabled">True</BooleanProperty>
-              </RuleSettings>
-            </Rule>
-            <Rule Name="ElementParameterDocumentationMustHaveText">
-              <RuleSettings>
-                <BooleanProperty Name="Enabled">True</BooleanProperty>
-              </RuleSettings>
-            </Rule>
-            <Rule Name="ElementReturnValueMustBeDocumented">
-              <RuleSettings>
-                <BooleanProperty Name="Enabled">True</BooleanProperty>
-              </RuleSettings>
-            </Rule>
-            <Rule Name="ElementReturnValueDocumentationMustHaveText">
-              <RuleSettings>
-                <BooleanProperty Name="Enabled">True</BooleanProperty>
-              </RuleSettings>
-            </Rule>
-            <Rule Name="VoidReturnValueMustNotBeDocumented">
-              <RuleSettings>
-                <BooleanProperty Name="Enabled">True</BooleanProperty>
-              </RuleSettings>
-            </Rule>
-            <Rule Name="GenericTypeParametersMustBeDocumented">
-              <RuleSettings>
-                <BooleanProperty Name="Enabled">True</BooleanProperty>
-              </RuleSettings>
-            </Rule>
-            <Rule Name="GenericTypeParametersMustBeDocumentedPartialClass">
-              <RuleSettings>
-                <BooleanProperty Name="Enabled">True</BooleanProperty>
-              </RuleSettings>
-            </Rule>
-            <Rule Name="GenericTypeParameterDocumentationMustMatchTypeParameters">
-              <RuleSettings>
-                <BooleanProperty Name="Enabled">True</BooleanProperty>
-              </RuleSettings>
-            </Rule>
-            <Rule Name="GenericTypeParameterDocumentationMustDeclareParameterName">
-              <RuleSettings>
-                <BooleanProperty Name="Enabled">True</BooleanProperty>
-              </RuleSettings>
-            </Rule>
-            <Rule Name="GenericTypeParameterDocumentationMustHaveText">
-              <RuleSettings>
-                <BooleanProperty Name="Enabled">True</BooleanProperty>
-              </RuleSettings>
-            </Rule>
-            <Rule Name="PropertySummaryDocumentationMustMatchAccessors">
-              <RuleSettings>
-                <BooleanProperty Name="Enabled">True</BooleanProperty>
-              </RuleSettings>
-            </Rule>
-            <Rule Name="PropertySummaryDocumentationMustOmitSetAccessorWithRestrictedAccess">
-              <RuleSettings>
-                <BooleanProperty Name="Enabled">True</BooleanProperty>
-              </RuleSettings>
-            </Rule>
-            <Rule Name="ElementDocumentationMustNotBeCopiedAndPasted">
-              <RuleSettings>
-                <BooleanProperty Name="Enabled">True</BooleanProperty>
-              </RuleSettings>
-            </Rule>
-            <Rule Name="SingleLineCommentsMustNotUseDocumentationStyleSlashes">
-              <RuleSettings>
-                <BooleanProperty Name="Enabled">True</BooleanProperty>
-              </RuleSettings>
-            </Rule>
-            <Rule Name="DocumentationTextMustNotBeEmpty">
-              <RuleSettings>
-                <BooleanProperty Name="Enabled">True</BooleanProperty>
-              </RuleSettings>
-            </Rule>
-            <Rule Name="DocumentationTextMustBeginWithACapitalLetter">
-              <RuleSettings>
-                <BooleanProperty Name="Enabled">True</BooleanProperty>
-              </RuleSettings>
-            </Rule>
-            <Rule Name="DocumentationTextMustEndWithAPeriod">
-              <RuleSettings>
-                <BooleanProperty Name="Enabled">False</BooleanProperty>
-              </RuleSettings>
-            </Rule>
-            <Rule Name="DocumentationTextMustContainWhitespace">
-              <RuleSettings>
-                <BooleanProperty Name="Enabled">True</BooleanProperty>
-              </RuleSettings>
-            </Rule>
-            <Rule Name="DocumentationMustMeetCharacterPercentage">
-              <RuleSettings>
-                <BooleanProperty Name="Enabled">True</BooleanProperty>
-              </RuleSettings>
-            </Rule>
-            <Rule Name="DocumentationTextMustMeetMinimumCharacterLength">
-              <RuleSettings>
-                <BooleanProperty Name="Enabled">True</BooleanProperty>
-              </RuleSettings>
-            </Rule>
-          </Rules>
-        </Analyzer>
-      </Analyzers>
-    </Settings>
-    <ExpectedViolations>
-      <Violation Section="Root.CSharpAnalyzersTest.TestData.InvalidDocumentationPeriodClass1" LineNumber="12" Rule="ElementDocumentationMustHaveSummaryText" />
-      <Violation Section="Root.CSharpAnalyzersTest.TestData.InvalidDocumentationPeriodClass2" LineNumber="16" Rule="ElementsMustBeDocumented" />
-      <Violation Section="Root.CSharpAnalyzersTest.TestData.InvalidDocumentationPeriodClass3" LineNumber="23" Rule="DocumentationMustContainValidXml" />
-    </ExpectedViolations>
-  </Test>
-
-  <!-- Tests constructor summary text rules. -->
-  <Test Name="DocumentationConstructorSummary">
-    <TestCodeFile>DocumentationConstructorSummary.cs</TestCodeFile>
-    <TestCodeFile>DocumentationConstructorSummaryForGenericType.cs</TestCodeFile>
-    <TestCodeFile>DocumentationConstructorSummaryForGenericTypeViolations.cs</TestCodeFile>
-    <Settings>
-      <Analyzers>
-        <Analyzer AnalyzerId="Microsoft.StyleCop.CSharp.DocumentationRules">
-          <Rules>
-            <Rule Name="ConstructorSummaryDocumentationMustBeginWithStandardText">
-              <RuleSettings>
-                <BooleanProperty Name="Enabled">True</BooleanProperty>
-              </RuleSettings>
-            </Rule>
-          </Rules>
-        </Analyzer>
-      </Analyzers>
-    </Settings>
-    <ExpectedViolations>
-      <Violation Section="Root.CSharpAnalyzersTest.TestData.Class2.Class2" LineNumber="120" Rule="ConstructorSummaryDocumentationMustBeginWithStandardText" />
-      <Violation Section="Root.CSharpAnalyzersTest.TestData.Class2.Class2" LineNumber="127" Rule="ConstructorSummaryDocumentationMustBeginWithStandardText" />
-      <Violation Section="Root.CSharpAnalyzersTest.TestData.Class2.Class2" LineNumber="134" Rule="ConstructorSummaryDocumentationMustBeginWithStandardText" />
-      <Violation Section="Root.CSharpAnalyzersTest.TestData.Class2.Class2" LineNumber="141" Rule="ConstructorSummaryDocumentationMustBeginWithStandardText" />
-      <Violation Section="Root.CSharpAnalyzersTest.TestData.Class2.Class2" LineNumber="148" Rule="ConstructorSummaryDocumentationMustBeginWithStandardText" />
-      <Violation Section="Root.CSharpAnalyzersTest.TestData.Class2.Class2" LineNumber="155" Rule="ConstructorSummaryDocumentationMustBeginWithStandardText" />
-      <Violation Section="Root.CSharpAnalyzersTest.TestData.Class2.Class2" LineNumber="162" Rule="ConstructorSummaryDocumentationMustBeginWithStandardText" />
-      <Violation Section="Root.CSharpAnalyzersTest.TestData.Class2.Class2" LineNumber="169" Rule="ConstructorSummaryDocumentationMustBeginWithStandardText" />
-      <Violation Section="Root.CSharpAnalyzersTest.TestData.NestedClassesConstructorSummary.Class5.Class5" LineNumber="339" Rule="ConstructorSummaryDocumentationMustBeginWithStandardText" />
-      <Violation Section="Root.CSharpAnalyzersTest.TestData.NestedClassesConstructorSummary.Class5.Class6.Class6" LineNumber="349" Rule="ConstructorSummaryDocumentationMustBeginWithStandardText" />
-      <Violation Section="Root.CSharpAnalyzersTest.TestData.Violations.SimpleClass.SimpleClass" LineNumber="12" Rule="ConstructorSummaryDocumentationMustBeginWithStandardText" />
-      <Violation Section="Root.CSharpAnalyzersTest.TestData.Violations.SimpleClassWithCref.SimpleClassWithCref" LineNumber="22" Rule="ConstructorSummaryDocumentationMustBeginWithStandardText" />
-      <Violation Section="Root.CSharpAnalyzersTest.TestData.Violations.SimpleClassWithCrefAndFalseGenerics1.SimpleClassWithCrefAndFalseGenerics1" LineNumber="32" Rule="ConstructorSummaryDocumentationMustBeginWithStandardText" />
-      <Violation Section="Root.CSharpAnalyzersTest.TestData.Violations.SimpleClassWithCrefAndFalseGenerics2.SimpleClassWithCrefAndFalseGenerics2" LineNumber="42" Rule="ConstructorSummaryDocumentationMustBeginWithStandardText" />
-      <Violation Section="Root.CSharpAnalyzersTest.TestData.Violations.SimpleClassWithCrefAndFalseGenerics3.SimpleClassWithCrefAndFalseGenerics3" LineNumber="52" Rule="ConstructorSummaryDocumentationMustBeginWithStandardText" />
-      <Violation Section="Root.CSharpAnalyzersTest.TestData.Violations.SimpleClassWithCrefAndFalseGenerics4.SimpleClassWithCrefAndFalseGenerics4" LineNumber="62" Rule="ConstructorSummaryDocumentationMustBeginWithStandardText" />
-      <Violation Section="Root.CSharpAnalyzersTest.TestData.Violations.SimpleClassWithGenericsButNoCRef1`T.SimpleClassWithGenericsButNoCRef1" LineNumber="72" Rule="ConstructorSummaryDocumentationMustBeginWithStandardText" />
-      <Violation Section="Root.CSharpAnalyzersTest.TestData.Violations.SimpleClassWithGenericsButNoCRef2`T.SimpleClassWithGenericsButNoCRef2" LineNumber="82" Rule="ConstructorSummaryDocumentationMustBeginWithStandardText" />
-      <Violation Section="Root.CSharpAnalyzersTest.TestData.Violations.SimpleClassWithGenericsButNoCRef3`T.SimpleClassWithGenericsButNoCRef3" LineNumber="92" Rule="ConstructorSummaryDocumentationMustBeginWithStandardText" />
-      <Violation Section="Root.CSharpAnalyzersTest.TestData.Violations.SimpleClassWithGenericsButNoCRef4`T.SimpleClassWithGenericsButNoCRef4" LineNumber="102" Rule="ConstructorSummaryDocumentationMustBeginWithStandardText" />
-      <Violation Section="Root.CSharpAnalyzersTest.TestData.Violations.SimpleClassWithNamespace.SimpleClassWithNamespace" LineNumber="112" Rule="ConstructorSummaryDocumentationMustBeginWithStandardText" />
-      <Violation Section="Root.CSharpAnalyzersTest.TestData.Violations.SimpleClassWithNamespaceAndCref.SimpleClassWithNamespaceAndCref" LineNumber="122" Rule="ConstructorSummaryDocumentationMustBeginWithStandardText" />
-      <Violation Section="Root.CSharpAnalyzersTest.TestData.Violations.SingleGenericClass`T.SingleGenericClass" LineNumber="132" Rule="ConstructorSummaryDocumentationMustBeginWithStandardText" />
-      <Violation Section="Root.CSharpAnalyzersTest.TestData.Violations.SingleGenericClassWithNamespace`T.SingleGenericClassWithNamespace" LineNumber="142" Rule="ConstructorSummaryDocumentationMustBeginWithStandardText" />
-      <Violation Section="Root.CSharpAnalyzersTest.TestData.Violations.SingleGenericClassWithMultiCharParam`TItem.SingleGenericClassWithMultiCharParam" LineNumber="152" Rule="ConstructorSummaryDocumentationMustBeginWithStandardText" />
-      <Violation Section="Root.CSharpAnalyzersTest.TestData.Violations.SingleGenericClassCrefWithltgt`T.SingleGenericClassCrefWithltgt" LineNumber="162" Rule="ConstructorSummaryDocumentationMustBeginWithStandardText" />
-      <Violation Section="Root.CSharpAnalyzersTest.TestData.Violations.SingleGenericClassCrefWithltgtAndNamespace`T.SingleGenericClassCrefWithltgtAndNamespace" LineNumber="172" Rule="ConstructorSummaryDocumentationMustBeginWithStandardText" />
-      <Violation Section="Root.CSharpAnalyzersTest.TestData.Violations.SingleGenericClassCrefWithltgtAndMultiCharParam`TItem.SingleGenericClassCrefWithltgtAndMultiCharParam" LineNumber="182" Rule="ConstructorSummaryDocumentationMustBeginWithStandardText" />
-      <Violation Section="Root.CSharpAnalyzersTest.TestData.Violations.SingleGenericClassCrefWithltAndBracket`T.SingleGenericClassCrefWithltAndBracket" LineNumber="192" Rule="ConstructorSummaryDocumentationMustBeginWithStandardText" />
-      <Violation Section="Root.CSharpAnalyzersTest.TestData.Violations.SingleGenericClassCrefWithltAndBracketAndNamespace`T.SingleGenericClassCrefWithltAndBracketAndNamespace" LineNumber="202" Rule="ConstructorSummaryDocumentationMustBeginWithStandardText" />
-      <Violation Section="Root.CSharpAnalyzersTest.TestData.Violations.SingleGenericClassCrefWithCurlies`T.SingleGenericClassCrefWithCurlies" LineNumber="212" Rule="ConstructorSummaryDocumentationMustBeginWithStandardText" />
-      <Violation Section="Root.CSharpAnalyzersTest.TestData.Violations.SingleGenericClassCrefWithCurliesAndNamespace`T.SingleGenericClassCrefWithCurliesAndNamespace" LineNumber="222" Rule="ConstructorSummaryDocumentationMustBeginWithStandardText" />
-      <Violation Section="Root.CSharpAnalyzersTest.TestData.Violations.SingleGenericClassCrefWithHardcodedRef`T.SingleGenericClassCrefWithHardcodedRef" LineNumber="232" Rule="ConstructorSummaryDocumentationMustBeginWithStandardText" />
-      <Violation Section="Root.CSharpAnalyzersTest.TestData.ConstructorSummaryOnMultipleLines.ConstructorSummaryOnMultipleLines%bool" LineNumber="260" Rule="ConstructorSummaryDocumentationMustBeginWithStandardText" />
-      <Violation Section="Root.CSharpAnalyzersTest.TestData.ConstructorSummaryOnMultipleLines.ConstructorSummaryOnMultipleLines%string" LineNumber="270" Rule="ConstructorSummaryDocumentationMustBeginWithStandardText" />
-      <Violation Section="Root.CSharpAnalyzersTest.TestData.Violations.SingleGenericClassCrefWithHardcodedRefAndNamespace`T.SingleGenericClassCrefWithHardcodedRefAndNamespace" LineNumber="242" Rule="ConstructorSummaryDocumentationMustBeginWithStandardText" />
-      <Violation Section="Root.CSharpAnalyzersTest.TestData.Violations.MultiGenericClass`T`S`R.MultiGenericClass" LineNumber="252" Rule="ConstructorSummaryDocumentationMustBeginWithStandardText" />
-      <Violation Section="Root.CSharpAnalyzersTest.TestData.Violations.MultiGenericClassWithNamespace`T`S`R.MultiGenericClassWithNamespace" LineNumber="262" Rule="ConstructorSummaryDocumentationMustBeginWithStandardText" />
-      <Violation Section="Root.CSharpAnalyzersTest.TestData.Violations.MultiGenericClassWithMultiCharParams`TItem`SItem`RItem.MultiGenericClassWithMultiCharParams" LineNumber="272" Rule="ConstructorSummaryDocumentationMustBeginWithStandardText" />
-      <Violation Section="Root.CSharpAnalyzersTest.TestData.Violations.MultiGenericClassCrefWithltgt`T`S`R.MultiGenericClassCrefWithltgt" LineNumber="282" Rule="ConstructorSummaryDocumentationMustBeginWithStandardText" />
-      <Violation Section="Root.CSharpAnalyzersTest.TestData.Violations.MultiGenericClassCrefWithltgtAndSpaceOne`T`S`R.MultiGenericClassCrefWithltgtAndSpaceOne" LineNumber="292" Rule="ConstructorSummaryDocumentationMustBeginWithStandardText" />
-      <Violation Section="Root.CSharpAnalyzersTest.TestData.Violations.MultiGenericClassCrefWithltgtAndSpaceTwo`T`S`R.MultiGenericClassCrefWithltgtAndSpaceTwo" LineNumber="302" Rule="ConstructorSummaryDocumentationMustBeginWithStandardText" />
-      <Violation Section="Root.CSharpAnalyzersTest.TestData.Violations.MultiGenericClassCrefWithltgtAndNamespace`T`S`R.MultiGenericClassCrefWithltgtAndNamespace" LineNumber="312" Rule="ConstructorSummaryDocumentationMustBeginWithStandardText" />
-      <Violation Section="Root.CSharpAnalyzersTest.TestData.Violations.MultiGenericClassCrefWithltAndBracket`T`S`R.MultiGenericClassCrefWithltAndBracket" LineNumber="322" Rule="ConstructorSummaryDocumentationMustBeginWithStandardText" />
-      <Violation Section="Root.CSharpAnalyzersTest.TestData.Violations.MultiGenericClassCrefWithltAndBracketAndNamespace`T`S`R.MultiGenericClassCrefWithltAndBracketAndNamespace" LineNumber="332" Rule="ConstructorSummaryDocumentationMustBeginWithStandardText" />
-      <Violation Section="Root.CSharpAnalyzersTest.TestData.Violations.MultiGenericClassCrefWithCurlies`T`S`R.MultiGenericClassCrefWithCurlies" LineNumber="342" Rule="ConstructorSummaryDocumentationMustBeginWithStandardText" />
-      <Violation Section="Root.CSharpAnalyzersTest.TestData.Violations.MultiGenericClassCrefWithCurliesAndMultiCharParams`TItem`SItem`RItem.MultiGenericClassCrefWithCurliesAndMultiCharParams" LineNumber="352" Rule="ConstructorSummaryDocumentationMustBeginWithStandardText" />
-      <Violation Section="Root.CSharpAnalyzersTest.TestData.Violations.MultiGenericClassCrefWithCurliesAndSpaceOne`T`S`R.MultiGenericClassCrefWithCurliesAndSpaceOne" LineNumber="362" Rule="ConstructorSummaryDocumentationMustBeginWithStandardText" />
-      <Violation Section="Root.CSharpAnalyzersTest.TestData.Violations.MultiGenericClassCrefWithCurliesAndSpaceTwo`T`S`R.MultiGenericClassCrefWithCurliesAndSpaceTwo" LineNumber="372" Rule="ConstructorSummaryDocumentationMustBeginWithStandardText" />
-      <Violation Section="Root.CSharpAnalyzersTest.TestData.Violations.MultiGenericClassCrefWithCurliesAndNamespace`T`S`R.MultiGenericClassCrefWithCurliesAndNamespace" LineNumber="382" Rule="ConstructorSummaryDocumentationMustBeginWithStandardText" />
-      <Violation Section="Root.CSharpAnalyzersTest.TestData.Violations.MultiGenericClassCrefWithHardcodedRef`T`S`R.MultiGenericClassCrefWithHardcodedRef" LineNumber="392" Rule="ConstructorSummaryDocumentationMustBeginWithStandardText" />
-      <Violation Section="Root.CSharpAnalyzersTest.TestData.Violations.MultiGenericClassCrefWithHardcodedRefAndNamespace`T`S`R.MultiGenericClassCrefWithHardcodedRefAndNamespace" LineNumber="402" Rule="ConstructorSummaryDocumentationMustBeginWithStandardText" />
-      <Violation Section="Root.CSharpAnalyzersTest.TestData.Violations.MultiGenericClassCrefWithHardcodedRefAndMultiCharParams`TItem`S`RItem.MultiGenericClassCrefWithHardcodedRefAndMultiCharParams" LineNumber="412" Rule="ConstructorSummaryDocumentationMustBeginWithStandardText" />
-      <Violation Section="Root.CSharpAnalyzersTest.TestData.Violations.NestedMultiGenericClassCrefWithltgtAndNamespace`T`S`R.NestedMultiGenericClassCrefWithltgtAndNamespaceClass2`D`E`F.NestedMultiGenericClassCrefWithltgtAndNamespaceClass2" LineNumber="424" Rule="ConstructorSummaryDocumentationMustBeginWithStandardText" />
-      <Violation Section="Root.CSharpAnalyzersTest.TestData.Violations.NestedMultiGenericClassCrefWithltgtAndNamespace`T`S`R.NestedMultiGenericClassCrefWithltgtAndNamespaceClass3`G`H.NestedMultiGenericClassCrefWithltgtAndNamespaceClass3" LineNumber="434" Rule="ConstructorSummaryDocumentationMustBeginWithStandardText" />
-      <Violation Section="Root.CSharpAnalyzersTest.TestData.Violations.NestedMultiGenericClassCrefWithltgtAndNamespace`T`S`R.NestedMultiGenericClassCrefWithltgtAndNamespaceClass3`G`H.NestedMultiGenericClassCrefWithltgtAndNamespaceClass3%int" LineNumber="441" Rule="ConstructorSummaryDocumentationMustBeginWithStandardText" />
-    </ExpectedViolations>
-  </Test>
-
-  <!-- Tests destructor summary text rules. -->
-  <Test Name="DocumentationDestructorSummary">
-    <TestCodeFile>DocumentationDestructorSummary.cs</TestCodeFile>
-    <Settings>
-      <Analyzers>
-        <Analyzer AnalyzerId="Microsoft.StyleCop.CSharp.DocumentationRules">
-          <Rules>
-            <Rule Name="DestructorSummaryDocumentationMustBeginWithStandardText">
-              <RuleSettings>
-                <BooleanProperty Name="Enabled">True</BooleanProperty>
-              </RuleSettings>
-            </Rule>
-          </Rules>
-        </Analyzer>
-      </Analyzers>
-    </Settings>
-    <ExpectedViolations>
-      <Violation Section="Root.CSharpAnalyzersTest.TestData.Class2.~Class2" LineNumber="28" Rule="DestructorSummaryDocumentationMustBeginWithStandardText" />
-      <Violation Section="Root.CSharpAnalyzersTest.TestData.Class3.~Class3" LineNumber="41" Rule="DestructorSummaryDocumentationMustBeginWithStandardText" />
-      <Violation Section="Root.CSharpAnalyzersTest.TestData.Class4.~Class4" LineNumber="54" Rule="DestructorSummaryDocumentationMustBeginWithStandardText" />
-    </ExpectedViolations>
-  </Test>
-
-  <Test Name="DocumentationHeadersMustNotContainBlankLines">
-    <TestCodeFile>DocumentationHeaderBlankLines.cs</TestCodeFile>
-    <Settings>
-      <Analyzers>
-        <Analyzer AnalyzerId="Microsoft.StyleCop.CSharp.DocumentationRules">
-          <Rules>
-            <Rule Name="DocumentationHeadersMustNotContainBlankLines">
-              <RuleSettings>
-                <BooleanProperty Name="Enabled">True</BooleanProperty>
-              </RuleSettings>
-            </Rule>
-          </Rules>
-        </Analyzer>
-        <Analyzer AnalyzerId="Microsoft.StyleCop.CSharp.LayoutRules">
-          <Rules>
-            <Rule Name="CodeMustNotContainMultipleBlankLinesInARow">
-              <!-- This rule is enabled here to ensure that it does not fire within the code sections of these headers. -->
-              <RuleSettings>
-                <BooleanProperty Name="Enabled">True</BooleanProperty>
-              </RuleSettings>
-            </Rule>
-          </Rules>
-        </Analyzer>
-      </Analyzers>
-    </Settings>
-    <ExpectedViolations>
-      <Violation Section="Root.CSharpAnalyzersTest.TestData.Class2" LineNumber="10" Rule="DocumentationHeadersMustNotContainBlankLines" />
-      <Violation Section="Root.CSharpAnalyzersTest.TestData.Class3" LineNumber="19" Rule="DocumentationHeadersMustNotContainBlankLines" />
-      <Violation Section="Root.CSharpAnalyzersTest.TestData.Class4" LineNumber="28" Rule="DocumentationHeadersMustNotContainBlankLines" />
-      <Violation Section="Root.CSharpAnalyzersTest.TestData.Class5" LineNumber="37" Rule="DocumentationHeadersMustNotContainBlankLines" />
-      <Violation Section="Root.CSharpAnalyzersTest.TestData.Class6" LineNumber="42" Rule="DocumentationHeadersMustNotContainBlankLines" />
-      <Violation Section="Root.CSharpAnalyzersTest.TestData.Class7" LineNumber="52" Rule="DocumentationHeadersMustNotContainBlankLines" />
-<<<<<<< HEAD
-      <Violation Section="Root.CSharpAnalyzersTest.TestData.Class8" LineNumber="61" Rule="DocumentationHeadersMustNotContainBlankLines" />
-      <Violation Section="Root.CSharpAnalyzersTest.TestData.Class10" LineNumber="111" Rule="DocumentationHeadersMustNotContainBlankLines" />
-      <Violation Section="Root.CSharpAnalyzersTest.TestData.Class14" LineNumber="243" Rule="DocumentationHeadersMustNotContainBlankLines" />
-=======
-      <Violation Section="Root.CSharpAnalyzersTest.TestData.Class8" LineNumber="61" Rule="DocumentationHeadersMustNotContainBlankLines" />    
->>>>>>> 03baf63d
-    </ExpectedViolations>
-  </Test>
-
-  <!-- Tests that non-public static extern DllImports do not require headers. -->
-  <Test Name="DocumentationDllImports">
-    <TestCodeFile>DocumentationExternDllImports.cs</TestCodeFile>
-    <Settings>
-      <Analyzers>
-        <Analyzer AnalyzerId="Microsoft.StyleCop.CSharp.DocumentationRules">
-          <AnalyzerSettings>
-            <BooleanProperty Name="IgnorePrivates">False</BooleanProperty>
-            <BooleanProperty Name="IncludeFields">True</BooleanProperty>
-          </AnalyzerSettings>
-          <Rules>
-            <Rule Name="ElementsMustBeDocumented">
-              <RuleSettings>
-                <BooleanProperty Name="Enabled">True</BooleanProperty>
-              </RuleSettings>
-            </Rule>
-          </Rules>
-        </Analyzer>
-      </Analyzers>
-    </Settings>
-    <ExpectedViolations>
-      <Violation Section="Root.CSharpAnalyzersTest.TestData.Documentation.DocumentationExternDllImports.FreeLibrary%IntPtr" LineNumber="37" Rule="ElementsMustBeDocumented" />
-      <Violation Section="Root.CSharpAnalyzersTest.TestData.Documentation.DocumentationExternDllImports.FreeLibrary%IntPtr" LineNumber="41" Rule="ElementsMustBeDocumented" />
-      <Violation Section="Root.CSharpAnalyzersTest.TestData.Documentation.DocumentationExternDllImports.FreeLibrary%IntPtr" LineNumber="45" Rule="ElementsMustBeDocumented" />
-      <Violation Section="Root.CSharpAnalyzersTest.TestData.Documentation.DocumentationExternDllImports.FreeLibrary%IntPtr" LineNumber="48" Rule="ElementsMustBeDocumented" />
-      <Violation Section="Root.CSharpAnalyzersTest.TestData.Documentation.DocumentationExternDllImports.FreeLibrary%IntPtr" LineNumber="52" Rule="ElementsMustBeDocumented" />
-    </ExpectedViolations>
-  </Test>
-
-  <!-- Tests the use of the 'include' tag in documentation headers. -->
-  <Test Name="IncludedDocumentation">
-    <TestCodeFile>IncludedDocumentation.cs</TestCodeFile>
-    <Settings>
-      <Analyzers>
-        <Analyzer AnalyzerId="Microsoft.StyleCop.CSharp.DocumentationRules">
-          <AnalyzerSettings>
-            <BooleanProperty Name="IgnorePrivates">False</BooleanProperty>
-            <BooleanProperty Name="IgnoreInternals">False</BooleanProperty>
-            <BooleanProperty Name="IncludeFields">True</BooleanProperty>
-          </AnalyzerSettings>
-          <Rules>
-            <Rule Name="IncludedDocumentationFileDoesNotExist">
-              <RuleSettings>
-                <BooleanProperty Name="Enabled">True</BooleanProperty>
-              </RuleSettings>
-            </Rule>
-            <Rule Name="IncludedDocumentationXPathDoesNotExist">
-              <RuleSettings>
-                <BooleanProperty Name="Enabled">True</BooleanProperty>
-              </RuleSettings>
-            </Rule>
-            <Rule Name="IncludeNodeDoesNotContainValidFileAndPath">
-              <RuleSettings>
-                <BooleanProperty Name="Enabled">True</BooleanProperty>
-              </RuleSettings>
-            </Rule>
-            <Rule Name="ElementsMustBeDocumented">
-              <RuleSettings>
-                <BooleanProperty Name="Enabled">True</BooleanProperty>
-              </RuleSettings>
-            </Rule>
-            <Rule Name="PartialElementsMustBeDocumented">
-              <RuleSettings>
-                <BooleanProperty Name="Enabled">True</BooleanProperty>
-              </RuleSettings>
-            </Rule>
-            <Rule Name="EnumerationItemsMustBeDocumented">
-              <RuleSettings>
-                <BooleanProperty Name="Enabled">True</BooleanProperty>
-              </RuleSettings>
-            </Rule>
-            <Rule Name="DocumentationMustContainValidXml">
-              <RuleSettings>
-                <BooleanProperty Name="Enabled">True</BooleanProperty>
-              </RuleSettings>
-            </Rule>
-            <Rule Name="ElementDocumentationMustHaveSummary">
-              <RuleSettings>
-                <BooleanProperty Name="Enabled">True</BooleanProperty>
-              </RuleSettings>
-            </Rule>
-            <Rule Name="PartialElementDocumentationMustHaveSummary">
-              <RuleSettings>
-                <BooleanProperty Name="Enabled">True</BooleanProperty>
-              </RuleSettings>
-            </Rule>
-            <Rule Name="ElementDocumentationMustHaveSummaryText">
-              <RuleSettings>
-                <BooleanProperty Name="Enabled">True</BooleanProperty>
-              </RuleSettings>
-            </Rule>
-            <Rule Name="PartialElementDocumentationMustHaveSummaryText">
-              <RuleSettings>
-                <BooleanProperty Name="Enabled">True</BooleanProperty>
-              </RuleSettings>
-            </Rule>
-            <Rule Name="ElementDocumentationMustNotHaveDefaultSummary">
-              <RuleSettings>
-                <BooleanProperty Name="Enabled">True</BooleanProperty>
-              </RuleSettings>
-            </Rule>
-            <Rule Name="PropertyDocumentationMustHaveValue">
-              <RuleSettings>
-                <BooleanProperty Name="Enabled">True</BooleanProperty>
-              </RuleSettings>
-            </Rule>
-            <Rule Name="PropertyDocumentationMustHaveValueText">
-              <RuleSettings>
-                <BooleanProperty Name="Enabled">True</BooleanProperty>
-              </RuleSettings>
-            </Rule>
-            <Rule Name="ElementParametersMustBeDocumented">
-              <RuleSettings>
-                <BooleanProperty Name="Enabled">True</BooleanProperty>
-              </RuleSettings>
-            </Rule>
-            <Rule Name="ElementParameterDocumentationMustMatchElementParameters">
-              <RuleSettings>
-                <BooleanProperty Name="Enabled">True</BooleanProperty>
-              </RuleSettings>
-            </Rule>
-            <Rule Name="ElementParameterDocumentationMustDeclareParameterName">
-              <RuleSettings>
-                <BooleanProperty Name="Enabled">True</BooleanProperty>
-              </RuleSettings>
-            </Rule>
-            <Rule Name="ElementParameterDocumentationMustHaveText">
-              <RuleSettings>
-                <BooleanProperty Name="Enabled">True</BooleanProperty>
-              </RuleSettings>
-            </Rule>
-            <Rule Name="ElementReturnValueMustBeDocumented">
-              <RuleSettings>
-                <BooleanProperty Name="Enabled">True</BooleanProperty>
-              </RuleSettings>
-            </Rule>
-            <Rule Name="ElementReturnValueDocumentationMustHaveText">
-              <RuleSettings>
-                <BooleanProperty Name="Enabled">True</BooleanProperty>
-              </RuleSettings>
-            </Rule>
-            <Rule Name="VoidReturnValueMustNotBeDocumented">
-              <RuleSettings>
-                <BooleanProperty Name="Enabled">True</BooleanProperty>
-              </RuleSettings>
-            </Rule>
-            <Rule Name="GenericTypeParametersMustBeDocumented">
-              <RuleSettings>
-                <BooleanProperty Name="Enabled">True</BooleanProperty>
-              </RuleSettings>
-            </Rule>
-            <Rule Name="GenericTypeParametersMustBeDocumentedPartialClass">
-              <RuleSettings>
-                <BooleanProperty Name="Enabled">True</BooleanProperty>
-              </RuleSettings>
-            </Rule>
-            <Rule Name="GenericTypeParameterDocumentationMustMatchTypeParameters">
-              <RuleSettings>
-                <BooleanProperty Name="Enabled">True</BooleanProperty>
-              </RuleSettings>
-            </Rule>
-            <Rule Name="GenericTypeParameterDocumentationMustDeclareParameterName">
-              <RuleSettings>
-                <BooleanProperty Name="Enabled">True</BooleanProperty>
-              </RuleSettings>
-            </Rule>
-            <Rule Name="GenericTypeParameterDocumentationMustHaveText">
-              <RuleSettings>
-                <BooleanProperty Name="Enabled">True</BooleanProperty>
-              </RuleSettings>
-            </Rule>
-            <Rule Name="PropertySummaryDocumentationMustMatchAccessors">
-              <RuleSettings>
-                <BooleanProperty Name="Enabled">True</BooleanProperty>
-              </RuleSettings>
-            </Rule>
-            <Rule Name="PropertySummaryDocumentationMustOmitSetAccessorWithRestrictedAccess">
-              <RuleSettings>
-                <BooleanProperty Name="Enabled">True</BooleanProperty>
-              </RuleSettings>
-            </Rule>
-            <Rule Name="ElementDocumentationMustNotBeCopiedAndPasted">
-              <RuleSettings>
-                <BooleanProperty Name="Enabled">True</BooleanProperty>
-              </RuleSettings>
-            </Rule>
-            <Rule Name="SingleLineCommentsMustNotUseDocumentationStyleSlashes">
-              <RuleSettings>
-                <BooleanProperty Name="Enabled">True</BooleanProperty>
-              </RuleSettings>
-            </Rule>
-            <Rule Name="DocumentationTextMustNotBeEmpty">
-              <RuleSettings>
-                <BooleanProperty Name="Enabled">True</BooleanProperty>
-              </RuleSettings>
-            </Rule>
-            <Rule Name="DocumentationTextMustBeginWithACapitalLetter">
-              <RuleSettings>
-                <BooleanProperty Name="Enabled">True</BooleanProperty>
-              </RuleSettings>
-            </Rule>
-            <Rule Name="DocumentationTextMustEndWithAPeriod">
-              <RuleSettings>
-                <BooleanProperty Name="Enabled">True</BooleanProperty>
-              </RuleSettings>
-            </Rule>
-            <Rule Name="DocumentationTextMustContainWhitespace">
-              <RuleSettings>
-                <BooleanProperty Name="Enabled">True</BooleanProperty>
-              </RuleSettings>
-            </Rule>
-            <Rule Name="DocumentationMustMeetCharacterPercentage">
-              <RuleSettings>
-                <BooleanProperty Name="Enabled">True</BooleanProperty>
-              </RuleSettings>
-            </Rule>
-            <Rule Name="DocumentationTextMustMeetMinimumCharacterLength">
-              <RuleSettings>
-                <BooleanProperty Name="Enabled">True</BooleanProperty>
-              </RuleSettings>
-            </Rule>
-          </Rules>
-        </Analyzer>
-      </Analyzers>
-    </Settings>
-    <ExpectedViolations>
-      <Violation Section="Root.CSharpAnalyzersTest.TestData.InvalidIncludedDocumentation.Method1" LineNumber="14" Rule="IncludeNodeDoesNotContainValidFileAndPath" />
-      <Violation Section="Root.CSharpAnalyzersTest.TestData.InvalidIncludedDocumentation.Method2" LineNumber="20" Rule="IncludeNodeDoesNotContainValidFileAndPath" />
-      <Violation Section="Root.CSharpAnalyzersTest.TestData.InvalidIncludedDocumentation.Method3" LineNumber="26" Rule="IncludeNodeDoesNotContainValidFileAndPath" />
-      <Violation Section="Root.CSharpAnalyzersTest.TestData.InvalidIncludedDocumentation.Method4" LineNumber="32" Rule="IncludeNodeDoesNotContainValidFileAndPath" />
-      <Violation Section="Root.CSharpAnalyzersTest.TestData.InvalidIncludedDocumentation.Method5" LineNumber="38" Rule="IncludeNodeDoesNotContainValidFileAndPath" />
-      <Violation Section="Root.CSharpAnalyzersTest.TestData.InvalidIncludedDocumentation.Method6" LineNumber="44" Rule="IncludedDocumentationFileDoesNotExist" />
-      <Violation Section="Root.CSharpAnalyzersTest.TestData.InvalidIncludedDocumentation.Method7" LineNumber="50" Rule="IncludeNodeDoesNotContainValidFileAndPath" />
-      <Violation Section="Root.CSharpAnalyzersTest.TestData.InvalidIncludedDocumentation.Method8" LineNumber="56" Rule="IncludeNodeDoesNotContainValidFileAndPath" />
-      <Violation Section="Root.CSharpAnalyzersTest.TestData.InvalidIncludedDocumentation.Method9" LineNumber="62" Rule="IncludedDocumentationXPathDoesNotExist" />
-      <Violation Section="Root.CSharpAnalyzersTest.TestData.InvalidIncludedDocumentation.Method10" LineNumber="68" Rule="IncludedDocumentationFileDoesNotExist" />
-      <Violation Section="Root.CSharpAnalyzersTest.TestData.InvalidIncludedDocumentation.Method11" LineNumber="74" Rule="IncludedDocumentationXPathDoesNotExist" />
-      <Violation Section="Root.CSharpAnalyzersTest.TestData.InvalidIncludedDocumentation.Method12%int%int" LineNumber="80" Rule="ElementParametersMustBeDocumented" />
-      <Violation Section="Root.CSharpAnalyzersTest.TestData.InvalidIncludedDocumentation.Method12%int%int" LineNumber="80" Rule="ElementReturnValueMustBeDocumented" />
-      <Violation Section="Root.CSharpAnalyzersTest.TestData.InvalidIncludedDocumentation.Method13%int%int" LineNumber="89" Rule="IncludedDocumentationFileDoesNotExist" />
-      <Violation Section="Root.CSharpAnalyzersTest.TestData.InvalidIncludedDocumentation.Method1" LineNumber="95" Rule="ElementDocumentationMustHaveSummaryText" />
-      <Violation Section="Root.CSharpAnalyzersTest.TestData.InvalidIncludedDocumentation.Method1" LineNumber="101" Rule="DocumentationTextMustBeginWithACapitalLetter" />
-      <Violation Section="Root.CSharpAnalyzersTest.TestData.InvalidIncludedDocumentation.Method1%int%int" LineNumber="111" Rule="ElementDocumentationMustNotBeCopiedAndPasted" />
-    </ExpectedViolations>
-  </Test>
-
-  <Test Name="NestedPropertyAccessModifiersWithGetHeaders">
-    <TestCodeFile>NestedPropertyAccessModifiersWithGetHeaders.cs</TestCodeFile>
-    <Settings>
-      <Analyzers>
-        <Analyzer AnalyzerId="Microsoft.StyleCop.CSharp.DocumentationRules">
-          <AnalyzerSettings>
-            <BooleanProperty Name="IgnorePrivates">False</BooleanProperty>
-            <BooleanProperty Name="IgnoreInternals">False</BooleanProperty>
-          </AnalyzerSettings>
-          <Rules>
-            <Rule Name="PropertySummaryDocumentationMustMatchAccessors">
-              <RuleSettings>
-                <BooleanProperty Name="Enabled">True</BooleanProperty>
-              </RuleSettings>
-            </Rule>
-            <Rule Name="PropertySummaryDocumentationMustOmitSetAccessorWithRestrictedAccess">
-              <RuleSettings>
-                <BooleanProperty Name="Enabled">True</BooleanProperty>
-              </RuleSettings>
-            </Rule>
-          </Rules>
-        </Analyzer>
-      </Analyzers>
-    </Settings>
-    <ExpectedViolations>
-      <Violation Section="Root.PublicPublicPublicPublic.Class1a.Class2.Class3.Hello" LineNumber="5" Rule="PropertySummaryDocumentationMustMatchAccessors" />
-      <Violation Section="Root.PublicPublicPublicPublic.Class1b.Class2.Class3.Hello" LineNumber="8" Rule="PropertySummaryDocumentationMustMatchAccessors" />
-      <Violation Section="Root.PublicPublicPublicPublic.Class1c.Class2.Class3.Hello" LineNumber="11" Rule="PropertySummaryDocumentationMustMatchAccessors" />
-      <Violation Section="Root.PublicPublicPublicProtected.Class1a.Class2.Class3.Hello" LineNumber="24" Rule="PropertySummaryDocumentationMustMatchAccessors" />
-      <Violation Section="Root.PublicPublicPublicProtectedinternal.Class1a.Class2.Class3.Hello" LineNumber="34" Rule="PropertySummaryDocumentationMustMatchAccessors" />
-      <Violation Section="Root.PublicPublicPublicProtectedinternal.Class1b.Class2.Class3.Hello" LineNumber="37" Rule="PropertySummaryDocumentationMustMatchAccessors" />
-      <Violation Section="Root.PublicPublicPublicInternal.Class1a.Class2.Class3.Hello" LineNumber="50" Rule="PropertySummaryDocumentationMustMatchAccessors" />
-      <Violation Section="Root.PublicPublicPublicPrivate.Class1a.Class2.Class3.Hello" LineNumber="60" Rule="PropertySummaryDocumentationMustMatchAccessors" />
-      <Violation Section="Root.PublicPublicProtectedPublic.Class1a.Class2.Class3.Hello" LineNumber="67" Rule="PropertySummaryDocumentationMustMatchAccessors" />
-      <Violation Section="Root.PublicPublicProtectedPublic.Class1b.Class2.Class3.Hello" LineNumber="70" Rule="PropertySummaryDocumentationMustMatchAccessors" />
-      <Violation Section="Root.PublicPublicProtectedPublic.Class1c.Class2.Class3.Hello" LineNumber="73" Rule="PropertySummaryDocumentationMustMatchAccessors" />
-      <Violation Section="Root.PublicPublicProtectedProtected.Class1a.Class2.Class3.Hello" LineNumber="86" Rule="PropertySummaryDocumentationMustMatchAccessors" />
-      <Violation Section="Root.PublicPublicProtectedProtectedinternal.Class1a.Class2.Class3.Hello" LineNumber="96" Rule="PropertySummaryDocumentationMustMatchAccessors" />
-      <Violation Section="Root.PublicPublicProtectedProtectedinternal.Class1b.Class2.Class3.Hello" LineNumber="99" Rule="PropertySummaryDocumentationMustMatchAccessors" />
-      <Violation Section="Root.PublicPublicProtectedInternal.Class1a.Class2.Class3.Hello" LineNumber="112" Rule="PropertySummaryDocumentationMustMatchAccessors" />
-      <Violation Section="Root.PublicPublicProtectedPrivate.Class1a.Class2.Class3.Hello" LineNumber="122" Rule="PropertySummaryDocumentationMustMatchAccessors" />
-      <Violation Section="Root.PublicPublicProtectedinternalPublic.Class1a.Class2.Class3.Hello" LineNumber="129" Rule="PropertySummaryDocumentationMustMatchAccessors" />
-      <Violation Section="Root.PublicPublicProtectedinternalPublic.Class1b.Class2.Class3.Hello" LineNumber="132" Rule="PropertySummaryDocumentationMustMatchAccessors" />
-      <Violation Section="Root.PublicPublicProtectedinternalPublic.Class1c.Class2.Class3.Hello" LineNumber="135" Rule="PropertySummaryDocumentationMustMatchAccessors" />
-      <Violation Section="Root.PublicPublicProtectedinternalProtected.Class1a.Class2.Class3.Hello" LineNumber="148" Rule="PropertySummaryDocumentationMustMatchAccessors" />
-      <Violation Section="Root.PublicPublicProtectedinternalProtectedinternal.Class1a.Class2.Class3.Hello" LineNumber="158" Rule="PropertySummaryDocumentationMustMatchAccessors" />
-      <Violation Section="Root.PublicPublicProtectedinternalProtectedinternal.Class1b.Class2.Class3.Hello" LineNumber="161" Rule="PropertySummaryDocumentationMustMatchAccessors" />
-      <Violation Section="Root.PublicPublicProtectedinternalInternal.Class1a.Class2.Class3.Hello" LineNumber="174" Rule="PropertySummaryDocumentationMustMatchAccessors" />
-      <Violation Section="Root.PublicPublicProtectedInternalPrivate.Class1a.Class2.Class3.Hello" LineNumber="184" Rule="PropertySummaryDocumentationMustMatchAccessors" />
-      <Violation Section="Root.PublicPublicInternalPublic.Class1a.Class2.Class3.Hello" LineNumber="191" Rule="PropertySummaryDocumentationMustMatchAccessors" />
-      <Violation Section="Root.PublicPublicInternalPublic.Class1b.Class2.Class3.Hello" LineNumber="194" Rule="PropertySummaryDocumentationMustMatchAccessors" />
-      <Violation Section="Root.PublicPublicInternalPublic.Class1c.Class2.Class3.Hello" LineNumber="197" Rule="PropertySummaryDocumentationMustMatchAccessors" />
-      <Violation Section="Root.PublicPublicInternalPublic.Class1d.Class2.Class3.Hello" LineNumber="200" Rule="PropertySummaryDocumentationMustMatchAccessors" />
-      <Violation Section="Root.PublicPublicInternalProtected.Class1a.Class2.Class3.Hello" LineNumber="210" Rule="PropertySummaryDocumentationMustMatchAccessors" />
-      <Violation Section="Root.PublicPublicInternalProtectedInternal.Class1a.Class2.Class3.Hello" LineNumber="220" Rule="PropertySummaryDocumentationMustMatchAccessors" />
-      <Violation Section="Root.PublicPublicInternalProtectedInternal.Class1b.Class2.Class3.Hello" LineNumber="223" Rule="PropertySummaryDocumentationMustMatchAccessors" />
-      <Violation Section="Root.PublicPublicInternalProtectedInternal.Class1d.Class2.Class3.Hello" LineNumber="226" Rule="PropertySummaryDocumentationMustMatchAccessors" />
-      <Violation Section="Root.PublicPublicInternalInternal.Class1a.Class2.Class3.Hello" LineNumber="236" Rule="PropertySummaryDocumentationMustMatchAccessors" />
-      <Violation Section="Root.PublicPublicInternalPrivate.Class1a.Class2.Class3.Hello" LineNumber="246" Rule="PropertySummaryDocumentationMustMatchAccessors" />
-      <Violation Section="Root.PublicPublicPrivatePublic.Class1a.Class2.Class3.Hello" LineNumber="253" Rule="PropertySummaryDocumentationMustMatchAccessors" />
-      <Violation Section="Root.PublicPublicPrivatePublic.Class1b.Class2.Class3.Hello" LineNumber="256" Rule="PropertySummaryDocumentationMustMatchAccessors" />
-      <Violation Section="Root.PublicPublicPrivatePublic.Class1c.Class2.Class3.Hello" LineNumber="259" Rule="PropertySummaryDocumentationMustMatchAccessors" />
-      <Violation Section="Root.PublicPublicPrivatePublic.Class1d.Class2.Class3.Hello" LineNumber="262" Rule="PropertySummaryDocumentationMustMatchAccessors" />
-      <Violation Section="Root.PublicPublicPrivateProtected.Class1a.Class2.Class3.Hello" LineNumber="272" Rule="PropertySummaryDocumentationMustMatchAccessors" />
-      <Violation Section="Root.PublicPublicPrivateProtectedinternal.Class1a.Class2.Class3.Hello" LineNumber="282" Rule="PropertySummaryDocumentationMustMatchAccessors" />
-      <Violation Section="Root.PublicPublicPrivateProtectedinternal.Class1b.Class2.Class3.Hello" LineNumber="285" Rule="PropertySummaryDocumentationMustMatchAccessors" />
-      <Violation Section="Root.PublicPublicPrivateProtectedinternal.Class1d.Class2.Class3.Hello" LineNumber="288" Rule="PropertySummaryDocumentationMustMatchAccessors" />
-      <Violation Section="Root.PublicPublicPrivateInternal.Class1a.Class2.Class3.Hello" LineNumber="298" Rule="PropertySummaryDocumentationMustMatchAccessors" />
-      <Violation Section="Root.PublicPublicPrivatePrivate.Class1a.Class2.Class3.Hello" LineNumber="308" Rule="PropertySummaryDocumentationMustMatchAccessors" />
-      <Violation Section="Root.PublicProtectedPublicPublic.Class1a.Class2.Class3.Hello" LineNumber="315" Rule="PropertySummaryDocumentationMustMatchAccessors" />
-      <Violation Section="Root.PublicProtectedPublicPublic.Class1b.Class2.Class3.Hello" LineNumber="318" Rule="PropertySummaryDocumentationMustMatchAccessors" />
-      <Violation Section="Root.PublicProtectedPublicPublic.Class1c.Class2.Class3.Hello" LineNumber="321" Rule="PropertySummaryDocumentationMustMatchAccessors" />
-      <Violation Section="Root.PublicProtectedPublicProtected.Class1a.Class2.Class3.Hello" LineNumber="334" Rule="PropertySummaryDocumentationMustMatchAccessors" />
-      <Violation Section="Root.PublicProtectedPublicProtectedinternal.Class1a.Class2.Class3.Hello" LineNumber="344" Rule="PropertySummaryDocumentationMustMatchAccessors" />
-      <Violation Section="Root.PublicProtectedPublicProtectedinternal.Class1b.Class2.Class3.Hello" LineNumber="347" Rule="PropertySummaryDocumentationMustMatchAccessors" />
-      <Violation Section="Root.PublicProtectedPublicInternal.Class1a.Class2.Class3.Hello" LineNumber="360" Rule="PropertySummaryDocumentationMustMatchAccessors" />
-      <Violation Section="Root.PublicProtectedPublicPrivate.Class1a.Class2.Class3.Hello" LineNumber="370" Rule="PropertySummaryDocumentationMustMatchAccessors" />
-      <Violation Section="Root.PublicProtectedProtectedPublic.Class1a.Class2.Class3.Hello" LineNumber="377" Rule="PropertySummaryDocumentationMustMatchAccessors" />
-      <Violation Section="Root.PublicProtectedProtectedPublic.Class1b.Class2.Class3.Hello" LineNumber="380" Rule="PropertySummaryDocumentationMustMatchAccessors" />
-      <Violation Section="Root.PublicProtectedProtectedPublic.Class1c.Class2.Class3.Hello" LineNumber="383" Rule="PropertySummaryDocumentationMustMatchAccessors" />
-      <Violation Section="Root.PublicProtectedProtectedProtected.Class1a.Class2.Class3.Hello" LineNumber="396" Rule="PropertySummaryDocumentationMustMatchAccessors" />
-      <Violation Section="Root.PublicProtectedProtectedProtectedinternal.Class1a.Class2.Class3.Hello" LineNumber="406" Rule="PropertySummaryDocumentationMustMatchAccessors" />
-      <Violation Section="Root.PublicProtectedProtectedProtectedinternal.Class1b.Class2.Class3.Hello" LineNumber="409" Rule="PropertySummaryDocumentationMustMatchAccessors" />
-      <Violation Section="Root.PublicProtectedProtectedInternal.Class1a.Class2.Class3.Hello" LineNumber="422" Rule="PropertySummaryDocumentationMustMatchAccessors" />
-      <Violation Section="Root.PublicProtectedProtectedPrivate.Class1a.Class2.Class3.Hello" LineNumber="432" Rule="PropertySummaryDocumentationMustMatchAccessors" />
-      <Violation Section="Root.PublicProtectedProtectedinternalPublic.Class1a.Class2.Class3.Hello" LineNumber="439" Rule="PropertySummaryDocumentationMustMatchAccessors" />
-      <Violation Section="Root.PublicProtectedProtectedinternalPublic.Class1b.Class2.Class3.Hello" LineNumber="442" Rule="PropertySummaryDocumentationMustMatchAccessors" />
-      <Violation Section="Root.PublicProtectedProtectedinternalPublic.Class1c.Class2.Class3.Hello" LineNumber="445" Rule="PropertySummaryDocumentationMustMatchAccessors" />
-      <Violation Section="Root.PublicProtectedProtectedinternalProtected.Class1a.Class2.Class3.Hello" LineNumber="458" Rule="PropertySummaryDocumentationMustMatchAccessors" />
-      <Violation Section="Root.PublicProtectedProtectedinternalProtectedinternal.Class1a.Class2.Class3.Hello" LineNumber="468" Rule="PropertySummaryDocumentationMustMatchAccessors" />
-      <Violation Section="Root.PublicProtectedProtectedinternalProtectedinternal.Class1b.Class2.Class3.Hello" LineNumber="471" Rule="PropertySummaryDocumentationMustMatchAccessors" />
-      <Violation Section="Root.PublicProtectedProtectedinternalInternal.Class1a.Class2.Class3.Hello" LineNumber="484" Rule="PropertySummaryDocumentationMustMatchAccessors" />
-      <Violation Section="Root.PublicProtectedProtectedinternalPrivate.Class1a.Class2.Class3.Hello" LineNumber="494" Rule="PropertySummaryDocumentationMustMatchAccessors" />
-      <Violation Section="Root.PublicProtectedInternalPublic.Class1a.Class2.Class3.Hello" LineNumber="501" Rule="PropertySummaryDocumentationMustMatchAccessors" />
-      <Violation Section="Root.PublicProtectedInternalPublic.Class1b.Class2.Class3.Hello" LineNumber="504" Rule="PropertySummaryDocumentationMustMatchAccessors" />
-      <Violation Section="Root.PublicProtectedInternalPublic.Class1c.Class2.Class3.Hello" LineNumber="507" Rule="PropertySummaryDocumentationMustMatchAccessors" />
-      <Violation Section="Root.PublicProtectedInternalPublic.Class1d.Class2.Class3.Hello" LineNumber="510" Rule="PropertySummaryDocumentationMustMatchAccessors" />
-      <Violation Section="Root.PublicProtectedInternalProtected.Class1a.Class2.Class3.Hello" LineNumber="520" Rule="PropertySummaryDocumentationMustMatchAccessors" />
-      <Violation Section="Root.PublicProtectedInternalProtectedinternal.Class1a.Class2.Class3.Hello" LineNumber="530" Rule="PropertySummaryDocumentationMustMatchAccessors" />
-      <Violation Section="Root.PublicProtectedInternalProtectedinternal.Class1b.Class2.Class3.Hello" LineNumber="533" Rule="PropertySummaryDocumentationMustMatchAccessors" />
-      <Violation Section="Root.PublicProtectedInternalProtectedinternal.Class1d.Class2.Class3.Hello" LineNumber="536" Rule="PropertySummaryDocumentationMustMatchAccessors" />
-      <Violation Section="Root.PublicProtectedInternalInternal.Class1a.Class2.Class3.Hello" LineNumber="546" Rule="PropertySummaryDocumentationMustMatchAccessors" />
-      <Violation Section="Root.PublicProtectedInternalPrivate.Class1a.Class2.Class3.Hello" LineNumber="556" Rule="PropertySummaryDocumentationMustMatchAccessors" />
-      <Violation Section="Root.PublicProtectedPrivatePublic.Class1a.Class2.Class3.Hello" LineNumber="563" Rule="PropertySummaryDocumentationMustMatchAccessors" />
-      <Violation Section="Root.PublicProtectedPrivatePublic.Class1b.Class2.Class3.Hello" LineNumber="566" Rule="PropertySummaryDocumentationMustMatchAccessors" />
-      <Violation Section="Root.PublicProtectedPrivatePublic.Class1c.Class2.Class3.Hello" LineNumber="569" Rule="PropertySummaryDocumentationMustMatchAccessors" />
-      <Violation Section="Root.PublicProtectedPrivatePublic.Class1d.Class2.Class3.Hello" LineNumber="572" Rule="PropertySummaryDocumentationMustMatchAccessors" />
-      <Violation Section="Root.PublicProtectedPrivateProtected.Class1a.Class2.Class3.Hello" LineNumber="582" Rule="PropertySummaryDocumentationMustMatchAccessors" />
-      <Violation Section="Root.PublicProtectedPrivateProtectedinternal.Class1a.Class2.Class3.Hello" LineNumber="592" Rule="PropertySummaryDocumentationMustMatchAccessors" />
-      <Violation Section="Root.PublicProtectedPrivateProtectedinternal.Class1b.Class2.Class3.Hello" LineNumber="595" Rule="PropertySummaryDocumentationMustMatchAccessors" />
-      <Violation Section="Root.PublicProtectedPrivateProtectedinternal.Class1d.Class2.Class3.Hello" LineNumber="598" Rule="PropertySummaryDocumentationMustMatchAccessors" />
-      <Violation Section="Root.PublicProtectedPrivateInternal.Class1a.Class2.Class3.Hello" LineNumber="608" Rule="PropertySummaryDocumentationMustMatchAccessors" />
-      <Violation Section="Root.PublicProtectedPrivatePrivate.Class1a.Class2.Class3.Hello" LineNumber="618" Rule="PropertySummaryDocumentationMustMatchAccessors" />
-      <Violation Section="Root.PublicProtectedinternalPublicPublic.Class1a.Class2.Class3.Hello" LineNumber="625" Rule="PropertySummaryDocumentationMustMatchAccessors" />
-      <Violation Section="Root.PublicProtectedinternalPublicPublic.Class1b.Class2.Class3.Hello" LineNumber="628" Rule="PropertySummaryDocumentationMustMatchAccessors" />
-      <Violation Section="Root.PublicProtectedinternalPublicPublic.Class1c.Class2.Class3.Hello" LineNumber="631" Rule="PropertySummaryDocumentationMustMatchAccessors" />
-      <Violation Section="Root.PublicProtectedinternalPublicProtected.Class1a.Class2.Class3.Hello" LineNumber="644" Rule="PropertySummaryDocumentationMustMatchAccessors" />
-      <Violation Section="Root.PublicProtectedinternalPublicProtectedinternal.Class1a.Class2.Class3.Hello" LineNumber="654" Rule="PropertySummaryDocumentationMustMatchAccessors" />
-      <Violation Section="Root.PublicProtectedinternalPublicProtectedinternal.Class1b.Class2.Class3.Hello" LineNumber="657" Rule="PropertySummaryDocumentationMustMatchAccessors" />
-      <Violation Section="Root.PublicProtectedinternalPublicInternal.Class1a.Class2.Class3.Hello" LineNumber="670" Rule="PropertySummaryDocumentationMustMatchAccessors" />
-      <Violation Section="Root.PublicProtectedinternalPublicPrivate.Class1a.Class2.Class3.Hello" LineNumber="680" Rule="PropertySummaryDocumentationMustMatchAccessors" />
-      <Violation Section="Root.PublicProtectedinternalProtectedPublic.Class1a.Class2.Class3.Hello" LineNumber="687" Rule="PropertySummaryDocumentationMustMatchAccessors" />
-      <Violation Section="Root.PublicProtectedinternalProtectedPublic.Class1b.Class2.Class3.Hello" LineNumber="690" Rule="PropertySummaryDocumentationMustMatchAccessors" />
-      <Violation Section="Root.PublicProtectedinternalProtectedPublic.Class1c.Class2.Class3.Hello" LineNumber="693" Rule="PropertySummaryDocumentationMustMatchAccessors" />
-      <Violation Section="Root.PublicProtectedinternalProtectedProtected.Class1a.Class2.Class3.Hello" LineNumber="706" Rule="PropertySummaryDocumentationMustMatchAccessors" />
-      <Violation Section="Root.PublicProtectedinternalProtectedProtectedinternal.Class1a.Class2.Class3.Hello" LineNumber="716" Rule="PropertySummaryDocumentationMustMatchAccessors" />
-      <Violation Section="Root.PublicProtectedinternalProtectedProtectedinternal.Class1b.Class2.Class3.Hello" LineNumber="719" Rule="PropertySummaryDocumentationMustMatchAccessors" />
-      <Violation Section="Root.PublicProtectedinternalProtectedInternal.Class1a.Class2.Class3.Hello" LineNumber="732" Rule="PropertySummaryDocumentationMustMatchAccessors" />
-      <Violation Section="Root.PublicProtectedinternalProtectedPrivate.Class1a.Class2.Class3.Hello" LineNumber="742" Rule="PropertySummaryDocumentationMustMatchAccessors" />
-      <Violation Section="Root.PublicProtectedinternalProtectedinternalPublic.Class1a.Class2.Class3.Hello" LineNumber="749" Rule="PropertySummaryDocumentationMustMatchAccessors" />
-      <Violation Section="Root.PublicProtectedinternalProtectedinternalPublic.Class1b.Class2.Class3.Hello" LineNumber="752" Rule="PropertySummaryDocumentationMustMatchAccessors" />
-      <Violation Section="Root.PublicProtectedinternalProtectedinternalPublic.Class1c.Class2.Class3.Hello" LineNumber="755" Rule="PropertySummaryDocumentationMustMatchAccessors" />
-      <Violation Section="Root.PublicProtectedinternalProtectedinternalProtected.Class1a.Class2.Class3.Hello" LineNumber="768" Rule="PropertySummaryDocumentationMustMatchAccessors" />
-      <Violation Section="Root.PublicProtectedinternalProtectedinternalProtectedinternal.Class1a.Class2.Class3.Hello" LineNumber="778" Rule="PropertySummaryDocumentationMustMatchAccessors" />
-      <Violation Section="Root.PublicProtectedinternalProtectedinternalProtectedinternal.Class1b.Class2.Class3.Hello" LineNumber="781" Rule="PropertySummaryDocumentationMustMatchAccessors" />
-      <Violation Section="Root.PublicProtectedinternalProtectedinternalInternal.Class1a.Class2.Class3.Hello" LineNumber="794" Rule="PropertySummaryDocumentationMustMatchAccessors" />
-      <Violation Section="Root.PublicProtectedinternalProtectedinternalPrivate.Class1a.Class2.Class3.Hello" LineNumber="804" Rule="PropertySummaryDocumentationMustMatchAccessors" />
-      <Violation Section="Root.PublicProtectedinternalInternalPublic.Class1a.Class2.Class3.Hello" LineNumber="811" Rule="PropertySummaryDocumentationMustMatchAccessors" />
-      <Violation Section="Root.PublicProtectedinternalInternalPublic.Class1b.Class2.Class3.Hello" LineNumber="814" Rule="PropertySummaryDocumentationMustMatchAccessors" />
-      <Violation Section="Root.PublicProtectedinternalInternalPublic.Class1c.Class2.Class3.Hello" LineNumber="817" Rule="PropertySummaryDocumentationMustMatchAccessors" />
-      <Violation Section="Root.PublicProtectedinternalInternalPublic.Class1d.Class2.Class3.Hello" LineNumber="820" Rule="PropertySummaryDocumentationMustMatchAccessors" />
-      <Violation Section="Root.PublicProtectedInternalInternalProtected.Class1a.Class2.Class3.Hello" LineNumber="830" Rule="PropertySummaryDocumentationMustMatchAccessors" />
-      <Violation Section="Root.PublicProtectedinternalInternalProtectedinternal.Class1a.Class2.Class3.Hello" LineNumber="840" Rule="PropertySummaryDocumentationMustMatchAccessors" />
-      <Violation Section="Root.PublicProtectedinternalInternalProtectedinternal.Class1b.Class2.Class3.Hello" LineNumber="843" Rule="PropertySummaryDocumentationMustMatchAccessors" />
-      <Violation Section="Root.PublicProtectedinternalInternalProtectedinternal.Class1d.Class2.Class3.Hello" LineNumber="846" Rule="PropertySummaryDocumentationMustMatchAccessors" />
-      <Violation Section="Root.PublicProtectedinternalInternalInternal.Class1a.Class2.Class3.Hello" LineNumber="856" Rule="PropertySummaryDocumentationMustMatchAccessors" />
-      <Violation Section="Root.PublicProtectedinternalInternalPrivate.Class1a.Class2.Class3.Hello" LineNumber="866" Rule="PropertySummaryDocumentationMustMatchAccessors" />
-      <Violation Section="Root.PublicProtectedinternalPrivatePublic.Class1a.Class2.Class3.Hello" LineNumber="873" Rule="PropertySummaryDocumentationMustMatchAccessors" />
-      <Violation Section="Root.PublicProtectedinternalPrivatePublic.Class1b.Class2.Class3.Hello" LineNumber="876" Rule="PropertySummaryDocumentationMustMatchAccessors" />
-      <Violation Section="Root.PublicProtectedinternalPrivatePublic.Class1c.Class2.Class3.Hello" LineNumber="879" Rule="PropertySummaryDocumentationMustMatchAccessors" />
-      <Violation Section="Root.PublicProtectedinternalPrivatePublic.Class1d.Class2.Class3.Hello" LineNumber="882" Rule="PropertySummaryDocumentationMustMatchAccessors" />
-      <Violation Section="Root.PublicProtectedinternalPrivateProtected.Class1a.Class2.Class3.Hello" LineNumber="892" Rule="PropertySummaryDocumentationMustMatchAccessors" />
-      <Violation Section="Root.PublicProtectedinternalPrivateProtectedinternal.Class1a.Class2.Class3.Hello" LineNumber="902" Rule="PropertySummaryDocumentationMustMatchAccessors" />
-      <Violation Section="Root.PublicProtectedinternalPrivateProtectedinternal.Class1b.Class2.Class3.Hello" LineNumber="905" Rule="PropertySummaryDocumentationMustMatchAccessors" />
-      <Violation Section="Root.PublicProtectedinternalPrivateProtectedinternal.Class1d.Class2.Class3.Hello" LineNumber="908" Rule="PropertySummaryDocumentationMustMatchAccessors" />
-      <Violation Section="Root.PublicProtectedinternalPrivateInternal.Class1a.Class2.Class3.Hello" LineNumber="918" Rule="PropertySummaryDocumentationMustMatchAccessors" />
-      <Violation Section="Root.PublicProtectedInternalPrivatePrivate.Class1a.Class2.Class3.Hello" LineNumber="928" Rule="PropertySummaryDocumentationMustMatchAccessors" />
-      <Violation Section="Root.PublicInternalPublicPublic.Class1a.Class2.Class3.Hello" LineNumber="935" Rule="PropertySummaryDocumentationMustMatchAccessors" />
-      <Violation Section="Root.PublicInternalPublicPublic.Class1b.Class2.Class3.Hello" LineNumber="938" Rule="PropertySummaryDocumentationMustMatchAccessors" />
-      <Violation Section="Root.PublicInternalPublicPublic.Class1c.Class2.Class3.Hello" LineNumber="941" Rule="PropertySummaryDocumentationMustMatchAccessors" />
-      <Violation Section="Root.PublicInternalPublicPublic.Class1d.Class2.Class3.Hello" LineNumber="944" Rule="PropertySummaryDocumentationMustMatchAccessors" />
-      <Violation Section="Root.PublicInternalPublicProtected.Class1a.Class2.Class3.Hello" LineNumber="954" Rule="PropertySummaryDocumentationMustMatchAccessors" />
-      <Violation Section="Root.PublicInternalPublicProtectedinternal.Class1a.Class2.Class3.Hello" LineNumber="964" Rule="PropertySummaryDocumentationMustMatchAccessors" />
-      <Violation Section="Root.PublicInternalPublicProtectedinternal.Class1b.Class2.Class3.Hello" LineNumber="967" Rule="PropertySummaryDocumentationMustMatchAccessors" />
-      <Violation Section="Root.PublicInternalPublicProtectedinternal.Class1d.Class2.Class3.Hello" LineNumber="970" Rule="PropertySummaryDocumentationMustMatchAccessors" />
-      <Violation Section="Root.PublicInternalPublicInternal.Class1a.Class2.Class3.Hello" LineNumber="980" Rule="PropertySummaryDocumentationMustMatchAccessors" />
-      <Violation Section="Root.PublicInternalPublicPrivate.Class1a.Class2.Class3.Hello" LineNumber="990" Rule="PropertySummaryDocumentationMustMatchAccessors" />
-      <Violation Section="Root.PublicInternalProtectedPublic.Class1a.Class2.Class3.Hello" LineNumber="997" Rule="PropertySummaryDocumentationMustMatchAccessors" />
-      <Violation Section="Root.PublicInternalProtectedPublic.Class1b.Class2.Class3.Hello" LineNumber="1000" Rule="PropertySummaryDocumentationMustMatchAccessors" />
-      <Violation Section="Root.PublicInternalProtectedPublic.Class1c.Class2.Class3.Hello" LineNumber="1003" Rule="PropertySummaryDocumentationMustMatchAccessors" />
-      <Violation Section="Root.PublicInternalProtectedPublic.Class1d.Class2.Class3.Hello" LineNumber="1006" Rule="PropertySummaryDocumentationMustMatchAccessors" />
-      <Violation Section="Root.PublicInternalProtectedProtected.Class1a.Class2.Class3.Hello" LineNumber="1016" Rule="PropertySummaryDocumentationMustMatchAccessors" />
-      <Violation Section="Root.PublicInternalProtectedProtectedInternal.Class1a.Class2.Class3.Hello" LineNumber="1026" Rule="PropertySummaryDocumentationMustMatchAccessors" />
-      <Violation Section="Root.PublicInternalProtectedProtectedInternal.Class1b.Class2.Class3.Hello" LineNumber="1029" Rule="PropertySummaryDocumentationMustMatchAccessors" />
-      <Violation Section="Root.PublicInternalProtectedProtectedInternal.Class1d.Class2.Class3.Hello" LineNumber="1032" Rule="PropertySummaryDocumentationMustMatchAccessors" />
-      <Violation Section="Root.PublicInternalProtectedInternal.Class1a.Class2.Class3.Hello" LineNumber="1042" Rule="PropertySummaryDocumentationMustMatchAccessors" />
-      <Violation Section="Root.PublicInternalProtectedPrivate.Class1a.Class2.Class3.Hello" LineNumber="1052" Rule="PropertySummaryDocumentationMustMatchAccessors" />
-      <Violation Section="Root.PublicInternalProtectedinternalPublic.Class1a.Class2.Class3.Hello" LineNumber="1059" Rule="PropertySummaryDocumentationMustMatchAccessors" />
-      <Violation Section="Root.PublicInternalProtectedinternalPublic.Class1b.Class2.Class3.Hello" LineNumber="1062" Rule="PropertySummaryDocumentationMustMatchAccessors" />
-      <Violation Section="Root.PublicInternalProtectedinternalPublic.Class1c.Class2.Class3.Hello" LineNumber="1065" Rule="PropertySummaryDocumentationMustMatchAccessors" />
-      <Violation Section="Root.PublicInternalProtectedinternalPublic.Class1d.Class2.Class3.Hello" LineNumber="1068" Rule="PropertySummaryDocumentationMustMatchAccessors" />
-      <Violation Section="Root.PublicInternalProtectedinternalProtected.Class1a.Class2.Class3.Hello" LineNumber="1078" Rule="PropertySummaryDocumentationMustMatchAccessors" />
-      <Violation Section="Root.PublicInternalProtectedinternalProtectedinternal.Class1a.Class2.Class3.Hello" LineNumber="1088" Rule="PropertySummaryDocumentationMustMatchAccessors" />
-      <Violation Section="Root.PublicInternalProtectedinternalProtectedinternal.Class1b.Class2.Class3.Hello" LineNumber="1091" Rule="PropertySummaryDocumentationMustMatchAccessors" />
-      <Violation Section="Root.PublicInternalProtectedinternalProtectedinternal.Class1d.Class2.Class3.Hello" LineNumber="1094" Rule="PropertySummaryDocumentationMustMatchAccessors" />
-      <Violation Section="Root.PublicInternalProtectedinternalInternal.Class1a.Class2.Class3.Hello" LineNumber="1104" Rule="PropertySummaryDocumentationMustMatchAccessors" />
-      <Violation Section="Root.PublicInternalProtectedinternalPrivate.Class1a.Class2.Class3.Hello" LineNumber="1114" Rule="PropertySummaryDocumentationMustMatchAccessors" />
-      <Violation Section="Root.PublicInternalInternalPublic.Class1a.Class2.Class3.Hello" LineNumber="1121" Rule="PropertySummaryDocumentationMustMatchAccessors" />
-      <Violation Section="Root.PublicInternalInternalPublic.Class1b.Class2.Class3.Hello" LineNumber="1124" Rule="PropertySummaryDocumentationMustMatchAccessors" />
-      <Violation Section="Root.PublicInternalInternalPublic.Class1c.Class2.Class3.Hello" LineNumber="1127" Rule="PropertySummaryDocumentationMustMatchAccessors" />
-      <Violation Section="Root.PublicInternalInternalPublic.Class1d.Class2.Class3.Hello" LineNumber="1130" Rule="PropertySummaryDocumentationMustMatchAccessors" />
-      <Violation Section="Root.PublicInternalInternalProtected.Class1a.Class2.Class3.Hello" LineNumber="1140" Rule="PropertySummaryDocumentationMustMatchAccessors" />
-      <Violation Section="Root.PublicInternalInternalProtectedinternal.Class1a.Class2.Class3.Hello" LineNumber="1150" Rule="PropertySummaryDocumentationMustMatchAccessors" />
-      <Violation Section="Root.PublicInternalInternalProtectedinternal.Class1b.Class2.Class3.Hello" LineNumber="1153" Rule="PropertySummaryDocumentationMustMatchAccessors" />
-      <Violation Section="Root.PublicInternalInternalProtectedinternal.Class1d.Class2.Class3.Hello" LineNumber="1156" Rule="PropertySummaryDocumentationMustMatchAccessors" />
-      <Violation Section="Root.PublicInternalInternalInternal.Class1a.Class2.Class3.Hello" LineNumber="1166" Rule="PropertySummaryDocumentationMustMatchAccessors" />
-      <Violation Section="Root.PublicInternalInternalPrivate.Class1a.Class2.Class3.Hello" LineNumber="1176" Rule="PropertySummaryDocumentationMustMatchAccessors" />
-      <Violation Section="Root.PublicInternalPrivatePublic.Class1a.Class2.Class3.Hello" LineNumber="1183" Rule="PropertySummaryDocumentationMustMatchAccessors" />
-      <Violation Section="Root.PublicInternalPrivatePublic.Class1b.Class2.Class3.Hello" LineNumber="1186" Rule="PropertySummaryDocumentationMustMatchAccessors" />
-      <Violation Section="Root.PublicInternalPrivatePublic.Class1c.Class2.Class3.Hello" LineNumber="1189" Rule="PropertySummaryDocumentationMustMatchAccessors" />
-      <Violation Section="Root.PublicInternalPrivatePublic.Class1d.Class2.Class3.Hello" LineNumber="1192" Rule="PropertySummaryDocumentationMustMatchAccessors" />
-      <Violation Section="Root.PublicInternalPrivateProtected.Class1a.Class2.Class3.Hello" LineNumber="1202" Rule="PropertySummaryDocumentationMustMatchAccessors" />
-      <Violation Section="Root.PublicInternalPrivateProtectedInternal.Class1a.Class2.Class3.Hello" LineNumber="1212" Rule="PropertySummaryDocumentationMustMatchAccessors" />
-      <Violation Section="Root.PublicInternalPrivateProtectedInternal.Class1b.Class2.Class3.Hello" LineNumber="1215" Rule="PropertySummaryDocumentationMustMatchAccessors" />
-      <Violation Section="Root.PublicInternalPrivateProtectedInternal.Class1d.Class2.Class3.Hello" LineNumber="1218" Rule="PropertySummaryDocumentationMustMatchAccessors" />
-      <Violation Section="Root.PublicInternalPrivateInternal.Class1a.Class2.Class3.Hello" LineNumber="1228" Rule="PropertySummaryDocumentationMustMatchAccessors" />
-      <Violation Section="Root.PublicInternalPrivatePrivate.Class1a.Class2.Class3.Hello" LineNumber="1238" Rule="PropertySummaryDocumentationMustMatchAccessors" />
-      <Violation Section="Root.PublicPrivatePublicPublic.Class1a.Class2.Class3.Hello" LineNumber="1245" Rule="PropertySummaryDocumentationMustMatchAccessors" />
-      <Violation Section="Root.PublicPrivatePublicPublic.Class1b.Class2.Class3.Hello" LineNumber="1248" Rule="PropertySummaryDocumentationMustMatchAccessors" />
-      <Violation Section="Root.PublicPrivatePublicPublic.Class1c.Class2.Class3.Hello" LineNumber="1251" Rule="PropertySummaryDocumentationMustMatchAccessors" />
-      <Violation Section="Root.PublicPrivatePublicPublic.Class1d.Class2.Class3.Hello" LineNumber="1254" Rule="PropertySummaryDocumentationMustMatchAccessors" />
-      <Violation Section="Root.PublicPrivatePublicProtected.Class1a.Class2.Class3.Hello" LineNumber="1264" Rule="PropertySummaryDocumentationMustMatchAccessors" />
-      <Violation Section="Root.PublicPrivatePublicProtectedinternal.Class1a.Class2.Class3.Hello" LineNumber="1274" Rule="PropertySummaryDocumentationMustMatchAccessors" />
-      <Violation Section="Root.PublicPrivatePublicProtectedinternal.Class1b.Class2.Class3.Hello" LineNumber="1277" Rule="PropertySummaryDocumentationMustMatchAccessors" />
-      <Violation Section="Root.PublicPrivatePublicProtectedinternal.Class1d.Class2.Class3.Hello" LineNumber="1280" Rule="PropertySummaryDocumentationMustMatchAccessors" />
-      <Violation Section="Root.PublicPrivatePublicInternal.Class1a.Class2.Class3.Hello" LineNumber="1290" Rule="PropertySummaryDocumentationMustMatchAccessors" />
-      <Violation Section="Root.PublicPrivatePublicPrivate.Class1a.Class2.Class3.Hello" LineNumber="1300" Rule="PropertySummaryDocumentationMustMatchAccessors" />
-      <Violation Section="Root.PublicPrivateProtectedPublic.Class1a.Class2.Class3.Hello" LineNumber="1307" Rule="PropertySummaryDocumentationMustMatchAccessors" />
-      <Violation Section="Root.PublicPrivateProtectedPublic.Class1b.Class2.Class3.Hello" LineNumber="1310" Rule="PropertySummaryDocumentationMustMatchAccessors" />
-      <Violation Section="Root.PublicPrivateProtectedPublic.Class1c.Class2.Class3.Hello" LineNumber="1313" Rule="PropertySummaryDocumentationMustMatchAccessors" />
-      <Violation Section="Root.PublicPrivateProtectedPublic.Class1d.Class2.Class3.Hello" LineNumber="1316" Rule="PropertySummaryDocumentationMustMatchAccessors" />
-      <Violation Section="Root.PublicPrivateProtectedProtected.Class1a.Class2.Class3.Hello" LineNumber="1326" Rule="PropertySummaryDocumentationMustMatchAccessors" />
-      <Violation Section="Root.PublicPrivateProtectedProtectedinternal.Class1a.Class2.Class3.Hello" LineNumber="1336" Rule="PropertySummaryDocumentationMustMatchAccessors" />
-      <Violation Section="Root.PublicPrivateProtectedProtectedinternal.Class1b.Class2.Class3.Hello" LineNumber="1339" Rule="PropertySummaryDocumentationMustMatchAccessors" />
-      <Violation Section="Root.PublicPrivateProtectedProtectedinternal.Class1d.Class2.Class3.Hello" LineNumber="1342" Rule="PropertySummaryDocumentationMustMatchAccessors" />
-      <Violation Section="Root.PublicPrivateProtectedInternal.Class1a.Class2.Class3.Hello" LineNumber="1352" Rule="PropertySummaryDocumentationMustMatchAccessors" />
-      <Violation Section="Root.PublicProvateProtectedPrivate.Class1a.Class2.Class3.Hello" LineNumber="1362" Rule="PropertySummaryDocumentationMustMatchAccessors" />
-      <Violation Section="Root.PublicPrivateProtectedinternalPublic.Class1a.Class2.Class3.Hello" LineNumber="1369" Rule="PropertySummaryDocumentationMustMatchAccessors" />
-      <Violation Section="Root.PublicPrivateProtectedinternalPublic.Class1b.Class2.Class3.Hello" LineNumber="1372" Rule="PropertySummaryDocumentationMustMatchAccessors" />
-      <Violation Section="Root.PublicPrivateProtectedinternalPublic.Class1c.Class2.Class3.Hello" LineNumber="1375" Rule="PropertySummaryDocumentationMustMatchAccessors" />
-      <Violation Section="Root.PublicPrivateProtectedinternalPublic.Class1d.Class2.Class3.Hello" LineNumber="1378" Rule="PropertySummaryDocumentationMustMatchAccessors" />
-      <Violation Section="Root.PublicPrivateProtectedinternalProtected.Class1a.Class2.Class3.Hello" LineNumber="1388" Rule="PropertySummaryDocumentationMustMatchAccessors" />
-      <Violation Section="Root.PublicPrivateProtectedinternalProtectedinternal.Class1a.Class2.Class3.Hello" LineNumber="1398" Rule="PropertySummaryDocumentationMustMatchAccessors" />
-      <Violation Section="Root.PublicPrivateProtectedinternalProtectedinternal.Class1b.Class2.Class3.Hello" LineNumber="1401" Rule="PropertySummaryDocumentationMustMatchAccessors" />
-      <Violation Section="Root.PublicPrivateProtectedinternalProtectedinternal.Class1d.Class2.Class3.Hello" LineNumber="1404" Rule="PropertySummaryDocumentationMustMatchAccessors" />
-      <Violation Section="Root.PublicPrivateProtectedinternalInternal.Class1a.Class2.Class3.Hello" LineNumber="1414" Rule="PropertySummaryDocumentationMustMatchAccessors" />
-      <Violation Section="Root.PublicPrivateProtectedinternalPrivate.Class1a.Class2.Class3.Hello" LineNumber="1424" Rule="PropertySummaryDocumentationMustMatchAccessors" />
-      <Violation Section="Root.PublicPrivateInternalPublic.Class1a.Class2.Class3.Hello" LineNumber="1431" Rule="PropertySummaryDocumentationMustMatchAccessors" />
-      <Violation Section="Root.PublicPrivateInternalPublic.Class1b.Class2.Class3.Hello" LineNumber="1434" Rule="PropertySummaryDocumentationMustMatchAccessors" />
-      <Violation Section="Root.PublicPrivateInternalPublic.Class1c.Class2.Class3.Hello" LineNumber="1437" Rule="PropertySummaryDocumentationMustMatchAccessors" />
-      <Violation Section="Root.PublicPrivateInternalPublic.Class1d.Class2.Class3.Hello" LineNumber="1440" Rule="PropertySummaryDocumentationMustMatchAccessors" />
-      <Violation Section="Root.PublicPrivateInternalProtected.Class1a.Class2.Class3.Hello" LineNumber="1450" Rule="PropertySummaryDocumentationMustMatchAccessors" />
-      <Violation Section="Root.PublicPrivateInternalProtectedinternal.Class1a.Class2.Class3.Hello" LineNumber="1460" Rule="PropertySummaryDocumentationMustMatchAccessors" />
-      <Violation Section="Root.PublicPrivateInternalProtectedinternal.Class1b.Class2.Class3.Hello" LineNumber="1463" Rule="PropertySummaryDocumentationMustMatchAccessors" />
-      <Violation Section="Root.PublicPrivateInternalProtectedinternal.Class1d.Class2.Class3.Hello" LineNumber="1466" Rule="PropertySummaryDocumentationMustMatchAccessors" />
-      <Violation Section="Root.PublicPrivateInternalInternal.Class1a.Class2.Class3.Hello" LineNumber="1476" Rule="PropertySummaryDocumentationMustMatchAccessors" />
-      <Violation Section="Root.PublicPrivateInternalPrivate.Class1a.Class2.Class3.Hello" LineNumber="1486" Rule="PropertySummaryDocumentationMustMatchAccessors" />
-      <Violation Section="Root.PublicPrivatePrivatePublic.Class1a.Class2.Class3.Hello" LineNumber="1493" Rule="PropertySummaryDocumentationMustMatchAccessors" />
-      <Violation Section="Root.PublicPrivatePrivatePublic.Class1b.Class2.Class3.Hello" LineNumber="1496" Rule="PropertySummaryDocumentationMustMatchAccessors" />
-      <Violation Section="Root.PublicPrivatePrivatePublic.Class1c.Class2.Class3.Hello" LineNumber="1499" Rule="PropertySummaryDocumentationMustMatchAccessors" />
-      <Violation Section="Root.PublicPrivatePrivatePublic.Class1d.Class2.Class3.Hello" LineNumber="1502" Rule="PropertySummaryDocumentationMustMatchAccessors" />
-      <Violation Section="Root.PublicPrivatePrivateProtected.Class1a.Class2.Class3.Hello" LineNumber="1512" Rule="PropertySummaryDocumentationMustMatchAccessors" />
-      <Violation Section="Root.PublicPrivatePrivateProtectedInternal.Class1a.Class2.Class3.Hello" LineNumber="1522" Rule="PropertySummaryDocumentationMustMatchAccessors" />
-      <Violation Section="Root.PublicPrivatePrivateProtectedInternal.Class1b.Class2.Class3.Hello" LineNumber="1525" Rule="PropertySummaryDocumentationMustMatchAccessors" />
-      <Violation Section="Root.PublicPrivatePrivateProtectedInternal.Class1d.Class2.Class3.Hello" LineNumber="1528" Rule="PropertySummaryDocumentationMustMatchAccessors" />
-      <Violation Section="Root.PublicPrivatePrivateInternal.Class1a.Class2.Class3.Hello" LineNumber="1538" Rule="PropertySummaryDocumentationMustMatchAccessors" />
-      <Violation Section="Root.PublicPrivatePrivatePrivate.Class1a.Class2.Class3.Hello" LineNumber="1548" Rule="PropertySummaryDocumentationMustMatchAccessors" />
-      <Violation Section="Root.InternalPublicPublicPublic.Class1a.Class2.Class3.Hello" LineNumber="1555" Rule="PropertySummaryDocumentationMustMatchAccessors" />
-      <Violation Section="Root.InternalPublicPublicPublic.Class1b.Class2.Class3.Hello" LineNumber="1558" Rule="PropertySummaryDocumentationMustMatchAccessors" />
-      <Violation Section="Root.InternalPublicPublicPublic.Class1c.Class2.Class3.Hello" LineNumber="1561" Rule="PropertySummaryDocumentationMustMatchAccessors" />
-      <Violation Section="Root.InternalPublicPublicPublic.Class1d.Class2.Class3.Hello" LineNumber="1564" Rule="PropertySummaryDocumentationMustMatchAccessors" />
-      <Violation Section="Root.InternalPublicPublicProtected.Class1a.Class2.Class3.Hello" LineNumber="1574" Rule="PropertySummaryDocumentationMustMatchAccessors" />
-      <Violation Section="Root.InternalPublicPublicProtectedinternal.Class1a.Class2.Class3.Hello" LineNumber="1584" Rule="PropertySummaryDocumentationMustMatchAccessors" />
-      <Violation Section="Root.InternalPublicPublicProtectedinternal.Class1b.Class2.Class3.Hello" LineNumber="1587" Rule="PropertySummaryDocumentationMustMatchAccessors" />
-      <Violation Section="Root.InternalPublicPublicProtectedinternal.Class1d.Class2.Class3.Hello" LineNumber="1590" Rule="PropertySummaryDocumentationMustMatchAccessors" />
-      <Violation Section="Root.InternalPublicPublicInternal.Class1a.Class2.Class3.Hello" LineNumber="1600" Rule="PropertySummaryDocumentationMustMatchAccessors" />
-      <Violation Section="Root.InternalPublicPublicPrivate.Class1a.Class2.Class3.Hello" LineNumber="1610" Rule="PropertySummaryDocumentationMustMatchAccessors" />
-      <Violation Section="Root.InternalPublicProtectedPublic.Class1a.Class2.Class3.Hello" LineNumber="1617" Rule="PropertySummaryDocumentationMustMatchAccessors" />
-      <Violation Section="Root.InternalPublicProtectedPublic.Class1b.Class2.Class3.Hello" LineNumber="1620" Rule="PropertySummaryDocumentationMustMatchAccessors" />
-      <Violation Section="Root.InternalPublicProtectedPublic.Class1c.Class2.Class3.Hello" LineNumber="1623" Rule="PropertySummaryDocumentationMustMatchAccessors" />
-      <Violation Section="Root.InternalPublicProtectedPublic.Class1d.Class2.Class3.Hello" LineNumber="1626" Rule="PropertySummaryDocumentationMustMatchAccessors" />
-      <Violation Section="Root.InternalPublicProtectedProtected.Class1a.Class2.Class3.Hello" LineNumber="1636" Rule="PropertySummaryDocumentationMustMatchAccessors" />
-      <Violation Section="Root.InternalPublicProtectedProtectedinternal.Class1a.Class2.Class3.Hello" LineNumber="1646" Rule="PropertySummaryDocumentationMustMatchAccessors" />
-      <Violation Section="Root.InternalPublicProtectedProtectedinternal.Class1b.Class2.Class3.Hello" LineNumber="1649" Rule="PropertySummaryDocumentationMustMatchAccessors" />
-      <Violation Section="Root.InternalPublicProtectedProtectedinternal.Class1d.Class2.Class3.Hello" LineNumber="1652" Rule="PropertySummaryDocumentationMustMatchAccessors" />
-      <Violation Section="Root.InternalPublicProtectedInternal.Class1a.Class2.Class3.Hello" LineNumber="1662" Rule="PropertySummaryDocumentationMustMatchAccessors" />
-      <Violation Section="Root.InternalPublicProtectedPrivate.Class1a.Class2.Class3.Hello" LineNumber="1672" Rule="PropertySummaryDocumentationMustMatchAccessors" />
-      <Violation Section="Root.InternalPublicProtectedinternalPublic.Class1a.Class2.Class3.Hello" LineNumber="1679" Rule="PropertySummaryDocumentationMustMatchAccessors" />
-      <Violation Section="Root.InternalPublicProtectedinternalPublic.Class1b.Class2.Class3.Hello" LineNumber="1682" Rule="PropertySummaryDocumentationMustMatchAccessors" />
-      <Violation Section="Root.InternalPublicProtectedinternalPublic.Class1c.Class2.Class3.Hello" LineNumber="1685" Rule="PropertySummaryDocumentationMustMatchAccessors" />
-      <Violation Section="Root.InternalPublicProtectedinternalPublic.Class1d.Class2.Class3.Hello" LineNumber="1688" Rule="PropertySummaryDocumentationMustMatchAccessors" />
-      <Violation Section="Root.InternalPublicProtectedinternalProtected.Class1a.Class2.Class3.Hello" LineNumber="1698" Rule="PropertySummaryDocumentationMustMatchAccessors" />
-      <Violation Section="Root.InternalPublicProtectedinternalProtectedinternal.Class1a.Class2.Class3.Hello" LineNumber="1708" Rule="PropertySummaryDocumentationMustMatchAccessors" />
-      <Violation Section="Root.InternalPublicProtectedinternalProtectedinternal.Class1b.Class2.Class3.Hello" LineNumber="1711" Rule="PropertySummaryDocumentationMustMatchAccessors" />
-      <Violation Section="Root.InternalPublicProtectedinternalProtectedinternal.Class1d.Class2.Class3.Hello" LineNumber="1714" Rule="PropertySummaryDocumentationMustMatchAccessors" />
-      <Violation Section="Root.InternalPublicProtectedinternalInternal.Class1a.Class2.Class3.Hello" LineNumber="1724" Rule="PropertySummaryDocumentationMustMatchAccessors" />
-      <Violation Section="Root.InternalPublicProtectedInternalPrivate.Class1a.Class2.Class3.Hello" LineNumber="1734" Rule="PropertySummaryDocumentationMustMatchAccessors" />
-      <Violation Section="Root.InternalPublicInternalPublic.Class1a.Class2.Class3.Hello" LineNumber="1741" Rule="PropertySummaryDocumentationMustMatchAccessors" />
-      <Violation Section="Root.InternalPublicInternalPublic.Class1b.Class2.Class3.Hello" LineNumber="1744" Rule="PropertySummaryDocumentationMustMatchAccessors" />
-      <Violation Section="Root.InternalPublicInternalPublic.Class1c.Class2.Class3.Hello" LineNumber="1747" Rule="PropertySummaryDocumentationMustMatchAccessors" />
-      <Violation Section="Root.InternalPublicInternalPublic.Class1d.Class2.Class3.Hello" LineNumber="1750" Rule="PropertySummaryDocumentationMustMatchAccessors" />
-      <Violation Section="Root.InternalPublicInternalProtected.Class1b.Class2.Class3.Hello" LineNumber="1760" Rule="PropertySummaryDocumentationMustMatchAccessors" />
-      <Violation Section="Root.InternalPublicInternalProtectedInternal.Class1a.Class2.Class3.Hello" LineNumber="1770" Rule="PropertySummaryDocumentationMustMatchAccessors" />
-      <Violation Section="Root.InternalPublicInternalProtectedInternal.Class1b.Class2.Class3.Hello" LineNumber="1773" Rule="PropertySummaryDocumentationMustMatchAccessors" />
-      <Violation Section="Root.InternalPublicInternalProtectedInternal.Class1d.Class2.Class3.Hello" LineNumber="1776" Rule="PropertySummaryDocumentationMustMatchAccessors" />
-      <Violation Section="Root.InternalPublicInternalInternal.Class1a.Class2.Class3.Hello" LineNumber="1786" Rule="PropertySummaryDocumentationMustMatchAccessors" />
-      <Violation Section="Root.InternalPublicInternalPrivate.Class1a.Class2.Class3.Hello" LineNumber="1796" Rule="PropertySummaryDocumentationMustMatchAccessors" />
-      <Violation Section="Root.InternalPublicPrivatePublic.Class1a.Class2.Class3.Hello" LineNumber="1803" Rule="PropertySummaryDocumentationMustMatchAccessors" />
-      <Violation Section="Root.InternalPublicPrivatePublic.Class1b.Class2.Class3.Hello" LineNumber="1806" Rule="PropertySummaryDocumentationMustMatchAccessors" />
-      <Violation Section="Root.InternalPublicPrivatePublic.Class1c.Class2.Class3.Hello" LineNumber="1809" Rule="PropertySummaryDocumentationMustMatchAccessors" />
-      <Violation Section="Root.InternalPublicPrivatePublic.Class1d.Class2.Class3.Hello" LineNumber="1812" Rule="PropertySummaryDocumentationMustMatchAccessors" />
-      <Violation Section="Root.InternalPublicPrivateProtected.Class1a.Class2.Class3.Hello" LineNumber="1822" Rule="PropertySummaryDocumentationMustMatchAccessors" />
-      <Violation Section="Root.InternalPublicPrivateProtectedinternal.Class1a.Class2.Class3.Hello" LineNumber="1832" Rule="PropertySummaryDocumentationMustMatchAccessors" />
-      <Violation Section="Root.InternalPublicPrivateProtectedinternal.Class1b.Class2.Class3.Hello" LineNumber="1835" Rule="PropertySummaryDocumentationMustMatchAccessors" />
-      <Violation Section="Root.InternalPublicPrivateProtectedinternal.Class1d.Class2.Class3.Hello" LineNumber="1838" Rule="PropertySummaryDocumentationMustMatchAccessors" />
-      <Violation Section="Root.InternalPublicPrivateInternal.Class1a.Class2.Class3.Hello" LineNumber="1848" Rule="PropertySummaryDocumentationMustMatchAccessors" />
-      <Violation Section="Root.InternalPublicPrivatePrivate.Class1a.Class2.Class3.Hello" LineNumber="1858" Rule="PropertySummaryDocumentationMustMatchAccessors" />
-      <Violation Section="Root.InternalProtectedPublicPublic.Class1a.Class2.Class3.Hello" LineNumber="1865" Rule="PropertySummaryDocumentationMustMatchAccessors" />
-      <Violation Section="Root.InternalProtectedPublicPublic.Class1b.Class2.Class3.Hello" LineNumber="1868" Rule="PropertySummaryDocumentationMustMatchAccessors" />
-      <Violation Section="Root.InternalProtectedPublicPublic.Class1c.Class2.Class3.Hello" LineNumber="1871" Rule="PropertySummaryDocumentationMustMatchAccessors" />
-      <Violation Section="Root.InternalProtectedPublicPublic.Class1d.Class2.Class3.Hello" LineNumber="1874" Rule="PropertySummaryDocumentationMustMatchAccessors" />
-      <Violation Section="Root.InternalProtectedPublicProtected.Class1a.Class2.Class3.Hello" LineNumber="1884" Rule="PropertySummaryDocumentationMustMatchAccessors" />
-      <Violation Section="Root.InternalProtectedPublicProtectedinternal.Class1a.Class2.Class3.Hello" LineNumber="1894" Rule="PropertySummaryDocumentationMustMatchAccessors" />
-      <Violation Section="Root.InternalProtectedPublicProtectedinternal.Class1b.Class2.Class3.Hello" LineNumber="1897" Rule="PropertySummaryDocumentationMustMatchAccessors" />
-      <Violation Section="Root.InternalProtectedPublicProtectedinternal.Class1d.Class2.Class3.Hello" LineNumber="1900" Rule="PropertySummaryDocumentationMustMatchAccessors" />
-      <Violation Section="Root.InternalProtectedPublicInternal.Class1a.Class2.Class3.Hello" LineNumber="1910" Rule="PropertySummaryDocumentationMustMatchAccessors" />
-      <Violation Section="Root.InternalProtectedPublicPrivate.Class1a.Class2.Class3.Hello" LineNumber="1920" Rule="PropertySummaryDocumentationMustMatchAccessors" />
-      <Violation Section="Root.InternalProtectedProtectedPublic.Class1a.Class2.Class3.Hello" LineNumber="1927" Rule="PropertySummaryDocumentationMustMatchAccessors" />
-      <Violation Section="Root.InternalProtectedProtectedPublic.Class1b.Class2.Class3.Hello" LineNumber="1930" Rule="PropertySummaryDocumentationMustMatchAccessors" />
-      <Violation Section="Root.InternalProtectedProtectedPublic.Class1c.Class2.Class3.Hello" LineNumber="1933" Rule="PropertySummaryDocumentationMustMatchAccessors" />
-      <Violation Section="Root.InternalProtectedProtectedPublic.Class1d.Class2.Class3.Hello" LineNumber="1936" Rule="PropertySummaryDocumentationMustMatchAccessors" />
-      <Violation Section="Root.InternalProtectedProtectedProtected.Class1a.Class2.Class3.Hello" LineNumber="1946" Rule="PropertySummaryDocumentationMustMatchAccessors" />
-      <Violation Section="Root.InternalProtectedProtectedProtectedinternal.Class1a.Class2.Class3.Hello" LineNumber="1956" Rule="PropertySummaryDocumentationMustMatchAccessors" />
-      <Violation Section="Root.InternalProtectedProtectedProtectedinternal.Class1b.Class2.Class3.Hello" LineNumber="1959" Rule="PropertySummaryDocumentationMustMatchAccessors" />
-      <Violation Section="Root.InternalProtectedProtectedProtectedinternal.Class1d.Class2.Class3.Hello" LineNumber="1962" Rule="PropertySummaryDocumentationMustMatchAccessors" />
-      <Violation Section="Root.InternalProtectedProtectedInternal.Class1a.Class2.Class3.Hello" LineNumber="1972" Rule="PropertySummaryDocumentationMustMatchAccessors" />
-      <Violation Section="Root.InternalProtectedProtectedPrivate.Class1a.Class2.Class3.Hello" LineNumber="1982" Rule="PropertySummaryDocumentationMustMatchAccessors" />
-      <Violation Section="Root.InternalProtectedProtectedinternalPublic.Class1a.Class2.Class3.Hello" LineNumber="1989" Rule="PropertySummaryDocumentationMustMatchAccessors" />
-      <Violation Section="Root.InternalProtectedProtectedinternalPublic.Class1b.Class2.Class3.Hello" LineNumber="1992" Rule="PropertySummaryDocumentationMustMatchAccessors" />
-      <Violation Section="Root.InternalProtectedProtectedinternalPublic.Class1c.Class2.Class3.Hello" LineNumber="1995" Rule="PropertySummaryDocumentationMustMatchAccessors" />
-      <Violation Section="Root.InternalProtectedProtectedinternalPublic.Class1d.Class2.Class3.Hello" LineNumber="1998" Rule="PropertySummaryDocumentationMustMatchAccessors" />
-      <Violation Section="Root.InternalProtectedProtectedinternalProtected.Class1a.Class2.Class3.Hello" LineNumber="2008" Rule="PropertySummaryDocumentationMustMatchAccessors" />
-      <Violation Section="Root.InternalProtectedProtectedinternalProtectedinternal.Class1a.Class2.Class3.Hello" LineNumber="2018" Rule="PropertySummaryDocumentationMustMatchAccessors" />
-      <Violation Section="Root.InternalProtectedProtectedinternalProtectedinternal.Class1b.Class2.Class3.Hello" LineNumber="2021" Rule="PropertySummaryDocumentationMustMatchAccessors" />
-      <Violation Section="Root.InternalProtectedProtectedinternalProtectedinternal.Class1d.Class2.Class3.Hello" LineNumber="2024" Rule="PropertySummaryDocumentationMustMatchAccessors" />
-      <Violation Section="Root.InternalProtectedProtectedinternalInternal.Class1a.Class2.Class3.Hello" LineNumber="2034" Rule="PropertySummaryDocumentationMustMatchAccessors" />
-      <Violation Section="Root.InternalProtectedProtectedinternalPrivate.Class1a.Class2.Class3.Hello" LineNumber="2044" Rule="PropertySummaryDocumentationMustMatchAccessors" />
-      <Violation Section="Root.InternalProtectedInternalPublic.Class1a.Class2.Class3.Hello" LineNumber="2051" Rule="PropertySummaryDocumentationMustMatchAccessors" />
-      <Violation Section="Root.InternalProtectedInternalPublic.Class1b.Class2.Class3.Hello" LineNumber="2054" Rule="PropertySummaryDocumentationMustMatchAccessors" />
-      <Violation Section="Root.InternalProtectedInternalPublic.Class1c.Class2.Class3.Hello" LineNumber="2057" Rule="PropertySummaryDocumentationMustMatchAccessors" />
-      <Violation Section="Root.InternalProtectedInternalPublic.Class1d.Class2.Class3.Hello" LineNumber="2060" Rule="PropertySummaryDocumentationMustMatchAccessors" />
-      <Violation Section="Root.InternalProtectedInternalProtected.Class1a.Class2.Class3.Hello" LineNumber="2070" Rule="PropertySummaryDocumentationMustMatchAccessors" />
-      <Violation Section="Root.InternalProtectedInternalProtectedinternal.Class1a.Class2.Class3.Hello" LineNumber="2080" Rule="PropertySummaryDocumentationMustMatchAccessors" />
-      <Violation Section="Root.InternalProtectedInternalProtectedinternal.Class1b.Class2.Class3.Hello" LineNumber="2083" Rule="PropertySummaryDocumentationMustMatchAccessors" />
-      <Violation Section="Root.InternalProtectedInternalProtectedinternal.Class1d.Class2.Class3.Hello" LineNumber="2086" Rule="PropertySummaryDocumentationMustMatchAccessors" />
-      <Violation Section="Root.InternalProtectedInternalInternal.Class1a.Class2.Class3.Hello" LineNumber="2096" Rule="PropertySummaryDocumentationMustMatchAccessors" />
-      <Violation Section="Root.InternalProtectedInternalPrivate.Class1a.Class2.Class3.Hello" LineNumber="2106" Rule="PropertySummaryDocumentationMustMatchAccessors" />
-      <Violation Section="Root.InternalProtectedPrivatePublic.Class1a.Class2.Class3.Hello" LineNumber="2113" Rule="PropertySummaryDocumentationMustMatchAccessors" />
-      <Violation Section="Root.InternalProtectedPrivatePublic.Class1b.Class2.Class3.Hello" LineNumber="2116" Rule="PropertySummaryDocumentationMustMatchAccessors" />
-      <Violation Section="Root.InternalProtectedPrivatePublic.Class1c.Class2.Class3.Hello" LineNumber="2119" Rule="PropertySummaryDocumentationMustMatchAccessors" />
-      <Violation Section="Root.InternalProtectedPrivatePublic.Class1d.Class2.Class3.Hello" LineNumber="2122" Rule="PropertySummaryDocumentationMustMatchAccessors" />
-      <Violation Section="Root.InternalProtectedPrivateProtected.Class1a.Class2.Class3.Hello" LineNumber="2132" Rule="PropertySummaryDocumentationMustMatchAccessors" />
-      <Violation Section="Root.InternalProtectedPrivateProtectedinternal.Class1a.Class2.Class3.Hello" LineNumber="2142" Rule="PropertySummaryDocumentationMustMatchAccessors" />
-      <Violation Section="Root.InternalProtectedPrivateProtectedinternal.Class1b.Class2.Class3.Hello" LineNumber="2145" Rule="PropertySummaryDocumentationMustMatchAccessors" />
-      <Violation Section="Root.InternalProtectedPrivateProtectedinternal.Class1d.Class2.Class3.Hello" LineNumber="2148" Rule="PropertySummaryDocumentationMustMatchAccessors" />
-      <Violation Section="Root.InternalProtectedPrivateInternal.Class1a.Class2.Class3.Hello" LineNumber="2158" Rule="PropertySummaryDocumentationMustMatchAccessors" />
-      <Violation Section="Root.InternalProtectedPrivatePrivate.Class1a.Class2.Class3.Hello" LineNumber="2168" Rule="PropertySummaryDocumentationMustMatchAccessors" />
-      <Violation Section="Root.InternalProtectedinternalPublicPublic.Class1a.Class2.Class3.Hello" LineNumber="2175" Rule="PropertySummaryDocumentationMustMatchAccessors" />
-      <Violation Section="Root.InternalProtectedinternalPublicPublic.Class1b.Class2.Class3.Hello" LineNumber="2178" Rule="PropertySummaryDocumentationMustMatchAccessors" />
-      <Violation Section="Root.InternalProtectedinternalPublicPublic.Class1c.Class2.Class3.Hello" LineNumber="2181" Rule="PropertySummaryDocumentationMustMatchAccessors" />
-      <Violation Section="Root.InternalProtectedinternalPublicPublic.Class1d.Class2.Class3.Hello" LineNumber="2184" Rule="PropertySummaryDocumentationMustMatchAccessors" />
-      <Violation Section="Root.InternalProtectedinternalPublicProtected.Class1a.Class2.Class3.Hello" LineNumber="2194" Rule="PropertySummaryDocumentationMustMatchAccessors" />
-      <Violation Section="Root.InternalProtectedinternalPublicProtectedinternal.Class1a.Class2.Class3.Hello" LineNumber="2204" Rule="PropertySummaryDocumentationMustMatchAccessors" />
-      <Violation Section="Root.InternalProtectedinternalPublicProtectedinternal.Class1b.Class2.Class3.Hello" LineNumber="2207" Rule="PropertySummaryDocumentationMustMatchAccessors" />
-      <Violation Section="Root.InternalProtectedinternalPublicProtectedinternal.Class1d.Class2.Class3.Hello" LineNumber="2210" Rule="PropertySummaryDocumentationMustMatchAccessors" />
-      <Violation Section="Root.InternalProtectedinternalPublicInternal.Class1a.Class2.Class3.Hello" LineNumber="2220" Rule="PropertySummaryDocumentationMustMatchAccessors" />
-      <Violation Section="Root.InternalProtectedinternalPublicPrivate.Class1a.Class2.Class3.Hello" LineNumber="2230" Rule="PropertySummaryDocumentationMustMatchAccessors" />
-      <Violation Section="Root.InternalProtectedinternalProtectedPublic.Class1a.Class2.Class3.Hello" LineNumber="2237" Rule="PropertySummaryDocumentationMustMatchAccessors" />
-      <Violation Section="Root.InternalProtectedinternalProtectedPublic.Class1b.Class2.Class3.Hello" LineNumber="2240" Rule="PropertySummaryDocumentationMustMatchAccessors" />
-      <Violation Section="Root.InternalProtectedinternalProtectedPublic.Class1c.Class2.Class3.Hello" LineNumber="2243" Rule="PropertySummaryDocumentationMustMatchAccessors" />
-      <Violation Section="Root.InternalProtectedinternalProtectedPublic.Class1d.Class2.Class3.Hello" LineNumber="2246" Rule="PropertySummaryDocumentationMustMatchAccessors" />
-      <Violation Section="Root.InternalProtectedinternalProtectedProtected.Class1a.Class2.Class3.Hello" LineNumber="2256" Rule="PropertySummaryDocumentationMustMatchAccessors" />
-      <Violation Section="Root.InternalProtectedinternalProtectedProtectedinternal.Class1a.Class2.Class3.Hello" LineNumber="2266" Rule="PropertySummaryDocumentationMustMatchAccessors" />
-      <Violation Section="Root.InternalProtectedinternalProtectedProtectedinternal.Class1b.Class2.Class3.Hello" LineNumber="2269" Rule="PropertySummaryDocumentationMustMatchAccessors" />
-      <Violation Section="Root.InternalProtectedinternalProtectedProtectedinternal.Class1d.Class2.Class3.Hello" LineNumber="2272" Rule="PropertySummaryDocumentationMustMatchAccessors" />
-      <Violation Section="Root.InternalProtectedinternalProtectedInternal.Class1a.Class2.Class3.Hello" LineNumber="2282" Rule="PropertySummaryDocumentationMustMatchAccessors" />
-      <Violation Section="Root.InternalProtectedinternalProtectedPrivate.Class1a.Class2.Class3.Hello" LineNumber="2292" Rule="PropertySummaryDocumentationMustMatchAccessors" />
-      <Violation Section="Root.InternalProtectedinternalProtectedinternalPublic.Class1a.Class2.Class3.Hello" LineNumber="2299" Rule="PropertySummaryDocumentationMustMatchAccessors" />
-      <Violation Section="Root.InternalProtectedinternalProtectedinternalPublic.Class1b.Class2.Class3.Hello" LineNumber="2302" Rule="PropertySummaryDocumentationMustMatchAccessors" />
-      <Violation Section="Root.InternalProtectedinternalProtectedinternalPublic.Class1c.Class2.Class3.Hello" LineNumber="2305" Rule="PropertySummaryDocumentationMustMatchAccessors" />
-      <Violation Section="Root.InternalProtectedinternalProtectedinternalPublic.Class1d.Class2.Class3.Hello" LineNumber="2308" Rule="PropertySummaryDocumentationMustMatchAccessors" />
-      <Violation Section="Root.InternalProtectedinternalProtectedinternalProtected.Class1a.Class2.Class3.Hello" LineNumber="2318" Rule="PropertySummaryDocumentationMustMatchAccessors" />
-      <Violation Section="Root.InternalProtectedinternalProtectedinternalProtectedinternal.Class1a.Class2.Class3.Hello" LineNumber="2328" Rule="PropertySummaryDocumentationMustMatchAccessors" />
-      <Violation Section="Root.InternalProtectedinternalProtectedinternalProtectedinternal.Class1b.Class2.Class3.Hello" LineNumber="2331" Rule="PropertySummaryDocumentationMustMatchAccessors" />
-      <Violation Section="Root.InternalProtectedinternalProtectedinternalProtectedinternal.Class1d.Class2.Class3.Hello" LineNumber="2334" Rule="PropertySummaryDocumentationMustMatchAccessors" />
-      <Violation Section="Root.InternalProtectedinternalProtectedinternalInternal.Class1a.Class2.Class3.Hello" LineNumber="2344" Rule="PropertySummaryDocumentationMustMatchAccessors" />
-      <Violation Section="Root.InternalProtectedinternalProtectedinternalPrivate.Class1a.Class2.Class3.Hello" LineNumber="2354" Rule="PropertySummaryDocumentationMustMatchAccessors" />
-      <Violation Section="Root.InternalProtectedinternalInternalPublic.Class1a.Class2.Class3.Hello" LineNumber="2361" Rule="PropertySummaryDocumentationMustMatchAccessors" />
-      <Violation Section="Root.InternalProtectedinternalInternalPublic.Class1b.Class2.Class3.Hello" LineNumber="2364" Rule="PropertySummaryDocumentationMustMatchAccessors" />
-      <Violation Section="Root.InternalProtectedinternalInternalPublic.Class1c.Class2.Class3.Hello" LineNumber="2367" Rule="PropertySummaryDocumentationMustMatchAccessors" />
-      <Violation Section="Root.InternalProtectedinternalInternalPublic.Class1d.Class2.Class3.Hello" LineNumber="2370" Rule="PropertySummaryDocumentationMustMatchAccessors" />
-      <Violation Section="Root.InternalProtectedInternalInternalProtected.Class1a.Class2.Class3.Hello" LineNumber="2380" Rule="PropertySummaryDocumentationMustMatchAccessors" />
-      <Violation Section="Root.InternalProtectedinternalInternalProtectedinternal.Class1a.Class2.Class3.Hello" LineNumber="2390" Rule="PropertySummaryDocumentationMustMatchAccessors" />
-      <Violation Section="Root.InternalProtectedinternalInternalProtectedinternal.Class1b.Class2.Class3.Hello" LineNumber="2393" Rule="PropertySummaryDocumentationMustMatchAccessors" />
-      <Violation Section="Root.InternalProtectedinternalInternalProtectedinternal.Class1d.Class2.Class3.Hello" LineNumber="2396" Rule="PropertySummaryDocumentationMustMatchAccessors" />
-      <Violation Section="Root.InternalProtectedinternalInternalInternal.Class1a.Class2.Class3.Hello" LineNumber="2406" Rule="PropertySummaryDocumentationMustMatchAccessors" />
-      <Violation Section="Root.InternalProtectedinternalInternalPrivate.Class1a.Class2.Class3.Hello" LineNumber="2416" Rule="PropertySummaryDocumentationMustMatchAccessors" />
-      <Violation Section="Root.InternalProtectedinternalPrivatePublic.Class1a.Class2.Class3.Hello" LineNumber="2423" Rule="PropertySummaryDocumentationMustMatchAccessors" />
-      <Violation Section="Root.InternalProtectedinternalPrivatePublic.Class1b.Class2.Class3.Hello" LineNumber="2426" Rule="PropertySummaryDocumentationMustMatchAccessors" />
-      <Violation Section="Root.InternalProtectedinternalPrivatePublic.Class1c.Class2.Class3.Hello" LineNumber="2429" Rule="PropertySummaryDocumentationMustMatchAccessors" />
-      <Violation Section="Root.InternalProtectedinternalPrivatePublic.Class1d.Class2.Class3.Hello" LineNumber="2432" Rule="PropertySummaryDocumentationMustMatchAccessors" />
-      <Violation Section="Root.InternalProtectedinternalPrivateProtected.Class1a.Class2.Class3.Hello" LineNumber="2442" Rule="PropertySummaryDocumentationMustMatchAccessors" />
-      <Violation Section="Root.InternalProtectedinternalPrivateProtectedinternal.Class1a.Class2.Class3.Hello" LineNumber="2452" Rule="PropertySummaryDocumentationMustMatchAccessors" />
-      <Violation Section="Root.InternalProtectedinternalPrivateProtectedinternal.Class1b.Class2.Class3.Hello" LineNumber="2455" Rule="PropertySummaryDocumentationMustMatchAccessors" />
-      <Violation Section="Root.InternalProtectedinternalPrivateProtectedinternal.Class1d.Class2.Class3.Hello" LineNumber="2458" Rule="PropertySummaryDocumentationMustMatchAccessors" />
-      <Violation Section="Root.InternalProtectedinternalPrivateInternal.Class1a.Class2.Class3.Hello" LineNumber="2468" Rule="PropertySummaryDocumentationMustMatchAccessors" />
-      <Violation Section="Root.InternalProtectedInternalPrivatePrivate.Class1a.Class2.Class3.Hello" LineNumber="2478" Rule="PropertySummaryDocumentationMustMatchAccessors" />
-      <Violation Section="Root.InternalInternalPublicPublic.Class1a.Class2.Class3.Hello" LineNumber="2485" Rule="PropertySummaryDocumentationMustMatchAccessors" />
-      <Violation Section="Root.InternalInternalPublicPublic.Class1b.Class2.Class3.Hello" LineNumber="2488" Rule="PropertySummaryDocumentationMustMatchAccessors" />
-      <Violation Section="Root.InternalInternalPublicPublic.Class1c.Class2.Class3.Hello" LineNumber="2491" Rule="PropertySummaryDocumentationMustMatchAccessors" />
-      <Violation Section="Root.InternalInternalPublicPublic.Class1d.Class2.Class3.Hello" LineNumber="2494" Rule="PropertySummaryDocumentationMustMatchAccessors" />
-      <Violation Section="Root.InternalInternalPublicProtected.Class1a.Class2.Class3.Hello" LineNumber="2504" Rule="PropertySummaryDocumentationMustMatchAccessors" />
-      <Violation Section="Root.InternalInternalPublicProtectedinternal.Class1a.Class2.Class3.Hello" LineNumber="2514" Rule="PropertySummaryDocumentationMustMatchAccessors" />
-      <Violation Section="Root.InternalInternalPublicProtectedinternal.Class1b.Class2.Class3.Hello" LineNumber="2517" Rule="PropertySummaryDocumentationMustMatchAccessors" />
-      <Violation Section="Root.InternalInternalPublicProtectedinternal.Class1d.Class2.Class3.Hello" LineNumber="2520" Rule="PropertySummaryDocumentationMustMatchAccessors" />
-      <Violation Section="Root.InternalInternalPublicInternal.Class1a.Class2.Class3.Hello" LineNumber="2530" Rule="PropertySummaryDocumentationMustMatchAccessors" />
-      <Violation Section="Root.InternalInternalPublicPrivate.Class1a.Class2.Class3.Hello" LineNumber="2540" Rule="PropertySummaryDocumentationMustMatchAccessors" />
-      <Violation Section="Root.InternalInternalProtectedPublic.Class1a.Class2.Class3.Hello" LineNumber="2547" Rule="PropertySummaryDocumentationMustMatchAccessors" />
-      <Violation Section="Root.InternalInternalProtectedPublic.Class1b.Class2.Class3.Hello" LineNumber="2550" Rule="PropertySummaryDocumentationMustMatchAccessors" />
-      <Violation Section="Root.InternalInternalProtectedPublic.Class1c.Class2.Class3.Hello" LineNumber="2553" Rule="PropertySummaryDocumentationMustMatchAccessors" />
-      <Violation Section="Root.InternalInternalProtectedPublic.Class1d.Class2.Class3.Hello" LineNumber="2556" Rule="PropertySummaryDocumentationMustMatchAccessors" />
-      <Violation Section="Root.InternalInternalProtectedProtected.Class1a.Class2.Class3.Hello" LineNumber="2566" Rule="PropertySummaryDocumentationMustMatchAccessors" />
-      <Violation Section="Root.InternalInternalProtectedProtectedInternal.Class1a.Class2.Class3.Hello" LineNumber="2576" Rule="PropertySummaryDocumentationMustMatchAccessors" />
-      <Violation Section="Root.InternalInternalProtectedProtectedInternal.Class1b.Class2.Class3.Hello" LineNumber="2579" Rule="PropertySummaryDocumentationMustMatchAccessors" />
-      <Violation Section="Root.InternalInternalProtectedProtectedInternal.Class1d.Class2.Class3.Hello" LineNumber="2582" Rule="PropertySummaryDocumentationMustMatchAccessors" />
-      <Violation Section="Root.InternalInternalProtectedInternal.Class1a.Class2.Class3.Hello" LineNumber="2592" Rule="PropertySummaryDocumentationMustMatchAccessors" />
-      <Violation Section="Root.InternalInternalProtectedPrivate.Class1a.Class2.Class3.Hello" LineNumber="2602" Rule="PropertySummaryDocumentationMustMatchAccessors" />
-      <Violation Section="Root.InternalInternalProtectedinternalPublic.Class1a.Class2.Class3.Hello" LineNumber="2609" Rule="PropertySummaryDocumentationMustMatchAccessors" />
-      <Violation Section="Root.InternalInternalProtectedinternalPublic.Class1b.Class2.Class3.Hello" LineNumber="2612" Rule="PropertySummaryDocumentationMustMatchAccessors" />
-      <Violation Section="Root.InternalInternalProtectedinternalPublic.Class1c.Class2.Class3.Hello" LineNumber="2615" Rule="PropertySummaryDocumentationMustMatchAccessors" />
-      <Violation Section="Root.InternalInternalProtectedinternalPublic.Class1d.Class2.Class3.Hello" LineNumber="2618" Rule="PropertySummaryDocumentationMustMatchAccessors" />
-      <Violation Section="Root.InternalInternalProtectedinternalProtected.Class1a.Class2.Class3.Hello" LineNumber="2628" Rule="PropertySummaryDocumentationMustMatchAccessors" />
-      <Violation Section="Root.InternalInternalProtectedinternalProtectedinternal.Class1a.Class2.Class3.Hello" LineNumber="2638" Rule="PropertySummaryDocumentationMustMatchAccessors" />
-      <Violation Section="Root.InternalInternalProtectedinternalProtectedinternal.Class1b.Class2.Class3.Hello" LineNumber="2641" Rule="PropertySummaryDocumentationMustMatchAccessors" />
-      <Violation Section="Root.InternalInternalProtectedinternalProtectedinternal.Class1d.Class2.Class3.Hello" LineNumber="2644" Rule="PropertySummaryDocumentationMustMatchAccessors" />
-      <Violation Section="Root.InternalInternalProtectedinternalInternal.Class1a.Class2.Class3.Hello" LineNumber="2654" Rule="PropertySummaryDocumentationMustMatchAccessors" />
-      <Violation Section="Root.InternalInternalProtectedinternalPrivate.Class1a.Class2.Class3.Hello" LineNumber="2664" Rule="PropertySummaryDocumentationMustMatchAccessors" />
-      <Violation Section="Root.InternalInternalInternalPublic.Class1a.Class2.Class3.Hello" LineNumber="2671" Rule="PropertySummaryDocumentationMustMatchAccessors" />
-      <Violation Section="Root.InternalInternalInternalPublic.Class1b.Class2.Class3.Hello" LineNumber="2674" Rule="PropertySummaryDocumentationMustMatchAccessors" />
-      <Violation Section="Root.InternalInternalInternalPublic.Class1c.Class2.Class3.Hello" LineNumber="2677" Rule="PropertySummaryDocumentationMustMatchAccessors" />
-      <Violation Section="Root.InternalInternalInternalPublic.Class1d.Class2.Class3.Hello" LineNumber="2680" Rule="PropertySummaryDocumentationMustMatchAccessors" />
-      <Violation Section="Root.InternalInternalInternalProtected.Class1a.Class2.Class3.Hello" LineNumber="2690" Rule="PropertySummaryDocumentationMustMatchAccessors" />
-      <Violation Section="Root.InternalInternalInternalProtectedinternal.Class1a.Class2.Class3.Hello" LineNumber="2700" Rule="PropertySummaryDocumentationMustMatchAccessors" />
-      <Violation Section="Root.InternalInternalInternalProtectedinternal.Class1b.Class2.Class3.Hello" LineNumber="2703" Rule="PropertySummaryDocumentationMustMatchAccessors" />
-      <Violation Section="Root.InternalInternalInternalProtectedinternal.Class1d.Class2.Class3.Hello" LineNumber="2706" Rule="PropertySummaryDocumentationMustMatchAccessors" />
-      <Violation Section="Root.InternalInternalInternalInternal.Class1a.Class2.Class3.Hello" LineNumber="2716" Rule="PropertySummaryDocumentationMustMatchAccessors" />
-      <Violation Section="Root.InternalInternalInternalPrivate.Class1a.Class2.Class3.Hello" LineNumber="2726" Rule="PropertySummaryDocumentationMustMatchAccessors" />
-      <Violation Section="Root.InternalInternalPrivatePublic.Class1a.Class2.Class3.Hello" LineNumber="2733" Rule="PropertySummaryDocumentationMustMatchAccessors" />
-      <Violation Section="Root.InternalInternalPrivatePublic.Class1b.Class2.Class3.Hello" LineNumber="2736" Rule="PropertySummaryDocumentationMustMatchAccessors" />
-      <Violation Section="Root.InternalInternalPrivatePublic.Class1c.Class2.Class3.Hello" LineNumber="2739" Rule="PropertySummaryDocumentationMustMatchAccessors" />
-      <Violation Section="Root.InternalInternalPrivatePublic.Class1d.Class2.Class3.Hello" LineNumber="2742" Rule="PropertySummaryDocumentationMustMatchAccessors" />
-      <Violation Section="Root.InternalInternalPrivateProtected.Class1a.Class2.Class3.Hello" LineNumber="2752" Rule="PropertySummaryDocumentationMustMatchAccessors" />
-      <Violation Section="Root.InternalInternalPrivateProtectedInternal.Class1a.Class2.Class3.Hello" LineNumber="2762" Rule="PropertySummaryDocumentationMustMatchAccessors" />
-      <Violation Section="Root.InternalInternalPrivateProtectedInternal.Class1b.Class2.Class3.Hello" LineNumber="2765" Rule="PropertySummaryDocumentationMustMatchAccessors" />
-      <Violation Section="Root.InternalInternalPrivateProtectedInternal.Class1d.Class2.Class3.Hello" LineNumber="2768" Rule="PropertySummaryDocumentationMustMatchAccessors" />
-      <Violation Section="Root.InternalInternalPrivateInternal.Class1a.Class2.Class3.Hello" LineNumber="2778" Rule="PropertySummaryDocumentationMustMatchAccessors" />
-      <Violation Section="Root.InternalInternalPrivatePrivate.Class1a.Class2.Class3.Hello" LineNumber="2788" Rule="PropertySummaryDocumentationMustMatchAccessors" />
-      <Violation Section="Root.InternalPrivatePublicPublic.Class1a.Class2.Class3.Hello" LineNumber="2795" Rule="PropertySummaryDocumentationMustMatchAccessors" />
-      <Violation Section="Root.InternalPrivatePublicPublic.Class1b.Class2.Class3.Hello" LineNumber="2798" Rule="PropertySummaryDocumentationMustMatchAccessors" />
-      <Violation Section="Root.InternalPrivatePublicPublic.Class1c.Class2.Class3.Hello" LineNumber="2801" Rule="PropertySummaryDocumentationMustMatchAccessors" />
-      <Violation Section="Root.InternalPrivatePublicPublic.Class1d.Class2.Class3.Hello" LineNumber="2804" Rule="PropertySummaryDocumentationMustMatchAccessors" />
-      <Violation Section="Root.InternalPrivatePublicProtected.Class1a.Class2.Class3.Hello" LineNumber="2814" Rule="PropertySummaryDocumentationMustMatchAccessors" />
-      <Violation Section="Root.InternalPrivatePublicProtectedinternal.Class1a.Class2.Class3.Hello" LineNumber="2824" Rule="PropertySummaryDocumentationMustMatchAccessors" />
-      <Violation Section="Root.InternalPrivatePublicProtectedinternal.Class1b.Class2.Class3.Hello" LineNumber="2827" Rule="PropertySummaryDocumentationMustMatchAccessors" />
-      <Violation Section="Root.InternalPrivatePublicProtectedinternal.Class1d.Class2.Class3.Hello" LineNumber="2830" Rule="PropertySummaryDocumentationMustMatchAccessors" />
-      <Violation Section="Root.InternalPrivatePublicInternal.Class1a.Class2.Class3.Hello" LineNumber="2840" Rule="PropertySummaryDocumentationMustMatchAccessors" />
-      <Violation Section="Root.PublicPrivatePublicPrivate.Class1a.Class2.Class3.Hello" LineNumber="2850" Rule="PropertySummaryDocumentationMustMatchAccessors" />
-      <Violation Section="Root.InternalPrivateProtectedPublic.Class1a.Class2.Class3.Hello" LineNumber="2857" Rule="PropertySummaryDocumentationMustMatchAccessors" />
-      <Violation Section="Root.InternalPrivateProtectedPublic.Class1b.Class2.Class3.Hello" LineNumber="2860" Rule="PropertySummaryDocumentationMustMatchAccessors" />
-      <Violation Section="Root.InternalPrivateProtectedPublic.Class1c.Class2.Class3.Hello" LineNumber="2863" Rule="PropertySummaryDocumentationMustMatchAccessors" />
-      <Violation Section="Root.InternalPrivateProtectedPublic.Class1d.Class2.Class3.Hello" LineNumber="2866" Rule="PropertySummaryDocumentationMustMatchAccessors" />
-      <Violation Section="Root.InternalPrivateProtectedProtected.Class1a.Class2.Class3.Hello" LineNumber="2876" Rule="PropertySummaryDocumentationMustMatchAccessors" />
-      <Violation Section="Root.InternalPrivateProtectedProtectedinternal.Class1a.Class2.Class3.Hello" LineNumber="2886" Rule="PropertySummaryDocumentationMustMatchAccessors" />
-      <Violation Section="Root.InternalPrivateProtectedProtectedinternal.Class1b.Class2.Class3.Hello" LineNumber="2889" Rule="PropertySummaryDocumentationMustMatchAccessors" />
-      <Violation Section="Root.InternalPrivateProtectedProtectedinternal.Class1d.Class2.Class3.Hello" LineNumber="2892" Rule="PropertySummaryDocumentationMustMatchAccessors" />
-      <Violation Section="Root.InternalPrivateProtectedInternal.Class1a.Class2.Class3.Hello" LineNumber="2902" Rule="PropertySummaryDocumentationMustMatchAccessors" />
-      <Violation Section="Root.InternalProvateProtectedPrivate.Class1a.Class2.Class3.Hello" LineNumber="2912" Rule="PropertySummaryDocumentationMustMatchAccessors" />
-      <Violation Section="Root.InternalPrivateProtectedinternalPublic.Class1a.Class2.Class3.Hello" LineNumber="2919" Rule="PropertySummaryDocumentationMustMatchAccessors" />
-      <Violation Section="Root.InternalPrivateProtectedinternalPublic.Class1b.Class2.Class3.Hello" LineNumber="2922" Rule="PropertySummaryDocumentationMustMatchAccessors" />
-      <Violation Section="Root.InternalPrivateProtectedinternalPublic.Class1c.Class2.Class3.Hello" LineNumber="2925" Rule="PropertySummaryDocumentationMustMatchAccessors" />
-      <Violation Section="Root.InternalPrivateProtectedinternalPublic.Class1d.Class2.Class3.Hello" LineNumber="2928" Rule="PropertySummaryDocumentationMustMatchAccessors" />
-      <Violation Section="Root.InternalPrivateProtectedinternalProtected.Class1a.Class2.Class3.Hello" LineNumber="2938" Rule="PropertySummaryDocumentationMustMatchAccessors" />
-      <Violation Section="Root.InternalPrivateProtectedinternalProtectedinternal.Class1a.Class2.Class3.Hello" LineNumber="2948" Rule="PropertySummaryDocumentationMustMatchAccessors" />
-      <Violation Section="Root.InternalPrivateProtectedinternalProtectedinternal.Class1b.Class2.Class3.Hello" LineNumber="2951" Rule="PropertySummaryDocumentationMustMatchAccessors" />
-      <Violation Section="Root.InternalPrivateProtectedinternalProtectedinternal.Class1d.Class2.Class3.Hello" LineNumber="2954" Rule="PropertySummaryDocumentationMustMatchAccessors" />
-      <Violation Section="Root.InternalPrivateProtectedinternalInternal.Class1a.Class2.Class3.Hello" LineNumber="2964" Rule="PropertySummaryDocumentationMustMatchAccessors" />
-      <Violation Section="Root.InternalPrivateProtectedinternalPrivate.Class1a.Class2.Class3.Hello" LineNumber="2974" Rule="PropertySummaryDocumentationMustMatchAccessors" />
-      <Violation Section="Root.InternalPrivateInternalPublic.Class1a.Class2.Class3.Hello" LineNumber="2981" Rule="PropertySummaryDocumentationMustMatchAccessors" />
-      <Violation Section="Root.InternalPrivateInternalPublic.Class1b.Class2.Class3.Hello" LineNumber="2984" Rule="PropertySummaryDocumentationMustMatchAccessors" />
-      <Violation Section="Root.InternalPrivateInternalPublic.Class1c.Class2.Class3.Hello" LineNumber="2987" Rule="PropertySummaryDocumentationMustMatchAccessors" />
-      <Violation Section="Root.InternalPrivateInternalPublic.Class1d.Class2.Class3.Hello" LineNumber="2990" Rule="PropertySummaryDocumentationMustMatchAccessors" />
-      <Violation Section="Root.InternalPrivateInternalProtected.Class1a.Class2.Class3.Hello" LineNumber="3000" Rule="PropertySummaryDocumentationMustMatchAccessors" />
-      <Violation Section="Root.InternalPrivateInternalProtectedinternal.Class1a.Class2.Class3.Hello" LineNumber="3010" Rule="PropertySummaryDocumentationMustMatchAccessors" />
-      <Violation Section="Root.InternalPrivateInternalProtectedinternal.Class1b.Class2.Class3.Hello" LineNumber="3013" Rule="PropertySummaryDocumentationMustMatchAccessors" />
-      <Violation Section="Root.InternalPrivateInternalProtectedinternal.Class1d.Class2.Class3.Hello" LineNumber="3016" Rule="PropertySummaryDocumentationMustMatchAccessors" />
-      <Violation Section="Root.InternalPrivateInternalInternal.Class1a.Class2.Class3.Hello" LineNumber="3026" Rule="PropertySummaryDocumentationMustMatchAccessors" />
-      <Violation Section="Root.InternalPrivateInternalPrivate.Class1a.Class2.Class3.Hello" LineNumber="3036" Rule="PropertySummaryDocumentationMustMatchAccessors" />
-      <Violation Section="Root.InternalPrivatePrivatePublic.Class1a.Class2.Class3.Hello" LineNumber="3043" Rule="PropertySummaryDocumentationMustMatchAccessors" />
-      <Violation Section="Root.InternalPrivatePrivatePublic.Class1b.Class2.Class3.Hello" LineNumber="3046" Rule="PropertySummaryDocumentationMustMatchAccessors" />
-      <Violation Section="Root.InternalPrivatePrivatePublic.Class1c.Class2.Class3.Hello" LineNumber="3049" Rule="PropertySummaryDocumentationMustMatchAccessors" />
-      <Violation Section="Root.InternalPrivatePrivatePublic.Class1d.Class2.Class3.Hello" LineNumber="3052" Rule="PropertySummaryDocumentationMustMatchAccessors" />
-      <Violation Section="Root.InternalPrivatePrivateProtected.Class1a.Class2.Class3.Hello" LineNumber="3062" Rule="PropertySummaryDocumentationMustMatchAccessors" />
-      <Violation Section="Root.InternalPrivatePrivateProtectedInternal.Class1a.Class2.Class3.Hello" LineNumber="3072" Rule="PropertySummaryDocumentationMustMatchAccessors" />
-      <Violation Section="Root.InternalPrivatePrivateProtectedInternal.Class1b.Class2.Class3.Hello" LineNumber="3075" Rule="PropertySummaryDocumentationMustMatchAccessors" />
-      <Violation Section="Root.InternalPrivatePrivateProtectedInternal.Class1d.Class2.Class3.Hello" LineNumber="3078" Rule="PropertySummaryDocumentationMustMatchAccessors" />
-      <Violation Section="Root.InternalPrivatePrivateInternal.Class1a.Class2.Class3.Hello" LineNumber="3088" Rule="PropertySummaryDocumentationMustMatchAccessors" />
-      <Violation Section="Root.InternalPrivatePrivatePrivate.Class1a.Class2.Class3.Hello" LineNumber="3098" Rule="PropertySummaryDocumentationMustMatchAccessors" />
-    </ExpectedViolations>
-  </Test>
-
-  <Test Name="NestedPropertyAccessModifiersWithGetAndSetHeaders">
-    <TestCodeFile>NestedPropertyAccessModifiersWithGetAndSetHeaders.cs</TestCodeFile>
-    <Settings>
-      <Analyzers>
-        <Analyzer AnalyzerId="Microsoft.StyleCop.CSharp.DocumentationRules">
-          <AnalyzerSettings>
-            <BooleanProperty Name="IgnorePrivates">False</BooleanProperty>
-            <BooleanProperty Name="IgnoreInternals">False</BooleanProperty>
-          </AnalyzerSettings>
-          <Rules>
-            <Rule Name="PropertySummaryDocumentationMustMatchAccessors">
-              <RuleSettings>
-                <BooleanProperty Name="Enabled">True</BooleanProperty>
-              </RuleSettings>
-            </Rule>
-            <Rule Name="PropertySummaryDocumentationMustOmitSetAccessorWithRestrictedAccess">
-              <RuleSettings>
-                <BooleanProperty Name="Enabled">True</BooleanProperty>
-              </RuleSettings>
-            </Rule>
-          </Rules>
-        </Analyzer>
-      </Analyzers>
-    </Settings>
-    <ExpectedViolations>
-      <Violation Section="Root.PublicPublicPublicPublic.Class1d.Class2.Class3.Hello" LineNumber="14" Rule="PropertySummaryDocumentationMustOmitSetAccessorWithRestrictedAccess" />
-      <Violation Section="Root.PublicPublicPublicPublic.Class1e.Class2.Class3.Hello" LineNumber="17" Rule="PropertySummaryDocumentationMustOmitSetAccessorWithRestrictedAccess" />
-      <Violation Section="Root.PublicPublicPublicProtected.Class1e.Class2.Class3.Hello" LineNumber="27" Rule="PropertySummaryDocumentationMustOmitSetAccessorWithRestrictedAccess" />
-      <Violation Section="Root.PublicPublicPublicProtectedinternal.Class1d.Class2.Class3.Hello" LineNumber="40" Rule="PropertySummaryDocumentationMustOmitSetAccessorWithRestrictedAccess" />
-      <Violation Section="Root.PublicPublicPublicProtectedinternal.Class1e.Class2.Class3.Hello" LineNumber="43" Rule="PropertySummaryDocumentationMustOmitSetAccessorWithRestrictedAccess" />
-      <Violation Section="Root.PublicPublicPublicInternal.Class1e.Class2.Class3.Hello" LineNumber="53" Rule="PropertySummaryDocumentationMustOmitSetAccessorWithRestrictedAccess" />
-      <Violation Section="Root.PublicPublicProtectedPublic.Class1d.Class2.Class3.Hello" LineNumber="76" Rule="PropertySummaryDocumentationMustOmitSetAccessorWithRestrictedAccess" />
-      <Violation Section="Root.PublicPublicProtectedPublic.Class1e.Class2.Class3.Hello" LineNumber="79" Rule="PropertySummaryDocumentationMustOmitSetAccessorWithRestrictedAccess" />
-      <Violation Section="Root.PublicPublicProtectedProtected.Class1e.Class2.Class3.Hello" LineNumber="89" Rule="PropertySummaryDocumentationMustOmitSetAccessorWithRestrictedAccess" />
-      <Violation Section="Root.PublicPublicProtectedProtectedinternal.Class1d.Class2.Class3.Hello" LineNumber="102" Rule="PropertySummaryDocumentationMustOmitSetAccessorWithRestrictedAccess" />
-      <Violation Section="Root.PublicPublicProtectedProtectedinternal.Class1e.Class2.Class3.Hello" LineNumber="105" Rule="PropertySummaryDocumentationMustOmitSetAccessorWithRestrictedAccess" />
-      <Violation Section="Root.PublicPublicProtectedInternal.Class1e.Class2.Class3.Hello" LineNumber="115" Rule="PropertySummaryDocumentationMustOmitSetAccessorWithRestrictedAccess" />
-      <Violation Section="Root.PublicPublicProtectedinternalPublic.Class1d.Class2.Class3.Hello" LineNumber="138" Rule="PropertySummaryDocumentationMustOmitSetAccessorWithRestrictedAccess" />
-      <Violation Section="Root.PublicPublicProtectedinternalPublic.Class1e.Class2.Class3.Hello" LineNumber="141" Rule="PropertySummaryDocumentationMustOmitSetAccessorWithRestrictedAccess" />
-      <Violation Section="Root.PublicPublicProtectedinternalProtected.Class1e.Class2.Class3.Hello" LineNumber="151" Rule="PropertySummaryDocumentationMustOmitSetAccessorWithRestrictedAccess" />
-      <Violation Section="Root.PublicPublicProtectedinternalProtectedinternal.Class1d.Class2.Class3.Hello" LineNumber="164" Rule="PropertySummaryDocumentationMustOmitSetAccessorWithRestrictedAccess" />
-      <Violation Section="Root.PublicPublicProtectedinternalProtectedinternal.Class1e.Class2.Class3.Hello" LineNumber="167" Rule="PropertySummaryDocumentationMustOmitSetAccessorWithRestrictedAccess" />
-      <Violation Section="Root.PublicPublicProtectedinternalInternal.Class1e.Class2.Class3.Hello" LineNumber="177" Rule="PropertySummaryDocumentationMustOmitSetAccessorWithRestrictedAccess" />
-      <Violation Section="Root.PublicPublicInternalPublic.Class1e.Class2.Class3.Hello" LineNumber="203" Rule="PropertySummaryDocumentationMustOmitSetAccessorWithRestrictedAccess" />
-      <Violation Section="Root.PublicPublicInternalProtected.Class1e.Class2.Class3.Hello" LineNumber="213" Rule="PropertySummaryDocumentationMustOmitSetAccessorWithRestrictedAccess" />
-      <Violation Section="Root.PublicPublicInternalProtectedInternal.Class1e.Class2.Class3.Hello" LineNumber="229" Rule="PropertySummaryDocumentationMustOmitSetAccessorWithRestrictedAccess" />
-      <Violation Section="Root.PublicPublicInternalInternal.Class1e.Class2.Class3.Hello" LineNumber="239" Rule="PropertySummaryDocumentationMustOmitSetAccessorWithRestrictedAccess" />
-      <Violation Section="Root.PublicPublicPrivatePublic.Class1e.Class2.Class3.Hello" LineNumber="265" Rule="PropertySummaryDocumentationMustOmitSetAccessorWithRestrictedAccess" />
-      <Violation Section="Root.PublicPublicPrivateProtected.Class1e.Class2.Class3.Hello" LineNumber="275" Rule="PropertySummaryDocumentationMustOmitSetAccessorWithRestrictedAccess" />
-      <Violation Section="Root.PublicPublicPrivateProtectedinternal.Class1e.Class2.Class3.Hello" LineNumber="291" Rule="PropertySummaryDocumentationMustOmitSetAccessorWithRestrictedAccess" />
-      <Violation Section="Root.PublicPublicPrivateInternal.Class1e.Class2.Class3.Hello" LineNumber="301" Rule="PropertySummaryDocumentationMustOmitSetAccessorWithRestrictedAccess" />
-      <Violation Section="Root.PublicProtectedPublicPublic.Class1d.Class2.Class3.Hello" LineNumber="324" Rule="PropertySummaryDocumentationMustOmitSetAccessorWithRestrictedAccess" />
-      <Violation Section="Root.PublicProtectedPublicPublic.Class1e.Class2.Class3.Hello" LineNumber="327" Rule="PropertySummaryDocumentationMustOmitSetAccessorWithRestrictedAccess" />
-      <Violation Section="Root.PublicProtectedPublicProtected.Class1e.Class2.Class3.Hello" LineNumber="337" Rule="PropertySummaryDocumentationMustOmitSetAccessorWithRestrictedAccess" />
-      <Violation Section="Root.PublicProtectedPublicProtectedinternal.Class1d.Class2.Class3.Hello" LineNumber="350" Rule="PropertySummaryDocumentationMustOmitSetAccessorWithRestrictedAccess" />
-      <Violation Section="Root.PublicProtectedPublicProtectedinternal.Class1e.Class2.Class3.Hello" LineNumber="353" Rule="PropertySummaryDocumentationMustOmitSetAccessorWithRestrictedAccess" />
-      <Violation Section="Root.PublicProtectedPublicInternal.Class1e.Class2.Class3.Hello" LineNumber="363" Rule="PropertySummaryDocumentationMustOmitSetAccessorWithRestrictedAccess" />
-      <Violation Section="Root.PublicProtectedProtectedPublic.Class1d.Class2.Class3.Hello" LineNumber="386" Rule="PropertySummaryDocumentationMustOmitSetAccessorWithRestrictedAccess" />
-      <Violation Section="Root.PublicProtectedProtectedPublic.Class1e.Class2.Class3.Hello" LineNumber="389" Rule="PropertySummaryDocumentationMustOmitSetAccessorWithRestrictedAccess" />
-      <Violation Section="Root.PublicProtectedProtectedProtected.Class1e.Class2.Class3.Hello" LineNumber="399" Rule="PropertySummaryDocumentationMustOmitSetAccessorWithRestrictedAccess" />
-      <Violation Section="Root.PublicProtectedProtectedProtectedinternal.Class1d.Class2.Class3.Hello" LineNumber="412" Rule="PropertySummaryDocumentationMustOmitSetAccessorWithRestrictedAccess" />
-      <Violation Section="Root.PublicProtectedProtectedProtectedinternal.Class1e.Class2.Class3.Hello" LineNumber="415" Rule="PropertySummaryDocumentationMustOmitSetAccessorWithRestrictedAccess" />
-      <Violation Section="Root.PublicProtectedProtectedInternal.Class1e.Class2.Class3.Hello" LineNumber="425" Rule="PropertySummaryDocumentationMustOmitSetAccessorWithRestrictedAccess" />
-      <Violation Section="Root.PublicProtectedProtectedinternalPublic.Class1d.Class2.Class3.Hello" LineNumber="448" Rule="PropertySummaryDocumentationMustOmitSetAccessorWithRestrictedAccess" />
-      <Violation Section="Root.PublicProtectedProtectedinternalPublic.Class1e.Class2.Class3.Hello" LineNumber="451" Rule="PropertySummaryDocumentationMustOmitSetAccessorWithRestrictedAccess" />
-      <Violation Section="Root.PublicProtectedProtectedinternalProtected.Class1e.Class2.Class3.Hello" LineNumber="461" Rule="PropertySummaryDocumentationMustOmitSetAccessorWithRestrictedAccess" />
-      <Violation Section="Root.PublicProtectedProtectedinternalProtectedinternal.Class1d.Class2.Class3.Hello" LineNumber="474" Rule="PropertySummaryDocumentationMustOmitSetAccessorWithRestrictedAccess" />
-      <Violation Section="Root.PublicProtectedProtectedinternalProtectedinternal.Class1e.Class2.Class3.Hello" LineNumber="477" Rule="PropertySummaryDocumentationMustOmitSetAccessorWithRestrictedAccess" />
-      <Violation Section="Root.PublicProtectedProtectedinternalInternal.Class1e.Class2.Class3.Hello" LineNumber="487" Rule="PropertySummaryDocumentationMustOmitSetAccessorWithRestrictedAccess" />
-      <Violation Section="Root.PublicProtectedInternalPublic.Class1e.Class2.Class3.Hello" LineNumber="513" Rule="PropertySummaryDocumentationMustOmitSetAccessorWithRestrictedAccess" />
-      <Violation Section="Root.PublicProtectedInternalProtected.Class1e.Class2.Class3.Hello" LineNumber="523" Rule="PropertySummaryDocumentationMustOmitSetAccessorWithRestrictedAccess" />
-      <Violation Section="Root.PublicProtectedInternalProtectedinternal.Class1e.Class2.Class3.Hello" LineNumber="539" Rule="PropertySummaryDocumentationMustOmitSetAccessorWithRestrictedAccess" />
-      <Violation Section="Root.PublicProtectedInternalInternal.Class1e.Class2.Class3.Hello" LineNumber="549" Rule="PropertySummaryDocumentationMustOmitSetAccessorWithRestrictedAccess" />
-      <Violation Section="Root.PublicProtectedPrivatePublic.Class1e.Class2.Class3.Hello" LineNumber="575" Rule="PropertySummaryDocumentationMustOmitSetAccessorWithRestrictedAccess" />
-      <Violation Section="Root.PublicProtectedPrivateProtected.Class1e.Class2.Class3.Hello" LineNumber="585" Rule="PropertySummaryDocumentationMustOmitSetAccessorWithRestrictedAccess" />
-      <Violation Section="Root.PublicProtectedPrivateProtectedinternal.Class1e.Class2.Class3.Hello" LineNumber="601" Rule="PropertySummaryDocumentationMustOmitSetAccessorWithRestrictedAccess" />
-      <Violation Section="Root.PublicProtectedPrivateInternal.Class1e.Class2.Class3.Hello" LineNumber="611" Rule="PropertySummaryDocumentationMustOmitSetAccessorWithRestrictedAccess" />
-      <Violation Section="Root.PublicProtectedinternalPublicPublic.Class1d.Class2.Class3.Hello" LineNumber="634" Rule="PropertySummaryDocumentationMustOmitSetAccessorWithRestrictedAccess" />
-      <Violation Section="Root.PublicProtectedinternalPublicPublic.Class1e.Class2.Class3.Hello" LineNumber="637" Rule="PropertySummaryDocumentationMustOmitSetAccessorWithRestrictedAccess" />
-      <Violation Section="Root.PublicProtectedinternalPublicProtected.Class1e.Class2.Class3.Hello" LineNumber="647" Rule="PropertySummaryDocumentationMustOmitSetAccessorWithRestrictedAccess" />
-      <Violation Section="Root.PublicProtectedinternalPublicProtectedinternal.Class1d.Class2.Class3.Hello" LineNumber="660" Rule="PropertySummaryDocumentationMustOmitSetAccessorWithRestrictedAccess" />
-      <Violation Section="Root.PublicProtectedinternalPublicProtectedinternal.Class1e.Class2.Class3.Hello" LineNumber="663" Rule="PropertySummaryDocumentationMustOmitSetAccessorWithRestrictedAccess" />
-      <Violation Section="Root.PublicProtectedinternalPublicInternal.Class1e.Class2.Class3.Hello" LineNumber="673" Rule="PropertySummaryDocumentationMustOmitSetAccessorWithRestrictedAccess" />
-      <Violation Section="Root.PublicProtectedinternalProtectedPublic.Class1d.Class2.Class3.Hello" LineNumber="696" Rule="PropertySummaryDocumentationMustOmitSetAccessorWithRestrictedAccess" />
-      <Violation Section="Root.PublicProtectedinternalProtectedPublic.Class1e.Class2.Class3.Hello" LineNumber="699" Rule="PropertySummaryDocumentationMustOmitSetAccessorWithRestrictedAccess" />
-      <Violation Section="Root.PublicProtectedinternalProtectedProtected.Class1e.Class2.Class3.Hello" LineNumber="709" Rule="PropertySummaryDocumentationMustOmitSetAccessorWithRestrictedAccess" />
-      <Violation Section="Root.PublicProtectedinternalProtectedProtectedinternal.Class1d.Class2.Class3.Hello" LineNumber="722" Rule="PropertySummaryDocumentationMustOmitSetAccessorWithRestrictedAccess" />
-      <Violation Section="Root.PublicProtectedinternalProtectedProtectedinternal.Class1e.Class2.Class3.Hello" LineNumber="725" Rule="PropertySummaryDocumentationMustOmitSetAccessorWithRestrictedAccess" />
-      <Violation Section="Root.PublicProtectedinternalProtectedInternal.Class1e.Class2.Class3.Hello" LineNumber="735" Rule="PropertySummaryDocumentationMustOmitSetAccessorWithRestrictedAccess" />
-      <Violation Section="Root.PublicProtectedinternalProtectedinternalPublic.Class1d.Class2.Class3.Hello" LineNumber="758" Rule="PropertySummaryDocumentationMustOmitSetAccessorWithRestrictedAccess" />
-      <Violation Section="Root.PublicProtectedinternalProtectedinternalPublic.Class1e.Class2.Class3.Hello" LineNumber="761" Rule="PropertySummaryDocumentationMustOmitSetAccessorWithRestrictedAccess" />
-      <Violation Section="Root.PublicProtectedinternalProtectedinternalProtected.Class1e.Class2.Class3.Hello" LineNumber="771" Rule="PropertySummaryDocumentationMustOmitSetAccessorWithRestrictedAccess" />
-      <Violation Section="Root.PublicProtectedinternalProtectedinternalProtectedinternal.Class1d.Class2.Class3.Hello" LineNumber="784" Rule="PropertySummaryDocumentationMustOmitSetAccessorWithRestrictedAccess" />
-      <Violation Section="Root.PublicProtectedinternalProtectedinternalProtectedinternal.Class1e.Class2.Class3.Hello" LineNumber="787" Rule="PropertySummaryDocumentationMustOmitSetAccessorWithRestrictedAccess" />
-      <Violation Section="Root.PublicProtectedinternalProtectedinternalInternal.Class1e.Class2.Class3.Hello" LineNumber="797" Rule="PropertySummaryDocumentationMustOmitSetAccessorWithRestrictedAccess" />
-      <Violation Section="Root.PublicProtectedinternalInternalPublic.Class1e.Class2.Class3.Hello" LineNumber="823" Rule="PropertySummaryDocumentationMustOmitSetAccessorWithRestrictedAccess" />
-      <Violation Section="Root.PublicProtectedInternalInternalProtected.Class1e.Class2.Class3.Hello" LineNumber="833" Rule="PropertySummaryDocumentationMustOmitSetAccessorWithRestrictedAccess" />
-      <Violation Section="Root.PublicProtectedinternalInternalProtectedinternal.Class1e.Class2.Class3.Hello" LineNumber="849" Rule="PropertySummaryDocumentationMustOmitSetAccessorWithRestrictedAccess" />
-      <Violation Section="Root.PublicProtectedinternalInternalInternal.Class1e.Class2.Class3.Hello" LineNumber="859" Rule="PropertySummaryDocumentationMustOmitSetAccessorWithRestrictedAccess" />
-      <Violation Section="Root.PublicProtectedinternalPrivatePublic.Class1e.Class2.Class3.Hello" LineNumber="885" Rule="PropertySummaryDocumentationMustOmitSetAccessorWithRestrictedAccess" />
-      <Violation Section="Root.PublicProtectedinternalPrivateProtected.Class1e.Class2.Class3.Hello" LineNumber="895" Rule="PropertySummaryDocumentationMustOmitSetAccessorWithRestrictedAccess" />
-      <Violation Section="Root.PublicProtectedinternalPrivateProtectedinternal.Class1e.Class2.Class3.Hello" LineNumber="911" Rule="PropertySummaryDocumentationMustOmitSetAccessorWithRestrictedAccess" />
-      <Violation Section="Root.PublicProtectedinternalPrivateInternal.Class1e.Class2.Class3.Hello" LineNumber="921" Rule="PropertySummaryDocumentationMustOmitSetAccessorWithRestrictedAccess" />
-      <Violation Section="Root.PublicInternalPublicPublic.Class1e.Class2.Class3.Hello" LineNumber="947" Rule="PropertySummaryDocumentationMustOmitSetAccessorWithRestrictedAccess" />
-      <Violation Section="Root.PublicInternalPublicProtected.Class1e.Class2.Class3.Hello" LineNumber="957" Rule="PropertySummaryDocumentationMustOmitSetAccessorWithRestrictedAccess" />
-      <Violation Section="Root.PublicInternalPublicProtectedinternal.Class1e.Class2.Class3.Hello" LineNumber="973" Rule="PropertySummaryDocumentationMustOmitSetAccessorWithRestrictedAccess" />
-      <Violation Section="Root.PublicInternalPublicInternal.Class1e.Class2.Class3.Hello" LineNumber="983" Rule="PropertySummaryDocumentationMustOmitSetAccessorWithRestrictedAccess" />
-      <Violation Section="Root.PublicInternalProtectedPublic.Class1e.Class2.Class3.Hello" LineNumber="1009" Rule="PropertySummaryDocumentationMustOmitSetAccessorWithRestrictedAccess" />
-      <Violation Section="Root.PublicInternalProtectedProtected.Class1e.Class2.Class3.Hello" LineNumber="1019" Rule="PropertySummaryDocumentationMustOmitSetAccessorWithRestrictedAccess" />
-      <Violation Section="Root.PublicInternalProtectedProtectedInternal.Class1e.Class2.Class3.Hello" LineNumber="1035" Rule="PropertySummaryDocumentationMustOmitSetAccessorWithRestrictedAccess" />
-      <Violation Section="Root.PublicInternalProtectedInternal.Class1e.Class2.Class3.Hello" LineNumber="1045" Rule="PropertySummaryDocumentationMustOmitSetAccessorWithRestrictedAccess" />
-      <Violation Section="Root.PublicInternalProtectedinternalPublic.Class1e.Class2.Class3.Hello" LineNumber="1071" Rule="PropertySummaryDocumentationMustOmitSetAccessorWithRestrictedAccess" />
-      <Violation Section="Root.PublicInternalProtectedinternalProtected.Class1e.Class2.Class3.Hello" LineNumber="1081" Rule="PropertySummaryDocumentationMustOmitSetAccessorWithRestrictedAccess" />
-      <Violation Section="Root.PublicInternalProtectedinternalProtectedinternal.Class1e.Class2.Class3.Hello" LineNumber="1097" Rule="PropertySummaryDocumentationMustOmitSetAccessorWithRestrictedAccess" />
-      <Violation Section="Root.PublicInternalProtectedinternalInternal.Class1e.Class2.Class3.Hello" LineNumber="1107" Rule="PropertySummaryDocumentationMustOmitSetAccessorWithRestrictedAccess" />
-      <Violation Section="Root.PublicInternalInternalPublic.Class1e.Class2.Class3.Hello" LineNumber="1133" Rule="PropertySummaryDocumentationMustOmitSetAccessorWithRestrictedAccess" />
-      <Violation Section="Root.PublicInternalInternalProtected.Class1e.Class2.Class3.Hello" LineNumber="1143" Rule="PropertySummaryDocumentationMustOmitSetAccessorWithRestrictedAccess" />
-      <Violation Section="Root.PublicInternalInternalProtectedinternal.Class1e.Class2.Class3.Hello" LineNumber="1159" Rule="PropertySummaryDocumentationMustOmitSetAccessorWithRestrictedAccess" />
-      <Violation Section="Root.PublicInternalInternalInternal.Class1e.Class2.Class3.Hello" LineNumber="1169" Rule="PropertySummaryDocumentationMustOmitSetAccessorWithRestrictedAccess" />
-      <Violation Section="Root.PublicInternalPrivatePublic.Class1e.Class2.Class3.Hello" LineNumber="1195" Rule="PropertySummaryDocumentationMustOmitSetAccessorWithRestrictedAccess" />
-      <Violation Section="Root.PublicInternalPrivateProtected.Class1e.Class2.Class3.Hello" LineNumber="1205" Rule="PropertySummaryDocumentationMustOmitSetAccessorWithRestrictedAccess" />
-      <Violation Section="Root.PublicInternalPrivateProtectedInternal.Class1e.Class2.Class3.Hello" LineNumber="1221" Rule="PropertySummaryDocumentationMustOmitSetAccessorWithRestrictedAccess" />
-      <Violation Section="Root.PublicInternalPrivateInternal.Class1e.Class2.Class3.Hello" LineNumber="1231" Rule="PropertySummaryDocumentationMustOmitSetAccessorWithRestrictedAccess" />
-      <Violation Section="Root.PublicPrivatePublicPublic.Class1e.Class2.Class3.Hello" LineNumber="1257" Rule="PropertySummaryDocumentationMustOmitSetAccessorWithRestrictedAccess" />
-      <Violation Section="Root.PublicPrivatePublicProtected.Class1e.Class2.Class3.Hello" LineNumber="1267" Rule="PropertySummaryDocumentationMustOmitSetAccessorWithRestrictedAccess" />
-      <Violation Section="Root.PublicPrivatePublicProtectedinternal.Class1e.Class2.Class3.Hello" LineNumber="1283" Rule="PropertySummaryDocumentationMustOmitSetAccessorWithRestrictedAccess" />
-      <Violation Section="Root.PublicPrivatePublicInternal.Class1e.Class2.Class3.Hello" LineNumber="1293" Rule="PropertySummaryDocumentationMustOmitSetAccessorWithRestrictedAccess" />
-      <Violation Section="Root.PublicPrivateProtectedPublic.Class1e.Class2.Class3.Hello" LineNumber="1319" Rule="PropertySummaryDocumentationMustOmitSetAccessorWithRestrictedAccess" />
-      <Violation Section="Root.PublicPrivateProtectedProtected.Class1e.Class2.Class3.Hello" LineNumber="1329" Rule="PropertySummaryDocumentationMustOmitSetAccessorWithRestrictedAccess" />
-      <Violation Section="Root.PublicPrivateProtectedProtectedinternal.Class1e.Class2.Class3.Hello" LineNumber="1345" Rule="PropertySummaryDocumentationMustOmitSetAccessorWithRestrictedAccess" />
-      <Violation Section="Root.PublicPrivateProtectedInternal.Class1e.Class2.Class3.Hello" LineNumber="1355" Rule="PropertySummaryDocumentationMustOmitSetAccessorWithRestrictedAccess" />
-      <Violation Section="Root.PublicPrivateProtectedinternalPublic.Class1e.Class2.Class3.Hello" LineNumber="1381" Rule="PropertySummaryDocumentationMustOmitSetAccessorWithRestrictedAccess" />
-      <Violation Section="Root.PublicPrivateProtectedinternalProtected.Class1e.Class2.Class3.Hello" LineNumber="1391" Rule="PropertySummaryDocumentationMustOmitSetAccessorWithRestrictedAccess" />
-      <Violation Section="Root.PublicPrivateProtectedinternalProtectedinternal.Class1e.Class2.Class3.Hello" LineNumber="1407" Rule="PropertySummaryDocumentationMustOmitSetAccessorWithRestrictedAccess" />
-      <Violation Section="Root.PublicPrivateProtectedinternalInternal.Class1e.Class2.Class3.Hello" LineNumber="1417" Rule="PropertySummaryDocumentationMustOmitSetAccessorWithRestrictedAccess" />
-      <Violation Section="Root.PublicPrivateInternalPublic.Class1e.Class2.Class3.Hello" LineNumber="1443" Rule="PropertySummaryDocumentationMustOmitSetAccessorWithRestrictedAccess" />
-      <Violation Section="Root.PublicPrivateInternalProtected.Class1e.Class2.Class3.Hello" LineNumber="1453" Rule="PropertySummaryDocumentationMustOmitSetAccessorWithRestrictedAccess" />
-      <Violation Section="Root.PublicPrivateInternalProtectedinternal.Class1e.Class2.Class3.Hello" LineNumber="1469" Rule="PropertySummaryDocumentationMustOmitSetAccessorWithRestrictedAccess" />
-      <Violation Section="Root.PublicPrivateInternalInternal.Class1e.Class2.Class3.Hello" LineNumber="1479" Rule="PropertySummaryDocumentationMustOmitSetAccessorWithRestrictedAccess" />
-      <Violation Section="Root.PublicPrivatePrivatePublic.Class1e.Class2.Class3.Hello" LineNumber="1505" Rule="PropertySummaryDocumentationMustOmitSetAccessorWithRestrictedAccess" />
-      <Violation Section="Root.PublicPrivatePrivateProtected.Class1e.Class2.Class3.Hello" LineNumber="1515" Rule="PropertySummaryDocumentationMustOmitSetAccessorWithRestrictedAccess" />
-      <Violation Section="Root.PublicPrivatePrivateProtectedInternal.Class1e.Class2.Class3.Hello" LineNumber="1531" Rule="PropertySummaryDocumentationMustOmitSetAccessorWithRestrictedAccess" />
-      <Violation Section="Root.PublicPrivatePrivateInternal.Class1e.Class2.Class3.Hello" LineNumber="1541" Rule="PropertySummaryDocumentationMustOmitSetAccessorWithRestrictedAccess" />
-      <Violation Section="Root.InternalPublicPublicPublic.Class1e.Class2.Class3.Hello" LineNumber="1567" Rule="PropertySummaryDocumentationMustOmitSetAccessorWithRestrictedAccess" />
-      <Violation Section="Root.InternalPublicPublicProtected.Class1e.Class2.Class3.Hello" LineNumber="1577" Rule="PropertySummaryDocumentationMustOmitSetAccessorWithRestrictedAccess" />
-      <Violation Section="Root.InternalPublicPublicProtectedinternal.Class1e.Class2.Class3.Hello" LineNumber="1593" Rule="PropertySummaryDocumentationMustOmitSetAccessorWithRestrictedAccess" />
-      <Violation Section="Root.InternalPublicPublicInternal.Class1e.Class2.Class3.Hello" LineNumber="1603" Rule="PropertySummaryDocumentationMustOmitSetAccessorWithRestrictedAccess" />
-      <Violation Section="Root.InternalPublicProtectedPublic.Class1e.Class2.Class3.Hello" LineNumber="1629" Rule="PropertySummaryDocumentationMustOmitSetAccessorWithRestrictedAccess" />
-      <Violation Section="Root.InternalPublicProtectedProtected.Class1e.Class2.Class3.Hello" LineNumber="1639" Rule="PropertySummaryDocumentationMustOmitSetAccessorWithRestrictedAccess" />
-      <Violation Section="Root.InternalPublicProtectedProtectedinternal.Class1e.Class2.Class3.Hello" LineNumber="1655" Rule="PropertySummaryDocumentationMustOmitSetAccessorWithRestrictedAccess" />
-      <Violation Section="Root.InternalPublicProtectedInternal.Class1e.Class2.Class3.Hello" LineNumber="1665" Rule="PropertySummaryDocumentationMustOmitSetAccessorWithRestrictedAccess" />
-      <Violation Section="Root.InternalPublicProtectedinternalPublic.Class1e.Class2.Class3.Hello" LineNumber="1691" Rule="PropertySummaryDocumentationMustOmitSetAccessorWithRestrictedAccess" />
-      <Violation Section="Root.InternalPublicProtectedinternalProtected.Class1e.Class2.Class3.Hello" LineNumber="1701" Rule="PropertySummaryDocumentationMustOmitSetAccessorWithRestrictedAccess" />
-      <Violation Section="Root.InternalPublicProtectedinternalProtectedinternal.Class1e.Class2.Class3.Hello" LineNumber="1717" Rule="PropertySummaryDocumentationMustOmitSetAccessorWithRestrictedAccess" />
-      <Violation Section="Root.InternalPublicProtectedinternalInternal.Class1e.Class2.Class3.Hello" LineNumber="1727" Rule="PropertySummaryDocumentationMustOmitSetAccessorWithRestrictedAccess" />
-      <Violation Section="Root.InternalPublicInternalPublic.Class1e.Class2.Class3.Hello" LineNumber="1753" Rule="PropertySummaryDocumentationMustOmitSetAccessorWithRestrictedAccess" />
-      <Violation Section="Root.InternalPublicInternalProtected.Class1.Class2.Class3.Hello" LineNumber="1763" Rule="PropertySummaryDocumentationMustOmitSetAccessorWithRestrictedAccess" />
-      <Violation Section="Root.InternalPublicInternalProtectedInternal.Class1e.Class2.Class3.Hello" LineNumber="1779" Rule="PropertySummaryDocumentationMustOmitSetAccessorWithRestrictedAccess" />
-      <Violation Section="Root.InternalPublicInternalInternal.Class1e.Class2.Class3.Hello" LineNumber="1789" Rule="PropertySummaryDocumentationMustOmitSetAccessorWithRestrictedAccess" />
-      <Violation Section="Root.InternalPublicPrivatePublic.Class1e.Class2.Class3.Hello" LineNumber="1815" Rule="PropertySummaryDocumentationMustOmitSetAccessorWithRestrictedAccess" />
-      <Violation Section="Root.InternalPublicPrivateProtected.Class1e.Class2.Class3.Hello" LineNumber="1825" Rule="PropertySummaryDocumentationMustOmitSetAccessorWithRestrictedAccess" />
-      <Violation Section="Root.InternalPublicPrivateProtectedinternal.Class1e.Class2.Class3.Hello" LineNumber="1841" Rule="PropertySummaryDocumentationMustOmitSetAccessorWithRestrictedAccess" />
-      <Violation Section="Root.InternalPublicPrivateInternal.Class1e.Class2.Class3.Hello" LineNumber="1851" Rule="PropertySummaryDocumentationMustOmitSetAccessorWithRestrictedAccess" />
-      <Violation Section="Root.InternalProtectedPublicPublic.Class1e.Class2.Class3.Hello" LineNumber="1877" Rule="PropertySummaryDocumentationMustOmitSetAccessorWithRestrictedAccess" />
-      <Violation Section="Root.InternalProtectedPublicProtected.Class1e.Class2.Class3.Hello" LineNumber="1887" Rule="PropertySummaryDocumentationMustOmitSetAccessorWithRestrictedAccess" />
-      <Violation Section="Root.InternalProtectedPublicProtectedinternal.Class1e.Class2.Class3.Hello" LineNumber="1903" Rule="PropertySummaryDocumentationMustOmitSetAccessorWithRestrictedAccess" />
-      <Violation Section="Root.InternalProtectedPublicInternal.Class1e.Class2.Class3.Hello" LineNumber="1913" Rule="PropertySummaryDocumentationMustOmitSetAccessorWithRestrictedAccess" />
-      <Violation Section="Root.InternalProtectedProtectedPublic.Class1e.Class2.Class3.Hello" LineNumber="1939" Rule="PropertySummaryDocumentationMustOmitSetAccessorWithRestrictedAccess" />
-      <Violation Section="Root.InternalProtectedProtectedProtected.Class1e.Class2.Class3.Hello" LineNumber="1949" Rule="PropertySummaryDocumentationMustOmitSetAccessorWithRestrictedAccess" />
-      <Violation Section="Root.InternalProtectedProtectedProtectedinternal.Class1e.Class2.Class3.Hello" LineNumber="1965" Rule="PropertySummaryDocumentationMustOmitSetAccessorWithRestrictedAccess" />
-      <Violation Section="Root.InternalProtectedProtectedInternal.Class1e.Class2.Class3.Hello" LineNumber="1975" Rule="PropertySummaryDocumentationMustOmitSetAccessorWithRestrictedAccess" />
-      <Violation Section="Root.InternalProtectedProtectedinternalPublic.Class1e.Class2.Class3.Hello" LineNumber="2001" Rule="PropertySummaryDocumentationMustOmitSetAccessorWithRestrictedAccess" />
-      <Violation Section="Root.InternalProtectedProtectedinternalProtected.Class1e.Class2.Class3.Hello" LineNumber="2011" Rule="PropertySummaryDocumentationMustOmitSetAccessorWithRestrictedAccess" />
-      <Violation Section="Root.InternalProtectedProtectedinternalProtectedinternal.Class1e.Class2.Class3.Hello" LineNumber="2027" Rule="PropertySummaryDocumentationMustOmitSetAccessorWithRestrictedAccess" />
-      <Violation Section="Root.InternalProtectedProtectedinternalInternal.Class1e.Class2.Class3.Hello" LineNumber="2037" Rule="PropertySummaryDocumentationMustOmitSetAccessorWithRestrictedAccess" />
-      <Violation Section="Root.InternalProtectedInternalPublic.Class1e.Class2.Class3.Hello" LineNumber="2063" Rule="PropertySummaryDocumentationMustOmitSetAccessorWithRestrictedAccess" />
-      <Violation Section="Root.InternalProtectedInternalProtected.Class1e.Class2.Class3.Hello" LineNumber="2073" Rule="PropertySummaryDocumentationMustOmitSetAccessorWithRestrictedAccess" />
-      <Violation Section="Root.InternalProtectedInternalProtectedinternal.Class1e.Class2.Class3.Hello" LineNumber="2089" Rule="PropertySummaryDocumentationMustOmitSetAccessorWithRestrictedAccess" />
-      <Violation Section="Root.InternalProtectedInternalInternal.Class1e.Class2.Class3.Hello" LineNumber="2099" Rule="PropertySummaryDocumentationMustOmitSetAccessorWithRestrictedAccess" />
-      <Violation Section="Root.InternalProtectedPrivatePublic.Class1e.Class2.Class3.Hello" LineNumber="2125" Rule="PropertySummaryDocumentationMustOmitSetAccessorWithRestrictedAccess" />
-      <Violation Section="Root.InternalProtectedPrivateProtected.Class1e.Class2.Class3.Hello" LineNumber="2135" Rule="PropertySummaryDocumentationMustOmitSetAccessorWithRestrictedAccess" />
-      <Violation Section="Root.InternalProtectedPrivateProtectedinternal.Class1e.Class2.Class3.Hello" LineNumber="2151" Rule="PropertySummaryDocumentationMustOmitSetAccessorWithRestrictedAccess" />
-      <Violation Section="Root.InternalProtectedPrivateInternal.Class1e.Class2.Class3.Hello" LineNumber="2161" Rule="PropertySummaryDocumentationMustOmitSetAccessorWithRestrictedAccess" />
-      <Violation Section="Root.InternalProtectedinternalPublicPublic.Class1e.Class2.Class3.Hello" LineNumber="2187" Rule="PropertySummaryDocumentationMustOmitSetAccessorWithRestrictedAccess" />
-      <Violation Section="Root.InternalProtectedinternalPublicProtected.Class1e.Class2.Class3.Hello" LineNumber="2197" Rule="PropertySummaryDocumentationMustOmitSetAccessorWithRestrictedAccess" />
-      <Violation Section="Root.InternalProtectedinternalPublicProtectedinternal.Class1e.Class2.Class3.Hello" LineNumber="2213" Rule="PropertySummaryDocumentationMustOmitSetAccessorWithRestrictedAccess" />
-      <Violation Section="Root.InternalProtectedinternalPublicInternal.Class1e.Class2.Class3.Hello" LineNumber="2223" Rule="PropertySummaryDocumentationMustOmitSetAccessorWithRestrictedAccess" />
-      <Violation Section="Root.InternalProtectedinternalProtectedPublic.Class1e.Class2.Class3.Hello" LineNumber="2249" Rule="PropertySummaryDocumentationMustOmitSetAccessorWithRestrictedAccess" />
-      <Violation Section="Root.InternalProtectedinternalProtectedProtected.Class1e.Class2.Class3.Hello" LineNumber="2259" Rule="PropertySummaryDocumentationMustOmitSetAccessorWithRestrictedAccess" />
-      <Violation Section="Root.InternalProtectedinternalProtectedProtectedinternal.Class1e.Class2.Class3.Hello" LineNumber="2275" Rule="PropertySummaryDocumentationMustOmitSetAccessorWithRestrictedAccess" />
-      <Violation Section="Root.InternalProtectedinternalProtectedInternal.Class1e.Class2.Class3.Hello" LineNumber="2285" Rule="PropertySummaryDocumentationMustOmitSetAccessorWithRestrictedAccess" />
-      <Violation Section="Root.InternalProtectedinternalProtectedinternalPublic.Class1e.Class2.Class3.Hello" LineNumber="2311" Rule="PropertySummaryDocumentationMustOmitSetAccessorWithRestrictedAccess" />
-      <Violation Section="Root.InternalProtectedinternalProtectedinternalProtected.Class1e.Class2.Class3.Hello" LineNumber="2321" Rule="PropertySummaryDocumentationMustOmitSetAccessorWithRestrictedAccess" />
-      <Violation Section="Root.InternalProtectedinternalProtectedinternalProtectedinternal.Class1e.Class2.Class3.Hello" LineNumber="2337" Rule="PropertySummaryDocumentationMustOmitSetAccessorWithRestrictedAccess" />
-      <Violation Section="Root.InternalProtectedinternalProtectedinternalInternal.Class1e.Class2.Class3.Hello" LineNumber="2347" Rule="PropertySummaryDocumentationMustOmitSetAccessorWithRestrictedAccess" />
-      <Violation Section="Root.InternalProtectedinternalInternalPublic.Class1e.Class2.Class3.Hello" LineNumber="2373" Rule="PropertySummaryDocumentationMustOmitSetAccessorWithRestrictedAccess" />
-      <Violation Section="Root.InternalProtectedInternalInternalProtected.Class1e.Class2.Class3.Hello" LineNumber="2383" Rule="PropertySummaryDocumentationMustOmitSetAccessorWithRestrictedAccess" />
-      <Violation Section="Root.InternalProtectedinternalInternalProtectedinternal.Class1e.Class2.Class3.Hello" LineNumber="2399" Rule="PropertySummaryDocumentationMustOmitSetAccessorWithRestrictedAccess" />
-      <Violation Section="Root.InternalProtectedinternalInternalInternal.Class1e.Class2.Class3.Hello" LineNumber="2409" Rule="PropertySummaryDocumentationMustOmitSetAccessorWithRestrictedAccess" />
-      <Violation Section="Root.InternalProtectedinternalPrivatePublic.Class1e.Class2.Class3.Hello" LineNumber="2435" Rule="PropertySummaryDocumentationMustOmitSetAccessorWithRestrictedAccess" />
-      <Violation Section="Root.InternalProtectedinternalPrivateProtected.Class1e.Class2.Class3.Hello" LineNumber="2445" Rule="PropertySummaryDocumentationMustOmitSetAccessorWithRestrictedAccess" />
-      <Violation Section="Root.InternalProtectedinternalPrivateProtectedinternal.Class1e.Class2.Class3.Hello" LineNumber="2461" Rule="PropertySummaryDocumentationMustOmitSetAccessorWithRestrictedAccess" />
-      <Violation Section="Root.InternalProtectedinternalPrivateInternal.Class1e.Class2.Class3.Hello" LineNumber="2471" Rule="PropertySummaryDocumentationMustOmitSetAccessorWithRestrictedAccess" />
-      <Violation Section="Root.InternalInternalPublicPublic.Class1e.Class2.Class3.Hello" LineNumber="2497" Rule="PropertySummaryDocumentationMustOmitSetAccessorWithRestrictedAccess" />
-      <Violation Section="Root.InternalInternalPublicProtected.Class1e.Class2.Class3.Hello" LineNumber="2507" Rule="PropertySummaryDocumentationMustOmitSetAccessorWithRestrictedAccess" />
-      <Violation Section="Root.InternalInternalPublicProtectedinternal.Class1e.Class2.Class3.Hello" LineNumber="2523" Rule="PropertySummaryDocumentationMustOmitSetAccessorWithRestrictedAccess" />
-      <Violation Section="Root.InternalInternalPublicInternal.Class1e.Class2.Class3.Hello" LineNumber="2533" Rule="PropertySummaryDocumentationMustOmitSetAccessorWithRestrictedAccess" />
-      <Violation Section="Root.InternalInternalProtectedPublic.Class1e.Class2.Class3.Hello" LineNumber="2559" Rule="PropertySummaryDocumentationMustOmitSetAccessorWithRestrictedAccess" />
-      <Violation Section="Root.InternalInternalProtectedProtected.Class1e.Class2.Class3.Hello" LineNumber="2569" Rule="PropertySummaryDocumentationMustOmitSetAccessorWithRestrictedAccess" />
-      <Violation Section="Root.InternalInternalProtectedProtectedInternal.Class1e.Class2.Class3.Hello" LineNumber="2585" Rule="PropertySummaryDocumentationMustOmitSetAccessorWithRestrictedAccess" />
-      <Violation Section="Root.InternalInternalProtectedInternal.Class1e.Class2.Class3.Hello" LineNumber="2595" Rule="PropertySummaryDocumentationMustOmitSetAccessorWithRestrictedAccess" />
-      <Violation Section="Root.InternalInternalProtectedinternalPublic.Class1e.Class2.Class3.Hello" LineNumber="2621" Rule="PropertySummaryDocumentationMustOmitSetAccessorWithRestrictedAccess" />
-      <Violation Section="Root.InternalInternalProtectedinternalProtected.Class1e.Class2.Class3.Hello" LineNumber="2631" Rule="PropertySummaryDocumentationMustOmitSetAccessorWithRestrictedAccess" />
-      <Violation Section="Root.InternalInternalProtectedinternalProtectedinternal.Class1e.Class2.Class3.Hello" LineNumber="2647" Rule="PropertySummaryDocumentationMustOmitSetAccessorWithRestrictedAccess" />
-      <Violation Section="Root.InternalInternalProtectedinternalInternal.Class1e.Class2.Class3.Hello" LineNumber="2657" Rule="PropertySummaryDocumentationMustOmitSetAccessorWithRestrictedAccess" />
-      <Violation Section="Root.InternalInternalInternalPublic.Class1e.Class2.Class3.Hello" LineNumber="2683" Rule="PropertySummaryDocumentationMustOmitSetAccessorWithRestrictedAccess" />
-      <Violation Section="Root.InternalInternalInternalProtected.Class1e.Class2.Class3.Hello" LineNumber="2693" Rule="PropertySummaryDocumentationMustOmitSetAccessorWithRestrictedAccess" />
-      <Violation Section="Root.InternalInternalInternalProtectedinternal.Class1e.Class2.Class3.Hello" LineNumber="2709" Rule="PropertySummaryDocumentationMustOmitSetAccessorWithRestrictedAccess" />
-      <Violation Section="Root.InternalInternalInternalInternal.Class1e.Class2.Class3.Hello" LineNumber="2719" Rule="PropertySummaryDocumentationMustOmitSetAccessorWithRestrictedAccess" />
-      <Violation Section="Root.InternalInternalPrivatePublic.Class1e.Class2.Class3.Hello" LineNumber="2745" Rule="PropertySummaryDocumentationMustOmitSetAccessorWithRestrictedAccess" />
-      <Violation Section="Root.InternalInternalPrivateProtected.Class1e.Class2.Class3.Hello" LineNumber="2755" Rule="PropertySummaryDocumentationMustOmitSetAccessorWithRestrictedAccess" />
-      <Violation Section="Root.InternalInternalPrivateProtectedInternal.Class1e.Class2.Class3.Hello" LineNumber="2771" Rule="PropertySummaryDocumentationMustOmitSetAccessorWithRestrictedAccess" />
-      <Violation Section="Root.InternalInternalPrivateInternal.Class1e.Class2.Class3.Hello" LineNumber="2781" Rule="PropertySummaryDocumentationMustOmitSetAccessorWithRestrictedAccess" />
-      <Violation Section="Root.InternalPrivatePublicPublic.Class1e.Class2.Class3.Hello" LineNumber="2807" Rule="PropertySummaryDocumentationMustOmitSetAccessorWithRestrictedAccess" />
-      <Violation Section="Root.InternalPrivatePublicProtected.Class1e.Class2.Class3.Hello" LineNumber="2817" Rule="PropertySummaryDocumentationMustOmitSetAccessorWithRestrictedAccess" />
-      <Violation Section="Root.InternalPrivatePublicProtectedinternal.Class1e.Class2.Class3.Hello" LineNumber="2833" Rule="PropertySummaryDocumentationMustOmitSetAccessorWithRestrictedAccess" />
-      <Violation Section="Root.InternalPrivatePublicInternal.Class1e.Class2.Class3.Hello" LineNumber="2843" Rule="PropertySummaryDocumentationMustOmitSetAccessorWithRestrictedAccess" />
-      <Violation Section="Root.InternalPrivateProtectedPublic.Class1e.Class2.Class3.Hello" LineNumber="2869" Rule="PropertySummaryDocumentationMustOmitSetAccessorWithRestrictedAccess" />
-      <Violation Section="Root.InternalPrivateProtectedProtected.Class1e.Class2.Class3.Hello" LineNumber="2879" Rule="PropertySummaryDocumentationMustOmitSetAccessorWithRestrictedAccess" />
-      <Violation Section="Root.InternalPrivateProtectedProtectedinternal.Class1e.Class2.Class3.Hello" LineNumber="2895" Rule="PropertySummaryDocumentationMustOmitSetAccessorWithRestrictedAccess" />
-      <Violation Section="Root.InternalPrivateProtectedInternal.Class1e.Class2.Class3.Hello" LineNumber="2905" Rule="PropertySummaryDocumentationMustOmitSetAccessorWithRestrictedAccess" />
-      <Violation Section="Root.InternalPrivateProtectedinternalPublic.Class1e.Class2.Class3.Hello" LineNumber="2931" Rule="PropertySummaryDocumentationMustOmitSetAccessorWithRestrictedAccess" />
-      <Violation Section="Root.InternalPrivateProtectedinternalProtected.Class1e.Class2.Class3.Hello" LineNumber="2941" Rule="PropertySummaryDocumentationMustOmitSetAccessorWithRestrictedAccess" />
-      <Violation Section="Root.InternalPrivateProtectedinternalProtectedinternal.Class1e.Class2.Class3.Hello" LineNumber="2957" Rule="PropertySummaryDocumentationMustOmitSetAccessorWithRestrictedAccess" />
-      <Violation Section="Root.InternalPrivateProtectedinternalInternal.Class1e.Class2.Class3.Hello" LineNumber="2967" Rule="PropertySummaryDocumentationMustOmitSetAccessorWithRestrictedAccess" />
-      <Violation Section="Root.InternalPrivateInternalPublic.Class1e.Class2.Class3.Hello" LineNumber="2993" Rule="PropertySummaryDocumentationMustOmitSetAccessorWithRestrictedAccess" />
-      <Violation Section="Root.InternalPrivateInternalProtected.Class1e.Class2.Class3.Hello" LineNumber="3003" Rule="PropertySummaryDocumentationMustOmitSetAccessorWithRestrictedAccess" />
-      <Violation Section="Root.InternalPrivateInternalProtectedinternal.Class1e.Class2.Class3.Hello" LineNumber="3019" Rule="PropertySummaryDocumentationMustOmitSetAccessorWithRestrictedAccess" />
-      <Violation Section="Root.InternalPrivateInternalInternal.Class1e.Class2.Class3.Hello" LineNumber="3029" Rule="PropertySummaryDocumentationMustOmitSetAccessorWithRestrictedAccess" />
-      <Violation Section="Root.InternalPrivatePrivatePublic.Class1e.Class2.Class3.Hello" LineNumber="3055" Rule="PropertySummaryDocumentationMustOmitSetAccessorWithRestrictedAccess" />
-      <Violation Section="Root.InternalPrivatePrivateProtected.Class1e.Class2.Class3.Hello" LineNumber="3065" Rule="PropertySummaryDocumentationMustOmitSetAccessorWithRestrictedAccess" />
-      <Violation Section="Root.InternalPrivatePrivateProtectedInternal.Class1e.Class2.Class3.Hello" LineNumber="3081" Rule="PropertySummaryDocumentationMustOmitSetAccessorWithRestrictedAccess" />
-      <Violation Section="Root.InternalPrivatePrivateInternal.Class1e.Class2.Class3.Hello" LineNumber="3091" Rule="PropertySummaryDocumentationMustOmitSetAccessorWithRestrictedAccess" />
-    </ExpectedViolations>
-  </Test>
-
-  <Test Name="DocumentationInheritdoc">
-    <TestCodeFile>DocumentationInheritdoc.cs</TestCodeFile>
-    <Settings>
-      <Analyzers>
-        <Analyzer AnalyzerId="Microsoft.StyleCop.CSharp.DocumentationRules">
-          <AnalyzerSettings>
-            <BooleanProperty Name="IgnorePrivates">False</BooleanProperty>
-            <BooleanProperty Name="IgnoreInternals">False</BooleanProperty>
-          </AnalyzerSettings>
-          <Rules>
-            <Rule Name="InheritDocMustBeUsedWithInheritingClass">
-              <RuleSettings>
-                <BooleanProperty Name="Enabled">True</BooleanProperty>
-              </RuleSettings>
-            </Rule>
-          </Rules>
-        </Analyzer>
-      </Analyzers>
-    </Settings>
-    <ExpectedViolations>
-      <Violation Section="Root.CSharpAnalyzersTest.InvalidTestData.Handler" LineNumber="37" Rule="InheritDocMustBeUsedWithInheritingClass" />
-      <Violation Section="Root.CSharpAnalyzersTest.InvalidTestData.Enum1" LineNumber="40" Rule="InheritDocMustBeUsedWithInheritingClass" />
-      <Violation Section="Root.CSharpAnalyzersTest.InvalidTestData.Enum2.Item" LineNumber="47" Rule="InheritDocMustBeUsedWithInheritingClass" />
-      <Violation Section="Root.CSharpAnalyzersTest.InvalidTestData.InvalidInheritDoc1" LineNumber="51" Rule="InheritDocMustBeUsedWithInheritingClass" />
-      <Violation Section="Root.CSharpAnalyzersTest.InvalidTestData.InvalidInheritDoc2" LineNumber="56" Rule="InheritDocMustBeUsedWithInheritingClass" />
-      <Violation Section="Root.CSharpAnalyzersTest.InvalidTestData.InvalidInheritDoc3" LineNumber="61" Rule="InheritDocMustBeUsedWithInheritingClass" />
-      <Violation Section="Root.CSharpAnalyzersTest.InvalidTestData.InvalidInheritDoc4.Method1" LineNumber="68" Rule="InheritDocMustBeUsedWithInheritingClass" />
-      <Violation Section="Root.CSharpAnalyzersTest.InvalidTestData.InvalidInheritDoc5.Method1" LineNumber="76" Rule="InheritDocMustBeUsedWithInheritingClass" />
-      <Violation Section="Root.CSharpAnalyzersTest.InvalidTestData.InvalidInheritDoc6.Method1" LineNumber="82" Rule="InheritDocMustBeUsedWithInheritingClass" />
-      <Violation Section="Root.CSharpAnalyzersTest.InvalidTestData.InvalidInheritDoc7.Method1" LineNumber="88" Rule="InheritDocMustBeUsedWithInheritingClass" />
-      <Violation Section="Root.CSharpAnalyzersTest.InvalidTestData.InvalidInheritDoc8.InternalClass.Method1" LineNumber="96" Rule="InheritDocMustBeUsedWithInheritingClass" />
-    </ExpectedViolations>
-  </Test>
-
+﻿<?xml version="1.0" encoding="utf-8" ?>
+<StyleCopTestDescription TestName="Documentation">
+  <Test Name="Documentation">
+    <TestCodeFile>DocumentationClasses.cs</TestCodeFile>
+    <TestCodeFile>DocumentationConstructors.cs</TestCodeFile>
+    <TestCodeFile>DocumentationDelegates.cs</TestCodeFile>
+    <TestCodeFile>DocumentationDestructors.cs</TestCodeFile>
+    <TestCodeFile>DocumentationFields.cs</TestCodeFile>
+    <TestCodeFile>DocumentationEnums.cs</TestCodeFile>
+    <TestCodeFile>DocumentationEvents.cs</TestCodeFile>
+    <TestCodeFile>DocumentationIndexers.cs</TestCodeFile>
+    <TestCodeFile>DocumentationInterfaces.cs</TestCodeFile>
+    <TestCodeFile>DocumentationMethods.cs</TestCodeFile>
+    <TestCodeFile>DocumentationProperties.cs</TestCodeFile>
+    <TestCodeFile>DocumentationStructs.cs</TestCodeFile>
+    <TestCodeFile>DocumentationSlashes.cs</TestCodeFile>
+    <Settings>
+      <Analyzers>
+        <Analyzer AnalyzerId="Microsoft.StyleCop.CSharp.DocumentationRules">
+          <AnalyzerSettings>
+            <BooleanProperty Name="IgnorePrivates">False</BooleanProperty>
+            <BooleanProperty Name="IgnoreInternals">False</BooleanProperty>
+            <BooleanProperty Name="IncludeFields">True</BooleanProperty>
+          </AnalyzerSettings>
+          <Rules>
+            <Rule Name="ElementsMustBeDocumented">
+              <RuleSettings>
+                <BooleanProperty Name="Enabled">True</BooleanProperty>
+              </RuleSettings>
+            </Rule>
+            <Rule Name="PartialElementsMustBeDocumented">
+              <RuleSettings>
+                <BooleanProperty Name="Enabled">True</BooleanProperty>
+              </RuleSettings>
+            </Rule>
+            <Rule Name="EnumerationItemsMustBeDocumented">
+              <RuleSettings>
+                <BooleanProperty Name="Enabled">True</BooleanProperty>
+              </RuleSettings>
+            </Rule>
+            <Rule Name="DocumentationMustContainValidXml">
+              <RuleSettings>
+                <BooleanProperty Name="Enabled">True</BooleanProperty>
+              </RuleSettings>
+            </Rule>
+            <Rule Name="ElementDocumentationMustHaveSummary">
+              <RuleSettings>
+                <BooleanProperty Name="Enabled">True</BooleanProperty>
+              </RuleSettings>
+            </Rule>
+            <Rule Name="PartialElementDocumentationMustHaveSummary">
+              <RuleSettings>
+                <BooleanProperty Name="Enabled">True</BooleanProperty>
+              </RuleSettings>
+            </Rule>
+            <Rule Name="ElementDocumentationMustHaveSummaryText">
+              <RuleSettings>
+                <BooleanProperty Name="Enabled">True</BooleanProperty>
+              </RuleSettings>
+            </Rule>
+            <Rule Name="PartialElementDocumentationMustHaveSummaryText">
+              <RuleSettings>
+                <BooleanProperty Name="Enabled">True</BooleanProperty>
+              </RuleSettings>
+            </Rule>
+            <Rule Name="ElementDocumentationMustNotHaveDefaultSummary">
+              <RuleSettings>
+                <BooleanProperty Name="Enabled">True</BooleanProperty>
+              </RuleSettings>
+            </Rule>
+            <Rule Name="PropertyDocumentationMustHaveValue">
+              <RuleSettings>
+                <BooleanProperty Name="Enabled">True</BooleanProperty>
+              </RuleSettings>
+            </Rule>
+            <Rule Name="PropertyDocumentationMustHaveValueText">
+              <RuleSettings>
+                <BooleanProperty Name="Enabled">True</BooleanProperty>
+              </RuleSettings>
+            </Rule>
+            <Rule Name="ElementParametersMustBeDocumented">
+              <RuleSettings>
+                <BooleanProperty Name="Enabled">True</BooleanProperty>
+              </RuleSettings>
+            </Rule>
+            <Rule Name="ElementParameterDocumentationMustMatchElementParameters">
+              <RuleSettings>
+                <BooleanProperty Name="Enabled">True</BooleanProperty>
+              </RuleSettings>
+            </Rule>
+            <Rule Name="ElementParameterDocumentationMustDeclareParameterName">
+              <RuleSettings>
+                <BooleanProperty Name="Enabled">True</BooleanProperty>
+              </RuleSettings>
+            </Rule>
+            <Rule Name="ElementParameterDocumentationMustHaveText">
+              <RuleSettings>
+                <BooleanProperty Name="Enabled">True</BooleanProperty>
+              </RuleSettings>
+            </Rule>
+            <Rule Name="ElementReturnValueMustBeDocumented">
+              <RuleSettings>
+                <BooleanProperty Name="Enabled">True</BooleanProperty>
+              </RuleSettings>
+            </Rule>
+            <Rule Name="ElementReturnValueDocumentationMustHaveText">
+              <RuleSettings>
+                <BooleanProperty Name="Enabled">True</BooleanProperty>
+              </RuleSettings>
+            </Rule>
+            <Rule Name="VoidReturnValueMustNotBeDocumented">
+              <RuleSettings>
+                <BooleanProperty Name="Enabled">True</BooleanProperty>
+              </RuleSettings>
+            </Rule>
+            <Rule Name="GenericTypeParametersMustBeDocumented">
+              <RuleSettings>
+                <BooleanProperty Name="Enabled">True</BooleanProperty>
+              </RuleSettings>
+            </Rule>
+            <Rule Name="GenericTypeParametersMustBeDocumentedPartialClass">
+              <RuleSettings>
+                <BooleanProperty Name="Enabled">True</BooleanProperty>
+              </RuleSettings>
+            </Rule>
+            <Rule Name="GenericTypeParameterDocumentationMustMatchTypeParameters">
+              <RuleSettings>
+                <BooleanProperty Name="Enabled">True</BooleanProperty>
+              </RuleSettings>
+            </Rule>
+            <Rule Name="GenericTypeParameterDocumentationMustDeclareParameterName">
+              <RuleSettings>
+                <BooleanProperty Name="Enabled">True</BooleanProperty>
+              </RuleSettings>
+            </Rule>
+            <Rule Name="GenericTypeParameterDocumentationMustHaveText">
+              <RuleSettings>
+                <BooleanProperty Name="Enabled">True</BooleanProperty>
+              </RuleSettings>
+            </Rule>
+            <Rule Name="PropertySummaryDocumentationMustMatchAccessors">
+              <RuleSettings>
+                <BooleanProperty Name="Enabled">True</BooleanProperty>
+              </RuleSettings>
+            </Rule>
+            <Rule Name="PropertySummaryDocumentationMustOmitSetAccessorWithRestrictedAccess">
+              <RuleSettings>
+                <BooleanProperty Name="Enabled">True</BooleanProperty>
+              </RuleSettings>
+            </Rule>
+            <Rule Name="ElementDocumentationMustNotBeCopiedAndPasted">
+              <RuleSettings>
+                <BooleanProperty Name="Enabled">True</BooleanProperty>
+              </RuleSettings>
+            </Rule>
+            <Rule Name="SingleLineCommentsMustNotUseDocumentationStyleSlashes">
+              <RuleSettings>
+                <BooleanProperty Name="Enabled">True</BooleanProperty>
+              </RuleSettings>
+            </Rule>
+            <Rule Name="DocumentationTextMustNotBeEmpty">
+              <RuleSettings>
+                <BooleanProperty Name="Enabled">True</BooleanProperty>
+              </RuleSettings>
+            </Rule>
+            <Rule Name="DocumentationTextMustBeginWithACapitalLetter">
+              <RuleSettings>
+                <BooleanProperty Name="Enabled">True</BooleanProperty>
+              </RuleSettings>
+            </Rule>
+            <Rule Name="DocumentationTextMustEndWithAPeriod">
+              <RuleSettings>
+                <BooleanProperty Name="Enabled">True</BooleanProperty>
+              </RuleSettings>
+            </Rule>
+            <Rule Name="DocumentationTextMustContainWhitespace">
+              <RuleSettings>
+                <BooleanProperty Name="Enabled">True</BooleanProperty>
+              </RuleSettings>
+            </Rule>
+            <Rule Name="DocumentationMustMeetCharacterPercentage">
+              <RuleSettings>
+                <BooleanProperty Name="Enabled">True</BooleanProperty>
+              </RuleSettings>
+            </Rule>
+            <Rule Name="DocumentationTextMustMeetMinimumCharacterLength">
+              <RuleSettings>
+                <BooleanProperty Name="Enabled">True</BooleanProperty>
+              </RuleSettings>
+            </Rule>
+          </Rules>
+        </Analyzer>
+      </Analyzers>
+    </Settings>
+    <ExpectedViolations>
+      <Violation Section="Root.CSharpAnalyzersTest.TestData.InvalidDocumentationClass1" LineNumber="125" Rule="ElementDocumentationMustNotHaveDefaultSummary" />
+      <Violation Section="Root.CSharpAnalyzersTest.TestData.InvalidDocumentationClass2" LineNumber="132" Rule="DocumentationMustContainValidXml" />
+      <Violation Section="Root.CSharpAnalyzersTest.TestData.InvalidDocumentationClass3" LineNumber="136" Rule="ElementsMustBeDocumented" />
+      <Violation Section="Root.CSharpAnalyzersTest.TestData.InvalidDocumentationClass4" LineNumber="143" Rule="ElementDocumentationMustHaveSummaryText" />
+      <Violation Section="Root.CSharpAnalyzersTest.TestData.InvalidDocumentationClass5" LineNumber="150" Rule="DocumentationTextMustContainWhitespace" />
+      <Violation Section="Root.CSharpAnalyzersTest.TestData.InvalidDocumentationClass6" LineNumber="157" Rule="DocumentationTextMustMeetMinimumCharacterLength" />
+      <Violation Section="Root.CSharpAnalyzersTest.TestData.InvalidDocumentationClass6" LineNumber="157" Rule="DocumentationTextMustContainWhitespace" />
+      <Violation Section="Root.CSharpAnalyzersTest.TestData.InvalidDocumentationClass7" LineNumber="164" Rule="DocumentationMustMeetCharacterPercentage" />
+      <Violation Section="Root.CSharpAnalyzersTest.TestData.InvalidDocumentationClass8" LineNumber="171" Rule="DocumentationTextMustBeginWithACapitalLetter" />
+      <Violation Section="Root.CSharpAnalyzersTest.TestData.InvalidDocumentationClass9" LineNumber="178" Rule="DocumentationTextMustEndWithAPeriod" />
+      <Violation Section="Root.CSharpAnalyzersTest.TestData.InvalidDocumentationClass10`T" LineNumber="185" Rule="GenericTypeParametersMustBeDocumented" />
+      <Violation Section="Root.CSharpAnalyzersTest.TestData.InvalidDocumentationClass11`T" LineNumber="193" Rule="GenericTypeParameterDocumentationMustHaveText" />
+      <Violation Section="Root.CSharpAnalyzersTest.TestData.InvalidDocumentationClass12`T" LineNumber="201" Rule="DocumentationTextMustContainWhitespace" />
+      <Violation Section="Root.CSharpAnalyzersTest.TestData.InvalidDocumentationClass13`T" LineNumber="209" Rule="DocumentationTextMustMeetMinimumCharacterLength" />
+      <Violation Section="Root.CSharpAnalyzersTest.TestData.InvalidDocumentationClass13`T" LineNumber="209" Rule="DocumentationTextMustContainWhitespace" />
+      <Violation Section="Root.CSharpAnalyzersTest.TestData.InvalidDocumentationClass14`T" LineNumber="217" Rule="DocumentationMustMeetCharacterPercentage" />
+      <Violation Section="Root.CSharpAnalyzersTest.TestData.InvalidDocumentationClass15`T" LineNumber="225" Rule="DocumentationTextMustBeginWithACapitalLetter" />
+      <Violation Section="Root.CSharpAnalyzersTest.TestData.InvalidDocumentationClass16`T" LineNumber="233" Rule="DocumentationTextMustEndWithAPeriod" />
+      <Violation Section="Root.CSharpAnalyzersTest.TestData.InvalidDocumentationClass17`T`S" LineNumber="242" Rule="ElementDocumentationMustNotBeCopiedAndPasted" />
+      <Violation Section="Root.CSharpAnalyzersTest.TestData.InvalidDocumentationClass18`T`S" LineNumber="251" Rule="ElementDocumentationMustNotBeCopiedAndPasted" />
+      <Violation Section="Root.CSharpAnalyzersTest.TestData.InvalidDocumentationClass19`T`S" LineNumber="260" Rule="ElementDocumentationMustNotBeCopiedAndPasted" />
+      <Violation Section="Root.CSharpAnalyzersTest.TestData.InvalidDocumentationClass20`T`S" LineNumber="269" Rule="GenericTypeParameterDocumentationMustMatchTypeParameters" />
+      <Violation Section="Root.CSharpAnalyzersTest.TestData.InvalidDocumentationClass21`T" LineNumber="277" Rule="GenericTypeParameterDocumentationMustDeclareParameterName" />
+      <Violation Section="Root.CSharpAnalyzersTest.TestData.InvalidDocumentationClass22`T" LineNumber="285" Rule="GenericTypeParameterDocumentationMustDeclareParameterName" />
+      <Violation Section="Root.CSharpAnalyzersTest.TestData.InvalidDocumentationClass23`T" LineNumber="293" Rule="GenericTypeParameterDocumentationMustMatchTypeParameters" />
+      <Violation Section="Root.CSharpAnalyzersTest.TestData.InvalidDocumentationClass24" LineNumber="297" Rule="ElementsMustBeDocumented" />
+      <Violation Section="Root.CSharpAnalyzersTest.TestData.InvalidDocumentationClass25" LineNumber="301" Rule="ElementsMustBeDocumented" />
+      <Violation Section="Root.CSharpAnalyzersTest.TestData.InvalidDocumentationClass26" LineNumber="305" Rule="ElementsMustBeDocumented" />
+      <Violation Section="Root.CSharpAnalyzersTest.TestData.InvalidDocumentationClass27" LineNumber="309" Rule="ElementsMustBeDocumented" />
+      <Violation Section="Root.CSharpAnalyzersTest.TestData.InvalidDocumentationClass28" LineNumber="313" Rule="ElementsMustBeDocumented" />
+      <Violation Section="Root.CSharpAnalyzersTest.TestData.InvalidDocumentationClass29" LineNumber="317" Rule="ElementsMustBeDocumented" />
+      <Violation Section="Root.CSharpAnalyzersTest.TestData.InvalidDocumentationClass30" LineNumber="321" Rule="ElementsMustBeDocumented" />
+      <Violation Section="Root.CSharpAnalyzersTest.TestData.InvalidDocumentationClass32`T`S" LineNumber="339" Rule="GenericTypeParameterDocumentationMustMatchTypeParameters" />
+      <Violation Section="Root.CSharpAnalyzersTest.TestData.InvalidDocumentationClass33`T`S" LineNumber="349" Rule="GenericTypeParameterDocumentationMustMatchTypeParameters" />
+      <Violation Section="Root.CSharpAnalyzersTest.TestData.InvalidDocumentationClass34`T`S" LineNumber="360" Rule="DocumentationMustContainValidXml" />
+      <Violation Section="Root.CSharpAnalyzersTest.TestData.InvalidDocumentationClass35" LineNumber="367" Rule="ElementDocumentationMustHaveSummary" />
+      <Violation Section="Root.CSharpAnalyzersTest.TestData.InvalidDocumentationClass36" LineNumber="371" Rule="PartialElementsMustBeDocumented" />
+      <Violation Section="Root.CSharpAnalyzersTest.TestData.InvalidDocumentationClass37" LineNumber="378" Rule="PartialElementDocumentationMustHaveSummaryText" />
+      <Violation Section="Root.CSharpAnalyzersTest.TestData.InvalidDocumentationClass38" LineNumber="383" Rule="PartialElementDocumentationMustHaveSummary" />
+      <Violation Section="Root.CSharpAnalyzersTest.TestData.InvalidDocumentationClass39`T" LineNumber="390" Rule="GenericTypeParametersMustBeDocumentedPartialClass" />
+      <Violation Section="Root.CSharpAnalyzersTest.TestData.InvalidDocumentationClass40`T`S`W" LineNumber="399" Rule="GenericTypeParameterDocumentationMustMatchTypeParameters" />
+      <Violation Section="Root.CSharpAnalyzersTest.TestData.InvalidDocumentationConstructor1.InvalidDocumentationConstructor1" LineNumber="164" Rule="ElementDocumentationMustNotHaveDefaultSummary" />
+      <Violation Section="Root.CSharpAnalyzersTest.TestData.InvalidDocumentationConstructor2.InvalidDocumentationConstructor2" LineNumber="177" Rule="DocumentationMustContainValidXml" />
+      <Violation Section="Root.CSharpAnalyzersTest.TestData.InvalidDocumentationConstructor3.InvalidDocumentationConstructor3" LineNumber="187" Rule="ElementsMustBeDocumented" />
+      <Violation Section="Root.CSharpAnalyzersTest.TestData.InvalidDocumentationConstructor4.InvalidDocumentationConstructor4" LineNumber="200" Rule="ElementDocumentationMustHaveSummaryText" />
+      <Violation Section="Root.CSharpAnalyzersTest.TestData.InvalidDocumentationConstructor5.InvalidDocumentationConstructor5" LineNumber="213" Rule="DocumentationTextMustContainWhitespace" />
+      <Violation Section="Root.CSharpAnalyzersTest.TestData.InvalidDocumentationConstructor6.InvalidDocumentationConstructor6" LineNumber="226" Rule="DocumentationTextMustMeetMinimumCharacterLength" />
+      <Violation Section="Root.CSharpAnalyzersTest.TestData.InvalidDocumentationConstructor6.InvalidDocumentationConstructor6" LineNumber="226" Rule="DocumentationTextMustContainWhitespace" />
+      <Violation Section="Root.CSharpAnalyzersTest.TestData.InvalidDocumentationConstructor7.InvalidDocumentationConstructor7" LineNumber="239" Rule="DocumentationMustMeetCharacterPercentage" />
+      <Violation Section="Root.CSharpAnalyzersTest.TestData.InvalidDocumentationConstructor8.InvalidDocumentationConstructor8" LineNumber="252" Rule="DocumentationTextMustBeginWithACapitalLetter" />
+      <Violation Section="Root.CSharpAnalyzersTest.TestData.InvalidDocumentationConstructor9.InvalidDocumentationConstructor9" LineNumber="265" Rule="DocumentationTextMustEndWithAPeriod" />
+      <Violation Section="Root.CSharpAnalyzersTest.TestData.InvalidDocumentationConstructor10.InvalidDocumentationConstructor10%int" LineNumber="278" Rule="ElementParametersMustBeDocumented" />
+      <Violation Section="Root.CSharpAnalyzersTest.TestData.InvalidDocumentationConstructor11.InvalidDocumentationConstructor11%int" LineNumber="292" Rule="ElementParameterDocumentationMustHaveText" />
+      <Violation Section="Root.CSharpAnalyzersTest.TestData.InvalidDocumentationConstructor12.InvalidDocumentationConstructor12%int" LineNumber="306" Rule="DocumentationTextMustContainWhitespace" />
+      <Violation Section="Root.CSharpAnalyzersTest.TestData.InvalidDocumentationConstructor13.InvalidDocumentationConstructor13%int" LineNumber="320" Rule="DocumentationTextMustMeetMinimumCharacterLength" />
+      <Violation Section="Root.CSharpAnalyzersTest.TestData.InvalidDocumentationConstructor13.InvalidDocumentationConstructor13%int" LineNumber="320" Rule="DocumentationTextMustContainWhitespace" />
+      <Violation Section="Root.CSharpAnalyzersTest.TestData.InvalidDocumentationConstructor14.InvalidDocumentationConstructor14%int" LineNumber="334" Rule="DocumentationMustMeetCharacterPercentage" />
+      <Violation Section="Root.CSharpAnalyzersTest.TestData.InvalidDocumentationConstructor15.InvalidDocumentationConstructor15%int" LineNumber="348" Rule="DocumentationTextMustBeginWithACapitalLetter" />
+      <Violation Section="Root.CSharpAnalyzersTest.TestData.InvalidDocumentationConstructor16.InvalidDocumentationConstructor16%int" LineNumber="362" Rule="DocumentationTextMustEndWithAPeriod" />
+      <Violation Section="Root.CSharpAnalyzersTest.TestData.InvalidDocumentationConstructor17.InvalidDocumentationConstructor17%int%int" LineNumber="377" Rule="ElementDocumentationMustNotBeCopiedAndPasted" />
+      <Violation Section="Root.CSharpAnalyzersTest.TestData.InvalidDocumentationConstructor18.InvalidDocumentationConstructor18%int%int" LineNumber="392" Rule="ElementDocumentationMustNotBeCopiedAndPasted" />
+      <Violation Section="Root.CSharpAnalyzersTest.TestData.InvalidDocumentationConstructor19.InvalidDocumentationConstructor19%int%int" LineNumber="407" Rule="ElementDocumentationMustNotBeCopiedAndPasted" />
+      <Violation Section="Root.CSharpAnalyzersTest.TestData.InvalidDocumentationConstructor20.InvalidDocumentationConstructor20%int%int" LineNumber="422" Rule="ElementParameterDocumentationMustMatchElementParameters" />
+      <Violation Section="Root.CSharpAnalyzersTest.TestData.InvalidDocumentationConstructor21.InvalidDocumentationConstructor21%int" LineNumber="436" Rule="ElementParameterDocumentationMustDeclareParameterName" />
+      <Violation Section="Root.CSharpAnalyzersTest.TestData.InvalidDocumentationConstructor22.InvalidDocumentationConstructor22%int" LineNumber="450" Rule="ElementParameterDocumentationMustDeclareParameterName" />
+      <Violation Section="Root.CSharpAnalyzersTest.TestData.InvalidDocumentationConstructor23.InvalidDocumentationConstructor23%int" LineNumber="464" Rule="ElementParameterDocumentationMustMatchElementParameters" />
+      <Violation Section="Root.CSharpAnalyzersTest.TestData.InvalidDocumentationConstructor24.InvalidDocumentationConstructor24" LineNumber="474" Rule="ElementsMustBeDocumented" />
+      <Violation Section="Root.CSharpAnalyzersTest.TestData.InvalidDocumentationConstructor25.InvalidDocumentationConstructor25" LineNumber="484" Rule="ElementsMustBeDocumented" />
+      <Violation Section="Root.CSharpAnalyzersTest.TestData.InvalidDocumentationConstructor26.InvalidDocumentationConstructor26" LineNumber="494" Rule="ElementsMustBeDocumented" />
+      <Violation Section="Root.CSharpAnalyzersTest.TestData.InvalidDocumentationConstructor27.InvalidDocumentationConstructor27" LineNumber="504" Rule="ElementsMustBeDocumented" />
+      <Violation Section="Root.CSharpAnalyzersTest.TestData.InvalidDocumentationConstructor28.InvalidDocumentationConstructor28" LineNumber="514" Rule="ElementsMustBeDocumented" />
+      <Violation Section="Root.CSharpAnalyzersTest.TestData.InvalidDocumentationConstructor29.InvalidDocumentationConstructor29" LineNumber="524" Rule="ElementsMustBeDocumented" />
+      <Violation Section="Root.CSharpAnalyzersTest.TestData.InvalidDocumentationConstructor30.InvalidDocumentationConstructor30" LineNumber="534" Rule="ElementsMustBeDocumented" />
+      <Violation Section="Root.CSharpAnalyzersTest.TestData.InvalidDocumentationConstructor32.InvalidDocumentationConstructor32%int%int" LineNumber="564" Rule="ElementParameterDocumentationMustMatchElementParameters" />
+      <Violation Section="Root.CSharpAnalyzersTest.TestData.InvalidDocumentationConstructor33.InvalidDocumentationConstructor33%int%int" LineNumber="580" Rule="ElementParameterDocumentationMustMatchElementParameters" />
+      <Violation Section="Root.CSharpAnalyzersTest.TestData.InvalidDocumentationConstructor34.InvalidDocumentationConstructor34%int%int" LineNumber="596" Rule="ElementParameterDocumentationMustMatchElementParameters" />
+      <Violation Section="Root.CSharpAnalyzersTest.TestData.InvalidDocumentationConstructor35.InvalidDocumentationConstructor35%int%int%int" LineNumber="611" Rule="ElementParametersMustBeDocumented" />
+      <Violation Section="Root.CSharpAnalyzersTest.TestData.DocumentationDelegates.InvalidDelegate1" LineNumber="89" Rule="ElementDocumentationMustNotHaveDefaultSummary" />
+      <Violation Section="Root.CSharpAnalyzersTest.TestData.DocumentationDelegates.InvalidDelegate2" LineNumber="93" Rule="DocumentationMustContainValidXml" />
+      <Violation Section="Root.CSharpAnalyzersTest.TestData.DocumentationDelegates.InvalidDelegate3" LineNumber="95" Rule="ElementsMustBeDocumented" />
+      <Violation Section="Root.CSharpAnalyzersTest.TestData.DocumentationDelegates.InvalidDelegate4" LineNumber="100" Rule="ElementDocumentationMustHaveSummaryText" />
+      <Violation Section="Root.CSharpAnalyzersTest.TestData.DocumentationDelegates.InvalidDelegate5" LineNumber="105" Rule="DocumentationTextMustContainWhitespace" />
+      <Violation Section="Root.CSharpAnalyzersTest.TestData.DocumentationDelegates.InvalidDelegate6" LineNumber="110" Rule="DocumentationTextMustMeetMinimumCharacterLength" />
+      <Violation Section="Root.CSharpAnalyzersTest.TestData.DocumentationDelegates.InvalidDelegate6" LineNumber="110" Rule="DocumentationTextMustContainWhitespace" />
+      <Violation Section="Root.CSharpAnalyzersTest.TestData.DocumentationDelegates.InvalidDelegate7" LineNumber="115" Rule="DocumentationMustMeetCharacterPercentage" />
+      <Violation Section="Root.CSharpAnalyzersTest.TestData.DocumentationDelegates.InvalidDelegate8" LineNumber="120" Rule="DocumentationTextMustBeginWithACapitalLetter" />
+      <Violation Section="Root.CSharpAnalyzersTest.TestData.DocumentationDelegates.InvalidDelegate9" LineNumber="125" Rule="DocumentationTextMustEndWithAPeriod" />
+      <Violation Section="Root.CSharpAnalyzersTest.TestData.DocumentationDelegates.InvalidDelegate10%int" LineNumber="130" Rule="ElementParametersMustBeDocumented" />
+      <Violation Section="Root.CSharpAnalyzersTest.TestData.DocumentationDelegates.InvalidDelegate11%int" LineNumber="136" Rule="ElementParameterDocumentationMustHaveText" />
+      <Violation Section="Root.CSharpAnalyzersTest.TestData.DocumentationDelegates.InvalidDelegate12%int" LineNumber="142" Rule="DocumentationTextMustContainWhitespace" />
+      <Violation Section="Root.CSharpAnalyzersTest.TestData.DocumentationDelegates.InvalidDelegate13%int" LineNumber="148" Rule="DocumentationTextMustMeetMinimumCharacterLength" />
+      <Violation Section="Root.CSharpAnalyzersTest.TestData.DocumentationDelegates.InvalidDelegate13%int" LineNumber="148" Rule="DocumentationTextMustContainWhitespace" />
+      <Violation Section="Root.CSharpAnalyzersTest.TestData.DocumentationDelegates.InvalidDelegate14%int" LineNumber="154" Rule="DocumentationMustMeetCharacterPercentage" />
+      <Violation Section="Root.CSharpAnalyzersTest.TestData.DocumentationDelegates.InvalidDelegate15%int" LineNumber="160" Rule="DocumentationTextMustBeginWithACapitalLetter" />
+      <Violation Section="Root.CSharpAnalyzersTest.TestData.DocumentationDelegates.InvalidDelegate16%int" LineNumber="166" Rule="DocumentationTextMustEndWithAPeriod" />
+      <Violation Section="Root.CSharpAnalyzersTest.TestData.DocumentationDelegates.InvalidDelegate17" LineNumber="171" Rule="ElementReturnValueMustBeDocumented" />
+      <Violation Section="Root.CSharpAnalyzersTest.TestData.DocumentationDelegates.InvalidDelegate18" LineNumber="177" Rule="ElementReturnValueDocumentationMustHaveText" />
+      <Violation Section="Root.CSharpAnalyzersTest.TestData.DocumentationDelegates.InvalidDelegate19" LineNumber="183" Rule="DocumentationTextMustContainWhitespace" />
+      <Violation Section="Root.CSharpAnalyzersTest.TestData.DocumentationDelegates.InvalidDelegate20" LineNumber="189" Rule="DocumentationTextMustMeetMinimumCharacterLength" />
+      <Violation Section="Root.CSharpAnalyzersTest.TestData.DocumentationDelegates.InvalidDelegate20" LineNumber="189" Rule="DocumentationTextMustContainWhitespace" />
+      <Violation Section="Root.CSharpAnalyzersTest.TestData.DocumentationDelegates.InvalidDelegate21" LineNumber="195" Rule="DocumentationMustMeetCharacterPercentage" />
+      <Violation Section="Root.CSharpAnalyzersTest.TestData.DocumentationDelegates.InvalidDelegate22" LineNumber="201" Rule="DocumentationTextMustBeginWithACapitalLetter" />
+      <Violation Section="Root.CSharpAnalyzersTest.TestData.DocumentationDelegates.InvalidDelegate23" LineNumber="207" Rule="DocumentationTextMustEndWithAPeriod" />
+      <Violation Section="Root.CSharpAnalyzersTest.TestData.DocumentationDelegates.InvalidDelegate24`T" LineNumber="212" Rule="GenericTypeParametersMustBeDocumented" />
+      <Violation Section="Root.CSharpAnalyzersTest.TestData.DocumentationDelegates.InvalidDelegate25`T" LineNumber="218" Rule="GenericTypeParameterDocumentationMustHaveText" />
+      <Violation Section="Root.CSharpAnalyzersTest.TestData.DocumentationDelegates.InvalidDelegate26`T" LineNumber="224" Rule="DocumentationTextMustContainWhitespace" />
+      <Violation Section="Root.CSharpAnalyzersTest.TestData.DocumentationDelegates.InvalidDelegate27`T" LineNumber="230" Rule="DocumentationTextMustMeetMinimumCharacterLength" />
+      <Violation Section="Root.CSharpAnalyzersTest.TestData.DocumentationDelegates.InvalidDelegate27`T" LineNumber="230" Rule="DocumentationTextMustContainWhitespace" />
+      <Violation Section="Root.CSharpAnalyzersTest.TestData.DocumentationDelegates.InvalidDelegate28`T" LineNumber="236" Rule="DocumentationMustMeetCharacterPercentage" />
+      <Violation Section="Root.CSharpAnalyzersTest.TestData.DocumentationDelegates.InvalidDelegate29`T" LineNumber="242" Rule="DocumentationTextMustBeginWithACapitalLetter" />
+      <Violation Section="Root.CSharpAnalyzersTest.TestData.DocumentationDelegates.InvalidDelegate30`T" LineNumber="248" Rule="DocumentationTextMustEndWithAPeriod" />
+      <Violation Section="Root.CSharpAnalyzersTest.TestData.DocumentationDelegates.InvalidDelegate31`T`S%int%int" LineNumber="258" Rule="ElementDocumentationMustNotBeCopiedAndPasted" />
+      <Violation Section="Root.CSharpAnalyzersTest.TestData.DocumentationDelegates.InvalidDelegate32`T`S%int%int" LineNumber="268" Rule="ElementDocumentationMustNotBeCopiedAndPasted" />
+      <Violation Section="Root.CSharpAnalyzersTest.TestData.DocumentationDelegates.InvalidDelegate33`T`S%int%int" LineNumber="278" Rule="ElementDocumentationMustNotBeCopiedAndPasted" />
+      <Violation Section="Root.CSharpAnalyzersTest.TestData.DocumentationDelegates.InvalidDelegate34`T`S%int%int" LineNumber="288" Rule="ElementDocumentationMustNotBeCopiedAndPasted" />
+      <Violation Section="Root.CSharpAnalyzersTest.TestData.DocumentationDelegates.InvalidDelegate35`T`S%int%int" LineNumber="298" Rule="ElementDocumentationMustNotBeCopiedAndPasted" />
+      <Violation Section="Root.CSharpAnalyzersTest.TestData.DocumentationDelegates.InvalidDelegate36`T`S%int%int" LineNumber="308" Rule="ElementDocumentationMustNotBeCopiedAndPasted" />
+      <Violation Section="Root.CSharpAnalyzersTest.TestData.DocumentationDelegates.InvalidDelegate37`T`S%int%int" LineNumber="318" Rule="ElementDocumentationMustNotBeCopiedAndPasted" />
+      <Violation Section="Root.CSharpAnalyzersTest.TestData.DocumentationDelegates.InvalidDelegate38%int%int" LineNumber="325" Rule="ElementParameterDocumentationMustMatchElementParameters" />
+      <Violation Section="Root.CSharpAnalyzersTest.TestData.DocumentationDelegates.InvalidDelegate39`T`S" LineNumber="332" Rule="GenericTypeParameterDocumentationMustMatchTypeParameters" />
+      <Violation Section="Root.CSharpAnalyzersTest.TestData.DocumentationDelegates.InvalidDelegate40%int" LineNumber="338" Rule="ElementParameterDocumentationMustDeclareParameterName" />
+      <Violation Section="Root.CSharpAnalyzersTest.TestData.DocumentationDelegates.InvalidDelegate41`T" LineNumber="344" Rule="GenericTypeParameterDocumentationMustDeclareParameterName" />
+      <Violation Section="Root.CSharpAnalyzersTest.TestData.DocumentationDelegates.InvalidDelegate42" LineNumber="350" Rule="VoidReturnValueMustNotBeDocumented" />
+      <Violation Section="Root.CSharpAnalyzersTest.TestData.DocumentationDelegates.InvalidDelegate53" LineNumber="352" Rule="ElementsMustBeDocumented" />
+      <Violation Section="Root.CSharpAnalyzersTest.TestData.DocumentationDelegates.InvalidDelegate44" LineNumber="354" Rule="ElementsMustBeDocumented" />
+      <Violation Section="Root.CSharpAnalyzersTest.TestData.DocumentationDelegates.InvalidDelegate45" LineNumber="356" Rule="ElementsMustBeDocumented" />
+      <Violation Section="Root.CSharpAnalyzersTest.TestData.DocumentationDelegates.InvalidDelegate46" LineNumber="358" Rule="ElementsMustBeDocumented" />
+      <Violation Section="Root.CSharpAnalyzersTest.TestData.DocumentationDelegates.InvalidDelegate49%int%int" LineNumber="375" Rule="ElementParameterDocumentationMustMatchElementParameters" />
+      <Violation Section="Root.CSharpAnalyzersTest.TestData.DocumentationDelegates.InvalidDelegate50%int%int" LineNumber="383" Rule="ElementParameterDocumentationMustMatchElementParameters" />
+      <Violation Section="Root.CSharpAnalyzersTest.TestData.DocumentationDelegates.InvalidDelegate51`T`S" LineNumber="391" Rule="GenericTypeParameterDocumentationMustMatchTypeParameters" />
+      <Violation Section="Root.CSharpAnalyzersTest.TestData.DocumentationDelegates.InvalidDelegate52`T`S" LineNumber="399" Rule="GenericTypeParameterDocumentationMustMatchTypeParameters" />
+      <Violation Section="Root.CSharpAnalyzersTest.TestData.DocumentationDelegates.InvalidDelegate53%int%int%int" LineNumber="406" Rule="ElementParametersMustBeDocumented" />
+      <Violation Section="Root.CSharpAnalyzersTest.TestData.InvalidDocumentationDestructor3.~InvalidDocumentationDestructor3" LineNumber="42" Rule="ElementDocumentationMustNotHaveDefaultSummary" />
+      <Violation Section="Root.CSharpAnalyzersTest.TestData.InvalidDocumentationDestructor4.~InvalidDocumentationDestructor4" LineNumber="55" Rule="DocumentationMustContainValidXml" />
+      <Violation Section="Root.CSharpAnalyzersTest.TestData.InvalidDocumentationDestructor5.~InvalidDocumentationDestructor5" LineNumber="65" Rule="ElementsMustBeDocumented" />
+      <Violation Section="Root.CSharpAnalyzersTest.TestData.InvalidDocumentationDestructor6.~InvalidDocumentationDestructor6" LineNumber="78" Rule="ElementDocumentationMustHaveSummaryText" />
+      <Violation Section="Root.CSharpAnalyzersTest.TestData.InvalidDocumentationDestructor7.~InvalidDocumentationDestructor7" LineNumber="91" Rule="DocumentationTextMustContainWhitespace" />
+      <Violation Section="Root.CSharpAnalyzersTest.TestData.InvalidDocumentationDestructor8.~InvalidDocumentationDestructor8" LineNumber="104" Rule="DocumentationTextMustMeetMinimumCharacterLength" />
+      <Violation Section="Root.CSharpAnalyzersTest.TestData.InvalidDocumentationDestructor8.~InvalidDocumentationDestructor8" LineNumber="104" Rule="DocumentationTextMustContainWhitespace" />
+      <Violation Section="Root.CSharpAnalyzersTest.TestData.InvalidDocumentationDestructor9.~InvalidDocumentationDestructor9" LineNumber="117" Rule="DocumentationMustMeetCharacterPercentage" />
+      <Violation Section="Root.CSharpAnalyzersTest.TestData.InvalidDocumentationDestructor10.~InvalidDocumentationDestructor10" LineNumber="130" Rule="DocumentationTextMustBeginWithACapitalLetter" />
+      <Violation Section="Root.CSharpAnalyzersTest.TestData.InvalidDocumentationDestructor11.~InvalidDocumentationDestructor11" LineNumber="143" Rule="DocumentationTextMustEndWithAPeriod" />
+      <Violation Section="Root.CSharpAnalyzersTest.TestData.InvalidDocumentationDestructor12.~InvalidDocumentationDestructor12" LineNumber="154" Rule="ElementsMustBeDocumented" />
+      <Violation Section="Root.CSharpAnalyzersTest.TestData.InvalidDocumentationDestructor13.~InvalidDocumentationDestructor13" LineNumber="164" Rule="ElementsMustBeDocumented" />
+      <Violation Section="Root.CSharpAnalyzersTest.TestData.InvalidDocumentationDestructor14.PrivateClass.~PrivateClass" LineNumber="179" Rule="ElementsMustBeDocumented" />
+      <Violation Section="Root.CSharpAnalyzersTest.TestData.InvalidDocumentationEnum1" LineNumber="118" Rule="ElementDocumentationMustNotHaveDefaultSummary" />
+      <Violation Section="Root.CSharpAnalyzersTest.TestData.InvalidDocumentationEnum2.Item" LineNumber="130" Rule="ElementDocumentationMustNotHaveDefaultSummary" />
+      <Violation Section="Root.CSharpAnalyzersTest.TestData.InvalidDocumentationEnum3" LineNumber="136" Rule="DocumentationMustContainValidXml" />
+      <Violation Section="Root.CSharpAnalyzersTest.TestData.InvalidDocumentationEnum4.Item" LineNumber="148" Rule="DocumentationMustContainValidXml" />
+      <Violation Section="Root.CSharpAnalyzersTest.TestData.InvalidDocumentationEnum5" LineNumber="151" Rule="ElementsMustBeDocumented" />
+      <Violation Section="Root.CSharpAnalyzersTest.TestData.InvalidDocumentationEnum6.Item" LineNumber="160" Rule="EnumerationItemsMustBeDocumented" />
+      <Violation Section="Root.CSharpAnalyzersTest.TestData.InvalidDocumentationEnum7.SecondItem" LineNumber="173" Rule="EnumerationItemsMustBeDocumented" />
+      <Violation Section="Root.CSharpAnalyzersTest.TestData.InvalidDocumentationEnum8.FirstItem" LineNumber="181" Rule="EnumerationItemsMustBeDocumented" />
+      <Violation Section="Root.CSharpAnalyzersTest.TestData.InvalidDocumentationEnum9" LineNumber="193" Rule="ElementDocumentationMustHaveSummaryText" />
+      <Violation Section="Root.CSharpAnalyzersTest.TestData.InvalidDocumentationEnum10.Item" LineNumber="205" Rule="ElementDocumentationMustHaveSummaryText" />
+      <Violation Section="Root.CSharpAnalyzersTest.TestData.InvalidDocumentationEnum11" LineNumber="211" Rule="DocumentationTextMustContainWhitespace" />
+      <Violation Section="Root.CSharpAnalyzersTest.TestData.InvalidDocumentationEnum12.Item" LineNumber="223" Rule="DocumentationTextMustContainWhitespace" />
+      <Violation Section="Root.CSharpAnalyzersTest.TestData.InvalidDocumentationEnum13" LineNumber="229" Rule="DocumentationTextMustMeetMinimumCharacterLength" />
+      <Violation Section="Root.CSharpAnalyzersTest.TestData.InvalidDocumentationEnum13" LineNumber="229" Rule="DocumentationTextMustContainWhitespace" />
+      <Violation Section="Root.CSharpAnalyzersTest.TestData.InvalidDocumentationEnum14.Item" LineNumber="241" Rule="DocumentationTextMustMeetMinimumCharacterLength" />
+      <Violation Section="Root.CSharpAnalyzersTest.TestData.InvalidDocumentationEnum14.Item" LineNumber="241" Rule="DocumentationTextMustContainWhitespace" />
+      <Violation Section="Root.CSharpAnalyzersTest.TestData.InvalidDocumentationEnum15" LineNumber="247" Rule="DocumentationMustMeetCharacterPercentage" />
+      <Violation Section="Root.CSharpAnalyzersTest.TestData.InvalidDocumentationEnum16.Item" LineNumber="259" Rule="DocumentationMustMeetCharacterPercentage" />
+      <Violation Section="Root.CSharpAnalyzersTest.TestData.InvalidDocumentationClass17" LineNumber="265" Rule="DocumentationMustMeetCharacterPercentage" />
+      <Violation Section="Root.CSharpAnalyzersTest.TestData.InvalidDocumentationEnum18" LineNumber="272" Rule="DocumentationTextMustBeginWithACapitalLetter" />
+      <Violation Section="Root.CSharpAnalyzersTest.TestData.InvalidDocumentationEnum19.Item" LineNumber="284" Rule="DocumentationTextMustBeginWithACapitalLetter" />
+      <Violation Section="Root.CSharpAnalyzersTest.TestData.InvalidDocumentationEnum20" LineNumber="290" Rule="DocumentationTextMustEndWithAPeriod" />
+      <Violation Section="Root.CSharpAnalyzersTest.TestData.InvalidDocumentationEnum21.Item" LineNumber="302" Rule="DocumentationTextMustEndWithAPeriod" />
+      <Violation Section="Root.CSharpAnalyzersTest.TestData.InvalidDocumentationEnumClass.PrivateClass.Enum1" LineNumber="315" Rule="ElementsMustBeDocumented" />
+      <Violation Section="Root.CSharpAnalyzersTest.TestData.InvalidDocumentationEnumClass.PrivateClass.Enum2.Item" LineNumber="324" Rule="EnumerationItemsMustBeDocumented" />
+      <Violation Section="Root.CSharpAnalyzersTest.TestData.InvalidDocumentationEnum22" LineNumber="329" Rule="ElementsMustBeDocumented" />
+      <Violation Section="Root.CSharpAnalyzersTest.TestData.InvalidDocumentationEnum23.Item" LineNumber="338" Rule="EnumerationItemsMustBeDocumented" />
+      <Violation Section="Root.CSharpAnalyzersTest.TestData.InvalidDocumentationEnum24" LineNumber="341" Rule="ElementsMustBeDocumented" />
+      <Violation Section="Root.CSharpAnalyzersTest.TestData.InvalidDocumentationEnum25.Item" LineNumber="350" Rule="EnumerationItemsMustBeDocumented" />
+      <Violation Section="Root.CSharpAnalyzersTest.TestData.InvalidDocumentationEnum26" LineNumber="353" Rule="ElementsMustBeDocumented" />
+      <Violation Section="Root.CSharpAnalyzersTest.TestData.InvalidDocumentationEnum27.Item" LineNumber="362" Rule="EnumerationItemsMustBeDocumented" />
+      <Violation Section="Root.CSharpAnalyzersTest.TestData.InvalidDocumentationEnum28" LineNumber="365" Rule="ElementsMustBeDocumented" />
+      <Violation Section="Root.CSharpAnalyzersTest.TestData.InvalidDocumentationEnum29.Item" LineNumber="374" Rule="EnumerationItemsMustBeDocumented" />
+      <Violation Section="Root.CSharpAnalyzersTest.TestData.DocumentationEventClass.InvalidDocumentationEvent1" LineNumber="40" Rule="ElementDocumentationMustNotHaveDefaultSummary" />
+      <Violation Section="Root.CSharpAnalyzersTest.TestData.DocumentationEventClass.InvalidDocumentationEvent2" LineNumber="45" Rule="DocumentationMustContainValidXml" />
+      <Violation Section="Root.CSharpAnalyzersTest.TestData.DocumentationEventClass.InvalidDocumentationEvent3" LineNumber="47" Rule="ElementsMustBeDocumented" />
+      <Violation Section="Root.CSharpAnalyzersTest.TestData.DocumentationEventClass.InvalidDocumentationEvent4" LineNumber="52" Rule="ElementDocumentationMustHaveSummaryText" />
+      <Violation Section="Root.CSharpAnalyzersTest.TestData.DocumentationEventClass.InvalidDocumentationEvent5" LineNumber="57" Rule="DocumentationTextMustContainWhitespace" />
+      <Violation Section="Root.CSharpAnalyzersTest.TestData.DocumentationEventClass.InvalidDocumentationEvent6" LineNumber="62" Rule="DocumentationTextMustMeetMinimumCharacterLength" />
+      <Violation Section="Root.CSharpAnalyzersTest.TestData.DocumentationEventClass.InvalidDocumentationEvent6" LineNumber="62" Rule="DocumentationTextMustContainWhitespace" />
+      <Violation Section="Root.CSharpAnalyzersTest.TestData.DocumentationEventClass.InvalidDocumentationEvent7" LineNumber="67" Rule="DocumentationMustMeetCharacterPercentage" />
+      <Violation Section="Root.CSharpAnalyzersTest.TestData.DocumentationEventClass.InvalidDocumentationEvent8" LineNumber="72" Rule="DocumentationTextMustBeginWithACapitalLetter" />
+      <Violation Section="Root.CSharpAnalyzersTest.TestData.DocumentationEventClass.InvalidDocumentationEvent9" LineNumber="77" Rule="DocumentationTextMustEndWithAPeriod" />
+      <Violation Section="Root.CSharpAnalyzersTest.TestData.DocumentationEventClass.InvalidDocumentationEventClass.PrivateClass.Event1" LineNumber="89" Rule="ElementsMustBeDocumented" />
+      <Violation Section="Root.CSharpAnalyzersTest.TestData.DocumentationEventClass.InvalidDocumentationEvent10" LineNumber="93" Rule="ElementsMustBeDocumented" />
+      <Violation Section="Root.CSharpAnalyzersTest.TestData.DocumentationEventClass.InvalidDocumentationEvent11" LineNumber="95" Rule="ElementsMustBeDocumented" />
+      <Violation Section="Root.CSharpAnalyzersTest.TestData.DocumentationEventClass.InvalidDocumentationEvent12" LineNumber="97" Rule="ElementsMustBeDocumented" />
+      <Violation Section="Root.CSharpAnalyzersTest.TestData.DocumentationEventClass.InvalidDocumentationEvent13" LineNumber="99" Rule="ElementsMustBeDocumented" />
+      <Violation Section="Root.CSharpAnalyzersTest.TestData.DocumentationFields.invalidField1" LineNumber="70" Rule="ElementDocumentationMustNotHaveDefaultSummary" />
+      <Violation Section="Root.CSharpAnalyzersTest.TestData.DocumentationFields.invalidField2" LineNumber="75" Rule="DocumentationMustContainValidXml" />
+      <Violation Section="Root.CSharpAnalyzersTest.TestData.DocumentationFields.invalidField3" LineNumber="77" Rule="ElementsMustBeDocumented" />
+      <Violation Section="Root.CSharpAnalyzersTest.TestData.DocumentationFields.invalidField4" LineNumber="79" Rule="ElementsMustBeDocumented" />
+      <Violation Section="Root.CSharpAnalyzersTest.TestData.DocumentationFields.invalidField5" LineNumber="81" Rule="ElementsMustBeDocumented" />
+      <Violation Section="Root.CSharpAnalyzersTest.TestData.DocumentationFields.invalidField6" LineNumber="83" Rule="ElementsMustBeDocumented" />
+      <Violation Section="Root.CSharpAnalyzersTest.TestData.DocumentationFields.invalidField7" LineNumber="85" Rule="ElementsMustBeDocumented" />
+      <Violation Section="Root.CSharpAnalyzersTest.TestData.DocumentationFields.invalidField8" LineNumber="87" Rule="ElementsMustBeDocumented" />
+      <Violation Section="Root.CSharpAnalyzersTest.TestData.DocumentationFields.invalidField9" LineNumber="92" Rule="ElementDocumentationMustHaveSummaryText" />
+      <Violation Section="Root.CSharpAnalyzersTest.TestData.DocumentationFields.invalidField10" LineNumber="97" Rule="DocumentationTextMustContainWhitespace" />
+      <Violation Section="Root.CSharpAnalyzersTest.TestData.DocumentationFields.invalidField11" LineNumber="102" Rule="DocumentationTextMustMeetMinimumCharacterLength" />
+      <Violation Section="Root.CSharpAnalyzersTest.TestData.DocumentationFields.invalidField11" LineNumber="102" Rule="DocumentationTextMustContainWhitespace" />
+      <Violation Section="Root.CSharpAnalyzersTest.TestData.DocumentationFields.invalidField12" LineNumber="107" Rule="DocumentationMustMeetCharacterPercentage" />
+      <Violation Section="Root.CSharpAnalyzersTest.TestData.DocumentationFields.invalidField13" LineNumber="112" Rule="DocumentationTextMustBeginWithACapitalLetter" />
+      <Violation Section="Root.CSharpAnalyzersTest.TestData.DocumentationFields.invalidField14" LineNumber="117" Rule="DocumentationTextMustEndWithAPeriod" />
+      <Violation Section="Root.CSharpAnalyzersTest.TestData.DocumentationFields.invalidField15" LineNumber="119" Rule="ElementsMustBeDocumented" />
+      <Violation Section="Root.CSharpAnalyzersTest.TestData.DocumentationFields.invalidField16" LineNumber="124" Rule="ElementDocumentationMustHaveSummaryText" />
+      <Violation Section="Root.CSharpAnalyzersTest.TestData.DocumentationFields.invalidField17" LineNumber="126" Rule="ElementsMustBeDocumented" />
+      <Violation Section="Root.CSharpAnalyzersTest.TestData.DocumentationFields.invalidField18" LineNumber="128" Rule="ElementsMustBeDocumented" />
+      <Violation Section="Root.CSharpAnalyzersTest.TestData.DocumentationIndexers.this%short[]" LineNumber="152" Rule="ElementDocumentationMustNotHaveDefaultSummary" />
+      <Violation Section="Root.CSharpAnalyzersTest.TestData.DocumentationIndexers.this%long[]" LineNumber="160" Rule="DocumentationMustContainValidXml" />
+      <Violation Section="Root.CSharpAnalyzersTest.TestData.DocumentationIndexers.this%float[]" LineNumber="165" Rule="ElementsMustBeDocumented" />
+      <Violation Section="Root.CSharpAnalyzersTest.TestData.DocumentationIndexers.this%double[]" LineNumber="174" Rule="ElementDocumentationMustHaveSummaryText" />
+      <Violation Section="Root.CSharpAnalyzersTest.TestData.DocumentationIndexers.this%char[]" LineNumber="183" Rule="DocumentationTextMustContainWhitespace" />
+      <Violation Section="Root.CSharpAnalyzersTest.TestData.DocumentationIndexers.this%byte[]" LineNumber="192" Rule="DocumentationTextMustMeetMinimumCharacterLength" />
+      <Violation Section="Root.CSharpAnalyzersTest.TestData.DocumentationIndexers.this%byte[]" LineNumber="192" Rule="DocumentationTextMustContainWhitespace" />
+      <Violation Section="Root.CSharpAnalyzersTest.TestData.DocumentationIndexers.this%object[]" LineNumber="201" Rule="DocumentationMustMeetCharacterPercentage" />
+      <Violation Section="Root.CSharpAnalyzersTest.TestData.DocumentationIndexers.this%string[]" LineNumber="210" Rule="DocumentationTextMustBeginWithACapitalLetter" />
+      <Violation Section="Root.CSharpAnalyzersTest.TestData.DocumentationIndexers.this%DateTime[]" LineNumber="219" Rule="DocumentationTextMustEndWithAPeriod" />
+      <Violation Section="Root.CSharpAnalyzersTest.TestData.DocumentationIndexers.this%int[][]" LineNumber="227" Rule="ElementParametersMustBeDocumented" />
+      <Violation Section="Root.CSharpAnalyzersTest.TestData.DocumentationIndexers.this%short[][]" LineNumber="236" Rule="ElementParameterDocumentationMustHaveText" />
+      <Violation Section="Root.CSharpAnalyzersTest.TestData.DocumentationIndexers.this%long[][]" LineNumber="245" Rule="DocumentationTextMustContainWhitespace" />
+      <Violation Section="Root.CSharpAnalyzersTest.TestData.DocumentationIndexers.this%float[][]" LineNumber="254" Rule="DocumentationTextMustMeetMinimumCharacterLength" />
+      <Violation Section="Root.CSharpAnalyzersTest.TestData.DocumentationIndexers.this%float[][]" LineNumber="254" Rule="DocumentationTextMustContainWhitespace" />
+      <Violation Section="Root.CSharpAnalyzersTest.TestData.DocumentationIndexers.this%double[][]" LineNumber="263" Rule="DocumentationMustMeetCharacterPercentage" />
+      <Violation Section="Root.CSharpAnalyzersTest.TestData.DocumentationIndexers.this%char[][]" LineNumber="272" Rule="DocumentationTextMustBeginWithACapitalLetter" />
+      <Violation Section="Root.CSharpAnalyzersTest.TestData.DocumentationIndexers.this%byte[][]" LineNumber="281" Rule="DocumentationTextMustEndWithAPeriod" />
+      <Violation Section="Root.CSharpAnalyzersTest.TestData.DocumentationIndexers.this%byte%byte" LineNumber="291" Rule="ElementDocumentationMustNotBeCopiedAndPasted" />
+      <Violation Section="Root.CSharpAnalyzersTest.TestData.DocumentationIndexers.this%char%char" LineNumber="301" Rule="ElementDocumentationMustNotBeCopiedAndPasted" />
+      <Violation Section="Root.CSharpAnalyzersTest.TestData.DocumentationIndexers.this%float%float" LineNumber="311" Rule="ElementDocumentationMustNotBeCopiedAndPasted" />
+      <Violation Section="Root.CSharpAnalyzersTest.TestData.DocumentationIndexers.this%double%double" LineNumber="321" Rule="ElementParameterDocumentationMustMatchElementParameters" />
+      <Violation Section="Root.CSharpAnalyzersTest.TestData.DocumentationIndexers.this%int%short" LineNumber="326" Rule="ElementsMustBeDocumented" />
+      <Violation Section="Root.CSharpAnalyzersTest.TestData.DocumentationIndexers.this%int%long" LineNumber="331" Rule="ElementsMustBeDocumented" />
+      <Violation Section="Root.CSharpAnalyzersTest.TestData.DocumentationIndexers.this%int%float" LineNumber="336" Rule="ElementsMustBeDocumented" />
+      <Violation Section="Root.CSharpAnalyzersTest.TestData.DocumentationIndexers.this%int%double" LineNumber="341" Rule="ElementsMustBeDocumented" />
+      <Violation Section="Root.CSharpAnalyzersTest.TestData.DocumentationIndexers.this%int%char" LineNumber="346" Rule="ElementsMustBeDocumented" />
+      <Violation Section="Root.CSharpAnalyzersTest.TestData.DocumentationIndexers.this%int%byte" LineNumber="354" Rule="ElementParametersMustBeDocumented" />
+      <Violation Section="Root.CSharpAnalyzersTest.TestData.DocumentationIndexers.this%int%bool" LineNumber="362" Rule="ElementParametersMustBeDocumented" />
+      <Violation Section="Root.CSharpAnalyzersTest.TestData.DocumentationIndexers.this%int%string" LineNumber="370" Rule="ElementParametersMustBeDocumented" />
+      <Violation Section="Root.CSharpAnalyzersTest.TestData.DocumentationIndexers.this%int%object" LineNumber="379" Rule="ElementParametersMustBeDocumented" />
+      <Violation Section="Root.CSharpAnalyzersTest.TestData.DocumentationIndexers.this%int%DateTime" LineNumber="388" Rule="ElementParametersMustBeDocumented" />
+      <Violation Section="Root.CSharpAnalyzersTest.TestData.DocumentationIndexers.this%short%int" LineNumber="397" Rule="ElementParametersMustBeDocumented" />
+      <Violation Section="Root.CSharpAnalyzersTest.TestData.DocumentationIndexers.this%short%long" LineNumber="406" Rule="ElementParametersMustBeDocumented" />
+      <Violation Section="Root.CSharpAnalyzersTest.TestData.DocumentationIndexers.this%short%char" LineNumber="415" Rule="ElementParametersMustBeDocumented" />
+      <Violation Section="Root.CSharpAnalyzersTest.TestData.DocumentationIndexers.this%short%byte" LineNumber="424" Rule="ElementParametersMustBeDocumented" />
+      <Violation Section="Root.CSharpAnalyzersTest.TestData.DocumentationIndexers.this%short%object" LineNumber="433" Rule="ElementParametersMustBeDocumented" />
+      <Violation Section="Root.CSharpAnalyzersTest.TestData.DocumentationIndexers.this%short%float" LineNumber="443" Rule="ElementParametersMustBeDocumented" />
+      <Violation Section="Root.CSharpAnalyzersTest.TestData.DocumentationIndexers.this%short%DateTime" LineNumber="454" Rule="DocumentationTextMustEndWithAPeriod" />
+      <Violation Section="Root.CSharpAnalyzersTest.TestData.DocumentationIndexers.this%short%DateTime" LineNumber="454" Rule="ElementParameterDocumentationMustMatchElementParameters" />
+      <Violation Section="Root.CSharpAnalyzersTest.TestData.DocumentationIndexers.this%short%bool" LineNumber="465" Rule="DocumentationTextMustEndWithAPeriod" />
+      <Violation Section="Root.CSharpAnalyzersTest.TestData.DocumentationIndexers.this%short%bool" LineNumber="465" Rule="ElementParameterDocumentationMustMatchElementParameters" />
+      <Violation Section="Root.CSharpAnalyzersTest.TestData.DocumentationIndexers.this%short%string" LineNumber="475" Rule="ElementParameterDocumentationMustDeclareParameterName" />
+      <Violation Section="Root.CSharpAnalyzersTest.TestData.DocumentationIndexers.this%short%string" LineNumber="475" Rule="DocumentationTextMustEndWithAPeriod" />
+      <Violation Section="Root.CSharpAnalyzersTest.TestData.DocumentationIndexers.this%long%short%int" LineNumber="485" Rule="ElementParametersMustBeDocumented" />
+      <Violation Section="Root.CSharpAnalyzersTest.TestData.InvalidDocumentationInterface1" LineNumber="125" Rule="ElementDocumentationMustNotHaveDefaultSummary" />
+      <Violation Section="Root.CSharpAnalyzersTest.TestData.InvalidDocumentationInterface2" LineNumber="132" Rule="DocumentationMustContainValidXml" />
+      <Violation Section="Root.CSharpAnalyzersTest.TestData.InvalidDocumentationInterface3" LineNumber="136" Rule="ElementsMustBeDocumented" />
+      <Violation Section="Root.CSharpAnalyzersTest.TestData.InvalidDocumentationInterface4" LineNumber="143" Rule="ElementDocumentationMustHaveSummaryText" />
+      <Violation Section="Root.CSharpAnalyzersTest.TestData.InvalidDocumentationInterface5" LineNumber="150" Rule="DocumentationTextMustContainWhitespace" />
+      <Violation Section="Root.CSharpAnalyzersTest.TestData.InvalidDocumentationInterface6" LineNumber="157" Rule="DocumentationTextMustMeetMinimumCharacterLength" />
+      <Violation Section="Root.CSharpAnalyzersTest.TestData.InvalidDocumentationInterface6" LineNumber="157" Rule="DocumentationTextMustContainWhitespace" />
+      <Violation Section="Root.CSharpAnalyzersTest.TestData.InvalidDocumentationInterface7" LineNumber="164" Rule="DocumentationMustMeetCharacterPercentage" />
+      <Violation Section="Root.CSharpAnalyzersTest.TestData.InvalidDocumentationInterface8" LineNumber="171" Rule="DocumentationTextMustBeginWithACapitalLetter" />
+      <Violation Section="Root.CSharpAnalyzersTest.TestData.InvalidDocumentationInterface9" LineNumber="178" Rule="DocumentationTextMustEndWithAPeriod" />
+      <Violation Section="Root.CSharpAnalyzersTest.TestData.InvalidDocumentationInterface10`T" LineNumber="185" Rule="GenericTypeParametersMustBeDocumented" />
+      <Violation Section="Root.CSharpAnalyzersTest.TestData.InvalidDocumentationInterface11`T" LineNumber="193" Rule="GenericTypeParameterDocumentationMustHaveText" />
+      <Violation Section="Root.CSharpAnalyzersTest.TestData.InvalidDocumentationInterface12`T" LineNumber="201" Rule="DocumentationTextMustContainWhitespace" />
+      <Violation Section="Root.CSharpAnalyzersTest.TestData.InvalidDocumentationInterface13`T" LineNumber="209" Rule="DocumentationTextMustMeetMinimumCharacterLength" />
+      <Violation Section="Root.CSharpAnalyzersTest.TestData.InvalidDocumentationInterface13`T" LineNumber="209" Rule="DocumentationTextMustContainWhitespace" />
+      <Violation Section="Root.CSharpAnalyzersTest.TestData.InvalidDocumentationInterface14`T" LineNumber="217" Rule="DocumentationMustMeetCharacterPercentage" />
+      <Violation Section="Root.CSharpAnalyzersTest.TestData.InvalidDocumentationInterface15`T" LineNumber="225" Rule="DocumentationTextMustBeginWithACapitalLetter" />
+      <Violation Section="Root.CSharpAnalyzersTest.TestData.InvalidDocumentationInterface16`T" LineNumber="233" Rule="DocumentationTextMustEndWithAPeriod" />
+      <Violation Section="Root.CSharpAnalyzersTest.TestData.InvalidDocumentationInterface17`T`S" LineNumber="242" Rule="ElementDocumentationMustNotBeCopiedAndPasted" />
+      <Violation Section="Root.CSharpAnalyzersTest.TestData.InvalidDocumentationInterface18`T`S" LineNumber="251" Rule="ElementDocumentationMustNotBeCopiedAndPasted" />
+      <Violation Section="Root.CSharpAnalyzersTest.TestData.InvalidDocumentationInterface19`T`S" LineNumber="260" Rule="ElementDocumentationMustNotBeCopiedAndPasted" />
+      <Violation Section="Root.CSharpAnalyzersTest.TestData.InvalidDocumentationInterface20`T`S" LineNumber="269" Rule="GenericTypeParameterDocumentationMustMatchTypeParameters" />
+      <Violation Section="Root.CSharpAnalyzersTest.TestData.InvalidDocumentationInterface21`T" LineNumber="277" Rule="GenericTypeParameterDocumentationMustDeclareParameterName" />
+      <Violation Section="Root.CSharpAnalyzersTest.TestData.InvalidDocumentationInterface22`T" LineNumber="285" Rule="GenericTypeParameterDocumentationMustDeclareParameterName" />
+      <Violation Section="Root.CSharpAnalyzersTest.TestData.InvalidDocumentationInterface23`T" LineNumber="293" Rule="GenericTypeParameterDocumentationMustMatchTypeParameters" />
+      <Violation Section="Root.CSharpAnalyzersTest.TestData.InvalidDocumentationInterface24" LineNumber="297" Rule="ElementsMustBeDocumented" />
+      <Violation Section="Root.CSharpAnalyzersTest.TestData.InvalidDocumentationInterface25" LineNumber="301" Rule="ElementsMustBeDocumented" />
+      <Violation Section="Root.CSharpAnalyzersTest.TestData.InvalidDocumentationInterface26" LineNumber="305" Rule="ElementsMustBeDocumented" />
+      <Violation Section="Root.CSharpAnalyzersTest.TestData.InvalidDocumentationInterface27" LineNumber="309" Rule="ElementsMustBeDocumented" />
+      <Violation Section="Root.CSharpAnalyzersTest.TestData.InvalidDocumentationInterface28" LineNumber="313" Rule="ElementsMustBeDocumented" />
+      <Violation Section="Root.CSharpAnalyzersTest.TestData.InvalidDocumentationInterface29" LineNumber="317" Rule="ElementsMustBeDocumented" />
+      <Violation Section="Root.CSharpAnalyzersTest.TestData.InvalidDocumentationInterface30" LineNumber="321" Rule="ElementsMustBeDocumented" />
+      <Violation Section="Root.CSharpAnalyzersTest.TestData.InvalidDocumentationInterface32`T`S" LineNumber="339" Rule="GenericTypeParameterDocumentationMustMatchTypeParameters" />
+      <Violation Section="Root.CSharpAnalyzersTest.TestData.InvalidDocumentationInterface33`T`S" LineNumber="349" Rule="GenericTypeParameterDocumentationMustMatchTypeParameters" />
+      <Violation Section="Root.CSharpAnalyzersTest.TestData.InvalidDocumentationInterface34`T`S" LineNumber="360" Rule="DocumentationMustContainValidXml" />
+      <Violation Section="Root.CSharpAnalyzersTest.TestData.InvalidDocumentationInterface35" LineNumber="367" Rule="ElementDocumentationMustHaveSummary" />
+      <Violation Section="Root.CSharpAnalyzersTest.TestData.InvalidDocumentationInterface36" LineNumber="371" Rule="PartialElementsMustBeDocumented" />
+      <Violation Section="Root.CSharpAnalyzersTest.TestData.InvalidDocumentationInterface37" LineNumber="378" Rule="PartialElementDocumentationMustHaveSummaryText" />
+      <Violation Section="Root.CSharpAnalyzersTest.TestData.InvalidDocumentationInterface38" LineNumber="383" Rule="PartialElementDocumentationMustHaveSummary" />
+      <Violation Section="Root.CSharpAnalyzersTest.TestData.InvalidDocumentationInterface39`T" LineNumber="390" Rule="GenericTypeParametersMustBeDocumentedPartialClass" />
+      <Violation Section="Root.CSharpAnalyzersTest.TestData.InvalidDocumentationInterface40`T`S`W" LineNumber="399" Rule="GenericTypeParameterDocumentationMustMatchTypeParameters" />
+      <Violation Section="Root.CSharpAnalyzersTest.TestData.DocumentationMethods.InvalidMethod1" LineNumber="118" Rule="ElementDocumentationMustNotHaveDefaultSummary" />
+      <Violation Section="Root.CSharpAnalyzersTest.TestData.DocumentationMethods.InvalidMethod2" LineNumber="124" Rule="DocumentationMustContainValidXml" />
+      <Violation Section="Root.CSharpAnalyzersTest.TestData.DocumentationMethods.InvalidMethod3" LineNumber="128" Rule="ElementsMustBeDocumented" />
+      <Violation Section="Root.CSharpAnalyzersTest.TestData.DocumentationMethods.InvalidMethod4" LineNumber="135" Rule="ElementDocumentationMustHaveSummaryText" />
+      <Violation Section="Root.CSharpAnalyzersTest.TestData.DocumentationMethods.InvalidMethod5" LineNumber="142" Rule="DocumentationTextMustContainWhitespace" />
+      <Violation Section="Root.CSharpAnalyzersTest.TestData.DocumentationMethods.InvalidMethod6" LineNumber="149" Rule="DocumentationTextMustMeetMinimumCharacterLength" />
+      <Violation Section="Root.CSharpAnalyzersTest.TestData.DocumentationMethods.InvalidMethod6" LineNumber="149" Rule="DocumentationTextMustContainWhitespace" />
+      <Violation Section="Root.CSharpAnalyzersTest.TestData.DocumentationMethods.InvalidMethod7" LineNumber="156" Rule="DocumentationMustMeetCharacterPercentage" />
+      <Violation Section="Root.CSharpAnalyzersTest.TestData.DocumentationMethods.InvalidMethod8" LineNumber="163" Rule="DocumentationTextMustBeginWithACapitalLetter" />
+      <Violation Section="Root.CSharpAnalyzersTest.TestData.DocumentationMethods.InvalidMethod9" LineNumber="170" Rule="DocumentationTextMustEndWithAPeriod" />
+      <Violation Section="Root.CSharpAnalyzersTest.TestData.DocumentationMethods.InvalidMethod10%int" LineNumber="177" Rule="ElementParametersMustBeDocumented" />
+      <Violation Section="Root.CSharpAnalyzersTest.TestData.DocumentationMethods.InvalidMethod11%int" LineNumber="185" Rule="ElementParameterDocumentationMustHaveText" />
+      <Violation Section="Root.CSharpAnalyzersTest.TestData.DocumentationMethods.InvalidMethod12%int" LineNumber="193" Rule="DocumentationTextMustContainWhitespace" />
+      <Violation Section="Root.CSharpAnalyzersTest.TestData.DocumentationMethods.InvalidMethod13%int" LineNumber="201" Rule="DocumentationTextMustMeetMinimumCharacterLength" />
+      <Violation Section="Root.CSharpAnalyzersTest.TestData.DocumentationMethods.InvalidMethod13%int" LineNumber="201" Rule="DocumentationTextMustContainWhitespace" />
+      <Violation Section="Root.CSharpAnalyzersTest.TestData.DocumentationMethods.InvalidMethod14%int" LineNumber="209" Rule="DocumentationMustMeetCharacterPercentage" />
+      <Violation Section="Root.CSharpAnalyzersTest.TestData.DocumentationMethods.InvalidMethod15%int" LineNumber="217" Rule="DocumentationTextMustBeginWithACapitalLetter" />
+      <Violation Section="Root.CSharpAnalyzersTest.TestData.DocumentationMethods.InvalidMethod16%int" LineNumber="225" Rule="DocumentationTextMustEndWithAPeriod" />
+      <Violation Section="Root.CSharpAnalyzersTest.TestData.DocumentationMethods.InvalidMethod17" LineNumber="232" Rule="ElementReturnValueMustBeDocumented" />
+      <Violation Section="Root.CSharpAnalyzersTest.TestData.DocumentationMethods.InvalidMethod18" LineNumber="241" Rule="ElementReturnValueDocumentationMustHaveText" />
+      <Violation Section="Root.CSharpAnalyzersTest.TestData.DocumentationMethods.InvalidMethod19" LineNumber="250" Rule="DocumentationTextMustContainWhitespace" />
+      <Violation Section="Root.CSharpAnalyzersTest.TestData.DocumentationMethods.InvalidMethod20" LineNumber="259" Rule="DocumentationTextMustMeetMinimumCharacterLength" />
+      <Violation Section="Root.CSharpAnalyzersTest.TestData.DocumentationMethods.InvalidMethod20" LineNumber="259" Rule="DocumentationTextMustContainWhitespace" />
+      <Violation Section="Root.CSharpAnalyzersTest.TestData.DocumentationMethods.InvalidMethod21" LineNumber="268" Rule="DocumentationMustMeetCharacterPercentage" />
+      <Violation Section="Root.CSharpAnalyzersTest.TestData.DocumentationMethods.InvalidMethod22" LineNumber="277" Rule="DocumentationTextMustBeginWithACapitalLetter" />
+      <Violation Section="Root.CSharpAnalyzersTest.TestData.DocumentationMethods.InvalidMethod23" LineNumber="286" Rule="DocumentationTextMustEndWithAPeriod" />
+      <Violation Section="Root.CSharpAnalyzersTest.TestData.DocumentationMethods.InvalidMethod24`T" LineNumber="294" Rule="GenericTypeParametersMustBeDocumented" />
+      <Violation Section="Root.CSharpAnalyzersTest.TestData.DocumentationMethods.InvalidMethod25`T" LineNumber="302" Rule="GenericTypeParameterDocumentationMustHaveText" />
+      <Violation Section="Root.CSharpAnalyzersTest.TestData.DocumentationMethods.InvalidMethod26`T" LineNumber="310" Rule="DocumentationTextMustContainWhitespace" />
+      <Violation Section="Root.CSharpAnalyzersTest.TestData.DocumentationMethods.InvalidMethod27`T" LineNumber="318" Rule="DocumentationTextMustMeetMinimumCharacterLength" />
+      <Violation Section="Root.CSharpAnalyzersTest.TestData.DocumentationMethods.InvalidMethod27`T" LineNumber="318" Rule="DocumentationTextMustContainWhitespace" />
+      <Violation Section="Root.CSharpAnalyzersTest.TestData.DocumentationMethods.InvalidMethod28`T" LineNumber="326" Rule="DocumentationMustMeetCharacterPercentage" />
+      <Violation Section="Root.CSharpAnalyzersTest.TestData.DocumentationMethods.InvalidMethod29`T" LineNumber="334" Rule="DocumentationTextMustBeginWithACapitalLetter" />
+      <Violation Section="Root.CSharpAnalyzersTest.TestData.DocumentationMethods.InvalidMethod30`T" LineNumber="342" Rule="DocumentationTextMustEndWithAPeriod" />
+      <Violation Section="Root.CSharpAnalyzersTest.TestData.DocumentationMethods.InvalidMethod31`T`S%int%int" LineNumber="354" Rule="ElementDocumentationMustNotBeCopiedAndPasted" />
+      <Violation Section="Root.CSharpAnalyzersTest.TestData.DocumentationMethods.InvalidMethod32`T`S%int%int" LineNumber="366" Rule="ElementDocumentationMustNotBeCopiedAndPasted" />
+      <Violation Section="Root.CSharpAnalyzersTest.TestData.DocumentationMethods.InvalidMethod33`T`S%int%int" LineNumber="378" Rule="ElementDocumentationMustNotBeCopiedAndPasted" />
+      <Violation Section="Root.CSharpAnalyzersTest.TestData.DocumentationMethods.InvalidMethod34`T`S%int%int" LineNumber="390" Rule="ElementDocumentationMustNotBeCopiedAndPasted" />
+      <Violation Section="Root.CSharpAnalyzersTest.TestData.DocumentationMethods.InvalidMethod35`T`S%int%int" LineNumber="402" Rule="ElementDocumentationMustNotBeCopiedAndPasted" />
+      <Violation Section="Root.CSharpAnalyzersTest.TestData.DocumentationMethods.InvalidMethod36`T`S%int%int" LineNumber="414" Rule="ElementDocumentationMustNotBeCopiedAndPasted" />
+      <Violation Section="Root.CSharpAnalyzersTest.TestData.DocumentationMethods.InvalidMethod37`T`S%int%int" LineNumber="426" Rule="ElementDocumentationMustNotBeCopiedAndPasted" />
+      <Violation Section="Root.CSharpAnalyzersTest.TestData.DocumentationMethods.InvalidMethod38%int%int" LineNumber="435" Rule="ElementParameterDocumentationMustMatchElementParameters" />
+      <Violation Section="Root.CSharpAnalyzersTest.TestData.DocumentationMethods.InvalidMethod39`T`S" LineNumber="444" Rule="GenericTypeParameterDocumentationMustMatchTypeParameters" />
+      <Violation Section="Root.CSharpAnalyzersTest.TestData.DocumentationMethods.InvalidMethod40%int" LineNumber="452" Rule="ElementParameterDocumentationMustDeclareParameterName" />
+      <Violation Section="Root.CSharpAnalyzersTest.TestData.DocumentationMethods.InvalidMethod41`T" LineNumber="460" Rule="GenericTypeParameterDocumentationMustDeclareParameterName" />
+      <Violation Section="Root.CSharpAnalyzersTest.TestData.DocumentationMethods.InvalidMethod42" LineNumber="468" Rule="VoidReturnValueMustNotBeDocumented" />
+      <Violation Section="Root.CSharpAnalyzersTest.TestData.DocumentationMethods.InvalidMethod53" LineNumber="472" Rule="ElementsMustBeDocumented" />
+      <Violation Section="Root.CSharpAnalyzersTest.TestData.DocumentationMethods.InvalidMethod44" LineNumber="476" Rule="ElementsMustBeDocumented" />
+      <Violation Section="Root.CSharpAnalyzersTest.TestData.DocumentationMethods.InvalidMethod45" LineNumber="480" Rule="ElementsMustBeDocumented" />
+      <Violation Section="Root.CSharpAnalyzersTest.TestData.DocumentationMethods.InvalidMethod46" LineNumber="484" Rule="ElementsMustBeDocumented" />
+      <Violation Section="Root.CSharpAnalyzersTest.TestData.DocumentationMethods.InvalidMethod47" LineNumber="488" Rule="ElementsMustBeDocumented" />
+      <Violation Section="Root.CSharpAnalyzersTest.TestData.DocumentationMethods.InvalidMethod49%int%int" LineNumber="510" Rule="ElementParameterDocumentationMustMatchElementParameters" />
+      <Violation Section="Root.CSharpAnalyzersTest.TestData.DocumentationMethods.InvalidMethod50%int%int" LineNumber="520" Rule="ElementParameterDocumentationMustMatchElementParameters" />
+      <Violation Section="Root.CSharpAnalyzersTest.TestData.DocumentationMethods.InvalidMethod51`T`S" LineNumber="530" Rule="GenericTypeParameterDocumentationMustMatchTypeParameters" />
+      <Violation Section="Root.CSharpAnalyzersTest.TestData.DocumentationMethods.InvalidMethod52`T`S" LineNumber="540" Rule="GenericTypeParameterDocumentationMustMatchTypeParameters" />
+      <Violation Section="Root.CSharpAnalyzersTest.TestData.DocumentationMethods.InvalidMethod53%int%int%int" LineNumber="549" Rule="ElementParametersMustBeDocumented" />
+      <Violation Section="Root.CSharpAnalyzersTest.TestData.DocumentationProperties.InvalidProperty1" LineNumber="130" Rule="ElementDocumentationMustNotHaveDefaultSummary" />
+      <Violation Section="Root.CSharpAnalyzersTest.TestData.DocumentationProperties.InvalidProperty1" LineNumber="130" Rule="PropertySummaryDocumentationMustMatchAccessors" />
+      <Violation Section="Root.CSharpAnalyzersTest.TestData.DocumentationProperties.InvalidProperty2" LineNumber="138" Rule="DocumentationMustContainValidXml" />
+      <Violation Section="Root.CSharpAnalyzersTest.TestData.DocumentationProperties.InvalidProperty3" LineNumber="143" Rule="ElementsMustBeDocumented" />
+      <Violation Section="Root.CSharpAnalyzersTest.TestData.DocumentationProperties.InvalidProperty4" LineNumber="152" Rule="ElementDocumentationMustHaveSummaryText" />
+      <Violation Section="Root.CSharpAnalyzersTest.TestData.DocumentationProperties.InvalidProperty4" LineNumber="152" Rule="PropertySummaryDocumentationMustMatchAccessors" />
+      <Violation Section="Root.CSharpAnalyzersTest.TestData.DocumentationProperties.InvalidProperty5" LineNumber="161" Rule="DocumentationTextMustContainWhitespace" />
+      <Violation Section="Root.CSharpAnalyzersTest.TestData.DocumentationProperties.InvalidProperty5" LineNumber="161" Rule="PropertySummaryDocumentationMustMatchAccessors" />
+      <Violation Section="Root.CSharpAnalyzersTest.TestData.DocumentationProperties.InvalidProperty6" LineNumber="170" Rule="DocumentationTextMustMeetMinimumCharacterLength" />
+      <Violation Section="Root.CSharpAnalyzersTest.TestData.DocumentationProperties.InvalidProperty6" LineNumber="170" Rule="PropertySummaryDocumentationMustMatchAccessors" />
+      <Violation Section="Root.CSharpAnalyzersTest.TestData.DocumentationProperties.InvalidProperty6" LineNumber="170" Rule="DocumentationTextMustContainWhitespace" />
+      <Violation Section="Root.CSharpAnalyzersTest.TestData.DocumentationProperties.InvalidProperty7" LineNumber="179" Rule="DocumentationMustMeetCharacterPercentage" />
+      <Violation Section="Root.CSharpAnalyzersTest.TestData.DocumentationProperties.InvalidProperty7" LineNumber="179" Rule="PropertySummaryDocumentationMustMatchAccessors" />
+      <Violation Section="Root.CSharpAnalyzersTest.TestData.DocumentationProperties.InvalidProperty8" LineNumber="188" Rule="DocumentationTextMustBeginWithACapitalLetter" />
+      <Violation Section="Root.CSharpAnalyzersTest.TestData.DocumentationProperties.InvalidProperty8" LineNumber="188" Rule="PropertySummaryDocumentationMustMatchAccessors" />
+      <Violation Section="Root.CSharpAnalyzersTest.TestData.DocumentationProperties.InvalidProperty9" LineNumber="197" Rule="DocumentationTextMustEndWithAPeriod" />
+      <Violation Section="Root.CSharpAnalyzersTest.TestData.DocumentationProperties.InvalidProperty10" LineNumber="205" Rule="PropertyDocumentationMustHaveValue" />
+      <Violation Section="Root.CSharpAnalyzersTest.TestData.DocumentationProperties.InvalidProperty11" LineNumber="214" Rule="PropertyDocumentationMustHaveValue" />
+      <Violation Section="Root.CSharpAnalyzersTest.TestData.DocumentationProperties.InvalidProperty12" LineNumber="223" Rule="DocumentationTextMustContainWhitespace" />
+      <Violation Section="Root.CSharpAnalyzersTest.TestData.DocumentationProperties.InvalidProperty13" LineNumber="232" Rule="DocumentationTextMustMeetMinimumCharacterLength" />
+      <Violation Section="Root.CSharpAnalyzersTest.TestData.DocumentationProperties.InvalidProperty13" LineNumber="232" Rule="DocumentationTextMustContainWhitespace" />
+      <Violation Section="Root.CSharpAnalyzersTest.TestData.DocumentationProperties.InvalidProperty14" LineNumber="241" Rule="DocumentationMustMeetCharacterPercentage" />
+      <Violation Section="Root.CSharpAnalyzersTest.TestData.DocumentationProperties.InvalidProperty15" LineNumber="250" Rule="DocumentationTextMustBeginWithACapitalLetter" />
+      <Violation Section="Root.CSharpAnalyzersTest.TestData.DocumentationProperties.InvalidProperty16" LineNumber="259" Rule="DocumentationTextMustEndWithAPeriod" />
+      <Violation Section="Root.CSharpAnalyzersTest.TestData.DocumentationProperties.InvalidProperty18" LineNumber="273" Rule="ElementsMustBeDocumented" />
+      <Violation Section="Root.CSharpAnalyzersTest.TestData.DocumentationProperties.InvalidProperty19" LineNumber="278" Rule="ElementsMustBeDocumented" />
+      <Violation Section="Root.CSharpAnalyzersTest.TestData.DocumentationProperties.InvalidProperty20" LineNumber="283" Rule="ElementsMustBeDocumented" />
+      <Violation Section="Root.CSharpAnalyzersTest.TestData.DocumentationProperties.InvalidProperty21" LineNumber="288" Rule="ElementsMustBeDocumented" />
+      <Violation Section="Root.CSharpAnalyzersTest.TestData.DocumentationProperties.InvalidProperty22" LineNumber="293" Rule="ElementsMustBeDocumented" />
+      <Violation Section="Root.CSharpAnalyzersTest.TestData.DocumentationProperties.InvalidProperty23" LineNumber="301" Rule="PropertyDocumentationMustHaveValue" />
+      <Violation Section="Root.CSharpAnalyzersTest.TestData.DocumentationProperties.InvalidProperty23" LineNumber="301" Rule="PropertySummaryDocumentationMustMatchAccessors" />
+      <Violation Section="Root.CSharpAnalyzersTest.TestData.DocumentationProperties.InvalidProperty24" LineNumber="309" Rule="PropertyDocumentationMustHaveValue" />
+      <Violation Section="Root.CSharpAnalyzersTest.TestData.DocumentationProperties.InvalidProperty24" LineNumber="309" Rule="PropertySummaryDocumentationMustMatchAccessors" />
+      <Violation Section="Root.CSharpAnalyzersTest.TestData.DocumentationProperties.InvalidProperty25" LineNumber="317" Rule="PropertyDocumentationMustHaveValue" />
+      <Violation Section="Root.CSharpAnalyzersTest.TestData.DocumentationProperties.InvalidProperty25" LineNumber="317" Rule="PropertySummaryDocumentationMustMatchAccessors" />
+      <Violation Section="Root.CSharpAnalyzersTest.TestData.DocumentationProperties.InvalidProperty26" LineNumber="326" Rule="PropertyDocumentationMustHaveValue" />
+      <Violation Section="Root.CSharpAnalyzersTest.TestData.DocumentationProperties.InvalidProperty26" LineNumber="326" Rule="PropertySummaryDocumentationMustMatchAccessors" />
+      <Violation Section="Root.CSharpAnalyzersTest.TestData.DocumentationProperties.InvalidProperty27" LineNumber="335" Rule="PropertyDocumentationMustHaveValue" />
+      <Violation Section="Root.CSharpAnalyzersTest.TestData.DocumentationProperties.InvalidProperty27" LineNumber="335" Rule="PropertySummaryDocumentationMustMatchAccessors" />
+      <Violation Section="Root.CSharpAnalyzersTest.TestData.DocumentationProperties.InvalidProperty28" LineNumber="344" Rule="PropertyDocumentationMustHaveValue" />
+      <Violation Section="Root.CSharpAnalyzersTest.TestData.DocumentationProperties.InvalidProperty28" LineNumber="344" Rule="PropertySummaryDocumentationMustOmitSetAccessorWithRestrictedAccess" />
+      <Violation Section="Root.CSharpAnalyzersTest.TestData.DocumentationProperties.InvalidProperty29" LineNumber="353" Rule="PropertyDocumentationMustHaveValue" />
+      <Violation Section="Root.CSharpAnalyzersTest.TestData.DocumentationProperties.InvalidProperty29" LineNumber="353" Rule="PropertySummaryDocumentationMustOmitSetAccessorWithRestrictedAccess" />
+      <Violation Section="Root.CSharpAnalyzersTest.TestData.DocumentationProperties.InvalidProperty31" LineNumber="371" Rule="PropertyDocumentationMustHaveValue" />
+      <Violation Section="Root.CSharpAnalyzersTest.TestData.DocumentationProperties.InvalidProperty31" LineNumber="371" Rule="PropertySummaryDocumentationMustOmitSetAccessorWithRestrictedAccess" />
+      <Violation Section="Root.CSharpAnalyzersTest.TestData.DocumentationProperties.InvalidProperty32" LineNumber="380" Rule="PropertyDocumentationMustHaveValue" />
+      <Violation Section="Root.CSharpAnalyzersTest.TestData.DocumentationProperties.InvalidProperty32" LineNumber="380" Rule="PropertySummaryDocumentationMustOmitSetAccessorWithRestrictedAccess" />
+      <Violation Section="Root.CSharpAnalyzersTest.TestData.DocumentationProperties.InvalidProperty33" LineNumber="391" Rule="PropertySummaryDocumentationMustMatchAccessors" />
+      <Violation Section="Root.CSharpAnalyzersTest.TestData.InvalidDocumentationStruct1" LineNumber="125" Rule="ElementDocumentationMustNotHaveDefaultSummary" />
+      <Violation Section="Root.CSharpAnalyzersTest.TestData.InvalidDocumentationStruct2" LineNumber="132" Rule="DocumentationMustContainValidXml" />
+      <Violation Section="Root.CSharpAnalyzersTest.TestData.InvalidDocumentationStruct3" LineNumber="136" Rule="ElementsMustBeDocumented" />
+      <Violation Section="Root.CSharpAnalyzersTest.TestData.InvalidDocumentationStruct4" LineNumber="143" Rule="ElementDocumentationMustHaveSummaryText" />
+      <Violation Section="Root.CSharpAnalyzersTest.TestData.InvalidDocumentationStruct5" LineNumber="150" Rule="DocumentationTextMustContainWhitespace" />
+      <Violation Section="Root.CSharpAnalyzersTest.TestData.InvalidDocumentationStruct6" LineNumber="157" Rule="DocumentationTextMustMeetMinimumCharacterLength" />
+      <Violation Section="Root.CSharpAnalyzersTest.TestData.InvalidDocumentationStruct6" LineNumber="157" Rule="DocumentationTextMustContainWhitespace" />
+      <Violation Section="Root.CSharpAnalyzersTest.TestData.InvalidDocumentationStruct7" LineNumber="164" Rule="DocumentationMustMeetCharacterPercentage" />
+      <Violation Section="Root.CSharpAnalyzersTest.TestData.InvalidDocumentationStruct8" LineNumber="171" Rule="DocumentationTextMustBeginWithACapitalLetter" />
+      <Violation Section="Root.CSharpAnalyzersTest.TestData.InvalidDocumentationStruct9" LineNumber="178" Rule="DocumentationTextMustEndWithAPeriod" />
+      <Violation Section="Root.CSharpAnalyzersTest.TestData.InvalidDocumentationStruct10`T" LineNumber="185" Rule="GenericTypeParametersMustBeDocumented" />
+      <Violation Section="Root.CSharpAnalyzersTest.TestData.InvalidDocumentationStruct11`T" LineNumber="193" Rule="GenericTypeParameterDocumentationMustHaveText" />
+      <Violation Section="Root.CSharpAnalyzersTest.TestData.InvalidDocumentationStruct12`T" LineNumber="201" Rule="DocumentationTextMustContainWhitespace" />
+      <Violation Section="Root.CSharpAnalyzersTest.TestData.InvalidDocumentationStruct13`T" LineNumber="209" Rule="DocumentationTextMustMeetMinimumCharacterLength" />
+      <Violation Section="Root.CSharpAnalyzersTest.TestData.InvalidDocumentationStruct13`T" LineNumber="209" Rule="DocumentationTextMustContainWhitespace" />
+      <Violation Section="Root.CSharpAnalyzersTest.TestData.InvalidDocumentationStruct14`T" LineNumber="217" Rule="DocumentationMustMeetCharacterPercentage" />
+      <Violation Section="Root.CSharpAnalyzersTest.TestData.InvalidDocumentationStruct15`T" LineNumber="225" Rule="DocumentationTextMustBeginWithACapitalLetter" />
+      <Violation Section="Root.CSharpAnalyzersTest.TestData.InvalidDocumentationStruct16`T" LineNumber="233" Rule="DocumentationTextMustEndWithAPeriod" />
+      <Violation Section="Root.CSharpAnalyzersTest.TestData.InvalidDocumentationStruct17`T`S" LineNumber="242" Rule="ElementDocumentationMustNotBeCopiedAndPasted" />
+      <Violation Section="Root.CSharpAnalyzersTest.TestData.InvalidDocumentationStruct18`T`S" LineNumber="251" Rule="ElementDocumentationMustNotBeCopiedAndPasted" />
+      <Violation Section="Root.CSharpAnalyzersTest.TestData.InvalidDocumentationStruct19`T`S" LineNumber="260" Rule="ElementDocumentationMustNotBeCopiedAndPasted" />
+      <Violation Section="Root.CSharpAnalyzersTest.TestData.InvalidDocumentationStruct20`T`S" LineNumber="269" Rule="GenericTypeParameterDocumentationMustMatchTypeParameters" />
+      <Violation Section="Root.CSharpAnalyzersTest.TestData.InvalidDocumentationStruct21`T" LineNumber="277" Rule="GenericTypeParameterDocumentationMustDeclareParameterName" />
+      <Violation Section="Root.CSharpAnalyzersTest.TestData.InvalidDocumentationStruct22`T" LineNumber="285" Rule="GenericTypeParameterDocumentationMustDeclareParameterName" />
+      <Violation Section="Root.CSharpAnalyzersTest.TestData.InvalidDocumentationStruct23`T" LineNumber="293" Rule="GenericTypeParameterDocumentationMustMatchTypeParameters" />
+      <Violation Section="Root.CSharpAnalyzersTest.TestData.InvalidDocumentationStruct24" LineNumber="297" Rule="ElementsMustBeDocumented" />
+      <Violation Section="Root.CSharpAnalyzersTest.TestData.InvalidDocumentationStruct25" LineNumber="301" Rule="ElementsMustBeDocumented" />
+      <Violation Section="Root.CSharpAnalyzersTest.TestData.InvalidDocumentationStruct26" LineNumber="305" Rule="ElementsMustBeDocumented" />
+      <Violation Section="Root.CSharpAnalyzersTest.TestData.InvalidDocumentationStruct27" LineNumber="309" Rule="ElementsMustBeDocumented" />
+      <Violation Section="Root.CSharpAnalyzersTest.TestData.InvalidDocumentationStruct28" LineNumber="313" Rule="ElementsMustBeDocumented" />
+      <Violation Section="Root.CSharpAnalyzersTest.TestData.InvalidDocumentationStruct29" LineNumber="317" Rule="ElementsMustBeDocumented" />
+      <Violation Section="Root.CSharpAnalyzersTest.TestData.InvalidDocumentationStruct30" LineNumber="321" Rule="ElementsMustBeDocumented" />
+      <Violation Section="Root.CSharpAnalyzersTest.TestData.InvalidDocumentationStruct32`T`S" LineNumber="339" Rule="GenericTypeParameterDocumentationMustMatchTypeParameters" />
+      <Violation Section="Root.CSharpAnalyzersTest.TestData.InvalidDocumentationStruct33`T`S" LineNumber="349" Rule="GenericTypeParameterDocumentationMustMatchTypeParameters" />
+      <Violation Section="Root.CSharpAnalyzersTest.TestData.InvalidDocumentationStruct34`T`S" LineNumber="360" Rule="DocumentationMustContainValidXml" />
+      <Violation Section="Root.CSharpAnalyzersTest.TestData.InvalidDocumentationStruct35" LineNumber="367" Rule="ElementDocumentationMustHaveSummary" />
+      <Violation Section="Root.CSharpAnalyzersTest.TestData.InvalidDocumentationStruct36" LineNumber="371" Rule="PartialElementsMustBeDocumented" />
+      <Violation Section="Root.CSharpAnalyzersTest.TestData.InvalidDocumentationStruct37" LineNumber="378" Rule="PartialElementDocumentationMustHaveSummaryText" />
+      <Violation Section="Root.CSharpAnalyzersTest.TestData.InvalidDocumentationStruct38" LineNumber="383" Rule="PartialElementDocumentationMustHaveSummary" />
+      <Violation Section="Root.CSharpAnalyzersTest.TestData.InvalidDocumentationStruct39`T" LineNumber="390" Rule="GenericTypeParametersMustBeDocumentedPartialClass" />
+      <Violation Section="Root.CSharpAnalyzersTest.TestData.InvalidDocumentationStruct40`T`S`W" LineNumber="399" Rule="GenericTypeParameterDocumentationMustMatchTypeParameters" />
+      <Violation Section="Root.CSharpAnalyzersTest.TestData.DocumentationSlashes.Method1" LineNumber="23" Rule="SingleLineCommentsMustNotUseDocumentationStyleSlashes" />
+      <Violation Section="Root.CSharpAnalyzersTest.TestData.DocumentationSlashes.Method2" LineNumber="29" Rule="ElementsMustBeDocumented" />
+      <Violation Section="Root.CSharpAnalyzersTest.TestData.DocumentationSlashes.Method3" LineNumber="36" Rule="ElementDocumentationMustHaveSummary" />
+      <Violation Section="Root.CSharpAnalyzersTest.TestData.DocumentationSlashes.Method5" LineNumber="54" Rule="SingleLineCommentsMustNotUseDocumentationStyleSlashes" />
+      <Violation Section="Root.CSharpAnalyzersTest.TestData.DocumentationSlashes.Method5" LineNumber="56" Rule="SingleLineCommentsMustNotUseDocumentationStyleSlashes" />
+      <Violation Section="Root.CSharpAnalyzersTest.TestData.DocumentationSlashes.Method5" LineNumber="58" Rule="SingleLineCommentsMustNotUseDocumentationStyleSlashes" />
+      <Violation Section="Root.CSharpAnalyzersTest.TestData.DocumentationSlashes.Method5" LineNumber="59" Rule="SingleLineCommentsMustNotUseDocumentationStyleSlashes" />
+      <Violation Section="Root.CSharpAnalyzersTest.TestData.DocumentationSlashes.Method5" LineNumber="61" Rule="SingleLineCommentsMustNotUseDocumentationStyleSlashes" />
+      <Violation Section="Root.CSharpAnalyzersTest.TestData.DocumentationSlashes.Method5" LineNumber="63" Rule="SingleLineCommentsMustNotUseDocumentationStyleSlashes" />
+      <Violation Section="Root.CSharpAnalyzersTest.TestData.DocumentationSlashes.Method5" LineNumber="65" Rule="SingleLineCommentsMustNotUseDocumentationStyleSlashes" />
+      <Violation Section="Root.CSharpAnalyzersTest.TestData.DocumentationSlashes.Method5" LineNumber="66" Rule="SingleLineCommentsMustNotUseDocumentationStyleSlashes" />
+
+    </ExpectedViolations>
+  </Test>
+
+  <!-- Tests that the IgnorePrivates setting works properly when it is enabled. -->
+  <Test Name="DocumentationIgnorePrivates">
+    <TestCodeFile>DocumentationIgnorePrivates.cs</TestCodeFile>
+    <Settings>
+      <Analyzers>
+        <Analyzer AnalyzerId="Microsoft.StyleCop.CSharp.DocumentationRules">
+          <AnalyzerSettings>
+            <BooleanProperty Name="IgnorePrivates">True</BooleanProperty>
+            <BooleanProperty Name="IgnoreInternals">False</BooleanProperty>
+            <BooleanProperty Name="IncludeFields">True</BooleanProperty>
+          </AnalyzerSettings>
+          <Rules>
+            <Rule Name="ElementsMustBeDocumented">
+              <RuleSettings>
+                <BooleanProperty Name="Enabled">True</BooleanProperty>
+              </RuleSettings>
+            </Rule>
+            <Rule Name="PartialElementsMustBeDocumented">
+              <RuleSettings>
+                <BooleanProperty Name="Enabled">True</BooleanProperty>
+              </RuleSettings>
+            </Rule>
+            <Rule Name="EnumerationItemsMustBeDocumented">
+              <RuleSettings>
+                <BooleanProperty Name="Enabled">True</BooleanProperty>
+              </RuleSettings>
+            </Rule>
+            <Rule Name="DocumentationMustContainValidXml">
+              <RuleSettings>
+                <BooleanProperty Name="Enabled">True</BooleanProperty>
+              </RuleSettings>
+            </Rule>
+            <Rule Name="ElementDocumentationMustHaveSummary">
+              <RuleSettings>
+                <BooleanProperty Name="Enabled">True</BooleanProperty>
+              </RuleSettings>
+            </Rule>
+            <Rule Name="PartialElementDocumentationMustHaveSummary">
+              <RuleSettings>
+                <BooleanProperty Name="Enabled">True</BooleanProperty>
+              </RuleSettings>
+            </Rule>
+            <Rule Name="ElementDocumentationMustHaveSummaryText">
+              <RuleSettings>
+                <BooleanProperty Name="Enabled">True</BooleanProperty>
+              </RuleSettings>
+            </Rule>
+            <Rule Name="PartialElementDocumentationMustHaveSummaryText">
+              <RuleSettings>
+                <BooleanProperty Name="Enabled">True</BooleanProperty>
+              </RuleSettings>
+            </Rule>
+            <Rule Name="ElementDocumentationMustNotHaveDefaultSummary">
+              <RuleSettings>
+                <BooleanProperty Name="Enabled">True</BooleanProperty>
+              </RuleSettings>
+            </Rule>
+            <Rule Name="PropertyDocumentationMustHaveValue">
+              <RuleSettings>
+                <BooleanProperty Name="Enabled">True</BooleanProperty>
+              </RuleSettings>
+            </Rule>
+            <Rule Name="PropertyDocumentationMustHaveValueText">
+              <RuleSettings>
+                <BooleanProperty Name="Enabled">True</BooleanProperty>
+              </RuleSettings>
+            </Rule>
+            <Rule Name="ElementParametersMustBeDocumented">
+              <RuleSettings>
+                <BooleanProperty Name="Enabled">True</BooleanProperty>
+              </RuleSettings>
+            </Rule>
+            <Rule Name="ElementParameterDocumentationMustMatchElementParameters">
+              <RuleSettings>
+                <BooleanProperty Name="Enabled">True</BooleanProperty>
+              </RuleSettings>
+            </Rule>
+            <Rule Name="ElementParameterDocumentationMustDeclareParameterName">
+              <RuleSettings>
+                <BooleanProperty Name="Enabled">True</BooleanProperty>
+              </RuleSettings>
+            </Rule>
+            <Rule Name="ElementParameterDocumentationMustHaveText">
+              <RuleSettings>
+                <BooleanProperty Name="Enabled">True</BooleanProperty>
+              </RuleSettings>
+            </Rule>
+            <Rule Name="ElementReturnValueMustBeDocumented">
+              <RuleSettings>
+                <BooleanProperty Name="Enabled">True</BooleanProperty>
+              </RuleSettings>
+            </Rule>
+            <Rule Name="ElementReturnValueDocumentationMustHaveText">
+              <RuleSettings>
+                <BooleanProperty Name="Enabled">True</BooleanProperty>
+              </RuleSettings>
+            </Rule>
+            <Rule Name="VoidReturnValueMustNotBeDocumented">
+              <RuleSettings>
+                <BooleanProperty Name="Enabled">True</BooleanProperty>
+              </RuleSettings>
+            </Rule>
+            <Rule Name="GenericTypeParametersMustBeDocumented">
+              <RuleSettings>
+                <BooleanProperty Name="Enabled">True</BooleanProperty>
+              </RuleSettings>
+            </Rule>
+            <Rule Name="GenericTypeParametersMustBeDocumentedPartialClass">
+              <RuleSettings>
+                <BooleanProperty Name="Enabled">True</BooleanProperty>
+              </RuleSettings>
+            </Rule>
+            <Rule Name="GenericTypeParameterDocumentationMustMatchTypeParameters">
+              <RuleSettings>
+                <BooleanProperty Name="Enabled">True</BooleanProperty>
+              </RuleSettings>
+            </Rule>
+            <Rule Name="GenericTypeParameterDocumentationMustDeclareParameterName">
+              <RuleSettings>
+                <BooleanProperty Name="Enabled">True</BooleanProperty>
+              </RuleSettings>
+            </Rule>
+            <Rule Name="GenericTypeParameterDocumentationMustHaveText">
+              <RuleSettings>
+                <BooleanProperty Name="Enabled">True</BooleanProperty>
+              </RuleSettings>
+            </Rule>
+            <Rule Name="PropertySummaryDocumentationMustMatchAccessors">
+              <RuleSettings>
+                <BooleanProperty Name="Enabled">True</BooleanProperty>
+              </RuleSettings>
+            </Rule>
+            <Rule Name="PropertySummaryDocumentationMustOmitSetAccessorWithRestrictedAccess">
+              <RuleSettings>
+                <BooleanProperty Name="Enabled">True</BooleanProperty>
+              </RuleSettings>
+            </Rule>
+            <Rule Name="ElementDocumentationMustNotBeCopiedAndPasted">
+              <RuleSettings>
+                <BooleanProperty Name="Enabled">True</BooleanProperty>
+              </RuleSettings>
+            </Rule>
+            <Rule Name="SingleLineCommentsMustNotUseDocumentationStyleSlashes">
+              <RuleSettings>
+                <BooleanProperty Name="Enabled">True</BooleanProperty>
+              </RuleSettings>
+            </Rule>
+            <Rule Name="DocumentationTextMustNotBeEmpty">
+              <RuleSettings>
+                <BooleanProperty Name="Enabled">True</BooleanProperty>
+              </RuleSettings>
+            </Rule>
+            <Rule Name="DocumentationTextMustBeginWithACapitalLetter">
+              <RuleSettings>
+                <BooleanProperty Name="Enabled">True</BooleanProperty>
+              </RuleSettings>
+            </Rule>
+            <Rule Name="DocumentationTextMustEndWithAPeriod">
+              <RuleSettings>
+                <BooleanProperty Name="Enabled">True</BooleanProperty>
+              </RuleSettings>
+            </Rule>
+            <Rule Name="DocumentationTextMustContainWhitespace">
+              <RuleSettings>
+                <BooleanProperty Name="Enabled">True</BooleanProperty>
+              </RuleSettings>
+            </Rule>
+            <Rule Name="DocumentationMustMeetCharacterPercentage">
+              <RuleSettings>
+                <BooleanProperty Name="Enabled">True</BooleanProperty>
+              </RuleSettings>
+            </Rule>
+            <Rule Name="DocumentationTextMustMeetMinimumCharacterLength">
+              <RuleSettings>
+                <BooleanProperty Name="Enabled">True</BooleanProperty>
+              </RuleSettings>
+            </Rule>
+          </Rules>
+        </Analyzer>
+      </Analyzers>
+    </Settings>
+    <ExpectedViolations>
+      <Violation Section="Root.CSharpAnalyzersTest.TestData.InvalidDocumentationIgnorePrivatesClass1" LineNumber="9" Rule="ElementsMustBeDocumented" />
+      <Violation Section="Root.CSharpAnalyzersTest.TestData.InvalidDocumentationIgnorePrivatesClass2" LineNumber="13" Rule="ElementsMustBeDocumented" />
+      <Violation Section="Root.CSharpAnalyzersTest.TestData.InvalidDocumentationIgnorePrivatesClass3" LineNumber="17" Rule="ElementsMustBeDocumented" />
+      <Violation Section="Root.CSharpAnalyzersTest.TestData.InvalidDocumentationIgnorePrivatesStruct1" LineNumber="21" Rule="ElementsMustBeDocumented" />
+      <Violation Section="Root.CSharpAnalyzersTest.TestData.InvalidDocumentationIgnorePrivatesStruct2" LineNumber="25" Rule="ElementsMustBeDocumented" />
+      <Violation Section="Root.CSharpAnalyzersTest.TestData.InvalidDocumentationIgnorePrivatesStruct3" LineNumber="29" Rule="ElementsMustBeDocumented" />
+      <Violation Section="Root.CSharpAnalyzersTest.TestData.InvalidDocumentationIgnorePrivatesInterface1" LineNumber="33" Rule="ElementsMustBeDocumented" />
+      <Violation Section="Root.CSharpAnalyzersTest.TestData.InvalidDocumentationIgnorePrivatesInterface2" LineNumber="37" Rule="ElementsMustBeDocumented" />
+      <Violation Section="Root.CSharpAnalyzersTest.TestData.InvalidDocumentationIgnorePrivatesInterface3" LineNumber="41" Rule="ElementsMustBeDocumented" />
+      <Violation Section="Root.CSharpAnalyzersTest.TestData.InvalidDocumentationIgnorePrivatesEnum1" LineNumber="45" Rule="ElementsMustBeDocumented" />
+      <Violation Section="Root.CSharpAnalyzersTest.TestData.InvalidDocumentationIgnorePrivatesEnum2" LineNumber="49" Rule="ElementsMustBeDocumented" />
+      <Violation Section="Root.CSharpAnalyzersTest.TestData.InvalidDocumentationIgnorePrivatesEnum3" LineNumber="53" Rule="ElementsMustBeDocumented" />
+      <Violation Section="Root.CSharpAnalyzersTest.TestData.InvalidDocumentationIgnorePrivatesEnum4.Item" LineNumber="62" Rule="EnumerationItemsMustBeDocumented" />
+      <Violation Section="Root.CSharpAnalyzersTest.TestData.InvalidDocumentationIgnorePrivatesEnum5.Item" LineNumber="70" Rule="EnumerationItemsMustBeDocumented" />
+      <Violation Section="Root.CSharpAnalyzersTest.TestData.InvalidDocumentationIgnorePrivatesEnum6.Item" LineNumber="78" Rule="EnumerationItemsMustBeDocumented" />
+      <Violation Section="Root.CSharpAnalyzersTest.TestData.InvalidDocumentationIgnorePrivatesDelegate1" LineNumber="81" Rule="ElementsMustBeDocumented" />
+      <Violation Section="Root.CSharpAnalyzersTest.TestData.InvalidDocumentationIgnorePrivatesDelegate2" LineNumber="83" Rule="ElementsMustBeDocumented" />
+      <Violation Section="Root.CSharpAnalyzersTest.TestData.InvalidDocumentationIgnorePrivatesDelegate3" LineNumber="85" Rule="ElementsMustBeDocumented" />
+      <Violation Section="Root.CSharpAnalyzersTest.TestData.InvalidDocumentationIgnorePrivatesProtectedClass1.InvalidDocumentationIgnorePrivatesClass1" LineNumber="96" Rule="ElementsMustBeDocumented" />
+      <Violation Section="Root.CSharpAnalyzersTest.TestData.InvalidDocumentationIgnorePrivatesProtectedClass1.InvalidDocumentationIgnorePrivatesClass2" LineNumber="100" Rule="ElementsMustBeDocumented" />
+      <Violation Section="Root.CSharpAnalyzersTest.TestData.InvalidDocumentationIgnorePrivatesProtectedClass1.InvalidDocumentationIgnorePrivatesClass3" LineNumber="104" Rule="ElementsMustBeDocumented" />
+      <Violation Section="Root.CSharpAnalyzersTest.TestData.InvalidDocumentationIgnorePrivatesProtectedClass1.InvalidDocumentationIgnorePrivatesStruct1" LineNumber="108" Rule="ElementsMustBeDocumented" />
+      <Violation Section="Root.CSharpAnalyzersTest.TestData.InvalidDocumentationIgnorePrivatesProtectedClass1.InvalidDocumentationIgnorePrivatesStruct2" LineNumber="112" Rule="ElementsMustBeDocumented" />
+      <Violation Section="Root.CSharpAnalyzersTest.TestData.InvalidDocumentationIgnorePrivatesProtectedClass1.InvalidDocumentationIgnorePrivatesStruct3" LineNumber="116" Rule="ElementsMustBeDocumented" />
+      <Violation Section="Root.CSharpAnalyzersTest.TestData.InvalidDocumentationIgnorePrivatesProtectedClass1.InvalidDocumentationIgnorePrivatesInterface1" LineNumber="120" Rule="ElementsMustBeDocumented" />
+      <Violation Section="Root.CSharpAnalyzersTest.TestData.InvalidDocumentationIgnorePrivatesProtectedClass1.InvalidDocumentationIgnorePrivatesInterface2" LineNumber="124" Rule="ElementsMustBeDocumented" />
+      <Violation Section="Root.CSharpAnalyzersTest.TestData.InvalidDocumentationIgnorePrivatesProtectedClass1.InvalidDocumentationIgnorePrivatesInterface3" LineNumber="128" Rule="ElementsMustBeDocumented" />
+      <Violation Section="Root.CSharpAnalyzersTest.TestData.InvalidDocumentationIgnorePrivatesProtectedClass1.InvalidDocumentationIgnorePrivatesEnum1" LineNumber="132" Rule="ElementsMustBeDocumented" />
+      <Violation Section="Root.CSharpAnalyzersTest.TestData.InvalidDocumentationIgnorePrivatesProtectedClass1.InvalidDocumentationIgnorePrivatesEnum2" LineNumber="136" Rule="ElementsMustBeDocumented" />
+      <Violation Section="Root.CSharpAnalyzersTest.TestData.InvalidDocumentationIgnorePrivatesProtectedClass1.InvalidDocumentationIgnorePrivatesEnum3" LineNumber="140" Rule="ElementsMustBeDocumented" />
+      <Violation Section="Root.CSharpAnalyzersTest.TestData.InvalidDocumentationIgnorePrivatesProtectedClass1.InvalidDocumentationIgnorePrivatesEnum4.Item" LineNumber="149" Rule="EnumerationItemsMustBeDocumented" />
+      <Violation Section="Root.CSharpAnalyzersTest.TestData.InvalidDocumentationIgnorePrivatesProtectedClass1.InvalidDocumentationIgnorePrivatesEnum5.Item" LineNumber="157" Rule="EnumerationItemsMustBeDocumented" />
+      <Violation Section="Root.CSharpAnalyzersTest.TestData.InvalidDocumentationIgnorePrivatesProtectedClass1.InvalidDocumentationIgnorePrivatesEnum6.Item" LineNumber="165" Rule="EnumerationItemsMustBeDocumented" />
+      <Violation Section="Root.CSharpAnalyzersTest.TestData.InvalidDocumentationIgnorePrivatesProtectedClass1.InvalidDocumentationIgnorePrivatesDelegate1" LineNumber="168" Rule="ElementsMustBeDocumented" />
+      <Violation Section="Root.CSharpAnalyzersTest.TestData.InvalidDocumentationIgnorePrivatesProtectedClass1.InvalidDocumentationIgnorePrivatesDelegate2" LineNumber="170" Rule="ElementsMustBeDocumented" />
+      <Violation Section="Root.CSharpAnalyzersTest.TestData.InvalidDocumentationIgnorePrivatesProtectedClass1.InvalidDocumentationIgnorePrivatesDelegate3" LineNumber="172" Rule="ElementsMustBeDocumented" />
+      <Violation Section="Root.CSharpAnalyzersTest.TestData.InvalidDocumentationIgnorePrivatesProtectedClass1.InvalidDocumentationIgnorePrivatesProtectedClass1%int" LineNumber="174" Rule="ElementsMustBeDocumented" />
+      <Violation Section="Root.CSharpAnalyzersTest.TestData.InvalidDocumentationIgnorePrivatesProtectedClass1.InvalidDocumentationIgnorePrivatesProtectedClass1%short" LineNumber="178" Rule="ElementsMustBeDocumented" />
+      <Violation Section="Root.CSharpAnalyzersTest.TestData.InvalidDocumentationIgnorePrivatesProtectedClass1.InvalidDocumentationIgnorePrivatesProtectedClass1%long" LineNumber="182" Rule="ElementsMustBeDocumented" />
+      <Violation Section="Root.CSharpAnalyzersTest.TestData.InvalidDocumentationIgnorePrivatesProtectedClass1.InvalidDocumentationIgnorePrivatesEvent1" LineNumber="186" Rule="ElementsMustBeDocumented" />
+      <Violation Section="Root.CSharpAnalyzersTest.TestData.InvalidDocumentationIgnorePrivatesProtectedClass1.InvalidDocumentationIgnorePrivatesEvent2" LineNumber="188" Rule="ElementsMustBeDocumented" />
+      <Violation Section="Root.CSharpAnalyzersTest.TestData.InvalidDocumentationIgnorePrivatesProtectedClass1.InvalidDocumentationIgnorePrivatesEvent3" LineNumber="190" Rule="ElementsMustBeDocumented" />
+      <Violation Section="Root.CSharpAnalyzersTest.TestData.InvalidDocumentationIgnorePrivatesProtectedClass1.this%int" LineNumber="192" Rule="ElementsMustBeDocumented" />
+      <Violation Section="Root.CSharpAnalyzersTest.TestData.InvalidDocumentationIgnorePrivatesProtectedClass1.this%short" LineNumber="197" Rule="ElementsMustBeDocumented" />
+      <Violation Section="Root.CSharpAnalyzersTest.TestData.InvalidDocumentationIgnorePrivatesProtectedClass1.this%long" LineNumber="202" Rule="ElementsMustBeDocumented" />
+      <Violation Section="Root.CSharpAnalyzersTest.TestData.InvalidDocumentationIgnorePrivatesProtectedClass1.InvalidDocumentationIgnorePrivatesProperty1" LineNumber="207" Rule="ElementsMustBeDocumented" />
+      <Violation Section="Root.CSharpAnalyzersTest.TestData.InvalidDocumentationIgnorePrivatesProtectedClass1.InvalidDocumentationIgnorePrivatesProperty2" LineNumber="212" Rule="ElementsMustBeDocumented" />
+      <Violation Section="Root.CSharpAnalyzersTest.TestData.InvalidDocumentationIgnorePrivatesProtectedClass1.InvalidDocumentationIgnorePrivatesProperty3" LineNumber="217" Rule="ElementsMustBeDocumented" />
+      <Violation Section="Root.CSharpAnalyzersTest.TestData.InvalidDocumentationIgnorePrivatesProtectedClass1.InvalidDocumentationIgnorePrivatesMethod1" LineNumber="222" Rule="ElementsMustBeDocumented" />
+      <Violation Section="Root.CSharpAnalyzersTest.TestData.InvalidDocumentationIgnorePrivatesProtectedClass1.InvalidDocumentationIgnorePrivatesMethod2" LineNumber="227" Rule="ElementsMustBeDocumented" />
+      <Violation Section="Root.CSharpAnalyzersTest.TestData.InvalidDocumentationIgnorePrivatesProtectedClass1.InvalidDocumentationIgnorePrivatesMethod3" LineNumber="232" Rule="ElementsMustBeDocumented" />
+      <Violation Section="Root.CSharpAnalyzersTest.TestData.InvalidDocumentationIgnorePrivatesProtectedClass1.InvalidDocumentationIgnorePrivatesField1" LineNumber="237" Rule="ElementsMustBeDocumented" />
+      <Violation Section="Root.CSharpAnalyzersTest.TestData.InvalidDocumentationIgnorePrivatesProtectedClass1.InvalidDocumentationIgnorePrivatesField2" LineNumber="239" Rule="ElementsMustBeDocumented" />
+      <Violation Section="Root.CSharpAnalyzersTest.TestData.InvalidDocumentationIgnorePrivatesProtectedClass1.InvalidDocumentationIgnorePrivatesField3" LineNumber="241" Rule="ElementsMustBeDocumented" />
+      <Violation Section="Root.CSharpAnalyzersTest.TestData.ValidDocumentationIgnorePrivatesClass1" LineNumber="415" Rule="ElementDocumentationMustHaveSummary" />
+      <Violation Section="Root.CSharpAnalyzersTest.TestData.ValidDocumentationIgnorePrivatesClass2" LineNumber="422" Rule="ElementDocumentationMustHaveSummary" />
+      <Violation Section="Root.CSharpAnalyzersTest.TestData.ValidDocumentationIgnorePrivatesStruct1" LineNumber="429" Rule="ElementDocumentationMustHaveSummary" />
+      <Violation Section="Root.CSharpAnalyzersTest.TestData.ValidDocumentationIgnorePrivatesStruct2" LineNumber="436" Rule="ElementDocumentationMustHaveSummary" />
+      <Violation Section="Root.CSharpAnalyzersTest.TestData.ValidDocumentationIgnorePrivatesInterface1" LineNumber="443" Rule="ElementDocumentationMustHaveSummary" />
+      <Violation Section="Root.CSharpAnalyzersTest.TestData.ValidDocumentationIgnorePrivatesInterface2" LineNumber="450" Rule="ElementDocumentationMustHaveSummary" />
+      <Violation Section="Root.CSharpAnalyzersTest.TestData.ValidDocumentationIgnorePrivatesEnum1" LineNumber="457" Rule="ElementDocumentationMustHaveSummary" />
+      <Violation Section="Root.CSharpAnalyzersTest.TestData.ValidDocumentationIgnorePrivatesEnum2" LineNumber="464" Rule="ElementDocumentationMustHaveSummary" />
+      <Violation Section="Root.CSharpAnalyzersTest.TestData.ValidDocumentationIgnorePrivatesEnum4.Item" LineNumber="476" Rule="ElementDocumentationMustHaveSummary" />
+      <Violation Section="Root.CSharpAnalyzersTest.TestData.ValidDocumentationIgnorePrivatesEnum5.Item" LineNumber="487" Rule="ElementDocumentationMustHaveSummary" />
+      <Violation Section="Root.CSharpAnalyzersTest.TestData.ValidDocumentationIgnorePrivatesDelegate1" LineNumber="493" Rule="ElementDocumentationMustHaveSummary" />
+      <Violation Section="Root.CSharpAnalyzersTest.TestData.ValidDocumentationIgnorePrivatesDelegate2" LineNumber="498" Rule="ElementDocumentationMustHaveSummary" />
+      <Violation Section="Root.CSharpAnalyzersTest.TestData.InvalidDocumentationIgnorePrivatesProtectedClass4.InvalidDocumentationIgnorePrivatesClass1" LineNumber="512" Rule="ElementDocumentationMustHaveSummaryText" />
+      <Violation Section="Root.CSharpAnalyzersTest.TestData.InvalidDocumentationIgnorePrivatesProtectedClass4.InvalidDocumentationIgnorePrivatesClass2" LineNumber="519" Rule="ElementDocumentationMustHaveSummaryText" />
+      <Violation Section="Root.CSharpAnalyzersTest.TestData.InvalidDocumentationIgnorePrivatesProtectedClass4.InvalidDocumentationIgnorePrivatesClass3" LineNumber="526" Rule="ElementDocumentationMustHaveSummaryText" />
+      <Violation Section="Root.CSharpAnalyzersTest.TestData.InvalidDocumentationIgnorePrivatesProtectedClass4.InvalidDocumentationIgnorePrivatesClass4" LineNumber="533" Rule="ElementDocumentationMustHaveSummaryText" />
+      <Violation Section="Root.CSharpAnalyzersTest.TestData.InvalidDocumentationIgnorePrivatesProtectedClass4.InvalidDocumentationIgnorePrivatesClass5" LineNumber="540" Rule="ElementDocumentationMustHaveSummaryText" />
+      <Violation Section="Root.CSharpAnalyzersTest.TestData.InvalidDocumentationIgnorePrivatesProtectedClass4.InvalidDocumentationIgnorePrivatesStruct1" LineNumber="547" Rule="ElementDocumentationMustHaveSummaryText" />
+      <Violation Section="Root.CSharpAnalyzersTest.TestData.InvalidDocumentationIgnorePrivatesProtectedClass4.InvalidDocumentationIgnorePrivatesStruct2" LineNumber="554" Rule="ElementDocumentationMustHaveSummaryText" />
+      <Violation Section="Root.CSharpAnalyzersTest.TestData.InvalidDocumentationIgnorePrivatesProtectedClass4.InvalidDocumentationIgnorePrivatesStruct3" LineNumber="561" Rule="ElementDocumentationMustHaveSummaryText" />
+      <Violation Section="Root.CSharpAnalyzersTest.TestData.InvalidDocumentationIgnorePrivatesProtectedClass4.InvalidDocumentationIgnorePrivatesStruct4" LineNumber="568" Rule="ElementDocumentationMustHaveSummaryText" />
+      <Violation Section="Root.CSharpAnalyzersTest.TestData.InvalidDocumentationIgnorePrivatesProtectedClass4.InvalidDocumentationIgnorePrivatesStruct5" LineNumber="575" Rule="ElementDocumentationMustHaveSummaryText" />
+      <Violation Section="Root.CSharpAnalyzersTest.TestData.InvalidDocumentationIgnorePrivatesProtectedClass4.InvalidDocumentationIgnorePrivatesInterface1" LineNumber="582" Rule="ElementDocumentationMustHaveSummaryText" />
+      <Violation Section="Root.CSharpAnalyzersTest.TestData.InvalidDocumentationIgnorePrivatesProtectedClass4.InvalidDocumentationIgnorePrivatesInterface2" LineNumber="589" Rule="ElementDocumentationMustHaveSummaryText" />
+      <Violation Section="Root.CSharpAnalyzersTest.TestData.InvalidDocumentationIgnorePrivatesProtectedClass4.InvalidDocumentationIgnorePrivatesInterface3" LineNumber="596" Rule="ElementDocumentationMustHaveSummaryText" />
+      <Violation Section="Root.CSharpAnalyzersTest.TestData.InvalidDocumentationIgnorePrivatesProtectedClass4.InvalidDocumentationIgnorePrivatesInterface4" LineNumber="603" Rule="ElementDocumentationMustHaveSummaryText" />
+      <Violation Section="Root.CSharpAnalyzersTest.TestData.InvalidDocumentationIgnorePrivatesProtectedClass4.InvalidDocumentationIgnorePrivatesInterface5" LineNumber="610" Rule="ElementDocumentationMustHaveSummaryText" />
+      <Violation Section="Root.CSharpAnalyzersTest.TestData.InvalidDocumentationIgnorePrivatesProtectedClass4.InvalidDocumentationIgnorePrivatesEnum1" LineNumber="617" Rule="ElementDocumentationMustHaveSummaryText" />
+      <Violation Section="Root.CSharpAnalyzersTest.TestData.InvalidDocumentationIgnorePrivatesProtectedClass4.InvalidDocumentationIgnorePrivatesEnum2" LineNumber="624" Rule="ElementDocumentationMustHaveSummaryText" />
+      <Violation Section="Root.CSharpAnalyzersTest.TestData.InvalidDocumentationIgnorePrivatesProtectedClass4.InvalidDocumentationIgnorePrivatesEnum3" LineNumber="631" Rule="ElementDocumentationMustHaveSummaryText" />
+      <Violation Section="Root.CSharpAnalyzersTest.TestData.InvalidDocumentationIgnorePrivatesProtectedClass4.InvalidDocumentationIgnorePrivatesEnum4" LineNumber="638" Rule="ElementDocumentationMustHaveSummaryText" />
+      <Violation Section="Root.CSharpAnalyzersTest.TestData.InvalidDocumentationIgnorePrivatesProtectedClass4.InvalidDocumentationIgnorePrivatesEnum5" LineNumber="645" Rule="ElementDocumentationMustHaveSummaryText" />
+      <Violation Section="Root.CSharpAnalyzersTest.TestData.InvalidDocumentationIgnorePrivatesProtectedClass4.InvalidDocumentationIgnorePrivatesEnum6.Item" LineNumber="657" Rule="ElementDocumentationMustHaveSummaryText" />
+      <Violation Section="Root.CSharpAnalyzersTest.TestData.InvalidDocumentationIgnorePrivatesProtectedClass4.InvalidDocumentationIgnorePrivatesEnum7.Item" LineNumber="668" Rule="ElementDocumentationMustHaveSummaryText" />
+      <Violation Section="Root.CSharpAnalyzersTest.TestData.InvalidDocumentationIgnorePrivatesProtectedClass4.InvalidDocumentationIgnorePrivatesEnum8.Item" LineNumber="679" Rule="ElementDocumentationMustHaveSummaryText" />
+      <Violation Section="Root.CSharpAnalyzersTest.TestData.InvalidDocumentationIgnorePrivatesProtectedClass4.InvalidDocumentationIgnorePrivatesEnum9.Item" LineNumber="690" Rule="ElementDocumentationMustHaveSummaryText" />
+      <Violation Section="Root.CSharpAnalyzersTest.TestData.InvalidDocumentationIgnorePrivatesProtectedClass4.InvalidDocumentationIgnorePrivatesEnum10.Item" LineNumber="701" Rule="ElementDocumentationMustHaveSummaryText" />
+      <Violation Section="Root.CSharpAnalyzersTest.TestData.InvalidDocumentationIgnorePrivatesProtectedClass4.InvalidDocumentationIgnorePrivatesDelegate1" LineNumber="707" Rule="ElementDocumentationMustHaveSummaryText" />
+      <Violation Section="Root.CSharpAnalyzersTest.TestData.InvalidDocumentationIgnorePrivatesProtectedClass4.InvalidDocumentationIgnorePrivatesDelegate2" LineNumber="712" Rule="ElementDocumentationMustHaveSummaryText" />
+      <Violation Section="Root.CSharpAnalyzersTest.TestData.InvalidDocumentationIgnorePrivatesProtectedClass4.InvalidDocumentationIgnorePrivatesDelegate3" LineNumber="717" Rule="ElementDocumentationMustHaveSummaryText" />
+      <Violation Section="Root.CSharpAnalyzersTest.TestData.InvalidDocumentationIgnorePrivatesProtectedClass4.InvalidDocumentationIgnorePrivatesDelegate" LineNumber="722" Rule="ElementDocumentationMustHaveSummaryText" />
+      <Violation Section="Root.CSharpAnalyzersTest.TestData.InvalidDocumentationIgnorePrivatesProtectedClass4.InvalidDocumentationIgnorePrivatesDelegate" LineNumber="727" Rule="ElementDocumentationMustHaveSummaryText" />
+      <Violation Section="Root.CSharpAnalyzersTest.TestData.InvalidDocumentationIgnorePrivatesProtectedClass4.InvalidDocumentationIgnorePrivatesProtectedClass4%int" LineNumber="732" Rule="ElementDocumentationMustHaveSummaryText" />
+      <Violation Section="Root.CSharpAnalyzersTest.TestData.InvalidDocumentationIgnorePrivatesProtectedClass4.InvalidDocumentationIgnorePrivatesProtectedClass4%int" LineNumber="732" Rule="ElementParametersMustBeDocumented" />
+      <Violation Section="Root.CSharpAnalyzersTest.TestData.InvalidDocumentationIgnorePrivatesProtectedClass4.InvalidDocumentationIgnorePrivatesProtectedClass4%short" LineNumber="739" Rule="ElementDocumentationMustHaveSummaryText" />
+      <Violation Section="Root.CSharpAnalyzersTest.TestData.InvalidDocumentationIgnorePrivatesProtectedClass4.InvalidDocumentationIgnorePrivatesProtectedClass4%short" LineNumber="739" Rule="ElementParametersMustBeDocumented" />
+      <Violation Section="Root.CSharpAnalyzersTest.TestData.InvalidDocumentationIgnorePrivatesProtectedClass4.InvalidDocumentationIgnorePrivatesProtectedClass4%long" LineNumber="746" Rule="ElementDocumentationMustHaveSummaryText" />
+      <Violation Section="Root.CSharpAnalyzersTest.TestData.InvalidDocumentationIgnorePrivatesProtectedClass4.InvalidDocumentationIgnorePrivatesProtectedClass4%long" LineNumber="746" Rule="ElementParametersMustBeDocumented" />
+      <Violation Section="Root.CSharpAnalyzersTest.TestData.InvalidDocumentationIgnorePrivatesProtectedClass4.InvalidDocumentationIgnorePrivatesProtectedClass4%byte" LineNumber="753" Rule="ElementDocumentationMustHaveSummaryText" />
+      <Violation Section="Root.CSharpAnalyzersTest.TestData.InvalidDocumentationIgnorePrivatesProtectedClass4.InvalidDocumentationIgnorePrivatesProtectedClass4%byte" LineNumber="753" Rule="ElementParametersMustBeDocumented" />
+      <Violation Section="Root.CSharpAnalyzersTest.TestData.InvalidDocumentationIgnorePrivatesProtectedClass4.InvalidDocumentationIgnorePrivatesProtectedClass4%char" LineNumber="760" Rule="ElementDocumentationMustHaveSummaryText" />
+      <Violation Section="Root.CSharpAnalyzersTest.TestData.InvalidDocumentationIgnorePrivatesProtectedClass4.InvalidDocumentationIgnorePrivatesProtectedClass4%char" LineNumber="760" Rule="ElementParametersMustBeDocumented" />
+      <Violation Section="Root.CSharpAnalyzersTest.TestData.InvalidDocumentationIgnorePrivatesProtectedClass4.InvalidDocumentationIgnorePrivatesEvent1" LineNumber="767" Rule="ElementDocumentationMustHaveSummaryText" />
+      <Violation Section="Root.CSharpAnalyzersTest.TestData.InvalidDocumentationIgnorePrivatesProtectedClass4.InvalidDocumentationIgnorePrivatesEvent2" LineNumber="772" Rule="ElementDocumentationMustHaveSummaryText" />
+      <Violation Section="Root.CSharpAnalyzersTest.TestData.InvalidDocumentationIgnorePrivatesProtectedClass4.InvalidDocumentationIgnorePrivatesEvent3" LineNumber="777" Rule="ElementDocumentationMustHaveSummaryText" />
+      <Violation Section="Root.CSharpAnalyzersTest.TestData.InvalidDocumentationIgnorePrivatesProtectedClass4.InvalidDocumentationIgnorePrivatesEvent4" LineNumber="782" Rule="ElementDocumentationMustHaveSummaryText" />
+      <Violation Section="Root.CSharpAnalyzersTest.TestData.InvalidDocumentationIgnorePrivatesProtectedClass4.InvalidDocumentationIgnorePrivatesEvent5" LineNumber="787" Rule="ElementDocumentationMustHaveSummaryText" />
+      <Violation Section="Root.CSharpAnalyzersTest.TestData.InvalidDocumentationIgnorePrivatesProtectedClass4.this%int" LineNumber="792" Rule="ElementDocumentationMustHaveSummaryText" />
+      <Violation Section="Root.CSharpAnalyzersTest.TestData.InvalidDocumentationIgnorePrivatesProtectedClass4.this%int" LineNumber="792" Rule="ElementParametersMustBeDocumented" />
+      <Violation Section="Root.CSharpAnalyzersTest.TestData.InvalidDocumentationIgnorePrivatesProtectedClass4.this%short" LineNumber="800" Rule="ElementDocumentationMustHaveSummaryText" />
+      <Violation Section="Root.CSharpAnalyzersTest.TestData.InvalidDocumentationIgnorePrivatesProtectedClass4.this%short" LineNumber="800" Rule="ElementParametersMustBeDocumented" />
+      <Violation Section="Root.CSharpAnalyzersTest.TestData.InvalidDocumentationIgnorePrivatesProtectedClass4.this%long" LineNumber="808" Rule="ElementDocumentationMustHaveSummaryText" />
+      <Violation Section="Root.CSharpAnalyzersTest.TestData.InvalidDocumentationIgnorePrivatesProtectedClass4.this%long" LineNumber="808" Rule="ElementParametersMustBeDocumented" />
+      <Violation Section="Root.CSharpAnalyzersTest.TestData.InvalidDocumentationIgnorePrivatesProtectedClass4.this%char" LineNumber="816" Rule="ElementDocumentationMustHaveSummaryText" />
+      <Violation Section="Root.CSharpAnalyzersTest.TestData.InvalidDocumentationIgnorePrivatesProtectedClass4.this%char" LineNumber="816" Rule="ElementParametersMustBeDocumented" />
+      <Violation Section="Root.CSharpAnalyzersTest.TestData.InvalidDocumentationIgnorePrivatesProtectedClass4.this%byte" LineNumber="824" Rule="ElementDocumentationMustHaveSummaryText" />
+      <Violation Section="Root.CSharpAnalyzersTest.TestData.InvalidDocumentationIgnorePrivatesProtectedClass4.this%byte" LineNumber="824" Rule="ElementParametersMustBeDocumented" />
+      <Violation Section="Root.CSharpAnalyzersTest.TestData.InvalidDocumentationIgnorePrivatesProtectedClass4.InvalidDocumentationIgnorePrivatesProperty1" LineNumber="832" Rule="ElementDocumentationMustHaveSummaryText" />
+      <Violation Section="Root.CSharpAnalyzersTest.TestData.InvalidDocumentationIgnorePrivatesProtectedClass4.InvalidDocumentationIgnorePrivatesProperty1" LineNumber="832" Rule="PropertySummaryDocumentationMustMatchAccessors" />
+      <Violation Section="Root.CSharpAnalyzersTest.TestData.InvalidDocumentationIgnorePrivatesProtectedClass4.InvalidDocumentationIgnorePrivatesProperty2" LineNumber="840" Rule="ElementDocumentationMustHaveSummaryText" />
+      <Violation Section="Root.CSharpAnalyzersTest.TestData.InvalidDocumentationIgnorePrivatesProtectedClass4.InvalidDocumentationIgnorePrivatesProperty2" LineNumber="840" Rule="PropertySummaryDocumentationMustMatchAccessors" />
+      <Violation Section="Root.CSharpAnalyzersTest.TestData.InvalidDocumentationIgnorePrivatesProtectedClass4.InvalidDocumentationIgnorePrivatesProperty3" LineNumber="848" Rule="ElementDocumentationMustHaveSummaryText" />
+      <Violation Section="Root.CSharpAnalyzersTest.TestData.InvalidDocumentationIgnorePrivatesProtectedClass4.InvalidDocumentationIgnorePrivatesProperty3" LineNumber="848" Rule="PropertySummaryDocumentationMustMatchAccessors" />
+      <Violation Section="Root.CSharpAnalyzersTest.TestData.InvalidDocumentationIgnorePrivatesProtectedClass4.InvalidDocumentationIgnorePrivatesProperty4" LineNumber="856" Rule="ElementDocumentationMustHaveSummaryText" />
+      <Violation Section="Root.CSharpAnalyzersTest.TestData.InvalidDocumentationIgnorePrivatesProtectedClass4.InvalidDocumentationIgnorePrivatesProperty4" LineNumber="856" Rule="PropertySummaryDocumentationMustMatchAccessors" />
+      <Violation Section="Root.CSharpAnalyzersTest.TestData.InvalidDocumentationIgnorePrivatesProtectedClass4.InvalidDocumentationIgnorePrivatesProperty5" LineNumber="864" Rule="ElementDocumentationMustHaveSummaryText" />
+      <Violation Section="Root.CSharpAnalyzersTest.TestData.InvalidDocumentationIgnorePrivatesProtectedClass4.InvalidDocumentationIgnorePrivatesProperty5" LineNumber="864" Rule="PropertySummaryDocumentationMustMatchAccessors" />
+      <Violation Section="Root.CSharpAnalyzersTest.TestData.InvalidDocumentationIgnorePrivatesProtectedClass4.InvalidDocumentationIgnorePrivatesMethod1" LineNumber="872" Rule="ElementDocumentationMustHaveSummaryText" />
+      <Violation Section="Root.CSharpAnalyzersTest.TestData.InvalidDocumentationIgnorePrivatesProtectedClass4.InvalidDocumentationIgnorePrivatesMethod1" LineNumber="872" Rule="ElementReturnValueMustBeDocumented" />
+      <Violation Section="Root.CSharpAnalyzersTest.TestData.InvalidDocumentationIgnorePrivatesProtectedClass4.InvalidDocumentationIgnorePrivatesMethod2" LineNumber="880" Rule="ElementDocumentationMustHaveSummaryText" />
+      <Violation Section="Root.CSharpAnalyzersTest.TestData.InvalidDocumentationIgnorePrivatesProtectedClass4.InvalidDocumentationIgnorePrivatesMethod2" LineNumber="880" Rule="ElementReturnValueMustBeDocumented" />
+      <Violation Section="Root.CSharpAnalyzersTest.TestData.InvalidDocumentationIgnorePrivatesProtectedClass4.InvalidDocumentationIgnorePrivatesMethod3" LineNumber="888" Rule="ElementDocumentationMustHaveSummaryText" />
+      <Violation Section="Root.CSharpAnalyzersTest.TestData.InvalidDocumentationIgnorePrivatesProtectedClass4.InvalidDocumentationIgnorePrivatesMethod3" LineNumber="888" Rule="ElementReturnValueMustBeDocumented" />
+      <Violation Section="Root.CSharpAnalyzersTest.TestData.InvalidDocumentationIgnorePrivatesProtectedClass4.InvalidDocumentationIgnorePrivatesMethod4" LineNumber="896" Rule="ElementDocumentationMustHaveSummaryText" />
+      <Violation Section="Root.CSharpAnalyzersTest.TestData.InvalidDocumentationIgnorePrivatesProtectedClass4.InvalidDocumentationIgnorePrivatesMethod4" LineNumber="896" Rule="ElementReturnValueMustBeDocumented" />
+      <Violation Section="Root.CSharpAnalyzersTest.TestData.InvalidDocumentationIgnorePrivatesProtectedClass4.InvalidDocumentationIgnorePrivatesMethod5" LineNumber="904" Rule="ElementDocumentationMustHaveSummaryText" />
+      <Violation Section="Root.CSharpAnalyzersTest.TestData.InvalidDocumentationIgnorePrivatesProtectedClass4.InvalidDocumentationIgnorePrivatesMethod5" LineNumber="904" Rule="ElementReturnValueMustBeDocumented" />
+      <Violation Section="Root.CSharpAnalyzersTest.TestData.InvalidDocumentationIgnorePrivatesProtectedClass4.InvalidDocumentationIgnorePrivatesField1" LineNumber="912" Rule="ElementDocumentationMustHaveSummaryText" />
+      <Violation Section="Root.CSharpAnalyzersTest.TestData.InvalidDocumentationIgnorePrivatesProtectedClass4.InvalidDocumentationIgnorePrivatesField2" LineNumber="917" Rule="ElementDocumentationMustHaveSummaryText" />
+      <Violation Section="Root.CSharpAnalyzersTest.TestData.InvalidDocumentationIgnorePrivatesProtectedClass4.InvalidDocumentationIgnorePrivatesField3" LineNumber="922" Rule="ElementDocumentationMustHaveSummaryText" />
+      <Violation Section="Root.CSharpAnalyzersTest.TestData.InvalidDocumentationIgnorePrivatesProtectedClass4.InvalidDocumentationIgnorePrivatesField4" LineNumber="927" Rule="ElementDocumentationMustHaveSummaryText" />
+      <Violation Section="Root.CSharpAnalyzersTest.TestData.InvalidDocumentationIgnorePrivatesProtectedClass4.InvalidDocumentationIgnorePrivatesField5" LineNumber="932" Rule="ElementDocumentationMustHaveSummaryText" />
+      <Violation Section="Root.CSharpAnalyzersTest.TestData.InvalidDocumentationIgnorePrivatesClassMissingAccessModifer1.InvalidDocumentationIgnorePrivatesClass1" LineNumber="944" Rule="ElementsMustBeDocumented" />
+      <Violation Section="Root.CSharpAnalyzersTest.TestData.InvalidDocumentationIgnorePrivatesClassMissingAccessModifer1.InvalidDocumentationIgnorePrivatesClass2" LineNumber="948" Rule="ElementsMustBeDocumented" />
+      <Violation Section="Root.CSharpAnalyzersTest.TestData.InvalidDocumentationIgnorePrivatesClassMissingAccessModifer1.InvalidDocumentationIgnorePrivatesClass3" LineNumber="952" Rule="ElementsMustBeDocumented" />
+      <Violation Section="Root.CSharpAnalyzersTest.TestData.InvalidDocumentationIgnorePrivatesClassMissingAccessModifer1.InvalidDocumentationIgnorePrivatesStruct1" LineNumber="956" Rule="ElementsMustBeDocumented" />
+      <Violation Section="Root.CSharpAnalyzersTest.TestData.InvalidDocumentationIgnorePrivatesClassMissingAccessModifer1.InvalidDocumentationIgnorePrivatesStruct2" LineNumber="960" Rule="ElementsMustBeDocumented" />
+      <Violation Section="Root.CSharpAnalyzersTest.TestData.InvalidDocumentationIgnorePrivatesClassMissingAccessModifer1.InvalidDocumentationIgnorePrivatesStruct3" LineNumber="964" Rule="ElementsMustBeDocumented" />
+      <Violation Section="Root.CSharpAnalyzersTest.TestData.InvalidDocumentationIgnorePrivatesClassMissingAccessModifer1.InvalidDocumentationIgnorePrivatesInterface1" LineNumber="968" Rule="ElementsMustBeDocumented" />
+      <Violation Section="Root.CSharpAnalyzersTest.TestData.InvalidDocumentationIgnorePrivatesClassMissingAccessModifer1.InvalidDocumentationIgnorePrivatesInterface2" LineNumber="972" Rule="ElementsMustBeDocumented" />
+      <Violation Section="Root.CSharpAnalyzersTest.TestData.InvalidDocumentationIgnorePrivatesClassMissingAccessModifer1.InvalidDocumentationIgnorePrivatesInterface3" LineNumber="976" Rule="ElementsMustBeDocumented" />
+      <Violation Section="Root.CSharpAnalyzersTest.TestData.InvalidDocumentationIgnorePrivatesClassMissingAccessModifer1.InvalidDocumentationIgnorePrivatesEnum1" LineNumber="980" Rule="ElementsMustBeDocumented" />
+      <Violation Section="Root.CSharpAnalyzersTest.TestData.InvalidDocumentationIgnorePrivatesClassMissingAccessModifer1.InvalidDocumentationIgnorePrivatesEnum2" LineNumber="984" Rule="ElementsMustBeDocumented" />
+      <Violation Section="Root.CSharpAnalyzersTest.TestData.InvalidDocumentationIgnorePrivatesClassMissingAccessModifer1.InvalidDocumentationIgnorePrivatesEnum3" LineNumber="988" Rule="ElementsMustBeDocumented" />
+      <Violation Section="Root.CSharpAnalyzersTest.TestData.InvalidDocumentationIgnorePrivatesClassMissingAccessModifer1.InvalidDocumentationIgnorePrivatesEnum4.Item" LineNumber="997" Rule="EnumerationItemsMustBeDocumented" />
+      <Violation Section="Root.CSharpAnalyzersTest.TestData.InvalidDocumentationIgnorePrivatesClassMissingAccessModifer1.InvalidDocumentationIgnorePrivatesEnum5.Item" LineNumber="1005" Rule="EnumerationItemsMustBeDocumented" />
+      <Violation Section="Root.CSharpAnalyzersTest.TestData.InvalidDocumentationIgnorePrivatesClassMissingAccessModifer1.InvalidDocumentationIgnorePrivatesEnum6.Item" LineNumber="1013" Rule="EnumerationItemsMustBeDocumented" />
+      <Violation Section="Root.CSharpAnalyzersTest.TestData.InvalidDocumentationIgnorePrivatesClassMissingAccessModifer1.InvalidDocumentationIgnorePrivatesDelegate1" LineNumber="1016" Rule="ElementsMustBeDocumented" />
+      <Violation Section="Root.CSharpAnalyzersTest.TestData.InvalidDocumentationIgnorePrivatesClassMissingAccessModifer1.InvalidDocumentationIgnorePrivatesDelegate2" LineNumber="1018" Rule="ElementsMustBeDocumented" />
+      <Violation Section="Root.CSharpAnalyzersTest.TestData.InvalidDocumentationIgnorePrivatesClassMissingAccessModifer1.InvalidDocumentationIgnorePrivatesDelegate3" LineNumber="1020" Rule="ElementsMustBeDocumented" />
+      <Violation Section="Root.CSharpAnalyzersTest.TestData.InvalidDocumentationIgnorePrivatesClassMissingAccessModifer1.InvalidDocumentationIgnorePrivatesClassMissingAccessModifer1%int" LineNumber="1022" Rule="ElementsMustBeDocumented" />
+      <Violation Section="Root.CSharpAnalyzersTest.TestData.InvalidDocumentationIgnorePrivatesClassMissingAccessModifer1.InvalidDocumentationIgnorePrivatesClassMissingAccessModifer1%short" LineNumber="1026" Rule="ElementsMustBeDocumented" />
+      <Violation Section="Root.CSharpAnalyzersTest.TestData.InvalidDocumentationIgnorePrivatesClassMissingAccessModifer1.InvalidDocumentationIgnorePrivatesClassMissingAccessModifer1%long" LineNumber="1030" Rule="ElementsMustBeDocumented" />
+      <Violation Section="Root.CSharpAnalyzersTest.TestData.InvalidDocumentationIgnorePrivatesClassMissingAccessModifer1.InvalidDocumentationIgnorePrivatesEvent1" LineNumber="1034" Rule="ElementsMustBeDocumented" />
+      <Violation Section="Root.CSharpAnalyzersTest.TestData.InvalidDocumentationIgnorePrivatesClassMissingAccessModifer1.InvalidDocumentationIgnorePrivatesEvent2" LineNumber="1036" Rule="ElementsMustBeDocumented" />
+      <Violation Section="Root.CSharpAnalyzersTest.TestData.InvalidDocumentationIgnorePrivatesClassMissingAccessModifer1.InvalidDocumentationIgnorePrivatesEvent3" LineNumber="1038" Rule="ElementsMustBeDocumented" />
+      <Violation Section="Root.CSharpAnalyzersTest.TestData.InvalidDocumentationIgnorePrivatesClassMissingAccessModifer1.this%int" LineNumber="1040" Rule="ElementsMustBeDocumented" />
+      <Violation Section="Root.CSharpAnalyzersTest.TestData.InvalidDocumentationIgnorePrivatesClassMissingAccessModifer1.this%short" LineNumber="1045" Rule="ElementsMustBeDocumented" />
+      <Violation Section="Root.CSharpAnalyzersTest.TestData.InvalidDocumentationIgnorePrivatesClassMissingAccessModifer1.this%long" LineNumber="1050" Rule="ElementsMustBeDocumented" />
+      <Violation Section="Root.CSharpAnalyzersTest.TestData.InvalidDocumentationIgnorePrivatesClassMissingAccessModifer1.InvalidDocumentationIgnorePrivatesProperty1" LineNumber="1055" Rule="ElementsMustBeDocumented" />
+      <Violation Section="Root.CSharpAnalyzersTest.TestData.InvalidDocumentationIgnorePrivatesClassMissingAccessModifer1.InvalidDocumentationIgnorePrivatesProperty2" LineNumber="1060" Rule="ElementsMustBeDocumented" />
+      <Violation Section="Root.CSharpAnalyzersTest.TestData.InvalidDocumentationIgnorePrivatesClassMissingAccessModifer1.InvalidDocumentationIgnorePrivatesProperty3" LineNumber="1065" Rule="ElementsMustBeDocumented" />
+      <Violation Section="Root.CSharpAnalyzersTest.TestData.InvalidDocumentationIgnorePrivatesClassMissingAccessModifer1.InvalidDocumentationIgnorePrivatesMethod1" LineNumber="1070" Rule="ElementsMustBeDocumented" />
+      <Violation Section="Root.CSharpAnalyzersTest.TestData.InvalidDocumentationIgnorePrivatesClassMissingAccessModifer1.InvalidDocumentationIgnorePrivatesMethod2" LineNumber="1075" Rule="ElementsMustBeDocumented" />
+      <Violation Section="Root.CSharpAnalyzersTest.TestData.InvalidDocumentationIgnorePrivatesClassMissingAccessModifer1.InvalidDocumentationIgnorePrivatesMethod3" LineNumber="1080" Rule="ElementsMustBeDocumented" />
+      <Violation Section="Root.CSharpAnalyzersTest.TestData.InvalidDocumentationIgnorePrivatesClassMissingAccessModifer1.InvalidDocumentationIgnorePrivatesField1" LineNumber="1085" Rule="ElementsMustBeDocumented" />
+      <Violation Section="Root.CSharpAnalyzersTest.TestData.InvalidDocumentationIgnorePrivatesClassMissingAccessModifer1.InvalidDocumentationIgnorePrivatesField2" LineNumber="1087" Rule="ElementsMustBeDocumented" />
+      <Violation Section="Root.CSharpAnalyzersTest.TestData.InvalidDocumentationIgnorePrivatesClassMissingAccessModifer1.InvalidDocumentationIgnorePrivatesField3" LineNumber="1089" Rule="ElementsMustBeDocumented" />
+      <Violation Section="Root.CSharpAnalyzersTest.TestData.InvalidDocumentationIgnorePrivatesStructMissingAccessModifer1.Field1" LineNumber="1101" Rule="ElementsMustBeDocumented" />
+      <Violation Section="Root.CSharpAnalyzersTest.TestData.InvalidDocumentationIgnorePrivatesClass1ClassesMustHaveHeaderAlways" LineNumber="248" Rule="ElementsMustBeDocumented" />
+      <Violation Section="Root.CSharpAnalyzersTest.TestData.InvalidDocumentationIgnorePrivatesClass2ClassesMustHaveHeaderAlways" LineNumber="252" Rule="ElementsMustBeDocumented" />
+      <Violation Section="Root.CSharpAnalyzersTest.TestData.InvalidDocumentationIgnorePrivatesStruct1StructsMustHaveHeaderAlways" LineNumber="256" Rule="ElementsMustBeDocumented" />
+      <Violation Section="Root.CSharpAnalyzersTest.TestData.InvalidDocumentationIgnorePrivatesStruct2StructsMustHaveHeaderAlways" LineNumber="260" Rule="ElementsMustBeDocumented" />
+      <Violation Section="Root.CSharpAnalyzersTest.TestData.InvalidDocumentationIgnorePrivatesInterface1InterfacesMustHaveHeaderAlways" LineNumber="264" Rule="ElementsMustBeDocumented" />
+      <Violation Section="Root.CSharpAnalyzersTest.TestData.InvalidDocumentationIgnorePrivatesInterface2InterfacesMustHaveHeaderAlways" LineNumber="268" Rule="ElementsMustBeDocumented" />
+      <Violation Section="Root.CSharpAnalyzersTest.TestData.ValidDocumentationIgnorePrivatesProtectedClass1.InvalidDocumentationIgnorePrivatesClass1ClassesMustHaveHeaderAlways" LineNumber="309" Rule="ElementsMustBeDocumented" />
+      <Violation Section="Root.CSharpAnalyzersTest.TestData.ValidDocumentationIgnorePrivatesProtectedClass1.InvalidDocumentationIgnorePrivatesClass2ClassesMustHaveHeaderAlways" LineNumber="313" Rule="ElementsMustBeDocumented" />
+      <Violation Section="Root.CSharpAnalyzersTest.TestData.ValidDocumentationIgnorePrivatesProtectedClass1.InvalidDocumentationIgnorePrivatesStruct1StructsMustHaveHeaderAlways" LineNumber="317" Rule="ElementsMustBeDocumented" />
+      <Violation Section="Root.CSharpAnalyzersTest.TestData.ValidDocumentationIgnorePrivatesProtectedClass1.InvalidDocumentationIgnorePrivatesStruct2StructsMustHaveHeaderAlways" LineNumber="321" Rule="ElementsMustBeDocumented" />
+      <Violation Section="Root.CSharpAnalyzersTest.TestData.ValidDocumentationIgnorePrivatesProtectedClass1.InvalidDocumentationIgnorePrivatesInterface1InterfacesMustHaveHeaderAlways" LineNumber="325" Rule="ElementsMustBeDocumented" />
+      <Violation Section="Root.CSharpAnalyzersTest.TestData.ValidDocumentationIgnorePrivatesProtectedClass1.InvalidDocumentationIgnorePrivatesInterface2InterfacesMustHaveHeaderAlways" LineNumber="329" Rule="ElementsMustBeDocumented" />
+      <Violation Section="Root.CSharpAnalyzersTest.TestData.InvalidDocumentationIgnorePrivatesPrivateClassInterfaceAndStruct.PrivateClassMissingHeader" LineNumber="1112" Rule="ElementsMustBeDocumented" />
+      <Violation Section="Root.CSharpAnalyzersTest.TestData.InvalidDocumentationIgnorePrivatesPrivateClassInterfaceAndStruct.PrivateInterfaceMissingHeader" LineNumber="1116" Rule="ElementsMustBeDocumented" />
+      <Violation Section="Root.CSharpAnalyzersTest.TestData.InvalidDocumentationIgnorePrivatesPrivateClassInterfaceAndStruct.PrivateStructMissingHeader" LineNumber="1120" Rule="ElementsMustBeDocumented" />
+      <Violation Section="Root.CSharpAnalyzersTest.TestData.InvalidDocumentationIgnorePrivatesPrivateClassInterfaceAndStruct.PrivateClassEmptyHeader" LineNumber="1127" Rule="ElementDocumentationMustHaveSummaryText" />
+      <Violation Section="Root.CSharpAnalyzersTest.TestData.InvalidDocumentationIgnorePrivatesPrivateClassInterfaceAndStruct.PrivateInterfaceEmptyHeader" LineNumber="1134" Rule="ElementDocumentationMustHaveSummaryText" />
+      <Violation Section="Root.CSharpAnalyzersTest.TestData.InvalidDocumentationIgnorePrivatesPrivateClassInterfaceAndStruct.PrivateStructEmptyHeader" LineNumber="1141" Rule="ElementDocumentationMustHaveSummaryText" />
+    </ExpectedViolations>
+  </Test>
+
+  <!-- Tests that the IncludeFields setting works properly when it is disabled. -->
+  <Test Name="DocumentationIncludeFields">
+    <TestCodeFile>DocumentationIncludeFields.cs</TestCodeFile>
+    <Settings>
+      <Analyzers>
+        <Analyzer AnalyzerId="Microsoft.StyleCop.CSharp.DocumentationRules">
+          <AnalyzerSettings>
+            <BooleanProperty Name="IgnorePrivates">False</BooleanProperty>
+            <BooleanProperty Name="IncludeFields">False</BooleanProperty>
+          </AnalyzerSettings>
+          <Rules>
+            <Rule Name="ElementsMustBeDocumented">
+              <RuleSettings>
+                <BooleanProperty Name="Enabled">True</BooleanProperty>
+              </RuleSettings>
+            </Rule>
+            <Rule Name="PartialElementsMustBeDocumented">
+              <RuleSettings>
+                <BooleanProperty Name="Enabled">True</BooleanProperty>
+              </RuleSettings>
+            </Rule>
+            <Rule Name="EnumerationItemsMustBeDocumented">
+              <RuleSettings>
+                <BooleanProperty Name="Enabled">True</BooleanProperty>
+              </RuleSettings>
+            </Rule>
+            <Rule Name="DocumentationMustContainValidXml">
+              <RuleSettings>
+                <BooleanProperty Name="Enabled">True</BooleanProperty>
+              </RuleSettings>
+            </Rule>
+            <Rule Name="ElementDocumentationMustHaveSummary">
+              <RuleSettings>
+                <BooleanProperty Name="Enabled">True</BooleanProperty>
+              </RuleSettings>
+            </Rule>
+            <Rule Name="PartialElementDocumentationMustHaveSummary">
+              <RuleSettings>
+                <BooleanProperty Name="Enabled">True</BooleanProperty>
+              </RuleSettings>
+            </Rule>
+            <Rule Name="ElementDocumentationMustHaveSummaryText">
+              <RuleSettings>
+                <BooleanProperty Name="Enabled">True</BooleanProperty>
+              </RuleSettings>
+            </Rule>
+            <Rule Name="PartialElementDocumentationMustHaveSummaryText">
+              <RuleSettings>
+                <BooleanProperty Name="Enabled">True</BooleanProperty>
+              </RuleSettings>
+            </Rule>
+            <Rule Name="ElementDocumentationMustNotHaveDefaultSummary">
+              <RuleSettings>
+                <BooleanProperty Name="Enabled">True</BooleanProperty>
+              </RuleSettings>
+            </Rule>
+            <Rule Name="PropertyDocumentationMustHaveValue">
+              <RuleSettings>
+                <BooleanProperty Name="Enabled">True</BooleanProperty>
+              </RuleSettings>
+            </Rule>
+            <Rule Name="PropertyDocumentationMustHaveValueText">
+              <RuleSettings>
+                <BooleanProperty Name="Enabled">True</BooleanProperty>
+              </RuleSettings>
+            </Rule>
+            <Rule Name="ElementParametersMustBeDocumented">
+              <RuleSettings>
+                <BooleanProperty Name="Enabled">True</BooleanProperty>
+              </RuleSettings>
+            </Rule>
+            <Rule Name="ElementParameterDocumentationMustMatchElementParameters">
+              <RuleSettings>
+                <BooleanProperty Name="Enabled">True</BooleanProperty>
+              </RuleSettings>
+            </Rule>
+            <Rule Name="ElementParameterDocumentationMustDeclareParameterName">
+              <RuleSettings>
+                <BooleanProperty Name="Enabled">True</BooleanProperty>
+              </RuleSettings>
+            </Rule>
+            <Rule Name="ElementParameterDocumentationMustHaveText">
+              <RuleSettings>
+                <BooleanProperty Name="Enabled">True</BooleanProperty>
+              </RuleSettings>
+            </Rule>
+            <Rule Name="ElementReturnValueMustBeDocumented">
+              <RuleSettings>
+                <BooleanProperty Name="Enabled">True</BooleanProperty>
+              </RuleSettings>
+            </Rule>
+            <Rule Name="ElementReturnValueDocumentationMustHaveText">
+              <RuleSettings>
+                <BooleanProperty Name="Enabled">True</BooleanProperty>
+              </RuleSettings>
+            </Rule>
+            <Rule Name="VoidReturnValueMustNotBeDocumented">
+              <RuleSettings>
+                <BooleanProperty Name="Enabled">True</BooleanProperty>
+              </RuleSettings>
+            </Rule>
+            <Rule Name="GenericTypeParametersMustBeDocumented">
+              <RuleSettings>
+                <BooleanProperty Name="Enabled">True</BooleanProperty>
+              </RuleSettings>
+            </Rule>
+            <Rule Name="GenericTypeParametersMustBeDocumentedPartialClass">
+              <RuleSettings>
+                <BooleanProperty Name="Enabled">True</BooleanProperty>
+              </RuleSettings>
+            </Rule>
+            <Rule Name="GenericTypeParameterDocumentationMustMatchTypeParameters">
+              <RuleSettings>
+                <BooleanProperty Name="Enabled">True</BooleanProperty>
+              </RuleSettings>
+            </Rule>
+            <Rule Name="GenericTypeParameterDocumentationMustDeclareParameterName">
+              <RuleSettings>
+                <BooleanProperty Name="Enabled">True</BooleanProperty>
+              </RuleSettings>
+            </Rule>
+            <Rule Name="GenericTypeParameterDocumentationMustHaveText">
+              <RuleSettings>
+                <BooleanProperty Name="Enabled">True</BooleanProperty>
+              </RuleSettings>
+            </Rule>
+            <Rule Name="PropertySummaryDocumentationMustMatchAccessors">
+              <RuleSettings>
+                <BooleanProperty Name="Enabled">True</BooleanProperty>
+              </RuleSettings>
+            </Rule>
+            <Rule Name="PropertySummaryDocumentationMustOmitSetAccessorWithRestrictedAccess">
+              <RuleSettings>
+                <BooleanProperty Name="Enabled">True</BooleanProperty>
+              </RuleSettings>
+            </Rule>
+            <Rule Name="ElementDocumentationMustNotBeCopiedAndPasted">
+              <RuleSettings>
+                <BooleanProperty Name="Enabled">True</BooleanProperty>
+              </RuleSettings>
+            </Rule>
+            <Rule Name="SingleLineCommentsMustNotUseDocumentationStyleSlashes">
+              <RuleSettings>
+                <BooleanProperty Name="Enabled">True</BooleanProperty>
+              </RuleSettings>
+            </Rule>
+            <Rule Name="DocumentationTextMustNotBeEmpty">
+              <RuleSettings>
+                <BooleanProperty Name="Enabled">True</BooleanProperty>
+              </RuleSettings>
+            </Rule>
+            <Rule Name="DocumentationTextMustBeginWithACapitalLetter">
+              <RuleSettings>
+                <BooleanProperty Name="Enabled">True</BooleanProperty>
+              </RuleSettings>
+            </Rule>
+            <Rule Name="DocumentationTextMustEndWithAPeriod">
+              <RuleSettings>
+                <BooleanProperty Name="Enabled">True</BooleanProperty>
+              </RuleSettings>
+            </Rule>
+            <Rule Name="DocumentationTextMustContainWhitespace">
+              <RuleSettings>
+                <BooleanProperty Name="Enabled">True</BooleanProperty>
+              </RuleSettings>
+            </Rule>
+            <Rule Name="DocumentationMustMeetCharacterPercentage">
+              <RuleSettings>
+                <BooleanProperty Name="Enabled">True</BooleanProperty>
+              </RuleSettings>
+            </Rule>
+          </Rules>
+        </Analyzer>
+      </Analyzers>
+    </Settings>
+    <ExpectedViolations>
+      <Violation Section="Root.CSharpAnalyzersTest.TestData.DocumentationFields.invalidField1" LineNumber="39" Rule="ElementDocumentationMustHaveSummaryText" />
+      <Violation Section="Root.CSharpAnalyzersTest.TestData.DocumentationFields.invalidField2" LineNumber="44" Rule="ElementDocumentationMustHaveSummaryText" />
+      <Violation Section="Root.CSharpAnalyzersTest.TestData.DocumentationFields.invalidField3" LineNumber="49" Rule="ElementDocumentationMustHaveSummaryText" />
+      <Violation Section="Root.CSharpAnalyzersTest.TestData.DocumentationFields.invalidField4" LineNumber="54" Rule="ElementDocumentationMustHaveSummaryText" />
+      <Violation Section="Root.CSharpAnalyzersTest.TestData.DocumentationFields.invalidField5" LineNumber="59" Rule="ElementDocumentationMustHaveSummaryText" />
+      <Violation Section="Root.CSharpAnalyzersTest.TestData.DocumentationFields.invalidField6" LineNumber="64" Rule="ElementDocumentationMustHaveSummaryText" />
+      <Violation Section="Root.CSharpAnalyzersTest.TestData.DocumentationFields.invalidField7" LineNumber="69" Rule="ElementDocumentationMustHaveSummaryText" />
+      <Violation Section="Root.CSharpAnalyzersTest.TestData.DocumentationFields.invalidField8" LineNumber="74" Rule="ElementDocumentationMustHaveSummaryText" />
+      <Violation Section="Root.CSharpAnalyzersTest.TestData.DocumentationFields.invalidField9" LineNumber="79" Rule="ElementDocumentationMustHaveSummaryText" />
+    </ExpectedViolations>
+  </Test>
+
+  <!-- Tests that the RequireValueTags setting works properly when it is disabled. -->
+  <Test Name="DocumentationRequireValueTags">
+    <TestCodeFile>DocumentationRequireValueTags.cs</TestCodeFile>
+    <Settings>
+      <Analyzers>
+        <Analyzer AnalyzerId="Microsoft.StyleCop.CSharp.DocumentationRules">
+          <AnalyzerSettings>
+            <BooleanProperty Name="IgnorePrivates">False</BooleanProperty>
+            <BooleanProperty Name="IncludeFields">True</BooleanProperty>
+          </AnalyzerSettings>
+          <Rules>
+            <Rule Name="ElementsMustBeDocumented">
+              <RuleSettings>
+                <BooleanProperty Name="Enabled">True</BooleanProperty>
+              </RuleSettings>
+            </Rule>
+            <Rule Name="PropertyDocumentationMustHaveValue">
+              <RuleSettings>
+                <BooleanProperty Name="Enabled">False</BooleanProperty>
+              </RuleSettings>
+            </Rule>
+            <Rule Name="PropertyDocumentationMustHaveValueText">
+              <RuleSettings>
+                <BooleanProperty Name="Enabled">False</BooleanProperty>
+              </RuleSettings>
+            </Rule>
+          </Rules>
+        </Analyzer>
+      </Analyzers>
+    </Settings>
+    <ExpectedViolations>
+      <Violation Section="Root.CSharpAnalyzersTest.TestData.DocumentationRequireValueTags.KnownViolation" LineNumber="89" Rule="ElementsMustBeDocumented" />
+    </ExpectedViolations>
+  </Test>
+
+  <!-- Tests that the RequireProperFormatting setting works properly when it is disabled. -->
+  <Test Name="DocumentationRequireProperFormatting">
+    <TestCodeFile>DocumentationRequireProperFormatting.cs</TestCodeFile>
+    <Settings>
+      <Analyzers>
+        <Analyzer AnalyzerId="Microsoft.StyleCop.CSharp.DocumentationRules">
+          <AnalyzerSettings>
+            <BooleanProperty Name="IgnorePrivates">False</BooleanProperty>
+            <BooleanProperty Name="IncludeFields">True</BooleanProperty>
+          </AnalyzerSettings>
+          <Rules>
+            <Rule Name="ElementsMustBeDocumented">
+              <RuleSettings>
+                <BooleanProperty Name="Enabled">True</BooleanProperty>
+              </RuleSettings>
+            </Rule>
+            <Rule Name="PartialElementsMustBeDocumented">
+              <RuleSettings>
+                <BooleanProperty Name="Enabled">True</BooleanProperty>
+              </RuleSettings>
+            </Rule>
+            <Rule Name="EnumerationItemsMustBeDocumented">
+              <RuleSettings>
+                <BooleanProperty Name="Enabled">True</BooleanProperty>
+              </RuleSettings>
+            </Rule>
+            <Rule Name="DocumentationMustContainValidXml">
+              <RuleSettings>
+                <BooleanProperty Name="Enabled">True</BooleanProperty>
+              </RuleSettings>
+            </Rule>
+            <Rule Name="ElementDocumentationMustHaveSummary">
+              <RuleSettings>
+                <BooleanProperty Name="Enabled">True</BooleanProperty>
+              </RuleSettings>
+            </Rule>
+            <Rule Name="PartialElementDocumentationMustHaveSummary">
+              <RuleSettings>
+                <BooleanProperty Name="Enabled">True</BooleanProperty>
+              </RuleSettings>
+            </Rule>
+            <Rule Name="ElementDocumentationMustHaveSummaryText">
+              <RuleSettings>
+                <BooleanProperty Name="Enabled">True</BooleanProperty>
+              </RuleSettings>
+            </Rule>
+            <Rule Name="PartialElementDocumentationMustHaveSummaryText">
+              <RuleSettings>
+                <BooleanProperty Name="Enabled">True</BooleanProperty>
+              </RuleSettings>
+            </Rule>
+            <Rule Name="ElementDocumentationMustNotHaveDefaultSummary">
+              <RuleSettings>
+                <BooleanProperty Name="Enabled">True</BooleanProperty>
+              </RuleSettings>
+            </Rule>
+            <Rule Name="PropertyDocumentationMustHaveValue">
+              <RuleSettings>
+                <BooleanProperty Name="Enabled">True</BooleanProperty>
+              </RuleSettings>
+            </Rule>
+            <Rule Name="PropertyDocumentationMustHaveValueText">
+              <RuleSettings>
+                <BooleanProperty Name="Enabled">True</BooleanProperty>
+              </RuleSettings>
+            </Rule>
+            <Rule Name="ElementParametersMustBeDocumented">
+              <RuleSettings>
+                <BooleanProperty Name="Enabled">True</BooleanProperty>
+              </RuleSettings>
+            </Rule>
+            <Rule Name="ElementParameterDocumentationMustMatchElementParameters">
+              <RuleSettings>
+                <BooleanProperty Name="Enabled">True</BooleanProperty>
+              </RuleSettings>
+            </Rule>
+            <Rule Name="ElementParameterDocumentationMustDeclareParameterName">
+              <RuleSettings>
+                <BooleanProperty Name="Enabled">True</BooleanProperty>
+              </RuleSettings>
+            </Rule>
+            <Rule Name="ElementParameterDocumentationMustHaveText">
+              <RuleSettings>
+                <BooleanProperty Name="Enabled">True</BooleanProperty>
+              </RuleSettings>
+            </Rule>
+            <Rule Name="ElementReturnValueMustBeDocumented">
+              <RuleSettings>
+                <BooleanProperty Name="Enabled">True</BooleanProperty>
+              </RuleSettings>
+            </Rule>
+            <Rule Name="ElementReturnValueDocumentationMustHaveText">
+              <RuleSettings>
+                <BooleanProperty Name="Enabled">True</BooleanProperty>
+              </RuleSettings>
+            </Rule>
+            <Rule Name="VoidReturnValueMustNotBeDocumented">
+              <RuleSettings>
+                <BooleanProperty Name="Enabled">True</BooleanProperty>
+              </RuleSettings>
+            </Rule>
+            <Rule Name="GenericTypeParametersMustBeDocumented">
+              <RuleSettings>
+                <BooleanProperty Name="Enabled">True</BooleanProperty>
+              </RuleSettings>
+            </Rule>
+            <Rule Name="GenericTypeParametersMustBeDocumentedPartialClass">
+              <RuleSettings>
+                <BooleanProperty Name="Enabled">True</BooleanProperty>
+              </RuleSettings>
+            </Rule>
+            <Rule Name="GenericTypeParameterDocumentationMustMatchTypeParameters">
+              <RuleSettings>
+                <BooleanProperty Name="Enabled">True</BooleanProperty>
+              </RuleSettings>
+            </Rule>
+            <Rule Name="GenericTypeParameterDocumentationMustDeclareParameterName">
+              <RuleSettings>
+                <BooleanProperty Name="Enabled">True</BooleanProperty>
+              </RuleSettings>
+            </Rule>
+            <Rule Name="GenericTypeParameterDocumentationMustHaveText">
+              <RuleSettings>
+                <BooleanProperty Name="Enabled">True</BooleanProperty>
+              </RuleSettings>
+            </Rule>
+            <Rule Name="PropertySummaryDocumentationMustMatchAccessors">
+              <RuleSettings>
+                <BooleanProperty Name="Enabled">True</BooleanProperty>
+              </RuleSettings>
+            </Rule>
+            <Rule Name="PropertySummaryDocumentationMustOmitSetAccessorWithRestrictedAccess">
+              <RuleSettings>
+                <BooleanProperty Name="Enabled">True</BooleanProperty>
+              </RuleSettings>
+            </Rule>
+            <Rule Name="ElementDocumentationMustNotBeCopiedAndPasted">
+              <RuleSettings>
+                <BooleanProperty Name="Enabled">True</BooleanProperty>
+              </RuleSettings>
+            </Rule>
+            <Rule Name="SingleLineCommentsMustNotUseDocumentationStyleSlashes">
+              <RuleSettings>
+                <BooleanProperty Name="Enabled">True</BooleanProperty>
+              </RuleSettings>
+            </Rule>
+            <Rule Name="DocumentationTextMustNotBeEmpty">
+              <RuleSettings>
+                <BooleanProperty Name="Enabled">True</BooleanProperty>
+              </RuleSettings>
+            </Rule>
+            <Rule Name="DocumentationTextMustBeginWithACapitalLetter">
+              <RuleSettings>
+                <BooleanProperty Name="Enabled">False</BooleanProperty>
+              </RuleSettings>
+            </Rule>
+            <Rule Name="DocumentationTextMustEndWithAPeriod">
+              <RuleSettings>
+                <BooleanProperty Name="Enabled">False</BooleanProperty>
+              </RuleSettings>
+            </Rule>
+            <Rule Name="DocumentationTextMustContainWhitespace">
+              <RuleSettings>
+                <BooleanProperty Name="Enabled">False</BooleanProperty>
+              </RuleSettings>
+            </Rule>
+            <Rule Name="DocumentationMustMeetCharacterPercentage">
+              <RuleSettings>
+                <BooleanProperty Name="Enabled">False</BooleanProperty>
+              </RuleSettings>
+            </Rule>
+            <Rule Name="DocumentationTextMustMeetMinimumCharacterLength">
+              <RuleSettings>
+                <BooleanProperty Name="Enabled">False</BooleanProperty>
+              </RuleSettings>
+            </Rule>
+          </Rules>
+        </Analyzer>
+      </Analyzers>
+    </Settings>
+    <ExpectedViolations>
+      <Violation Section="Root.CSharpAnalyzersTest.TestData.InvalidDocumentationFormattingRuleClass1" LineNumber="12" Rule="ElementDocumentationMustHaveSummaryText" />
+      <Violation Section="Root.CSharpAnalyzersTest.TestData.InvalidDocumentationFormattingRuleClass2" LineNumber="16" Rule="ElementsMustBeDocumented" />
+      <Violation Section="Root.CSharpAnalyzersTest.TestData.InvalidDocumentationFormattingRuleClass3" LineNumber="23" Rule="DocumentationMustContainValidXml" />
+    </ExpectedViolations>
+  </Test>
+
+  <!-- Tests that the RequireCapitalLetter setting works properly when it is disabled. -->
+  <Test Name="DocumentationRequireCapitalLetter">
+    <TestCodeFile>DocumentationRequireCapitalLetter.cs</TestCodeFile>
+    <Settings>
+      <Analyzers>
+        <Analyzer AnalyzerId="Microsoft.StyleCop.CSharp.DocumentationRules">
+          <AnalyzerSettings>
+            <BooleanProperty Name="IgnorePrivates">False</BooleanProperty>
+            <BooleanProperty Name="IncludeFields">True</BooleanProperty>
+          </AnalyzerSettings>
+          <Rules>
+            <Rule Name="ElementsMustBeDocumented">
+              <RuleSettings>
+                <BooleanProperty Name="Enabled">True</BooleanProperty>
+              </RuleSettings>
+            </Rule>
+            <Rule Name="PartialElementsMustBeDocumented">
+              <RuleSettings>
+                <BooleanProperty Name="Enabled">True</BooleanProperty>
+              </RuleSettings>
+            </Rule>
+            <Rule Name="EnumerationItemsMustBeDocumented">
+              <RuleSettings>
+                <BooleanProperty Name="Enabled">True</BooleanProperty>
+              </RuleSettings>
+            </Rule>
+            <Rule Name="DocumentationMustContainValidXml">
+              <RuleSettings>
+                <BooleanProperty Name="Enabled">True</BooleanProperty>
+              </RuleSettings>
+            </Rule>
+            <Rule Name="ElementDocumentationMustHaveSummary">
+              <RuleSettings>
+                <BooleanProperty Name="Enabled">True</BooleanProperty>
+              </RuleSettings>
+            </Rule>
+            <Rule Name="PartialElementDocumentationMustHaveSummary">
+              <RuleSettings>
+                <BooleanProperty Name="Enabled">True</BooleanProperty>
+              </RuleSettings>
+            </Rule>
+            <Rule Name="ElementDocumentationMustHaveSummaryText">
+              <RuleSettings>
+                <BooleanProperty Name="Enabled">True</BooleanProperty>
+              </RuleSettings>
+            </Rule>
+            <Rule Name="PartialElementDocumentationMustHaveSummaryText">
+              <RuleSettings>
+                <BooleanProperty Name="Enabled">True</BooleanProperty>
+              </RuleSettings>
+            </Rule>
+            <Rule Name="ElementDocumentationMustNotHaveDefaultSummary">
+              <RuleSettings>
+                <BooleanProperty Name="Enabled">True</BooleanProperty>
+              </RuleSettings>
+            </Rule>
+            <Rule Name="PropertyDocumentationMustHaveValue">
+              <RuleSettings>
+                <BooleanProperty Name="Enabled">True</BooleanProperty>
+              </RuleSettings>
+            </Rule>
+            <Rule Name="PropertyDocumentationMustHaveValueText">
+              <RuleSettings>
+                <BooleanProperty Name="Enabled">True</BooleanProperty>
+              </RuleSettings>
+            </Rule>
+            <Rule Name="ElementParametersMustBeDocumented">
+              <RuleSettings>
+                <BooleanProperty Name="Enabled">True</BooleanProperty>
+              </RuleSettings>
+            </Rule>
+            <Rule Name="ElementParameterDocumentationMustMatchElementParameters">
+              <RuleSettings>
+                <BooleanProperty Name="Enabled">True</BooleanProperty>
+              </RuleSettings>
+            </Rule>
+            <Rule Name="ElementParameterDocumentationMustDeclareParameterName">
+              <RuleSettings>
+                <BooleanProperty Name="Enabled">True</BooleanProperty>
+              </RuleSettings>
+            </Rule>
+            <Rule Name="ElementParameterDocumentationMustHaveText">
+              <RuleSettings>
+                <BooleanProperty Name="Enabled">True</BooleanProperty>
+              </RuleSettings>
+            </Rule>
+            <Rule Name="ElementReturnValueMustBeDocumented">
+              <RuleSettings>
+                <BooleanProperty Name="Enabled">True</BooleanProperty>
+              </RuleSettings>
+            </Rule>
+            <Rule Name="ElementReturnValueDocumentationMustHaveText">
+              <RuleSettings>
+                <BooleanProperty Name="Enabled">True</BooleanProperty>
+              </RuleSettings>
+            </Rule>
+            <Rule Name="VoidReturnValueMustNotBeDocumented">
+              <RuleSettings>
+                <BooleanProperty Name="Enabled">True</BooleanProperty>
+              </RuleSettings>
+            </Rule>
+            <Rule Name="GenericTypeParametersMustBeDocumented">
+              <RuleSettings>
+                <BooleanProperty Name="Enabled">True</BooleanProperty>
+              </RuleSettings>
+            </Rule>
+            <Rule Name="GenericTypeParametersMustBeDocumentedPartialClass">
+              <RuleSettings>
+                <BooleanProperty Name="Enabled">True</BooleanProperty>
+              </RuleSettings>
+            </Rule>
+            <Rule Name="GenericTypeParameterDocumentationMustMatchTypeParameters">
+              <RuleSettings>
+                <BooleanProperty Name="Enabled">True</BooleanProperty>
+              </RuleSettings>
+            </Rule>
+            <Rule Name="GenericTypeParameterDocumentationMustDeclareParameterName">
+              <RuleSettings>
+                <BooleanProperty Name="Enabled">True</BooleanProperty>
+              </RuleSettings>
+            </Rule>
+            <Rule Name="GenericTypeParameterDocumentationMustHaveText">
+              <RuleSettings>
+                <BooleanProperty Name="Enabled">True</BooleanProperty>
+              </RuleSettings>
+            </Rule>
+            <Rule Name="PropertySummaryDocumentationMustMatchAccessors">
+              <RuleSettings>
+                <BooleanProperty Name="Enabled">True</BooleanProperty>
+              </RuleSettings>
+            </Rule>
+            <Rule Name="PropertySummaryDocumentationMustOmitSetAccessorWithRestrictedAccess">
+              <RuleSettings>
+                <BooleanProperty Name="Enabled">True</BooleanProperty>
+              </RuleSettings>
+            </Rule>
+            <Rule Name="ElementDocumentationMustNotBeCopiedAndPasted">
+              <RuleSettings>
+                <BooleanProperty Name="Enabled">True</BooleanProperty>
+              </RuleSettings>
+            </Rule>
+            <Rule Name="SingleLineCommentsMustNotUseDocumentationStyleSlashes">
+              <RuleSettings>
+                <BooleanProperty Name="Enabled">True</BooleanProperty>
+              </RuleSettings>
+            </Rule>
+            <Rule Name="DocumentationTextMustNotBeEmpty">
+              <RuleSettings>
+                <BooleanProperty Name="Enabled">True</BooleanProperty>
+              </RuleSettings>
+            </Rule>
+            <Rule Name="DocumentationTextMustBeginWithACapitalLetter">
+              <RuleSettings>
+                <BooleanProperty Name="Enabled">False</BooleanProperty>
+              </RuleSettings>
+            </Rule>
+            <Rule Name="DocumentationTextMustEndWithAPeriod">
+              <RuleSettings>
+                <BooleanProperty Name="Enabled">True</BooleanProperty>
+              </RuleSettings>
+            </Rule>
+            <Rule Name="DocumentationTextMustContainWhitespace">
+              <RuleSettings>
+                <BooleanProperty Name="Enabled">True</BooleanProperty>
+              </RuleSettings>
+            </Rule>
+            <Rule Name="DocumentationMustMeetCharacterPercentage">
+              <RuleSettings>
+                <BooleanProperty Name="Enabled">True</BooleanProperty>
+              </RuleSettings>
+            </Rule>
+            <Rule Name="DocumentationTextMustMeetMinimumCharacterLength">
+              <RuleSettings>
+                <BooleanProperty Name="Enabled">True</BooleanProperty>
+              </RuleSettings>
+            </Rule>
+          </Rules>
+        </Analyzer>
+      </Analyzers>
+    </Settings>
+    <ExpectedViolations>
+      <Violation Section="Root.CSharpAnalyzersTest.TestData.InvalidDocumentationCapitalLetterClass1" LineNumber="12" Rule="ElementDocumentationMustHaveSummaryText" />
+      <Violation Section="Root.CSharpAnalyzersTest.TestData.InvalidDocumentationCapitalLetterClass2" LineNumber="16" Rule="ElementsMustBeDocumented" />
+      <Violation Section="Root.CSharpAnalyzersTest.TestData.InvalidDocumentationCapitalLetterClass3" LineNumber="23" Rule="DocumentationMustContainValidXml" />
+    </ExpectedViolations>
+  </Test>
+
+  <!-- Tests that the RequirePeriod setting works properly when it is disabled. -->
+  <Test Name="DocumentationRequirePeriod">
+    <TestCodeFile>DocumentationRequirePeriod.cs</TestCodeFile>
+    <Settings>
+      <Analyzers>
+        <Analyzer AnalyzerId="Microsoft.StyleCop.CSharp.DocumentationRules">
+          <AnalyzerSettings>
+            <BooleanProperty Name="IgnorePrivates">False</BooleanProperty>
+            <BooleanProperty Name="IncludeFields">True</BooleanProperty>
+          </AnalyzerSettings>
+          <Rules>
+            <Rule Name="ElementsMustBeDocumented">
+              <RuleSettings>
+                <BooleanProperty Name="Enabled">True</BooleanProperty>
+              </RuleSettings>
+            </Rule>
+            <Rule Name="PartialElementsMustBeDocumented">
+              <RuleSettings>
+                <BooleanProperty Name="Enabled">True</BooleanProperty>
+              </RuleSettings>
+            </Rule>
+            <Rule Name="EnumerationItemsMustBeDocumented">
+              <RuleSettings>
+                <BooleanProperty Name="Enabled">True</BooleanProperty>
+              </RuleSettings>
+            </Rule>
+            <Rule Name="DocumentationMustContainValidXml">
+              <RuleSettings>
+                <BooleanProperty Name="Enabled">True</BooleanProperty>
+              </RuleSettings>
+            </Rule>
+            <Rule Name="ElementDocumentationMustHaveSummary">
+              <RuleSettings>
+                <BooleanProperty Name="Enabled">True</BooleanProperty>
+              </RuleSettings>
+            </Rule>
+            <Rule Name="PartialElementDocumentationMustHaveSummary">
+              <RuleSettings>
+                <BooleanProperty Name="Enabled">True</BooleanProperty>
+              </RuleSettings>
+            </Rule>
+            <Rule Name="ElementDocumentationMustHaveSummaryText">
+              <RuleSettings>
+                <BooleanProperty Name="Enabled">True</BooleanProperty>
+              </RuleSettings>
+            </Rule>
+            <Rule Name="PartialElementDocumentationMustHaveSummaryText">
+              <RuleSettings>
+                <BooleanProperty Name="Enabled">True</BooleanProperty>
+              </RuleSettings>
+            </Rule>
+            <Rule Name="ElementDocumentationMustNotHaveDefaultSummary">
+              <RuleSettings>
+                <BooleanProperty Name="Enabled">True</BooleanProperty>
+              </RuleSettings>
+            </Rule>
+            <Rule Name="PropertyDocumentationMustHaveValue">
+              <RuleSettings>
+                <BooleanProperty Name="Enabled">True</BooleanProperty>
+              </RuleSettings>
+            </Rule>
+            <Rule Name="PropertyDocumentationMustHaveValueText">
+              <RuleSettings>
+                <BooleanProperty Name="Enabled">True</BooleanProperty>
+              </RuleSettings>
+            </Rule>
+            <Rule Name="ElementParametersMustBeDocumented">
+              <RuleSettings>
+                <BooleanProperty Name="Enabled">True</BooleanProperty>
+              </RuleSettings>
+            </Rule>
+            <Rule Name="ElementParameterDocumentationMustMatchElementParameters">
+              <RuleSettings>
+                <BooleanProperty Name="Enabled">True</BooleanProperty>
+              </RuleSettings>
+            </Rule>
+            <Rule Name="ElementParameterDocumentationMustDeclareParameterName">
+              <RuleSettings>
+                <BooleanProperty Name="Enabled">True</BooleanProperty>
+              </RuleSettings>
+            </Rule>
+            <Rule Name="ElementParameterDocumentationMustHaveText">
+              <RuleSettings>
+                <BooleanProperty Name="Enabled">True</BooleanProperty>
+              </RuleSettings>
+            </Rule>
+            <Rule Name="ElementReturnValueMustBeDocumented">
+              <RuleSettings>
+                <BooleanProperty Name="Enabled">True</BooleanProperty>
+              </RuleSettings>
+            </Rule>
+            <Rule Name="ElementReturnValueDocumentationMustHaveText">
+              <RuleSettings>
+                <BooleanProperty Name="Enabled">True</BooleanProperty>
+              </RuleSettings>
+            </Rule>
+            <Rule Name="VoidReturnValueMustNotBeDocumented">
+              <RuleSettings>
+                <BooleanProperty Name="Enabled">True</BooleanProperty>
+              </RuleSettings>
+            </Rule>
+            <Rule Name="GenericTypeParametersMustBeDocumented">
+              <RuleSettings>
+                <BooleanProperty Name="Enabled">True</BooleanProperty>
+              </RuleSettings>
+            </Rule>
+            <Rule Name="GenericTypeParametersMustBeDocumentedPartialClass">
+              <RuleSettings>
+                <BooleanProperty Name="Enabled">True</BooleanProperty>
+              </RuleSettings>
+            </Rule>
+            <Rule Name="GenericTypeParameterDocumentationMustMatchTypeParameters">
+              <RuleSettings>
+                <BooleanProperty Name="Enabled">True</BooleanProperty>
+              </RuleSettings>
+            </Rule>
+            <Rule Name="GenericTypeParameterDocumentationMustDeclareParameterName">
+              <RuleSettings>
+                <BooleanProperty Name="Enabled">True</BooleanProperty>
+              </RuleSettings>
+            </Rule>
+            <Rule Name="GenericTypeParameterDocumentationMustHaveText">
+              <RuleSettings>
+                <BooleanProperty Name="Enabled">True</BooleanProperty>
+              </RuleSettings>
+            </Rule>
+            <Rule Name="PropertySummaryDocumentationMustMatchAccessors">
+              <RuleSettings>
+                <BooleanProperty Name="Enabled">True</BooleanProperty>
+              </RuleSettings>
+            </Rule>
+            <Rule Name="PropertySummaryDocumentationMustOmitSetAccessorWithRestrictedAccess">
+              <RuleSettings>
+                <BooleanProperty Name="Enabled">True</BooleanProperty>
+              </RuleSettings>
+            </Rule>
+            <Rule Name="ElementDocumentationMustNotBeCopiedAndPasted">
+              <RuleSettings>
+                <BooleanProperty Name="Enabled">True</BooleanProperty>
+              </RuleSettings>
+            </Rule>
+            <Rule Name="SingleLineCommentsMustNotUseDocumentationStyleSlashes">
+              <RuleSettings>
+                <BooleanProperty Name="Enabled">True</BooleanProperty>
+              </RuleSettings>
+            </Rule>
+            <Rule Name="DocumentationTextMustNotBeEmpty">
+              <RuleSettings>
+                <BooleanProperty Name="Enabled">True</BooleanProperty>
+              </RuleSettings>
+            </Rule>
+            <Rule Name="DocumentationTextMustBeginWithACapitalLetter">
+              <RuleSettings>
+                <BooleanProperty Name="Enabled">True</BooleanProperty>
+              </RuleSettings>
+            </Rule>
+            <Rule Name="DocumentationTextMustEndWithAPeriod">
+              <RuleSettings>
+                <BooleanProperty Name="Enabled">False</BooleanProperty>
+              </RuleSettings>
+            </Rule>
+            <Rule Name="DocumentationTextMustContainWhitespace">
+              <RuleSettings>
+                <BooleanProperty Name="Enabled">True</BooleanProperty>
+              </RuleSettings>
+            </Rule>
+            <Rule Name="DocumentationMustMeetCharacterPercentage">
+              <RuleSettings>
+                <BooleanProperty Name="Enabled">True</BooleanProperty>
+              </RuleSettings>
+            </Rule>
+            <Rule Name="DocumentationTextMustMeetMinimumCharacterLength">
+              <RuleSettings>
+                <BooleanProperty Name="Enabled">True</BooleanProperty>
+              </RuleSettings>
+            </Rule>
+          </Rules>
+        </Analyzer>
+      </Analyzers>
+    </Settings>
+    <ExpectedViolations>
+      <Violation Section="Root.CSharpAnalyzersTest.TestData.InvalidDocumentationPeriodClass1" LineNumber="12" Rule="ElementDocumentationMustHaveSummaryText" />
+      <Violation Section="Root.CSharpAnalyzersTest.TestData.InvalidDocumentationPeriodClass2" LineNumber="16" Rule="ElementsMustBeDocumented" />
+      <Violation Section="Root.CSharpAnalyzersTest.TestData.InvalidDocumentationPeriodClass3" LineNumber="23" Rule="DocumentationMustContainValidXml" />
+    </ExpectedViolations>
+  </Test>
+
+  <!-- Tests constructor summary text rules. -->
+  <Test Name="DocumentationConstructorSummary">
+    <TestCodeFile>DocumentationConstructorSummary.cs</TestCodeFile>
+    <TestCodeFile>DocumentationConstructorSummaryForGenericType.cs</TestCodeFile>
+    <TestCodeFile>DocumentationConstructorSummaryForGenericTypeViolations.cs</TestCodeFile>
+    <Settings>
+      <Analyzers>
+        <Analyzer AnalyzerId="Microsoft.StyleCop.CSharp.DocumentationRules">
+          <Rules>
+            <Rule Name="ConstructorSummaryDocumentationMustBeginWithStandardText">
+              <RuleSettings>
+                <BooleanProperty Name="Enabled">True</BooleanProperty>
+              </RuleSettings>
+            </Rule>
+          </Rules>
+        </Analyzer>
+      </Analyzers>
+    </Settings>
+    <ExpectedViolations>
+      <Violation Section="Root.CSharpAnalyzersTest.TestData.Class2.Class2" LineNumber="120" Rule="ConstructorSummaryDocumentationMustBeginWithStandardText" />
+      <Violation Section="Root.CSharpAnalyzersTest.TestData.Class2.Class2" LineNumber="127" Rule="ConstructorSummaryDocumentationMustBeginWithStandardText" />
+      <Violation Section="Root.CSharpAnalyzersTest.TestData.Class2.Class2" LineNumber="134" Rule="ConstructorSummaryDocumentationMustBeginWithStandardText" />
+      <Violation Section="Root.CSharpAnalyzersTest.TestData.Class2.Class2" LineNumber="141" Rule="ConstructorSummaryDocumentationMustBeginWithStandardText" />
+      <Violation Section="Root.CSharpAnalyzersTest.TestData.Class2.Class2" LineNumber="148" Rule="ConstructorSummaryDocumentationMustBeginWithStandardText" />
+      <Violation Section="Root.CSharpAnalyzersTest.TestData.Class2.Class2" LineNumber="155" Rule="ConstructorSummaryDocumentationMustBeginWithStandardText" />
+      <Violation Section="Root.CSharpAnalyzersTest.TestData.Class2.Class2" LineNumber="162" Rule="ConstructorSummaryDocumentationMustBeginWithStandardText" />
+      <Violation Section="Root.CSharpAnalyzersTest.TestData.Class2.Class2" LineNumber="169" Rule="ConstructorSummaryDocumentationMustBeginWithStandardText" />
+      <Violation Section="Root.CSharpAnalyzersTest.TestData.NestedClassesConstructorSummary.Class5.Class5" LineNumber="339" Rule="ConstructorSummaryDocumentationMustBeginWithStandardText" />
+      <Violation Section="Root.CSharpAnalyzersTest.TestData.NestedClassesConstructorSummary.Class5.Class6.Class6" LineNumber="349" Rule="ConstructorSummaryDocumentationMustBeginWithStandardText" />
+      <Violation Section="Root.CSharpAnalyzersTest.TestData.Violations.SimpleClass.SimpleClass" LineNumber="12" Rule="ConstructorSummaryDocumentationMustBeginWithStandardText" />
+      <Violation Section="Root.CSharpAnalyzersTest.TestData.Violations.SimpleClassWithCref.SimpleClassWithCref" LineNumber="22" Rule="ConstructorSummaryDocumentationMustBeginWithStandardText" />
+      <Violation Section="Root.CSharpAnalyzersTest.TestData.Violations.SimpleClassWithCrefAndFalseGenerics1.SimpleClassWithCrefAndFalseGenerics1" LineNumber="32" Rule="ConstructorSummaryDocumentationMustBeginWithStandardText" />
+      <Violation Section="Root.CSharpAnalyzersTest.TestData.Violations.SimpleClassWithCrefAndFalseGenerics2.SimpleClassWithCrefAndFalseGenerics2" LineNumber="42" Rule="ConstructorSummaryDocumentationMustBeginWithStandardText" />
+      <Violation Section="Root.CSharpAnalyzersTest.TestData.Violations.SimpleClassWithCrefAndFalseGenerics3.SimpleClassWithCrefAndFalseGenerics3" LineNumber="52" Rule="ConstructorSummaryDocumentationMustBeginWithStandardText" />
+      <Violation Section="Root.CSharpAnalyzersTest.TestData.Violations.SimpleClassWithCrefAndFalseGenerics4.SimpleClassWithCrefAndFalseGenerics4" LineNumber="62" Rule="ConstructorSummaryDocumentationMustBeginWithStandardText" />
+      <Violation Section="Root.CSharpAnalyzersTest.TestData.Violations.SimpleClassWithGenericsButNoCRef1`T.SimpleClassWithGenericsButNoCRef1" LineNumber="72" Rule="ConstructorSummaryDocumentationMustBeginWithStandardText" />
+      <Violation Section="Root.CSharpAnalyzersTest.TestData.Violations.SimpleClassWithGenericsButNoCRef2`T.SimpleClassWithGenericsButNoCRef2" LineNumber="82" Rule="ConstructorSummaryDocumentationMustBeginWithStandardText" />
+      <Violation Section="Root.CSharpAnalyzersTest.TestData.Violations.SimpleClassWithGenericsButNoCRef3`T.SimpleClassWithGenericsButNoCRef3" LineNumber="92" Rule="ConstructorSummaryDocumentationMustBeginWithStandardText" />
+      <Violation Section="Root.CSharpAnalyzersTest.TestData.Violations.SimpleClassWithGenericsButNoCRef4`T.SimpleClassWithGenericsButNoCRef4" LineNumber="102" Rule="ConstructorSummaryDocumentationMustBeginWithStandardText" />
+      <Violation Section="Root.CSharpAnalyzersTest.TestData.Violations.SimpleClassWithNamespace.SimpleClassWithNamespace" LineNumber="112" Rule="ConstructorSummaryDocumentationMustBeginWithStandardText" />
+      <Violation Section="Root.CSharpAnalyzersTest.TestData.Violations.SimpleClassWithNamespaceAndCref.SimpleClassWithNamespaceAndCref" LineNumber="122" Rule="ConstructorSummaryDocumentationMustBeginWithStandardText" />
+      <Violation Section="Root.CSharpAnalyzersTest.TestData.Violations.SingleGenericClass`T.SingleGenericClass" LineNumber="132" Rule="ConstructorSummaryDocumentationMustBeginWithStandardText" />
+      <Violation Section="Root.CSharpAnalyzersTest.TestData.Violations.SingleGenericClassWithNamespace`T.SingleGenericClassWithNamespace" LineNumber="142" Rule="ConstructorSummaryDocumentationMustBeginWithStandardText" />
+      <Violation Section="Root.CSharpAnalyzersTest.TestData.Violations.SingleGenericClassWithMultiCharParam`TItem.SingleGenericClassWithMultiCharParam" LineNumber="152" Rule="ConstructorSummaryDocumentationMustBeginWithStandardText" />
+      <Violation Section="Root.CSharpAnalyzersTest.TestData.Violations.SingleGenericClassCrefWithltgt`T.SingleGenericClassCrefWithltgt" LineNumber="162" Rule="ConstructorSummaryDocumentationMustBeginWithStandardText" />
+      <Violation Section="Root.CSharpAnalyzersTest.TestData.Violations.SingleGenericClassCrefWithltgtAndNamespace`T.SingleGenericClassCrefWithltgtAndNamespace" LineNumber="172" Rule="ConstructorSummaryDocumentationMustBeginWithStandardText" />
+      <Violation Section="Root.CSharpAnalyzersTest.TestData.Violations.SingleGenericClassCrefWithltgtAndMultiCharParam`TItem.SingleGenericClassCrefWithltgtAndMultiCharParam" LineNumber="182" Rule="ConstructorSummaryDocumentationMustBeginWithStandardText" />
+      <Violation Section="Root.CSharpAnalyzersTest.TestData.Violations.SingleGenericClassCrefWithltAndBracket`T.SingleGenericClassCrefWithltAndBracket" LineNumber="192" Rule="ConstructorSummaryDocumentationMustBeginWithStandardText" />
+      <Violation Section="Root.CSharpAnalyzersTest.TestData.Violations.SingleGenericClassCrefWithltAndBracketAndNamespace`T.SingleGenericClassCrefWithltAndBracketAndNamespace" LineNumber="202" Rule="ConstructorSummaryDocumentationMustBeginWithStandardText" />
+      <Violation Section="Root.CSharpAnalyzersTest.TestData.Violations.SingleGenericClassCrefWithCurlies`T.SingleGenericClassCrefWithCurlies" LineNumber="212" Rule="ConstructorSummaryDocumentationMustBeginWithStandardText" />
+      <Violation Section="Root.CSharpAnalyzersTest.TestData.Violations.SingleGenericClassCrefWithCurliesAndNamespace`T.SingleGenericClassCrefWithCurliesAndNamespace" LineNumber="222" Rule="ConstructorSummaryDocumentationMustBeginWithStandardText" />
+      <Violation Section="Root.CSharpAnalyzersTest.TestData.Violations.SingleGenericClassCrefWithHardcodedRef`T.SingleGenericClassCrefWithHardcodedRef" LineNumber="232" Rule="ConstructorSummaryDocumentationMustBeginWithStandardText" />
+      <Violation Section="Root.CSharpAnalyzersTest.TestData.ConstructorSummaryOnMultipleLines.ConstructorSummaryOnMultipleLines%bool" LineNumber="260" Rule="ConstructorSummaryDocumentationMustBeginWithStandardText" />
+      <Violation Section="Root.CSharpAnalyzersTest.TestData.ConstructorSummaryOnMultipleLines.ConstructorSummaryOnMultipleLines%string" LineNumber="270" Rule="ConstructorSummaryDocumentationMustBeginWithStandardText" />
+      <Violation Section="Root.CSharpAnalyzersTest.TestData.Violations.SingleGenericClassCrefWithHardcodedRefAndNamespace`T.SingleGenericClassCrefWithHardcodedRefAndNamespace" LineNumber="242" Rule="ConstructorSummaryDocumentationMustBeginWithStandardText" />
+      <Violation Section="Root.CSharpAnalyzersTest.TestData.Violations.MultiGenericClass`T`S`R.MultiGenericClass" LineNumber="252" Rule="ConstructorSummaryDocumentationMustBeginWithStandardText" />
+      <Violation Section="Root.CSharpAnalyzersTest.TestData.Violations.MultiGenericClassWithNamespace`T`S`R.MultiGenericClassWithNamespace" LineNumber="262" Rule="ConstructorSummaryDocumentationMustBeginWithStandardText" />
+      <Violation Section="Root.CSharpAnalyzersTest.TestData.Violations.MultiGenericClassWithMultiCharParams`TItem`SItem`RItem.MultiGenericClassWithMultiCharParams" LineNumber="272" Rule="ConstructorSummaryDocumentationMustBeginWithStandardText" />
+      <Violation Section="Root.CSharpAnalyzersTest.TestData.Violations.MultiGenericClassCrefWithltgt`T`S`R.MultiGenericClassCrefWithltgt" LineNumber="282" Rule="ConstructorSummaryDocumentationMustBeginWithStandardText" />
+      <Violation Section="Root.CSharpAnalyzersTest.TestData.Violations.MultiGenericClassCrefWithltgtAndSpaceOne`T`S`R.MultiGenericClassCrefWithltgtAndSpaceOne" LineNumber="292" Rule="ConstructorSummaryDocumentationMustBeginWithStandardText" />
+      <Violation Section="Root.CSharpAnalyzersTest.TestData.Violations.MultiGenericClassCrefWithltgtAndSpaceTwo`T`S`R.MultiGenericClassCrefWithltgtAndSpaceTwo" LineNumber="302" Rule="ConstructorSummaryDocumentationMustBeginWithStandardText" />
+      <Violation Section="Root.CSharpAnalyzersTest.TestData.Violations.MultiGenericClassCrefWithltgtAndNamespace`T`S`R.MultiGenericClassCrefWithltgtAndNamespace" LineNumber="312" Rule="ConstructorSummaryDocumentationMustBeginWithStandardText" />
+      <Violation Section="Root.CSharpAnalyzersTest.TestData.Violations.MultiGenericClassCrefWithltAndBracket`T`S`R.MultiGenericClassCrefWithltAndBracket" LineNumber="322" Rule="ConstructorSummaryDocumentationMustBeginWithStandardText" />
+      <Violation Section="Root.CSharpAnalyzersTest.TestData.Violations.MultiGenericClassCrefWithltAndBracketAndNamespace`T`S`R.MultiGenericClassCrefWithltAndBracketAndNamespace" LineNumber="332" Rule="ConstructorSummaryDocumentationMustBeginWithStandardText" />
+      <Violation Section="Root.CSharpAnalyzersTest.TestData.Violations.MultiGenericClassCrefWithCurlies`T`S`R.MultiGenericClassCrefWithCurlies" LineNumber="342" Rule="ConstructorSummaryDocumentationMustBeginWithStandardText" />
+      <Violation Section="Root.CSharpAnalyzersTest.TestData.Violations.MultiGenericClassCrefWithCurliesAndMultiCharParams`TItem`SItem`RItem.MultiGenericClassCrefWithCurliesAndMultiCharParams" LineNumber="352" Rule="ConstructorSummaryDocumentationMustBeginWithStandardText" />
+      <Violation Section="Root.CSharpAnalyzersTest.TestData.Violations.MultiGenericClassCrefWithCurliesAndSpaceOne`T`S`R.MultiGenericClassCrefWithCurliesAndSpaceOne" LineNumber="362" Rule="ConstructorSummaryDocumentationMustBeginWithStandardText" />
+      <Violation Section="Root.CSharpAnalyzersTest.TestData.Violations.MultiGenericClassCrefWithCurliesAndSpaceTwo`T`S`R.MultiGenericClassCrefWithCurliesAndSpaceTwo" LineNumber="372" Rule="ConstructorSummaryDocumentationMustBeginWithStandardText" />
+      <Violation Section="Root.CSharpAnalyzersTest.TestData.Violations.MultiGenericClassCrefWithCurliesAndNamespace`T`S`R.MultiGenericClassCrefWithCurliesAndNamespace" LineNumber="382" Rule="ConstructorSummaryDocumentationMustBeginWithStandardText" />
+      <Violation Section="Root.CSharpAnalyzersTest.TestData.Violations.MultiGenericClassCrefWithHardcodedRef`T`S`R.MultiGenericClassCrefWithHardcodedRef" LineNumber="392" Rule="ConstructorSummaryDocumentationMustBeginWithStandardText" />
+      <Violation Section="Root.CSharpAnalyzersTest.TestData.Violations.MultiGenericClassCrefWithHardcodedRefAndNamespace`T`S`R.MultiGenericClassCrefWithHardcodedRefAndNamespace" LineNumber="402" Rule="ConstructorSummaryDocumentationMustBeginWithStandardText" />
+      <Violation Section="Root.CSharpAnalyzersTest.TestData.Violations.MultiGenericClassCrefWithHardcodedRefAndMultiCharParams`TItem`S`RItem.MultiGenericClassCrefWithHardcodedRefAndMultiCharParams" LineNumber="412" Rule="ConstructorSummaryDocumentationMustBeginWithStandardText" />
+      <Violation Section="Root.CSharpAnalyzersTest.TestData.Violations.NestedMultiGenericClassCrefWithltgtAndNamespace`T`S`R.NestedMultiGenericClassCrefWithltgtAndNamespaceClass2`D`E`F.NestedMultiGenericClassCrefWithltgtAndNamespaceClass2" LineNumber="424" Rule="ConstructorSummaryDocumentationMustBeginWithStandardText" />
+      <Violation Section="Root.CSharpAnalyzersTest.TestData.Violations.NestedMultiGenericClassCrefWithltgtAndNamespace`T`S`R.NestedMultiGenericClassCrefWithltgtAndNamespaceClass3`G`H.NestedMultiGenericClassCrefWithltgtAndNamespaceClass3" LineNumber="434" Rule="ConstructorSummaryDocumentationMustBeginWithStandardText" />
+      <Violation Section="Root.CSharpAnalyzersTest.TestData.Violations.NestedMultiGenericClassCrefWithltgtAndNamespace`T`S`R.NestedMultiGenericClassCrefWithltgtAndNamespaceClass3`G`H.NestedMultiGenericClassCrefWithltgtAndNamespaceClass3%int" LineNumber="441" Rule="ConstructorSummaryDocumentationMustBeginWithStandardText" />
+    </ExpectedViolations>
+  </Test>
+
+  <!-- Tests destructor summary text rules. -->
+  <Test Name="DocumentationDestructorSummary">
+    <TestCodeFile>DocumentationDestructorSummary.cs</TestCodeFile>
+    <Settings>
+      <Analyzers>
+        <Analyzer AnalyzerId="Microsoft.StyleCop.CSharp.DocumentationRules">
+          <Rules>
+            <Rule Name="DestructorSummaryDocumentationMustBeginWithStandardText">
+              <RuleSettings>
+                <BooleanProperty Name="Enabled">True</BooleanProperty>
+              </RuleSettings>
+            </Rule>
+          </Rules>
+        </Analyzer>
+      </Analyzers>
+    </Settings>
+    <ExpectedViolations>
+      <Violation Section="Root.CSharpAnalyzersTest.TestData.Class2.~Class2" LineNumber="28" Rule="DestructorSummaryDocumentationMustBeginWithStandardText" />
+      <Violation Section="Root.CSharpAnalyzersTest.TestData.Class3.~Class3" LineNumber="41" Rule="DestructorSummaryDocumentationMustBeginWithStandardText" />
+      <Violation Section="Root.CSharpAnalyzersTest.TestData.Class4.~Class4" LineNumber="54" Rule="DestructorSummaryDocumentationMustBeginWithStandardText" />
+    </ExpectedViolations>
+  </Test>
+
+  <Test Name="DocumentationHeadersMustNotContainBlankLines">
+    <TestCodeFile>DocumentationHeaderBlankLines.cs</TestCodeFile>
+    <Settings>
+      <Analyzers>
+        <Analyzer AnalyzerId="Microsoft.StyleCop.CSharp.DocumentationRules">
+          <Rules>
+            <Rule Name="DocumentationHeadersMustNotContainBlankLines">
+              <RuleSettings>
+                <BooleanProperty Name="Enabled">True</BooleanProperty>
+              </RuleSettings>
+            </Rule>
+          </Rules>
+        </Analyzer>
+        <Analyzer AnalyzerId="Microsoft.StyleCop.CSharp.LayoutRules">
+          <Rules>
+            <Rule Name="CodeMustNotContainMultipleBlankLinesInARow">
+              <!-- This rule is enabled here to ensure that it does not fire within the code sections of these headers. -->
+              <RuleSettings>
+                <BooleanProperty Name="Enabled">True</BooleanProperty>
+              </RuleSettings>
+            </Rule>
+          </Rules>
+        </Analyzer>
+      </Analyzers>
+    </Settings>
+    <ExpectedViolations>
+      <Violation Section="Root.CSharpAnalyzersTest.TestData.Class2" LineNumber="10" Rule="DocumentationHeadersMustNotContainBlankLines" />
+      <Violation Section="Root.CSharpAnalyzersTest.TestData.Class3" LineNumber="19" Rule="DocumentationHeadersMustNotContainBlankLines" />
+      <Violation Section="Root.CSharpAnalyzersTest.TestData.Class4" LineNumber="28" Rule="DocumentationHeadersMustNotContainBlankLines" />
+      <Violation Section="Root.CSharpAnalyzersTest.TestData.Class5" LineNumber="37" Rule="DocumentationHeadersMustNotContainBlankLines" />
+      <Violation Section="Root.CSharpAnalyzersTest.TestData.Class6" LineNumber="42" Rule="DocumentationHeadersMustNotContainBlankLines" />
+      <Violation Section="Root.CSharpAnalyzersTest.TestData.Class7" LineNumber="52" Rule="DocumentationHeadersMustNotContainBlankLines" />
+      <Violation Section="Root.CSharpAnalyzersTest.TestData.Class8" LineNumber="61" Rule="DocumentationHeadersMustNotContainBlankLines" />    
+      <Violation Section="Root.CSharpAnalyzersTest.TestData.Class10" LineNumber="111" Rule="DocumentationHeadersMustNotContainBlankLines" />
+      <Violation Section="Root.CSharpAnalyzersTest.TestData.Class14" LineNumber="243" Rule="DocumentationHeadersMustNotContainBlankLines" />
+    </ExpectedViolations>
+  </Test>
+
+  <!-- Tests that non-public static extern DllImports do not require headers. -->
+  <Test Name="DocumentationDllImports">
+    <TestCodeFile>DocumentationExternDllImports.cs</TestCodeFile>
+    <Settings>
+      <Analyzers>
+        <Analyzer AnalyzerId="Microsoft.StyleCop.CSharp.DocumentationRules">
+          <AnalyzerSettings>
+            <BooleanProperty Name="IgnorePrivates">False</BooleanProperty>
+            <BooleanProperty Name="IncludeFields">True</BooleanProperty>
+          </AnalyzerSettings>
+          <Rules>
+            <Rule Name="ElementsMustBeDocumented">
+              <RuleSettings>
+                <BooleanProperty Name="Enabled">True</BooleanProperty>
+              </RuleSettings>
+            </Rule>
+          </Rules>
+        </Analyzer>
+      </Analyzers>
+    </Settings>
+    <ExpectedViolations>
+      <Violation Section="Root.CSharpAnalyzersTest.TestData.Documentation.DocumentationExternDllImports.FreeLibrary%IntPtr" LineNumber="37" Rule="ElementsMustBeDocumented" />
+      <Violation Section="Root.CSharpAnalyzersTest.TestData.Documentation.DocumentationExternDllImports.FreeLibrary%IntPtr" LineNumber="41" Rule="ElementsMustBeDocumented" />
+      <Violation Section="Root.CSharpAnalyzersTest.TestData.Documentation.DocumentationExternDllImports.FreeLibrary%IntPtr" LineNumber="45" Rule="ElementsMustBeDocumented" />
+      <Violation Section="Root.CSharpAnalyzersTest.TestData.Documentation.DocumentationExternDllImports.FreeLibrary%IntPtr" LineNumber="48" Rule="ElementsMustBeDocumented" />
+      <Violation Section="Root.CSharpAnalyzersTest.TestData.Documentation.DocumentationExternDllImports.FreeLibrary%IntPtr" LineNumber="52" Rule="ElementsMustBeDocumented" />
+    </ExpectedViolations>
+  </Test>
+
+  <!-- Tests the use of the 'include' tag in documentation headers. -->
+  <Test Name="IncludedDocumentation">
+    <TestCodeFile>IncludedDocumentation.cs</TestCodeFile>
+    <Settings>
+      <Analyzers>
+        <Analyzer AnalyzerId="Microsoft.StyleCop.CSharp.DocumentationRules">
+          <AnalyzerSettings>
+            <BooleanProperty Name="IgnorePrivates">False</BooleanProperty>
+            <BooleanProperty Name="IgnoreInternals">False</BooleanProperty>
+            <BooleanProperty Name="IncludeFields">True</BooleanProperty>
+          </AnalyzerSettings>
+          <Rules>
+            <Rule Name="IncludedDocumentationFileDoesNotExist">
+              <RuleSettings>
+                <BooleanProperty Name="Enabled">True</BooleanProperty>
+              </RuleSettings>
+            </Rule>
+            <Rule Name="IncludedDocumentationXPathDoesNotExist">
+              <RuleSettings>
+                <BooleanProperty Name="Enabled">True</BooleanProperty>
+              </RuleSettings>
+            </Rule>
+            <Rule Name="IncludeNodeDoesNotContainValidFileAndPath">
+              <RuleSettings>
+                <BooleanProperty Name="Enabled">True</BooleanProperty>
+              </RuleSettings>
+            </Rule>
+            <Rule Name="ElementsMustBeDocumented">
+              <RuleSettings>
+                <BooleanProperty Name="Enabled">True</BooleanProperty>
+              </RuleSettings>
+            </Rule>
+            <Rule Name="PartialElementsMustBeDocumented">
+              <RuleSettings>
+                <BooleanProperty Name="Enabled">True</BooleanProperty>
+              </RuleSettings>
+            </Rule>
+            <Rule Name="EnumerationItemsMustBeDocumented">
+              <RuleSettings>
+                <BooleanProperty Name="Enabled">True</BooleanProperty>
+              </RuleSettings>
+            </Rule>
+            <Rule Name="DocumentationMustContainValidXml">
+              <RuleSettings>
+                <BooleanProperty Name="Enabled">True</BooleanProperty>
+              </RuleSettings>
+            </Rule>
+            <Rule Name="ElementDocumentationMustHaveSummary">
+              <RuleSettings>
+                <BooleanProperty Name="Enabled">True</BooleanProperty>
+              </RuleSettings>
+            </Rule>
+            <Rule Name="PartialElementDocumentationMustHaveSummary">
+              <RuleSettings>
+                <BooleanProperty Name="Enabled">True</BooleanProperty>
+              </RuleSettings>
+            </Rule>
+            <Rule Name="ElementDocumentationMustHaveSummaryText">
+              <RuleSettings>
+                <BooleanProperty Name="Enabled">True</BooleanProperty>
+              </RuleSettings>
+            </Rule>
+            <Rule Name="PartialElementDocumentationMustHaveSummaryText">
+              <RuleSettings>
+                <BooleanProperty Name="Enabled">True</BooleanProperty>
+              </RuleSettings>
+            </Rule>
+            <Rule Name="ElementDocumentationMustNotHaveDefaultSummary">
+              <RuleSettings>
+                <BooleanProperty Name="Enabled">True</BooleanProperty>
+              </RuleSettings>
+            </Rule>
+            <Rule Name="PropertyDocumentationMustHaveValue">
+              <RuleSettings>
+                <BooleanProperty Name="Enabled">True</BooleanProperty>
+              </RuleSettings>
+            </Rule>
+            <Rule Name="PropertyDocumentationMustHaveValueText">
+              <RuleSettings>
+                <BooleanProperty Name="Enabled">True</BooleanProperty>
+              </RuleSettings>
+            </Rule>
+            <Rule Name="ElementParametersMustBeDocumented">
+              <RuleSettings>
+                <BooleanProperty Name="Enabled">True</BooleanProperty>
+              </RuleSettings>
+            </Rule>
+            <Rule Name="ElementParameterDocumentationMustMatchElementParameters">
+              <RuleSettings>
+                <BooleanProperty Name="Enabled">True</BooleanProperty>
+              </RuleSettings>
+            </Rule>
+            <Rule Name="ElementParameterDocumentationMustDeclareParameterName">
+              <RuleSettings>
+                <BooleanProperty Name="Enabled">True</BooleanProperty>
+              </RuleSettings>
+            </Rule>
+            <Rule Name="ElementParameterDocumentationMustHaveText">
+              <RuleSettings>
+                <BooleanProperty Name="Enabled">True</BooleanProperty>
+              </RuleSettings>
+            </Rule>
+            <Rule Name="ElementReturnValueMustBeDocumented">
+              <RuleSettings>
+                <BooleanProperty Name="Enabled">True</BooleanProperty>
+              </RuleSettings>
+            </Rule>
+            <Rule Name="ElementReturnValueDocumentationMustHaveText">
+              <RuleSettings>
+                <BooleanProperty Name="Enabled">True</BooleanProperty>
+              </RuleSettings>
+            </Rule>
+            <Rule Name="VoidReturnValueMustNotBeDocumented">
+              <RuleSettings>
+                <BooleanProperty Name="Enabled">True</BooleanProperty>
+              </RuleSettings>
+            </Rule>
+            <Rule Name="GenericTypeParametersMustBeDocumented">
+              <RuleSettings>
+                <BooleanProperty Name="Enabled">True</BooleanProperty>
+              </RuleSettings>
+            </Rule>
+            <Rule Name="GenericTypeParametersMustBeDocumentedPartialClass">
+              <RuleSettings>
+                <BooleanProperty Name="Enabled">True</BooleanProperty>
+              </RuleSettings>
+            </Rule>
+            <Rule Name="GenericTypeParameterDocumentationMustMatchTypeParameters">
+              <RuleSettings>
+                <BooleanProperty Name="Enabled">True</BooleanProperty>
+              </RuleSettings>
+            </Rule>
+            <Rule Name="GenericTypeParameterDocumentationMustDeclareParameterName">
+              <RuleSettings>
+                <BooleanProperty Name="Enabled">True</BooleanProperty>
+              </RuleSettings>
+            </Rule>
+            <Rule Name="GenericTypeParameterDocumentationMustHaveText">
+              <RuleSettings>
+                <BooleanProperty Name="Enabled">True</BooleanProperty>
+              </RuleSettings>
+            </Rule>
+            <Rule Name="PropertySummaryDocumentationMustMatchAccessors">
+              <RuleSettings>
+                <BooleanProperty Name="Enabled">True</BooleanProperty>
+              </RuleSettings>
+            </Rule>
+            <Rule Name="PropertySummaryDocumentationMustOmitSetAccessorWithRestrictedAccess">
+              <RuleSettings>
+                <BooleanProperty Name="Enabled">True</BooleanProperty>
+              </RuleSettings>
+            </Rule>
+            <Rule Name="ElementDocumentationMustNotBeCopiedAndPasted">
+              <RuleSettings>
+                <BooleanProperty Name="Enabled">True</BooleanProperty>
+              </RuleSettings>
+            </Rule>
+            <Rule Name="SingleLineCommentsMustNotUseDocumentationStyleSlashes">
+              <RuleSettings>
+                <BooleanProperty Name="Enabled">True</BooleanProperty>
+              </RuleSettings>
+            </Rule>
+            <Rule Name="DocumentationTextMustNotBeEmpty">
+              <RuleSettings>
+                <BooleanProperty Name="Enabled">True</BooleanProperty>
+              </RuleSettings>
+            </Rule>
+            <Rule Name="DocumentationTextMustBeginWithACapitalLetter">
+              <RuleSettings>
+                <BooleanProperty Name="Enabled">True</BooleanProperty>
+              </RuleSettings>
+            </Rule>
+            <Rule Name="DocumentationTextMustEndWithAPeriod">
+              <RuleSettings>
+                <BooleanProperty Name="Enabled">True</BooleanProperty>
+              </RuleSettings>
+            </Rule>
+            <Rule Name="DocumentationTextMustContainWhitespace">
+              <RuleSettings>
+                <BooleanProperty Name="Enabled">True</BooleanProperty>
+              </RuleSettings>
+            </Rule>
+            <Rule Name="DocumentationMustMeetCharacterPercentage">
+              <RuleSettings>
+                <BooleanProperty Name="Enabled">True</BooleanProperty>
+              </RuleSettings>
+            </Rule>
+            <Rule Name="DocumentationTextMustMeetMinimumCharacterLength">
+              <RuleSettings>
+                <BooleanProperty Name="Enabled">True</BooleanProperty>
+              </RuleSettings>
+            </Rule>
+          </Rules>
+        </Analyzer>
+      </Analyzers>
+    </Settings>
+    <ExpectedViolations>
+      <Violation Section="Root.CSharpAnalyzersTest.TestData.InvalidIncludedDocumentation.Method1" LineNumber="14" Rule="IncludeNodeDoesNotContainValidFileAndPath" />
+      <Violation Section="Root.CSharpAnalyzersTest.TestData.InvalidIncludedDocumentation.Method2" LineNumber="20" Rule="IncludeNodeDoesNotContainValidFileAndPath" />
+      <Violation Section="Root.CSharpAnalyzersTest.TestData.InvalidIncludedDocumentation.Method3" LineNumber="26" Rule="IncludeNodeDoesNotContainValidFileAndPath" />
+      <Violation Section="Root.CSharpAnalyzersTest.TestData.InvalidIncludedDocumentation.Method4" LineNumber="32" Rule="IncludeNodeDoesNotContainValidFileAndPath" />
+      <Violation Section="Root.CSharpAnalyzersTest.TestData.InvalidIncludedDocumentation.Method5" LineNumber="38" Rule="IncludeNodeDoesNotContainValidFileAndPath" />
+      <Violation Section="Root.CSharpAnalyzersTest.TestData.InvalidIncludedDocumentation.Method6" LineNumber="44" Rule="IncludedDocumentationFileDoesNotExist" />
+      <Violation Section="Root.CSharpAnalyzersTest.TestData.InvalidIncludedDocumentation.Method7" LineNumber="50" Rule="IncludeNodeDoesNotContainValidFileAndPath" />
+      <Violation Section="Root.CSharpAnalyzersTest.TestData.InvalidIncludedDocumentation.Method8" LineNumber="56" Rule="IncludeNodeDoesNotContainValidFileAndPath" />
+      <Violation Section="Root.CSharpAnalyzersTest.TestData.InvalidIncludedDocumentation.Method9" LineNumber="62" Rule="IncludedDocumentationXPathDoesNotExist" />
+      <Violation Section="Root.CSharpAnalyzersTest.TestData.InvalidIncludedDocumentation.Method10" LineNumber="68" Rule="IncludedDocumentationFileDoesNotExist" />
+      <Violation Section="Root.CSharpAnalyzersTest.TestData.InvalidIncludedDocumentation.Method11" LineNumber="74" Rule="IncludedDocumentationXPathDoesNotExist" />
+      <Violation Section="Root.CSharpAnalyzersTest.TestData.InvalidIncludedDocumentation.Method12%int%int" LineNumber="80" Rule="ElementParametersMustBeDocumented" />
+      <Violation Section="Root.CSharpAnalyzersTest.TestData.InvalidIncludedDocumentation.Method12%int%int" LineNumber="80" Rule="ElementReturnValueMustBeDocumented" />
+      <Violation Section="Root.CSharpAnalyzersTest.TestData.InvalidIncludedDocumentation.Method13%int%int" LineNumber="89" Rule="IncludedDocumentationFileDoesNotExist" />
+      <Violation Section="Root.CSharpAnalyzersTest.TestData.InvalidIncludedDocumentation.Method1" LineNumber="95" Rule="ElementDocumentationMustHaveSummaryText" />
+      <Violation Section="Root.CSharpAnalyzersTest.TestData.InvalidIncludedDocumentation.Method1" LineNumber="101" Rule="DocumentationTextMustBeginWithACapitalLetter" />
+      <Violation Section="Root.CSharpAnalyzersTest.TestData.InvalidIncludedDocumentation.Method1%int%int" LineNumber="111" Rule="ElementDocumentationMustNotBeCopiedAndPasted" />
+    </ExpectedViolations>
+  </Test>
+
+  <Test Name="NestedPropertyAccessModifiersWithGetHeaders">
+    <TestCodeFile>NestedPropertyAccessModifiersWithGetHeaders.cs</TestCodeFile>
+    <Settings>
+      <Analyzers>
+        <Analyzer AnalyzerId="Microsoft.StyleCop.CSharp.DocumentationRules">
+          <AnalyzerSettings>
+            <BooleanProperty Name="IgnorePrivates">False</BooleanProperty>
+            <BooleanProperty Name="IgnoreInternals">False</BooleanProperty>
+          </AnalyzerSettings>
+          <Rules>
+            <Rule Name="PropertySummaryDocumentationMustMatchAccessors">
+              <RuleSettings>
+                <BooleanProperty Name="Enabled">True</BooleanProperty>
+              </RuleSettings>
+            </Rule>
+            <Rule Name="PropertySummaryDocumentationMustOmitSetAccessorWithRestrictedAccess">
+              <RuleSettings>
+                <BooleanProperty Name="Enabled">True</BooleanProperty>
+              </RuleSettings>
+            </Rule>
+          </Rules>
+        </Analyzer>
+      </Analyzers>
+    </Settings>
+    <ExpectedViolations>
+      <Violation Section="Root.PublicPublicPublicPublic.Class1a.Class2.Class3.Hello" LineNumber="5" Rule="PropertySummaryDocumentationMustMatchAccessors" />
+      <Violation Section="Root.PublicPublicPublicPublic.Class1b.Class2.Class3.Hello" LineNumber="8" Rule="PropertySummaryDocumentationMustMatchAccessors" />
+      <Violation Section="Root.PublicPublicPublicPublic.Class1c.Class2.Class3.Hello" LineNumber="11" Rule="PropertySummaryDocumentationMustMatchAccessors" />
+      <Violation Section="Root.PublicPublicPublicProtected.Class1a.Class2.Class3.Hello" LineNumber="24" Rule="PropertySummaryDocumentationMustMatchAccessors" />
+      <Violation Section="Root.PublicPublicPublicProtectedinternal.Class1a.Class2.Class3.Hello" LineNumber="34" Rule="PropertySummaryDocumentationMustMatchAccessors" />
+      <Violation Section="Root.PublicPublicPublicProtectedinternal.Class1b.Class2.Class3.Hello" LineNumber="37" Rule="PropertySummaryDocumentationMustMatchAccessors" />
+      <Violation Section="Root.PublicPublicPublicInternal.Class1a.Class2.Class3.Hello" LineNumber="50" Rule="PropertySummaryDocumentationMustMatchAccessors" />
+      <Violation Section="Root.PublicPublicPublicPrivate.Class1a.Class2.Class3.Hello" LineNumber="60" Rule="PropertySummaryDocumentationMustMatchAccessors" />
+      <Violation Section="Root.PublicPublicProtectedPublic.Class1a.Class2.Class3.Hello" LineNumber="67" Rule="PropertySummaryDocumentationMustMatchAccessors" />
+      <Violation Section="Root.PublicPublicProtectedPublic.Class1b.Class2.Class3.Hello" LineNumber="70" Rule="PropertySummaryDocumentationMustMatchAccessors" />
+      <Violation Section="Root.PublicPublicProtectedPublic.Class1c.Class2.Class3.Hello" LineNumber="73" Rule="PropertySummaryDocumentationMustMatchAccessors" />
+      <Violation Section="Root.PublicPublicProtectedProtected.Class1a.Class2.Class3.Hello" LineNumber="86" Rule="PropertySummaryDocumentationMustMatchAccessors" />
+      <Violation Section="Root.PublicPublicProtectedProtectedinternal.Class1a.Class2.Class3.Hello" LineNumber="96" Rule="PropertySummaryDocumentationMustMatchAccessors" />
+      <Violation Section="Root.PublicPublicProtectedProtectedinternal.Class1b.Class2.Class3.Hello" LineNumber="99" Rule="PropertySummaryDocumentationMustMatchAccessors" />
+      <Violation Section="Root.PublicPublicProtectedInternal.Class1a.Class2.Class3.Hello" LineNumber="112" Rule="PropertySummaryDocumentationMustMatchAccessors" />
+      <Violation Section="Root.PublicPublicProtectedPrivate.Class1a.Class2.Class3.Hello" LineNumber="122" Rule="PropertySummaryDocumentationMustMatchAccessors" />
+      <Violation Section="Root.PublicPublicProtectedinternalPublic.Class1a.Class2.Class3.Hello" LineNumber="129" Rule="PropertySummaryDocumentationMustMatchAccessors" />
+      <Violation Section="Root.PublicPublicProtectedinternalPublic.Class1b.Class2.Class3.Hello" LineNumber="132" Rule="PropertySummaryDocumentationMustMatchAccessors" />
+      <Violation Section="Root.PublicPublicProtectedinternalPublic.Class1c.Class2.Class3.Hello" LineNumber="135" Rule="PropertySummaryDocumentationMustMatchAccessors" />
+      <Violation Section="Root.PublicPublicProtectedinternalProtected.Class1a.Class2.Class3.Hello" LineNumber="148" Rule="PropertySummaryDocumentationMustMatchAccessors" />
+      <Violation Section="Root.PublicPublicProtectedinternalProtectedinternal.Class1a.Class2.Class3.Hello" LineNumber="158" Rule="PropertySummaryDocumentationMustMatchAccessors" />
+      <Violation Section="Root.PublicPublicProtectedinternalProtectedinternal.Class1b.Class2.Class3.Hello" LineNumber="161" Rule="PropertySummaryDocumentationMustMatchAccessors" />
+      <Violation Section="Root.PublicPublicProtectedinternalInternal.Class1a.Class2.Class3.Hello" LineNumber="174" Rule="PropertySummaryDocumentationMustMatchAccessors" />
+      <Violation Section="Root.PublicPublicProtectedInternalPrivate.Class1a.Class2.Class3.Hello" LineNumber="184" Rule="PropertySummaryDocumentationMustMatchAccessors" />
+      <Violation Section="Root.PublicPublicInternalPublic.Class1a.Class2.Class3.Hello" LineNumber="191" Rule="PropertySummaryDocumentationMustMatchAccessors" />
+      <Violation Section="Root.PublicPublicInternalPublic.Class1b.Class2.Class3.Hello" LineNumber="194" Rule="PropertySummaryDocumentationMustMatchAccessors" />
+      <Violation Section="Root.PublicPublicInternalPublic.Class1c.Class2.Class3.Hello" LineNumber="197" Rule="PropertySummaryDocumentationMustMatchAccessors" />
+      <Violation Section="Root.PublicPublicInternalPublic.Class1d.Class2.Class3.Hello" LineNumber="200" Rule="PropertySummaryDocumentationMustMatchAccessors" />
+      <Violation Section="Root.PublicPublicInternalProtected.Class1a.Class2.Class3.Hello" LineNumber="210" Rule="PropertySummaryDocumentationMustMatchAccessors" />
+      <Violation Section="Root.PublicPublicInternalProtectedInternal.Class1a.Class2.Class3.Hello" LineNumber="220" Rule="PropertySummaryDocumentationMustMatchAccessors" />
+      <Violation Section="Root.PublicPublicInternalProtectedInternal.Class1b.Class2.Class3.Hello" LineNumber="223" Rule="PropertySummaryDocumentationMustMatchAccessors" />
+      <Violation Section="Root.PublicPublicInternalProtectedInternal.Class1d.Class2.Class3.Hello" LineNumber="226" Rule="PropertySummaryDocumentationMustMatchAccessors" />
+      <Violation Section="Root.PublicPublicInternalInternal.Class1a.Class2.Class3.Hello" LineNumber="236" Rule="PropertySummaryDocumentationMustMatchAccessors" />
+      <Violation Section="Root.PublicPublicInternalPrivate.Class1a.Class2.Class3.Hello" LineNumber="246" Rule="PropertySummaryDocumentationMustMatchAccessors" />
+      <Violation Section="Root.PublicPublicPrivatePublic.Class1a.Class2.Class3.Hello" LineNumber="253" Rule="PropertySummaryDocumentationMustMatchAccessors" />
+      <Violation Section="Root.PublicPublicPrivatePublic.Class1b.Class2.Class3.Hello" LineNumber="256" Rule="PropertySummaryDocumentationMustMatchAccessors" />
+      <Violation Section="Root.PublicPublicPrivatePublic.Class1c.Class2.Class3.Hello" LineNumber="259" Rule="PropertySummaryDocumentationMustMatchAccessors" />
+      <Violation Section="Root.PublicPublicPrivatePublic.Class1d.Class2.Class3.Hello" LineNumber="262" Rule="PropertySummaryDocumentationMustMatchAccessors" />
+      <Violation Section="Root.PublicPublicPrivateProtected.Class1a.Class2.Class3.Hello" LineNumber="272" Rule="PropertySummaryDocumentationMustMatchAccessors" />
+      <Violation Section="Root.PublicPublicPrivateProtectedinternal.Class1a.Class2.Class3.Hello" LineNumber="282" Rule="PropertySummaryDocumentationMustMatchAccessors" />
+      <Violation Section="Root.PublicPublicPrivateProtectedinternal.Class1b.Class2.Class3.Hello" LineNumber="285" Rule="PropertySummaryDocumentationMustMatchAccessors" />
+      <Violation Section="Root.PublicPublicPrivateProtectedinternal.Class1d.Class2.Class3.Hello" LineNumber="288" Rule="PropertySummaryDocumentationMustMatchAccessors" />
+      <Violation Section="Root.PublicPublicPrivateInternal.Class1a.Class2.Class3.Hello" LineNumber="298" Rule="PropertySummaryDocumentationMustMatchAccessors" />
+      <Violation Section="Root.PublicPublicPrivatePrivate.Class1a.Class2.Class3.Hello" LineNumber="308" Rule="PropertySummaryDocumentationMustMatchAccessors" />
+      <Violation Section="Root.PublicProtectedPublicPublic.Class1a.Class2.Class3.Hello" LineNumber="315" Rule="PropertySummaryDocumentationMustMatchAccessors" />
+      <Violation Section="Root.PublicProtectedPublicPublic.Class1b.Class2.Class3.Hello" LineNumber="318" Rule="PropertySummaryDocumentationMustMatchAccessors" />
+      <Violation Section="Root.PublicProtectedPublicPublic.Class1c.Class2.Class3.Hello" LineNumber="321" Rule="PropertySummaryDocumentationMustMatchAccessors" />
+      <Violation Section="Root.PublicProtectedPublicProtected.Class1a.Class2.Class3.Hello" LineNumber="334" Rule="PropertySummaryDocumentationMustMatchAccessors" />
+      <Violation Section="Root.PublicProtectedPublicProtectedinternal.Class1a.Class2.Class3.Hello" LineNumber="344" Rule="PropertySummaryDocumentationMustMatchAccessors" />
+      <Violation Section="Root.PublicProtectedPublicProtectedinternal.Class1b.Class2.Class3.Hello" LineNumber="347" Rule="PropertySummaryDocumentationMustMatchAccessors" />
+      <Violation Section="Root.PublicProtectedPublicInternal.Class1a.Class2.Class3.Hello" LineNumber="360" Rule="PropertySummaryDocumentationMustMatchAccessors" />
+      <Violation Section="Root.PublicProtectedPublicPrivate.Class1a.Class2.Class3.Hello" LineNumber="370" Rule="PropertySummaryDocumentationMustMatchAccessors" />
+      <Violation Section="Root.PublicProtectedProtectedPublic.Class1a.Class2.Class3.Hello" LineNumber="377" Rule="PropertySummaryDocumentationMustMatchAccessors" />
+      <Violation Section="Root.PublicProtectedProtectedPublic.Class1b.Class2.Class3.Hello" LineNumber="380" Rule="PropertySummaryDocumentationMustMatchAccessors" />
+      <Violation Section="Root.PublicProtectedProtectedPublic.Class1c.Class2.Class3.Hello" LineNumber="383" Rule="PropertySummaryDocumentationMustMatchAccessors" />
+      <Violation Section="Root.PublicProtectedProtectedProtected.Class1a.Class2.Class3.Hello" LineNumber="396" Rule="PropertySummaryDocumentationMustMatchAccessors" />
+      <Violation Section="Root.PublicProtectedProtectedProtectedinternal.Class1a.Class2.Class3.Hello" LineNumber="406" Rule="PropertySummaryDocumentationMustMatchAccessors" />
+      <Violation Section="Root.PublicProtectedProtectedProtectedinternal.Class1b.Class2.Class3.Hello" LineNumber="409" Rule="PropertySummaryDocumentationMustMatchAccessors" />
+      <Violation Section="Root.PublicProtectedProtectedInternal.Class1a.Class2.Class3.Hello" LineNumber="422" Rule="PropertySummaryDocumentationMustMatchAccessors" />
+      <Violation Section="Root.PublicProtectedProtectedPrivate.Class1a.Class2.Class3.Hello" LineNumber="432" Rule="PropertySummaryDocumentationMustMatchAccessors" />
+      <Violation Section="Root.PublicProtectedProtectedinternalPublic.Class1a.Class2.Class3.Hello" LineNumber="439" Rule="PropertySummaryDocumentationMustMatchAccessors" />
+      <Violation Section="Root.PublicProtectedProtectedinternalPublic.Class1b.Class2.Class3.Hello" LineNumber="442" Rule="PropertySummaryDocumentationMustMatchAccessors" />
+      <Violation Section="Root.PublicProtectedProtectedinternalPublic.Class1c.Class2.Class3.Hello" LineNumber="445" Rule="PropertySummaryDocumentationMustMatchAccessors" />
+      <Violation Section="Root.PublicProtectedProtectedinternalProtected.Class1a.Class2.Class3.Hello" LineNumber="458" Rule="PropertySummaryDocumentationMustMatchAccessors" />
+      <Violation Section="Root.PublicProtectedProtectedinternalProtectedinternal.Class1a.Class2.Class3.Hello" LineNumber="468" Rule="PropertySummaryDocumentationMustMatchAccessors" />
+      <Violation Section="Root.PublicProtectedProtectedinternalProtectedinternal.Class1b.Class2.Class3.Hello" LineNumber="471" Rule="PropertySummaryDocumentationMustMatchAccessors" />
+      <Violation Section="Root.PublicProtectedProtectedinternalInternal.Class1a.Class2.Class3.Hello" LineNumber="484" Rule="PropertySummaryDocumentationMustMatchAccessors" />
+      <Violation Section="Root.PublicProtectedProtectedinternalPrivate.Class1a.Class2.Class3.Hello" LineNumber="494" Rule="PropertySummaryDocumentationMustMatchAccessors" />
+      <Violation Section="Root.PublicProtectedInternalPublic.Class1a.Class2.Class3.Hello" LineNumber="501" Rule="PropertySummaryDocumentationMustMatchAccessors" />
+      <Violation Section="Root.PublicProtectedInternalPublic.Class1b.Class2.Class3.Hello" LineNumber="504" Rule="PropertySummaryDocumentationMustMatchAccessors" />
+      <Violation Section="Root.PublicProtectedInternalPublic.Class1c.Class2.Class3.Hello" LineNumber="507" Rule="PropertySummaryDocumentationMustMatchAccessors" />
+      <Violation Section="Root.PublicProtectedInternalPublic.Class1d.Class2.Class3.Hello" LineNumber="510" Rule="PropertySummaryDocumentationMustMatchAccessors" />
+      <Violation Section="Root.PublicProtectedInternalProtected.Class1a.Class2.Class3.Hello" LineNumber="520" Rule="PropertySummaryDocumentationMustMatchAccessors" />
+      <Violation Section="Root.PublicProtectedInternalProtectedinternal.Class1a.Class2.Class3.Hello" LineNumber="530" Rule="PropertySummaryDocumentationMustMatchAccessors" />
+      <Violation Section="Root.PublicProtectedInternalProtectedinternal.Class1b.Class2.Class3.Hello" LineNumber="533" Rule="PropertySummaryDocumentationMustMatchAccessors" />
+      <Violation Section="Root.PublicProtectedInternalProtectedinternal.Class1d.Class2.Class3.Hello" LineNumber="536" Rule="PropertySummaryDocumentationMustMatchAccessors" />
+      <Violation Section="Root.PublicProtectedInternalInternal.Class1a.Class2.Class3.Hello" LineNumber="546" Rule="PropertySummaryDocumentationMustMatchAccessors" />
+      <Violation Section="Root.PublicProtectedInternalPrivate.Class1a.Class2.Class3.Hello" LineNumber="556" Rule="PropertySummaryDocumentationMustMatchAccessors" />
+      <Violation Section="Root.PublicProtectedPrivatePublic.Class1a.Class2.Class3.Hello" LineNumber="563" Rule="PropertySummaryDocumentationMustMatchAccessors" />
+      <Violation Section="Root.PublicProtectedPrivatePublic.Class1b.Class2.Class3.Hello" LineNumber="566" Rule="PropertySummaryDocumentationMustMatchAccessors" />
+      <Violation Section="Root.PublicProtectedPrivatePublic.Class1c.Class2.Class3.Hello" LineNumber="569" Rule="PropertySummaryDocumentationMustMatchAccessors" />
+      <Violation Section="Root.PublicProtectedPrivatePublic.Class1d.Class2.Class3.Hello" LineNumber="572" Rule="PropertySummaryDocumentationMustMatchAccessors" />
+      <Violation Section="Root.PublicProtectedPrivateProtected.Class1a.Class2.Class3.Hello" LineNumber="582" Rule="PropertySummaryDocumentationMustMatchAccessors" />
+      <Violation Section="Root.PublicProtectedPrivateProtectedinternal.Class1a.Class2.Class3.Hello" LineNumber="592" Rule="PropertySummaryDocumentationMustMatchAccessors" />
+      <Violation Section="Root.PublicProtectedPrivateProtectedinternal.Class1b.Class2.Class3.Hello" LineNumber="595" Rule="PropertySummaryDocumentationMustMatchAccessors" />
+      <Violation Section="Root.PublicProtectedPrivateProtectedinternal.Class1d.Class2.Class3.Hello" LineNumber="598" Rule="PropertySummaryDocumentationMustMatchAccessors" />
+      <Violation Section="Root.PublicProtectedPrivateInternal.Class1a.Class2.Class3.Hello" LineNumber="608" Rule="PropertySummaryDocumentationMustMatchAccessors" />
+      <Violation Section="Root.PublicProtectedPrivatePrivate.Class1a.Class2.Class3.Hello" LineNumber="618" Rule="PropertySummaryDocumentationMustMatchAccessors" />
+      <Violation Section="Root.PublicProtectedinternalPublicPublic.Class1a.Class2.Class3.Hello" LineNumber="625" Rule="PropertySummaryDocumentationMustMatchAccessors" />
+      <Violation Section="Root.PublicProtectedinternalPublicPublic.Class1b.Class2.Class3.Hello" LineNumber="628" Rule="PropertySummaryDocumentationMustMatchAccessors" />
+      <Violation Section="Root.PublicProtectedinternalPublicPublic.Class1c.Class2.Class3.Hello" LineNumber="631" Rule="PropertySummaryDocumentationMustMatchAccessors" />
+      <Violation Section="Root.PublicProtectedinternalPublicProtected.Class1a.Class2.Class3.Hello" LineNumber="644" Rule="PropertySummaryDocumentationMustMatchAccessors" />
+      <Violation Section="Root.PublicProtectedinternalPublicProtectedinternal.Class1a.Class2.Class3.Hello" LineNumber="654" Rule="PropertySummaryDocumentationMustMatchAccessors" />
+      <Violation Section="Root.PublicProtectedinternalPublicProtectedinternal.Class1b.Class2.Class3.Hello" LineNumber="657" Rule="PropertySummaryDocumentationMustMatchAccessors" />
+      <Violation Section="Root.PublicProtectedinternalPublicInternal.Class1a.Class2.Class3.Hello" LineNumber="670" Rule="PropertySummaryDocumentationMustMatchAccessors" />
+      <Violation Section="Root.PublicProtectedinternalPublicPrivate.Class1a.Class2.Class3.Hello" LineNumber="680" Rule="PropertySummaryDocumentationMustMatchAccessors" />
+      <Violation Section="Root.PublicProtectedinternalProtectedPublic.Class1a.Class2.Class3.Hello" LineNumber="687" Rule="PropertySummaryDocumentationMustMatchAccessors" />
+      <Violation Section="Root.PublicProtectedinternalProtectedPublic.Class1b.Class2.Class3.Hello" LineNumber="690" Rule="PropertySummaryDocumentationMustMatchAccessors" />
+      <Violation Section="Root.PublicProtectedinternalProtectedPublic.Class1c.Class2.Class3.Hello" LineNumber="693" Rule="PropertySummaryDocumentationMustMatchAccessors" />
+      <Violation Section="Root.PublicProtectedinternalProtectedProtected.Class1a.Class2.Class3.Hello" LineNumber="706" Rule="PropertySummaryDocumentationMustMatchAccessors" />
+      <Violation Section="Root.PublicProtectedinternalProtectedProtectedinternal.Class1a.Class2.Class3.Hello" LineNumber="716" Rule="PropertySummaryDocumentationMustMatchAccessors" />
+      <Violation Section="Root.PublicProtectedinternalProtectedProtectedinternal.Class1b.Class2.Class3.Hello" LineNumber="719" Rule="PropertySummaryDocumentationMustMatchAccessors" />
+      <Violation Section="Root.PublicProtectedinternalProtectedInternal.Class1a.Class2.Class3.Hello" LineNumber="732" Rule="PropertySummaryDocumentationMustMatchAccessors" />
+      <Violation Section="Root.PublicProtectedinternalProtectedPrivate.Class1a.Class2.Class3.Hello" LineNumber="742" Rule="PropertySummaryDocumentationMustMatchAccessors" />
+      <Violation Section="Root.PublicProtectedinternalProtectedinternalPublic.Class1a.Class2.Class3.Hello" LineNumber="749" Rule="PropertySummaryDocumentationMustMatchAccessors" />
+      <Violation Section="Root.PublicProtectedinternalProtectedinternalPublic.Class1b.Class2.Class3.Hello" LineNumber="752" Rule="PropertySummaryDocumentationMustMatchAccessors" />
+      <Violation Section="Root.PublicProtectedinternalProtectedinternalPublic.Class1c.Class2.Class3.Hello" LineNumber="755" Rule="PropertySummaryDocumentationMustMatchAccessors" />
+      <Violation Section="Root.PublicProtectedinternalProtectedinternalProtected.Class1a.Class2.Class3.Hello" LineNumber="768" Rule="PropertySummaryDocumentationMustMatchAccessors" />
+      <Violation Section="Root.PublicProtectedinternalProtectedinternalProtectedinternal.Class1a.Class2.Class3.Hello" LineNumber="778" Rule="PropertySummaryDocumentationMustMatchAccessors" />
+      <Violation Section="Root.PublicProtectedinternalProtectedinternalProtectedinternal.Class1b.Class2.Class3.Hello" LineNumber="781" Rule="PropertySummaryDocumentationMustMatchAccessors" />
+      <Violation Section="Root.PublicProtectedinternalProtectedinternalInternal.Class1a.Class2.Class3.Hello" LineNumber="794" Rule="PropertySummaryDocumentationMustMatchAccessors" />
+      <Violation Section="Root.PublicProtectedinternalProtectedinternalPrivate.Class1a.Class2.Class3.Hello" LineNumber="804" Rule="PropertySummaryDocumentationMustMatchAccessors" />
+      <Violation Section="Root.PublicProtectedinternalInternalPublic.Class1a.Class2.Class3.Hello" LineNumber="811" Rule="PropertySummaryDocumentationMustMatchAccessors" />
+      <Violation Section="Root.PublicProtectedinternalInternalPublic.Class1b.Class2.Class3.Hello" LineNumber="814" Rule="PropertySummaryDocumentationMustMatchAccessors" />
+      <Violation Section="Root.PublicProtectedinternalInternalPublic.Class1c.Class2.Class3.Hello" LineNumber="817" Rule="PropertySummaryDocumentationMustMatchAccessors" />
+      <Violation Section="Root.PublicProtectedinternalInternalPublic.Class1d.Class2.Class3.Hello" LineNumber="820" Rule="PropertySummaryDocumentationMustMatchAccessors" />
+      <Violation Section="Root.PublicProtectedInternalInternalProtected.Class1a.Class2.Class3.Hello" LineNumber="830" Rule="PropertySummaryDocumentationMustMatchAccessors" />
+      <Violation Section="Root.PublicProtectedinternalInternalProtectedinternal.Class1a.Class2.Class3.Hello" LineNumber="840" Rule="PropertySummaryDocumentationMustMatchAccessors" />
+      <Violation Section="Root.PublicProtectedinternalInternalProtectedinternal.Class1b.Class2.Class3.Hello" LineNumber="843" Rule="PropertySummaryDocumentationMustMatchAccessors" />
+      <Violation Section="Root.PublicProtectedinternalInternalProtectedinternal.Class1d.Class2.Class3.Hello" LineNumber="846" Rule="PropertySummaryDocumentationMustMatchAccessors" />
+      <Violation Section="Root.PublicProtectedinternalInternalInternal.Class1a.Class2.Class3.Hello" LineNumber="856" Rule="PropertySummaryDocumentationMustMatchAccessors" />
+      <Violation Section="Root.PublicProtectedinternalInternalPrivate.Class1a.Class2.Class3.Hello" LineNumber="866" Rule="PropertySummaryDocumentationMustMatchAccessors" />
+      <Violation Section="Root.PublicProtectedinternalPrivatePublic.Class1a.Class2.Class3.Hello" LineNumber="873" Rule="PropertySummaryDocumentationMustMatchAccessors" />
+      <Violation Section="Root.PublicProtectedinternalPrivatePublic.Class1b.Class2.Class3.Hello" LineNumber="876" Rule="PropertySummaryDocumentationMustMatchAccessors" />
+      <Violation Section="Root.PublicProtectedinternalPrivatePublic.Class1c.Class2.Class3.Hello" LineNumber="879" Rule="PropertySummaryDocumentationMustMatchAccessors" />
+      <Violation Section="Root.PublicProtectedinternalPrivatePublic.Class1d.Class2.Class3.Hello" LineNumber="882" Rule="PropertySummaryDocumentationMustMatchAccessors" />
+      <Violation Section="Root.PublicProtectedinternalPrivateProtected.Class1a.Class2.Class3.Hello" LineNumber="892" Rule="PropertySummaryDocumentationMustMatchAccessors" />
+      <Violation Section="Root.PublicProtectedinternalPrivateProtectedinternal.Class1a.Class2.Class3.Hello" LineNumber="902" Rule="PropertySummaryDocumentationMustMatchAccessors" />
+      <Violation Section="Root.PublicProtectedinternalPrivateProtectedinternal.Class1b.Class2.Class3.Hello" LineNumber="905" Rule="PropertySummaryDocumentationMustMatchAccessors" />
+      <Violation Section="Root.PublicProtectedinternalPrivateProtectedinternal.Class1d.Class2.Class3.Hello" LineNumber="908" Rule="PropertySummaryDocumentationMustMatchAccessors" />
+      <Violation Section="Root.PublicProtectedinternalPrivateInternal.Class1a.Class2.Class3.Hello" LineNumber="918" Rule="PropertySummaryDocumentationMustMatchAccessors" />
+      <Violation Section="Root.PublicProtectedInternalPrivatePrivate.Class1a.Class2.Class3.Hello" LineNumber="928" Rule="PropertySummaryDocumentationMustMatchAccessors" />
+      <Violation Section="Root.PublicInternalPublicPublic.Class1a.Class2.Class3.Hello" LineNumber="935" Rule="PropertySummaryDocumentationMustMatchAccessors" />
+      <Violation Section="Root.PublicInternalPublicPublic.Class1b.Class2.Class3.Hello" LineNumber="938" Rule="PropertySummaryDocumentationMustMatchAccessors" />
+      <Violation Section="Root.PublicInternalPublicPublic.Class1c.Class2.Class3.Hello" LineNumber="941" Rule="PropertySummaryDocumentationMustMatchAccessors" />
+      <Violation Section="Root.PublicInternalPublicPublic.Class1d.Class2.Class3.Hello" LineNumber="944" Rule="PropertySummaryDocumentationMustMatchAccessors" />
+      <Violation Section="Root.PublicInternalPublicProtected.Class1a.Class2.Class3.Hello" LineNumber="954" Rule="PropertySummaryDocumentationMustMatchAccessors" />
+      <Violation Section="Root.PublicInternalPublicProtectedinternal.Class1a.Class2.Class3.Hello" LineNumber="964" Rule="PropertySummaryDocumentationMustMatchAccessors" />
+      <Violation Section="Root.PublicInternalPublicProtectedinternal.Class1b.Class2.Class3.Hello" LineNumber="967" Rule="PropertySummaryDocumentationMustMatchAccessors" />
+      <Violation Section="Root.PublicInternalPublicProtectedinternal.Class1d.Class2.Class3.Hello" LineNumber="970" Rule="PropertySummaryDocumentationMustMatchAccessors" />
+      <Violation Section="Root.PublicInternalPublicInternal.Class1a.Class2.Class3.Hello" LineNumber="980" Rule="PropertySummaryDocumentationMustMatchAccessors" />
+      <Violation Section="Root.PublicInternalPublicPrivate.Class1a.Class2.Class3.Hello" LineNumber="990" Rule="PropertySummaryDocumentationMustMatchAccessors" />
+      <Violation Section="Root.PublicInternalProtectedPublic.Class1a.Class2.Class3.Hello" LineNumber="997" Rule="PropertySummaryDocumentationMustMatchAccessors" />
+      <Violation Section="Root.PublicInternalProtectedPublic.Class1b.Class2.Class3.Hello" LineNumber="1000" Rule="PropertySummaryDocumentationMustMatchAccessors" />
+      <Violation Section="Root.PublicInternalProtectedPublic.Class1c.Class2.Class3.Hello" LineNumber="1003" Rule="PropertySummaryDocumentationMustMatchAccessors" />
+      <Violation Section="Root.PublicInternalProtectedPublic.Class1d.Class2.Class3.Hello" LineNumber="1006" Rule="PropertySummaryDocumentationMustMatchAccessors" />
+      <Violation Section="Root.PublicInternalProtectedProtected.Class1a.Class2.Class3.Hello" LineNumber="1016" Rule="PropertySummaryDocumentationMustMatchAccessors" />
+      <Violation Section="Root.PublicInternalProtectedProtectedInternal.Class1a.Class2.Class3.Hello" LineNumber="1026" Rule="PropertySummaryDocumentationMustMatchAccessors" />
+      <Violation Section="Root.PublicInternalProtectedProtectedInternal.Class1b.Class2.Class3.Hello" LineNumber="1029" Rule="PropertySummaryDocumentationMustMatchAccessors" />
+      <Violation Section="Root.PublicInternalProtectedProtectedInternal.Class1d.Class2.Class3.Hello" LineNumber="1032" Rule="PropertySummaryDocumentationMustMatchAccessors" />
+      <Violation Section="Root.PublicInternalProtectedInternal.Class1a.Class2.Class3.Hello" LineNumber="1042" Rule="PropertySummaryDocumentationMustMatchAccessors" />
+      <Violation Section="Root.PublicInternalProtectedPrivate.Class1a.Class2.Class3.Hello" LineNumber="1052" Rule="PropertySummaryDocumentationMustMatchAccessors" />
+      <Violation Section="Root.PublicInternalProtectedinternalPublic.Class1a.Class2.Class3.Hello" LineNumber="1059" Rule="PropertySummaryDocumentationMustMatchAccessors" />
+      <Violation Section="Root.PublicInternalProtectedinternalPublic.Class1b.Class2.Class3.Hello" LineNumber="1062" Rule="PropertySummaryDocumentationMustMatchAccessors" />
+      <Violation Section="Root.PublicInternalProtectedinternalPublic.Class1c.Class2.Class3.Hello" LineNumber="1065" Rule="PropertySummaryDocumentationMustMatchAccessors" />
+      <Violation Section="Root.PublicInternalProtectedinternalPublic.Class1d.Class2.Class3.Hello" LineNumber="1068" Rule="PropertySummaryDocumentationMustMatchAccessors" />
+      <Violation Section="Root.PublicInternalProtectedinternalProtected.Class1a.Class2.Class3.Hello" LineNumber="1078" Rule="PropertySummaryDocumentationMustMatchAccessors" />
+      <Violation Section="Root.PublicInternalProtectedinternalProtectedinternal.Class1a.Class2.Class3.Hello" LineNumber="1088" Rule="PropertySummaryDocumentationMustMatchAccessors" />
+      <Violation Section="Root.PublicInternalProtectedinternalProtectedinternal.Class1b.Class2.Class3.Hello" LineNumber="1091" Rule="PropertySummaryDocumentationMustMatchAccessors" />
+      <Violation Section="Root.PublicInternalProtectedinternalProtectedinternal.Class1d.Class2.Class3.Hello" LineNumber="1094" Rule="PropertySummaryDocumentationMustMatchAccessors" />
+      <Violation Section="Root.PublicInternalProtectedinternalInternal.Class1a.Class2.Class3.Hello" LineNumber="1104" Rule="PropertySummaryDocumentationMustMatchAccessors" />
+      <Violation Section="Root.PublicInternalProtectedinternalPrivate.Class1a.Class2.Class3.Hello" LineNumber="1114" Rule="PropertySummaryDocumentationMustMatchAccessors" />
+      <Violation Section="Root.PublicInternalInternalPublic.Class1a.Class2.Class3.Hello" LineNumber="1121" Rule="PropertySummaryDocumentationMustMatchAccessors" />
+      <Violation Section="Root.PublicInternalInternalPublic.Class1b.Class2.Class3.Hello" LineNumber="1124" Rule="PropertySummaryDocumentationMustMatchAccessors" />
+      <Violation Section="Root.PublicInternalInternalPublic.Class1c.Class2.Class3.Hello" LineNumber="1127" Rule="PropertySummaryDocumentationMustMatchAccessors" />
+      <Violation Section="Root.PublicInternalInternalPublic.Class1d.Class2.Class3.Hello" LineNumber="1130" Rule="PropertySummaryDocumentationMustMatchAccessors" />
+      <Violation Section="Root.PublicInternalInternalProtected.Class1a.Class2.Class3.Hello" LineNumber="1140" Rule="PropertySummaryDocumentationMustMatchAccessors" />
+      <Violation Section="Root.PublicInternalInternalProtectedinternal.Class1a.Class2.Class3.Hello" LineNumber="1150" Rule="PropertySummaryDocumentationMustMatchAccessors" />
+      <Violation Section="Root.PublicInternalInternalProtectedinternal.Class1b.Class2.Class3.Hello" LineNumber="1153" Rule="PropertySummaryDocumentationMustMatchAccessors" />
+      <Violation Section="Root.PublicInternalInternalProtectedinternal.Class1d.Class2.Class3.Hello" LineNumber="1156" Rule="PropertySummaryDocumentationMustMatchAccessors" />
+      <Violation Section="Root.PublicInternalInternalInternal.Class1a.Class2.Class3.Hello" LineNumber="1166" Rule="PropertySummaryDocumentationMustMatchAccessors" />
+      <Violation Section="Root.PublicInternalInternalPrivate.Class1a.Class2.Class3.Hello" LineNumber="1176" Rule="PropertySummaryDocumentationMustMatchAccessors" />
+      <Violation Section="Root.PublicInternalPrivatePublic.Class1a.Class2.Class3.Hello" LineNumber="1183" Rule="PropertySummaryDocumentationMustMatchAccessors" />
+      <Violation Section="Root.PublicInternalPrivatePublic.Class1b.Class2.Class3.Hello" LineNumber="1186" Rule="PropertySummaryDocumentationMustMatchAccessors" />
+      <Violation Section="Root.PublicInternalPrivatePublic.Class1c.Class2.Class3.Hello" LineNumber="1189" Rule="PropertySummaryDocumentationMustMatchAccessors" />
+      <Violation Section="Root.PublicInternalPrivatePublic.Class1d.Class2.Class3.Hello" LineNumber="1192" Rule="PropertySummaryDocumentationMustMatchAccessors" />
+      <Violation Section="Root.PublicInternalPrivateProtected.Class1a.Class2.Class3.Hello" LineNumber="1202" Rule="PropertySummaryDocumentationMustMatchAccessors" />
+      <Violation Section="Root.PublicInternalPrivateProtectedInternal.Class1a.Class2.Class3.Hello" LineNumber="1212" Rule="PropertySummaryDocumentationMustMatchAccessors" />
+      <Violation Section="Root.PublicInternalPrivateProtectedInternal.Class1b.Class2.Class3.Hello" LineNumber="1215" Rule="PropertySummaryDocumentationMustMatchAccessors" />
+      <Violation Section="Root.PublicInternalPrivateProtectedInternal.Class1d.Class2.Class3.Hello" LineNumber="1218" Rule="PropertySummaryDocumentationMustMatchAccessors" />
+      <Violation Section="Root.PublicInternalPrivateInternal.Class1a.Class2.Class3.Hello" LineNumber="1228" Rule="PropertySummaryDocumentationMustMatchAccessors" />
+      <Violation Section="Root.PublicInternalPrivatePrivate.Class1a.Class2.Class3.Hello" LineNumber="1238" Rule="PropertySummaryDocumentationMustMatchAccessors" />
+      <Violation Section="Root.PublicPrivatePublicPublic.Class1a.Class2.Class3.Hello" LineNumber="1245" Rule="PropertySummaryDocumentationMustMatchAccessors" />
+      <Violation Section="Root.PublicPrivatePublicPublic.Class1b.Class2.Class3.Hello" LineNumber="1248" Rule="PropertySummaryDocumentationMustMatchAccessors" />
+      <Violation Section="Root.PublicPrivatePublicPublic.Class1c.Class2.Class3.Hello" LineNumber="1251" Rule="PropertySummaryDocumentationMustMatchAccessors" />
+      <Violation Section="Root.PublicPrivatePublicPublic.Class1d.Class2.Class3.Hello" LineNumber="1254" Rule="PropertySummaryDocumentationMustMatchAccessors" />
+      <Violation Section="Root.PublicPrivatePublicProtected.Class1a.Class2.Class3.Hello" LineNumber="1264" Rule="PropertySummaryDocumentationMustMatchAccessors" />
+      <Violation Section="Root.PublicPrivatePublicProtectedinternal.Class1a.Class2.Class3.Hello" LineNumber="1274" Rule="PropertySummaryDocumentationMustMatchAccessors" />
+      <Violation Section="Root.PublicPrivatePublicProtectedinternal.Class1b.Class2.Class3.Hello" LineNumber="1277" Rule="PropertySummaryDocumentationMustMatchAccessors" />
+      <Violation Section="Root.PublicPrivatePublicProtectedinternal.Class1d.Class2.Class3.Hello" LineNumber="1280" Rule="PropertySummaryDocumentationMustMatchAccessors" />
+      <Violation Section="Root.PublicPrivatePublicInternal.Class1a.Class2.Class3.Hello" LineNumber="1290" Rule="PropertySummaryDocumentationMustMatchAccessors" />
+      <Violation Section="Root.PublicPrivatePublicPrivate.Class1a.Class2.Class3.Hello" LineNumber="1300" Rule="PropertySummaryDocumentationMustMatchAccessors" />
+      <Violation Section="Root.PublicPrivateProtectedPublic.Class1a.Class2.Class3.Hello" LineNumber="1307" Rule="PropertySummaryDocumentationMustMatchAccessors" />
+      <Violation Section="Root.PublicPrivateProtectedPublic.Class1b.Class2.Class3.Hello" LineNumber="1310" Rule="PropertySummaryDocumentationMustMatchAccessors" />
+      <Violation Section="Root.PublicPrivateProtectedPublic.Class1c.Class2.Class3.Hello" LineNumber="1313" Rule="PropertySummaryDocumentationMustMatchAccessors" />
+      <Violation Section="Root.PublicPrivateProtectedPublic.Class1d.Class2.Class3.Hello" LineNumber="1316" Rule="PropertySummaryDocumentationMustMatchAccessors" />
+      <Violation Section="Root.PublicPrivateProtectedProtected.Class1a.Class2.Class3.Hello" LineNumber="1326" Rule="PropertySummaryDocumentationMustMatchAccessors" />
+      <Violation Section="Root.PublicPrivateProtectedProtectedinternal.Class1a.Class2.Class3.Hello" LineNumber="1336" Rule="PropertySummaryDocumentationMustMatchAccessors" />
+      <Violation Section="Root.PublicPrivateProtectedProtectedinternal.Class1b.Class2.Class3.Hello" LineNumber="1339" Rule="PropertySummaryDocumentationMustMatchAccessors" />
+      <Violation Section="Root.PublicPrivateProtectedProtectedinternal.Class1d.Class2.Class3.Hello" LineNumber="1342" Rule="PropertySummaryDocumentationMustMatchAccessors" />
+      <Violation Section="Root.PublicPrivateProtectedInternal.Class1a.Class2.Class3.Hello" LineNumber="1352" Rule="PropertySummaryDocumentationMustMatchAccessors" />
+      <Violation Section="Root.PublicProvateProtectedPrivate.Class1a.Class2.Class3.Hello" LineNumber="1362" Rule="PropertySummaryDocumentationMustMatchAccessors" />
+      <Violation Section="Root.PublicPrivateProtectedinternalPublic.Class1a.Class2.Class3.Hello" LineNumber="1369" Rule="PropertySummaryDocumentationMustMatchAccessors" />
+      <Violation Section="Root.PublicPrivateProtectedinternalPublic.Class1b.Class2.Class3.Hello" LineNumber="1372" Rule="PropertySummaryDocumentationMustMatchAccessors" />
+      <Violation Section="Root.PublicPrivateProtectedinternalPublic.Class1c.Class2.Class3.Hello" LineNumber="1375" Rule="PropertySummaryDocumentationMustMatchAccessors" />
+      <Violation Section="Root.PublicPrivateProtectedinternalPublic.Class1d.Class2.Class3.Hello" LineNumber="1378" Rule="PropertySummaryDocumentationMustMatchAccessors" />
+      <Violation Section="Root.PublicPrivateProtectedinternalProtected.Class1a.Class2.Class3.Hello" LineNumber="1388" Rule="PropertySummaryDocumentationMustMatchAccessors" />
+      <Violation Section="Root.PublicPrivateProtectedinternalProtectedinternal.Class1a.Class2.Class3.Hello" LineNumber="1398" Rule="PropertySummaryDocumentationMustMatchAccessors" />
+      <Violation Section="Root.PublicPrivateProtectedinternalProtectedinternal.Class1b.Class2.Class3.Hello" LineNumber="1401" Rule="PropertySummaryDocumentationMustMatchAccessors" />
+      <Violation Section="Root.PublicPrivateProtectedinternalProtectedinternal.Class1d.Class2.Class3.Hello" LineNumber="1404" Rule="PropertySummaryDocumentationMustMatchAccessors" />
+      <Violation Section="Root.PublicPrivateProtectedinternalInternal.Class1a.Class2.Class3.Hello" LineNumber="1414" Rule="PropertySummaryDocumentationMustMatchAccessors" />
+      <Violation Section="Root.PublicPrivateProtectedinternalPrivate.Class1a.Class2.Class3.Hello" LineNumber="1424" Rule="PropertySummaryDocumentationMustMatchAccessors" />
+      <Violation Section="Root.PublicPrivateInternalPublic.Class1a.Class2.Class3.Hello" LineNumber="1431" Rule="PropertySummaryDocumentationMustMatchAccessors" />
+      <Violation Section="Root.PublicPrivateInternalPublic.Class1b.Class2.Class3.Hello" LineNumber="1434" Rule="PropertySummaryDocumentationMustMatchAccessors" />
+      <Violation Section="Root.PublicPrivateInternalPublic.Class1c.Class2.Class3.Hello" LineNumber="1437" Rule="PropertySummaryDocumentationMustMatchAccessors" />
+      <Violation Section="Root.PublicPrivateInternalPublic.Class1d.Class2.Class3.Hello" LineNumber="1440" Rule="PropertySummaryDocumentationMustMatchAccessors" />
+      <Violation Section="Root.PublicPrivateInternalProtected.Class1a.Class2.Class3.Hello" LineNumber="1450" Rule="PropertySummaryDocumentationMustMatchAccessors" />
+      <Violation Section="Root.PublicPrivateInternalProtectedinternal.Class1a.Class2.Class3.Hello" LineNumber="1460" Rule="PropertySummaryDocumentationMustMatchAccessors" />
+      <Violation Section="Root.PublicPrivateInternalProtectedinternal.Class1b.Class2.Class3.Hello" LineNumber="1463" Rule="PropertySummaryDocumentationMustMatchAccessors" />
+      <Violation Section="Root.PublicPrivateInternalProtectedinternal.Class1d.Class2.Class3.Hello" LineNumber="1466" Rule="PropertySummaryDocumentationMustMatchAccessors" />
+      <Violation Section="Root.PublicPrivateInternalInternal.Class1a.Class2.Class3.Hello" LineNumber="1476" Rule="PropertySummaryDocumentationMustMatchAccessors" />
+      <Violation Section="Root.PublicPrivateInternalPrivate.Class1a.Class2.Class3.Hello" LineNumber="1486" Rule="PropertySummaryDocumentationMustMatchAccessors" />
+      <Violation Section="Root.PublicPrivatePrivatePublic.Class1a.Class2.Class3.Hello" LineNumber="1493" Rule="PropertySummaryDocumentationMustMatchAccessors" />
+      <Violation Section="Root.PublicPrivatePrivatePublic.Class1b.Class2.Class3.Hello" LineNumber="1496" Rule="PropertySummaryDocumentationMustMatchAccessors" />
+      <Violation Section="Root.PublicPrivatePrivatePublic.Class1c.Class2.Class3.Hello" LineNumber="1499" Rule="PropertySummaryDocumentationMustMatchAccessors" />
+      <Violation Section="Root.PublicPrivatePrivatePublic.Class1d.Class2.Class3.Hello" LineNumber="1502" Rule="PropertySummaryDocumentationMustMatchAccessors" />
+      <Violation Section="Root.PublicPrivatePrivateProtected.Class1a.Class2.Class3.Hello" LineNumber="1512" Rule="PropertySummaryDocumentationMustMatchAccessors" />
+      <Violation Section="Root.PublicPrivatePrivateProtectedInternal.Class1a.Class2.Class3.Hello" LineNumber="1522" Rule="PropertySummaryDocumentationMustMatchAccessors" />
+      <Violation Section="Root.PublicPrivatePrivateProtectedInternal.Class1b.Class2.Class3.Hello" LineNumber="1525" Rule="PropertySummaryDocumentationMustMatchAccessors" />
+      <Violation Section="Root.PublicPrivatePrivateProtectedInternal.Class1d.Class2.Class3.Hello" LineNumber="1528" Rule="PropertySummaryDocumentationMustMatchAccessors" />
+      <Violation Section="Root.PublicPrivatePrivateInternal.Class1a.Class2.Class3.Hello" LineNumber="1538" Rule="PropertySummaryDocumentationMustMatchAccessors" />
+      <Violation Section="Root.PublicPrivatePrivatePrivate.Class1a.Class2.Class3.Hello" LineNumber="1548" Rule="PropertySummaryDocumentationMustMatchAccessors" />
+      <Violation Section="Root.InternalPublicPublicPublic.Class1a.Class2.Class3.Hello" LineNumber="1555" Rule="PropertySummaryDocumentationMustMatchAccessors" />
+      <Violation Section="Root.InternalPublicPublicPublic.Class1b.Class2.Class3.Hello" LineNumber="1558" Rule="PropertySummaryDocumentationMustMatchAccessors" />
+      <Violation Section="Root.InternalPublicPublicPublic.Class1c.Class2.Class3.Hello" LineNumber="1561" Rule="PropertySummaryDocumentationMustMatchAccessors" />
+      <Violation Section="Root.InternalPublicPublicPublic.Class1d.Class2.Class3.Hello" LineNumber="1564" Rule="PropertySummaryDocumentationMustMatchAccessors" />
+      <Violation Section="Root.InternalPublicPublicProtected.Class1a.Class2.Class3.Hello" LineNumber="1574" Rule="PropertySummaryDocumentationMustMatchAccessors" />
+      <Violation Section="Root.InternalPublicPublicProtectedinternal.Class1a.Class2.Class3.Hello" LineNumber="1584" Rule="PropertySummaryDocumentationMustMatchAccessors" />
+      <Violation Section="Root.InternalPublicPublicProtectedinternal.Class1b.Class2.Class3.Hello" LineNumber="1587" Rule="PropertySummaryDocumentationMustMatchAccessors" />
+      <Violation Section="Root.InternalPublicPublicProtectedinternal.Class1d.Class2.Class3.Hello" LineNumber="1590" Rule="PropertySummaryDocumentationMustMatchAccessors" />
+      <Violation Section="Root.InternalPublicPublicInternal.Class1a.Class2.Class3.Hello" LineNumber="1600" Rule="PropertySummaryDocumentationMustMatchAccessors" />
+      <Violation Section="Root.InternalPublicPublicPrivate.Class1a.Class2.Class3.Hello" LineNumber="1610" Rule="PropertySummaryDocumentationMustMatchAccessors" />
+      <Violation Section="Root.InternalPublicProtectedPublic.Class1a.Class2.Class3.Hello" LineNumber="1617" Rule="PropertySummaryDocumentationMustMatchAccessors" />
+      <Violation Section="Root.InternalPublicProtectedPublic.Class1b.Class2.Class3.Hello" LineNumber="1620" Rule="PropertySummaryDocumentationMustMatchAccessors" />
+      <Violation Section="Root.InternalPublicProtectedPublic.Class1c.Class2.Class3.Hello" LineNumber="1623" Rule="PropertySummaryDocumentationMustMatchAccessors" />
+      <Violation Section="Root.InternalPublicProtectedPublic.Class1d.Class2.Class3.Hello" LineNumber="1626" Rule="PropertySummaryDocumentationMustMatchAccessors" />
+      <Violation Section="Root.InternalPublicProtectedProtected.Class1a.Class2.Class3.Hello" LineNumber="1636" Rule="PropertySummaryDocumentationMustMatchAccessors" />
+      <Violation Section="Root.InternalPublicProtectedProtectedinternal.Class1a.Class2.Class3.Hello" LineNumber="1646" Rule="PropertySummaryDocumentationMustMatchAccessors" />
+      <Violation Section="Root.InternalPublicProtectedProtectedinternal.Class1b.Class2.Class3.Hello" LineNumber="1649" Rule="PropertySummaryDocumentationMustMatchAccessors" />
+      <Violation Section="Root.InternalPublicProtectedProtectedinternal.Class1d.Class2.Class3.Hello" LineNumber="1652" Rule="PropertySummaryDocumentationMustMatchAccessors" />
+      <Violation Section="Root.InternalPublicProtectedInternal.Class1a.Class2.Class3.Hello" LineNumber="1662" Rule="PropertySummaryDocumentationMustMatchAccessors" />
+      <Violation Section="Root.InternalPublicProtectedPrivate.Class1a.Class2.Class3.Hello" LineNumber="1672" Rule="PropertySummaryDocumentationMustMatchAccessors" />
+      <Violation Section="Root.InternalPublicProtectedinternalPublic.Class1a.Class2.Class3.Hello" LineNumber="1679" Rule="PropertySummaryDocumentationMustMatchAccessors" />
+      <Violation Section="Root.InternalPublicProtectedinternalPublic.Class1b.Class2.Class3.Hello" LineNumber="1682" Rule="PropertySummaryDocumentationMustMatchAccessors" />
+      <Violation Section="Root.InternalPublicProtectedinternalPublic.Class1c.Class2.Class3.Hello" LineNumber="1685" Rule="PropertySummaryDocumentationMustMatchAccessors" />
+      <Violation Section="Root.InternalPublicProtectedinternalPublic.Class1d.Class2.Class3.Hello" LineNumber="1688" Rule="PropertySummaryDocumentationMustMatchAccessors" />
+      <Violation Section="Root.InternalPublicProtectedinternalProtected.Class1a.Class2.Class3.Hello" LineNumber="1698" Rule="PropertySummaryDocumentationMustMatchAccessors" />
+      <Violation Section="Root.InternalPublicProtectedinternalProtectedinternal.Class1a.Class2.Class3.Hello" LineNumber="1708" Rule="PropertySummaryDocumentationMustMatchAccessors" />
+      <Violation Section="Root.InternalPublicProtectedinternalProtectedinternal.Class1b.Class2.Class3.Hello" LineNumber="1711" Rule="PropertySummaryDocumentationMustMatchAccessors" />
+      <Violation Section="Root.InternalPublicProtectedinternalProtectedinternal.Class1d.Class2.Class3.Hello" LineNumber="1714" Rule="PropertySummaryDocumentationMustMatchAccessors" />
+      <Violation Section="Root.InternalPublicProtectedinternalInternal.Class1a.Class2.Class3.Hello" LineNumber="1724" Rule="PropertySummaryDocumentationMustMatchAccessors" />
+      <Violation Section="Root.InternalPublicProtectedInternalPrivate.Class1a.Class2.Class3.Hello" LineNumber="1734" Rule="PropertySummaryDocumentationMustMatchAccessors" />
+      <Violation Section="Root.InternalPublicInternalPublic.Class1a.Class2.Class3.Hello" LineNumber="1741" Rule="PropertySummaryDocumentationMustMatchAccessors" />
+      <Violation Section="Root.InternalPublicInternalPublic.Class1b.Class2.Class3.Hello" LineNumber="1744" Rule="PropertySummaryDocumentationMustMatchAccessors" />
+      <Violation Section="Root.InternalPublicInternalPublic.Class1c.Class2.Class3.Hello" LineNumber="1747" Rule="PropertySummaryDocumentationMustMatchAccessors" />
+      <Violation Section="Root.InternalPublicInternalPublic.Class1d.Class2.Class3.Hello" LineNumber="1750" Rule="PropertySummaryDocumentationMustMatchAccessors" />
+      <Violation Section="Root.InternalPublicInternalProtected.Class1b.Class2.Class3.Hello" LineNumber="1760" Rule="PropertySummaryDocumentationMustMatchAccessors" />
+      <Violation Section="Root.InternalPublicInternalProtectedInternal.Class1a.Class2.Class3.Hello" LineNumber="1770" Rule="PropertySummaryDocumentationMustMatchAccessors" />
+      <Violation Section="Root.InternalPublicInternalProtectedInternal.Class1b.Class2.Class3.Hello" LineNumber="1773" Rule="PropertySummaryDocumentationMustMatchAccessors" />
+      <Violation Section="Root.InternalPublicInternalProtectedInternal.Class1d.Class2.Class3.Hello" LineNumber="1776" Rule="PropertySummaryDocumentationMustMatchAccessors" />
+      <Violation Section="Root.InternalPublicInternalInternal.Class1a.Class2.Class3.Hello" LineNumber="1786" Rule="PropertySummaryDocumentationMustMatchAccessors" />
+      <Violation Section="Root.InternalPublicInternalPrivate.Class1a.Class2.Class3.Hello" LineNumber="1796" Rule="PropertySummaryDocumentationMustMatchAccessors" />
+      <Violation Section="Root.InternalPublicPrivatePublic.Class1a.Class2.Class3.Hello" LineNumber="1803" Rule="PropertySummaryDocumentationMustMatchAccessors" />
+      <Violation Section="Root.InternalPublicPrivatePublic.Class1b.Class2.Class3.Hello" LineNumber="1806" Rule="PropertySummaryDocumentationMustMatchAccessors" />
+      <Violation Section="Root.InternalPublicPrivatePublic.Class1c.Class2.Class3.Hello" LineNumber="1809" Rule="PropertySummaryDocumentationMustMatchAccessors" />
+      <Violation Section="Root.InternalPublicPrivatePublic.Class1d.Class2.Class3.Hello" LineNumber="1812" Rule="PropertySummaryDocumentationMustMatchAccessors" />
+      <Violation Section="Root.InternalPublicPrivateProtected.Class1a.Class2.Class3.Hello" LineNumber="1822" Rule="PropertySummaryDocumentationMustMatchAccessors" />
+      <Violation Section="Root.InternalPublicPrivateProtectedinternal.Class1a.Class2.Class3.Hello" LineNumber="1832" Rule="PropertySummaryDocumentationMustMatchAccessors" />
+      <Violation Section="Root.InternalPublicPrivateProtectedinternal.Class1b.Class2.Class3.Hello" LineNumber="1835" Rule="PropertySummaryDocumentationMustMatchAccessors" />
+      <Violation Section="Root.InternalPublicPrivateProtectedinternal.Class1d.Class2.Class3.Hello" LineNumber="1838" Rule="PropertySummaryDocumentationMustMatchAccessors" />
+      <Violation Section="Root.InternalPublicPrivateInternal.Class1a.Class2.Class3.Hello" LineNumber="1848" Rule="PropertySummaryDocumentationMustMatchAccessors" />
+      <Violation Section="Root.InternalPublicPrivatePrivate.Class1a.Class2.Class3.Hello" LineNumber="1858" Rule="PropertySummaryDocumentationMustMatchAccessors" />
+      <Violation Section="Root.InternalProtectedPublicPublic.Class1a.Class2.Class3.Hello" LineNumber="1865" Rule="PropertySummaryDocumentationMustMatchAccessors" />
+      <Violation Section="Root.InternalProtectedPublicPublic.Class1b.Class2.Class3.Hello" LineNumber="1868" Rule="PropertySummaryDocumentationMustMatchAccessors" />
+      <Violation Section="Root.InternalProtectedPublicPublic.Class1c.Class2.Class3.Hello" LineNumber="1871" Rule="PropertySummaryDocumentationMustMatchAccessors" />
+      <Violation Section="Root.InternalProtectedPublicPublic.Class1d.Class2.Class3.Hello" LineNumber="1874" Rule="PropertySummaryDocumentationMustMatchAccessors" />
+      <Violation Section="Root.InternalProtectedPublicProtected.Class1a.Class2.Class3.Hello" LineNumber="1884" Rule="PropertySummaryDocumentationMustMatchAccessors" />
+      <Violation Section="Root.InternalProtectedPublicProtectedinternal.Class1a.Class2.Class3.Hello" LineNumber="1894" Rule="PropertySummaryDocumentationMustMatchAccessors" />
+      <Violation Section="Root.InternalProtectedPublicProtectedinternal.Class1b.Class2.Class3.Hello" LineNumber="1897" Rule="PropertySummaryDocumentationMustMatchAccessors" />
+      <Violation Section="Root.InternalProtectedPublicProtectedinternal.Class1d.Class2.Class3.Hello" LineNumber="1900" Rule="PropertySummaryDocumentationMustMatchAccessors" />
+      <Violation Section="Root.InternalProtectedPublicInternal.Class1a.Class2.Class3.Hello" LineNumber="1910" Rule="PropertySummaryDocumentationMustMatchAccessors" />
+      <Violation Section="Root.InternalProtectedPublicPrivate.Class1a.Class2.Class3.Hello" LineNumber="1920" Rule="PropertySummaryDocumentationMustMatchAccessors" />
+      <Violation Section="Root.InternalProtectedProtectedPublic.Class1a.Class2.Class3.Hello" LineNumber="1927" Rule="PropertySummaryDocumentationMustMatchAccessors" />
+      <Violation Section="Root.InternalProtectedProtectedPublic.Class1b.Class2.Class3.Hello" LineNumber="1930" Rule="PropertySummaryDocumentationMustMatchAccessors" />
+      <Violation Section="Root.InternalProtectedProtectedPublic.Class1c.Class2.Class3.Hello" LineNumber="1933" Rule="PropertySummaryDocumentationMustMatchAccessors" />
+      <Violation Section="Root.InternalProtectedProtectedPublic.Class1d.Class2.Class3.Hello" LineNumber="1936" Rule="PropertySummaryDocumentationMustMatchAccessors" />
+      <Violation Section="Root.InternalProtectedProtectedProtected.Class1a.Class2.Class3.Hello" LineNumber="1946" Rule="PropertySummaryDocumentationMustMatchAccessors" />
+      <Violation Section="Root.InternalProtectedProtectedProtectedinternal.Class1a.Class2.Class3.Hello" LineNumber="1956" Rule="PropertySummaryDocumentationMustMatchAccessors" />
+      <Violation Section="Root.InternalProtectedProtectedProtectedinternal.Class1b.Class2.Class3.Hello" LineNumber="1959" Rule="PropertySummaryDocumentationMustMatchAccessors" />
+      <Violation Section="Root.InternalProtectedProtectedProtectedinternal.Class1d.Class2.Class3.Hello" LineNumber="1962" Rule="PropertySummaryDocumentationMustMatchAccessors" />
+      <Violation Section="Root.InternalProtectedProtectedInternal.Class1a.Class2.Class3.Hello" LineNumber="1972" Rule="PropertySummaryDocumentationMustMatchAccessors" />
+      <Violation Section="Root.InternalProtectedProtectedPrivate.Class1a.Class2.Class3.Hello" LineNumber="1982" Rule="PropertySummaryDocumentationMustMatchAccessors" />
+      <Violation Section="Root.InternalProtectedProtectedinternalPublic.Class1a.Class2.Class3.Hello" LineNumber="1989" Rule="PropertySummaryDocumentationMustMatchAccessors" />
+      <Violation Section="Root.InternalProtectedProtectedinternalPublic.Class1b.Class2.Class3.Hello" LineNumber="1992" Rule="PropertySummaryDocumentationMustMatchAccessors" />
+      <Violation Section="Root.InternalProtectedProtectedinternalPublic.Class1c.Class2.Class3.Hello" LineNumber="1995" Rule="PropertySummaryDocumentationMustMatchAccessors" />
+      <Violation Section="Root.InternalProtectedProtectedinternalPublic.Class1d.Class2.Class3.Hello" LineNumber="1998" Rule="PropertySummaryDocumentationMustMatchAccessors" />
+      <Violation Section="Root.InternalProtectedProtectedinternalProtected.Class1a.Class2.Class3.Hello" LineNumber="2008" Rule="PropertySummaryDocumentationMustMatchAccessors" />
+      <Violation Section="Root.InternalProtectedProtectedinternalProtectedinternal.Class1a.Class2.Class3.Hello" LineNumber="2018" Rule="PropertySummaryDocumentationMustMatchAccessors" />
+      <Violation Section="Root.InternalProtectedProtectedinternalProtectedinternal.Class1b.Class2.Class3.Hello" LineNumber="2021" Rule="PropertySummaryDocumentationMustMatchAccessors" />
+      <Violation Section="Root.InternalProtectedProtectedinternalProtectedinternal.Class1d.Class2.Class3.Hello" LineNumber="2024" Rule="PropertySummaryDocumentationMustMatchAccessors" />
+      <Violation Section="Root.InternalProtectedProtectedinternalInternal.Class1a.Class2.Class3.Hello" LineNumber="2034" Rule="PropertySummaryDocumentationMustMatchAccessors" />
+      <Violation Section="Root.InternalProtectedProtectedinternalPrivate.Class1a.Class2.Class3.Hello" LineNumber="2044" Rule="PropertySummaryDocumentationMustMatchAccessors" />
+      <Violation Section="Root.InternalProtectedInternalPublic.Class1a.Class2.Class3.Hello" LineNumber="2051" Rule="PropertySummaryDocumentationMustMatchAccessors" />
+      <Violation Section="Root.InternalProtectedInternalPublic.Class1b.Class2.Class3.Hello" LineNumber="2054" Rule="PropertySummaryDocumentationMustMatchAccessors" />
+      <Violation Section="Root.InternalProtectedInternalPublic.Class1c.Class2.Class3.Hello" LineNumber="2057" Rule="PropertySummaryDocumentationMustMatchAccessors" />
+      <Violation Section="Root.InternalProtectedInternalPublic.Class1d.Class2.Class3.Hello" LineNumber="2060" Rule="PropertySummaryDocumentationMustMatchAccessors" />
+      <Violation Section="Root.InternalProtectedInternalProtected.Class1a.Class2.Class3.Hello" LineNumber="2070" Rule="PropertySummaryDocumentationMustMatchAccessors" />
+      <Violation Section="Root.InternalProtectedInternalProtectedinternal.Class1a.Class2.Class3.Hello" LineNumber="2080" Rule="PropertySummaryDocumentationMustMatchAccessors" />
+      <Violation Section="Root.InternalProtectedInternalProtectedinternal.Class1b.Class2.Class3.Hello" LineNumber="2083" Rule="PropertySummaryDocumentationMustMatchAccessors" />
+      <Violation Section="Root.InternalProtectedInternalProtectedinternal.Class1d.Class2.Class3.Hello" LineNumber="2086" Rule="PropertySummaryDocumentationMustMatchAccessors" />
+      <Violation Section="Root.InternalProtectedInternalInternal.Class1a.Class2.Class3.Hello" LineNumber="2096" Rule="PropertySummaryDocumentationMustMatchAccessors" />
+      <Violation Section="Root.InternalProtectedInternalPrivate.Class1a.Class2.Class3.Hello" LineNumber="2106" Rule="PropertySummaryDocumentationMustMatchAccessors" />
+      <Violation Section="Root.InternalProtectedPrivatePublic.Class1a.Class2.Class3.Hello" LineNumber="2113" Rule="PropertySummaryDocumentationMustMatchAccessors" />
+      <Violation Section="Root.InternalProtectedPrivatePublic.Class1b.Class2.Class3.Hello" LineNumber="2116" Rule="PropertySummaryDocumentationMustMatchAccessors" />
+      <Violation Section="Root.InternalProtectedPrivatePublic.Class1c.Class2.Class3.Hello" LineNumber="2119" Rule="PropertySummaryDocumentationMustMatchAccessors" />
+      <Violation Section="Root.InternalProtectedPrivatePublic.Class1d.Class2.Class3.Hello" LineNumber="2122" Rule="PropertySummaryDocumentationMustMatchAccessors" />
+      <Violation Section="Root.InternalProtectedPrivateProtected.Class1a.Class2.Class3.Hello" LineNumber="2132" Rule="PropertySummaryDocumentationMustMatchAccessors" />
+      <Violation Section="Root.InternalProtectedPrivateProtectedinternal.Class1a.Class2.Class3.Hello" LineNumber="2142" Rule="PropertySummaryDocumentationMustMatchAccessors" />
+      <Violation Section="Root.InternalProtectedPrivateProtectedinternal.Class1b.Class2.Class3.Hello" LineNumber="2145" Rule="PropertySummaryDocumentationMustMatchAccessors" />
+      <Violation Section="Root.InternalProtectedPrivateProtectedinternal.Class1d.Class2.Class3.Hello" LineNumber="2148" Rule="PropertySummaryDocumentationMustMatchAccessors" />
+      <Violation Section="Root.InternalProtectedPrivateInternal.Class1a.Class2.Class3.Hello" LineNumber="2158" Rule="PropertySummaryDocumentationMustMatchAccessors" />
+      <Violation Section="Root.InternalProtectedPrivatePrivate.Class1a.Class2.Class3.Hello" LineNumber="2168" Rule="PropertySummaryDocumentationMustMatchAccessors" />
+      <Violation Section="Root.InternalProtectedinternalPublicPublic.Class1a.Class2.Class3.Hello" LineNumber="2175" Rule="PropertySummaryDocumentationMustMatchAccessors" />
+      <Violation Section="Root.InternalProtectedinternalPublicPublic.Class1b.Class2.Class3.Hello" LineNumber="2178" Rule="PropertySummaryDocumentationMustMatchAccessors" />
+      <Violation Section="Root.InternalProtectedinternalPublicPublic.Class1c.Class2.Class3.Hello" LineNumber="2181" Rule="PropertySummaryDocumentationMustMatchAccessors" />
+      <Violation Section="Root.InternalProtectedinternalPublicPublic.Class1d.Class2.Class3.Hello" LineNumber="2184" Rule="PropertySummaryDocumentationMustMatchAccessors" />
+      <Violation Section="Root.InternalProtectedinternalPublicProtected.Class1a.Class2.Class3.Hello" LineNumber="2194" Rule="PropertySummaryDocumentationMustMatchAccessors" />
+      <Violation Section="Root.InternalProtectedinternalPublicProtectedinternal.Class1a.Class2.Class3.Hello" LineNumber="2204" Rule="PropertySummaryDocumentationMustMatchAccessors" />
+      <Violation Section="Root.InternalProtectedinternalPublicProtectedinternal.Class1b.Class2.Class3.Hello" LineNumber="2207" Rule="PropertySummaryDocumentationMustMatchAccessors" />
+      <Violation Section="Root.InternalProtectedinternalPublicProtectedinternal.Class1d.Class2.Class3.Hello" LineNumber="2210" Rule="PropertySummaryDocumentationMustMatchAccessors" />
+      <Violation Section="Root.InternalProtectedinternalPublicInternal.Class1a.Class2.Class3.Hello" LineNumber="2220" Rule="PropertySummaryDocumentationMustMatchAccessors" />
+      <Violation Section="Root.InternalProtectedinternalPublicPrivate.Class1a.Class2.Class3.Hello" LineNumber="2230" Rule="PropertySummaryDocumentationMustMatchAccessors" />
+      <Violation Section="Root.InternalProtectedinternalProtectedPublic.Class1a.Class2.Class3.Hello" LineNumber="2237" Rule="PropertySummaryDocumentationMustMatchAccessors" />
+      <Violation Section="Root.InternalProtectedinternalProtectedPublic.Class1b.Class2.Class3.Hello" LineNumber="2240" Rule="PropertySummaryDocumentationMustMatchAccessors" />
+      <Violation Section="Root.InternalProtectedinternalProtectedPublic.Class1c.Class2.Class3.Hello" LineNumber="2243" Rule="PropertySummaryDocumentationMustMatchAccessors" />
+      <Violation Section="Root.InternalProtectedinternalProtectedPublic.Class1d.Class2.Class3.Hello" LineNumber="2246" Rule="PropertySummaryDocumentationMustMatchAccessors" />
+      <Violation Section="Root.InternalProtectedinternalProtectedProtected.Class1a.Class2.Class3.Hello" LineNumber="2256" Rule="PropertySummaryDocumentationMustMatchAccessors" />
+      <Violation Section="Root.InternalProtectedinternalProtectedProtectedinternal.Class1a.Class2.Class3.Hello" LineNumber="2266" Rule="PropertySummaryDocumentationMustMatchAccessors" />
+      <Violation Section="Root.InternalProtectedinternalProtectedProtectedinternal.Class1b.Class2.Class3.Hello" LineNumber="2269" Rule="PropertySummaryDocumentationMustMatchAccessors" />
+      <Violation Section="Root.InternalProtectedinternalProtectedProtectedinternal.Class1d.Class2.Class3.Hello" LineNumber="2272" Rule="PropertySummaryDocumentationMustMatchAccessors" />
+      <Violation Section="Root.InternalProtectedinternalProtectedInternal.Class1a.Class2.Class3.Hello" LineNumber="2282" Rule="PropertySummaryDocumentationMustMatchAccessors" />
+      <Violation Section="Root.InternalProtectedinternalProtectedPrivate.Class1a.Class2.Class3.Hello" LineNumber="2292" Rule="PropertySummaryDocumentationMustMatchAccessors" />
+      <Violation Section="Root.InternalProtectedinternalProtectedinternalPublic.Class1a.Class2.Class3.Hello" LineNumber="2299" Rule="PropertySummaryDocumentationMustMatchAccessors" />
+      <Violation Section="Root.InternalProtectedinternalProtectedinternalPublic.Class1b.Class2.Class3.Hello" LineNumber="2302" Rule="PropertySummaryDocumentationMustMatchAccessors" />
+      <Violation Section="Root.InternalProtectedinternalProtectedinternalPublic.Class1c.Class2.Class3.Hello" LineNumber="2305" Rule="PropertySummaryDocumentationMustMatchAccessors" />
+      <Violation Section="Root.InternalProtectedinternalProtectedinternalPublic.Class1d.Class2.Class3.Hello" LineNumber="2308" Rule="PropertySummaryDocumentationMustMatchAccessors" />
+      <Violation Section="Root.InternalProtectedinternalProtectedinternalProtected.Class1a.Class2.Class3.Hello" LineNumber="2318" Rule="PropertySummaryDocumentationMustMatchAccessors" />
+      <Violation Section="Root.InternalProtectedinternalProtectedinternalProtectedinternal.Class1a.Class2.Class3.Hello" LineNumber="2328" Rule="PropertySummaryDocumentationMustMatchAccessors" />
+      <Violation Section="Root.InternalProtectedinternalProtectedinternalProtectedinternal.Class1b.Class2.Class3.Hello" LineNumber="2331" Rule="PropertySummaryDocumentationMustMatchAccessors" />
+      <Violation Section="Root.InternalProtectedinternalProtectedinternalProtectedinternal.Class1d.Class2.Class3.Hello" LineNumber="2334" Rule="PropertySummaryDocumentationMustMatchAccessors" />
+      <Violation Section="Root.InternalProtectedinternalProtectedinternalInternal.Class1a.Class2.Class3.Hello" LineNumber="2344" Rule="PropertySummaryDocumentationMustMatchAccessors" />
+      <Violation Section="Root.InternalProtectedinternalProtectedinternalPrivate.Class1a.Class2.Class3.Hello" LineNumber="2354" Rule="PropertySummaryDocumentationMustMatchAccessors" />
+      <Violation Section="Root.InternalProtectedinternalInternalPublic.Class1a.Class2.Class3.Hello" LineNumber="2361" Rule="PropertySummaryDocumentationMustMatchAccessors" />
+      <Violation Section="Root.InternalProtectedinternalInternalPublic.Class1b.Class2.Class3.Hello" LineNumber="2364" Rule="PropertySummaryDocumentationMustMatchAccessors" />
+      <Violation Section="Root.InternalProtectedinternalInternalPublic.Class1c.Class2.Class3.Hello" LineNumber="2367" Rule="PropertySummaryDocumentationMustMatchAccessors" />
+      <Violation Section="Root.InternalProtectedinternalInternalPublic.Class1d.Class2.Class3.Hello" LineNumber="2370" Rule="PropertySummaryDocumentationMustMatchAccessors" />
+      <Violation Section="Root.InternalProtectedInternalInternalProtected.Class1a.Class2.Class3.Hello" LineNumber="2380" Rule="PropertySummaryDocumentationMustMatchAccessors" />
+      <Violation Section="Root.InternalProtectedinternalInternalProtectedinternal.Class1a.Class2.Class3.Hello" LineNumber="2390" Rule="PropertySummaryDocumentationMustMatchAccessors" />
+      <Violation Section="Root.InternalProtectedinternalInternalProtectedinternal.Class1b.Class2.Class3.Hello" LineNumber="2393" Rule="PropertySummaryDocumentationMustMatchAccessors" />
+      <Violation Section="Root.InternalProtectedinternalInternalProtectedinternal.Class1d.Class2.Class3.Hello" LineNumber="2396" Rule="PropertySummaryDocumentationMustMatchAccessors" />
+      <Violation Section="Root.InternalProtectedinternalInternalInternal.Class1a.Class2.Class3.Hello" LineNumber="2406" Rule="PropertySummaryDocumentationMustMatchAccessors" />
+      <Violation Section="Root.InternalProtectedinternalInternalPrivate.Class1a.Class2.Class3.Hello" LineNumber="2416" Rule="PropertySummaryDocumentationMustMatchAccessors" />
+      <Violation Section="Root.InternalProtectedinternalPrivatePublic.Class1a.Class2.Class3.Hello" LineNumber="2423" Rule="PropertySummaryDocumentationMustMatchAccessors" />
+      <Violation Section="Root.InternalProtectedinternalPrivatePublic.Class1b.Class2.Class3.Hello" LineNumber="2426" Rule="PropertySummaryDocumentationMustMatchAccessors" />
+      <Violation Section="Root.InternalProtectedinternalPrivatePublic.Class1c.Class2.Class3.Hello" LineNumber="2429" Rule="PropertySummaryDocumentationMustMatchAccessors" />
+      <Violation Section="Root.InternalProtectedinternalPrivatePublic.Class1d.Class2.Class3.Hello" LineNumber="2432" Rule="PropertySummaryDocumentationMustMatchAccessors" />
+      <Violation Section="Root.InternalProtectedinternalPrivateProtected.Class1a.Class2.Class3.Hello" LineNumber="2442" Rule="PropertySummaryDocumentationMustMatchAccessors" />
+      <Violation Section="Root.InternalProtectedinternalPrivateProtectedinternal.Class1a.Class2.Class3.Hello" LineNumber="2452" Rule="PropertySummaryDocumentationMustMatchAccessors" />
+      <Violation Section="Root.InternalProtectedinternalPrivateProtectedinternal.Class1b.Class2.Class3.Hello" LineNumber="2455" Rule="PropertySummaryDocumentationMustMatchAccessors" />
+      <Violation Section="Root.InternalProtectedinternalPrivateProtectedinternal.Class1d.Class2.Class3.Hello" LineNumber="2458" Rule="PropertySummaryDocumentationMustMatchAccessors" />
+      <Violation Section="Root.InternalProtectedinternalPrivateInternal.Class1a.Class2.Class3.Hello" LineNumber="2468" Rule="PropertySummaryDocumentationMustMatchAccessors" />
+      <Violation Section="Root.InternalProtectedInternalPrivatePrivate.Class1a.Class2.Class3.Hello" LineNumber="2478" Rule="PropertySummaryDocumentationMustMatchAccessors" />
+      <Violation Section="Root.InternalInternalPublicPublic.Class1a.Class2.Class3.Hello" LineNumber="2485" Rule="PropertySummaryDocumentationMustMatchAccessors" />
+      <Violation Section="Root.InternalInternalPublicPublic.Class1b.Class2.Class3.Hello" LineNumber="2488" Rule="PropertySummaryDocumentationMustMatchAccessors" />
+      <Violation Section="Root.InternalInternalPublicPublic.Class1c.Class2.Class3.Hello" LineNumber="2491" Rule="PropertySummaryDocumentationMustMatchAccessors" />
+      <Violation Section="Root.InternalInternalPublicPublic.Class1d.Class2.Class3.Hello" LineNumber="2494" Rule="PropertySummaryDocumentationMustMatchAccessors" />
+      <Violation Section="Root.InternalInternalPublicProtected.Class1a.Class2.Class3.Hello" LineNumber="2504" Rule="PropertySummaryDocumentationMustMatchAccessors" />
+      <Violation Section="Root.InternalInternalPublicProtectedinternal.Class1a.Class2.Class3.Hello" LineNumber="2514" Rule="PropertySummaryDocumentationMustMatchAccessors" />
+      <Violation Section="Root.InternalInternalPublicProtectedinternal.Class1b.Class2.Class3.Hello" LineNumber="2517" Rule="PropertySummaryDocumentationMustMatchAccessors" />
+      <Violation Section="Root.InternalInternalPublicProtectedinternal.Class1d.Class2.Class3.Hello" LineNumber="2520" Rule="PropertySummaryDocumentationMustMatchAccessors" />
+      <Violation Section="Root.InternalInternalPublicInternal.Class1a.Class2.Class3.Hello" LineNumber="2530" Rule="PropertySummaryDocumentationMustMatchAccessors" />
+      <Violation Section="Root.InternalInternalPublicPrivate.Class1a.Class2.Class3.Hello" LineNumber="2540" Rule="PropertySummaryDocumentationMustMatchAccessors" />
+      <Violation Section="Root.InternalInternalProtectedPublic.Class1a.Class2.Class3.Hello" LineNumber="2547" Rule="PropertySummaryDocumentationMustMatchAccessors" />
+      <Violation Section="Root.InternalInternalProtectedPublic.Class1b.Class2.Class3.Hello" LineNumber="2550" Rule="PropertySummaryDocumentationMustMatchAccessors" />
+      <Violation Section="Root.InternalInternalProtectedPublic.Class1c.Class2.Class3.Hello" LineNumber="2553" Rule="PropertySummaryDocumentationMustMatchAccessors" />
+      <Violation Section="Root.InternalInternalProtectedPublic.Class1d.Class2.Class3.Hello" LineNumber="2556" Rule="PropertySummaryDocumentationMustMatchAccessors" />
+      <Violation Section="Root.InternalInternalProtectedProtected.Class1a.Class2.Class3.Hello" LineNumber="2566" Rule="PropertySummaryDocumentationMustMatchAccessors" />
+      <Violation Section="Root.InternalInternalProtectedProtectedInternal.Class1a.Class2.Class3.Hello" LineNumber="2576" Rule="PropertySummaryDocumentationMustMatchAccessors" />
+      <Violation Section="Root.InternalInternalProtectedProtectedInternal.Class1b.Class2.Class3.Hello" LineNumber="2579" Rule="PropertySummaryDocumentationMustMatchAccessors" />
+      <Violation Section="Root.InternalInternalProtectedProtectedInternal.Class1d.Class2.Class3.Hello" LineNumber="2582" Rule="PropertySummaryDocumentationMustMatchAccessors" />
+      <Violation Section="Root.InternalInternalProtectedInternal.Class1a.Class2.Class3.Hello" LineNumber="2592" Rule="PropertySummaryDocumentationMustMatchAccessors" />
+      <Violation Section="Root.InternalInternalProtectedPrivate.Class1a.Class2.Class3.Hello" LineNumber="2602" Rule="PropertySummaryDocumentationMustMatchAccessors" />
+      <Violation Section="Root.InternalInternalProtectedinternalPublic.Class1a.Class2.Class3.Hello" LineNumber="2609" Rule="PropertySummaryDocumentationMustMatchAccessors" />
+      <Violation Section="Root.InternalInternalProtectedinternalPublic.Class1b.Class2.Class3.Hello" LineNumber="2612" Rule="PropertySummaryDocumentationMustMatchAccessors" />
+      <Violation Section="Root.InternalInternalProtectedinternalPublic.Class1c.Class2.Class3.Hello" LineNumber="2615" Rule="PropertySummaryDocumentationMustMatchAccessors" />
+      <Violation Section="Root.InternalInternalProtectedinternalPublic.Class1d.Class2.Class3.Hello" LineNumber="2618" Rule="PropertySummaryDocumentationMustMatchAccessors" />
+      <Violation Section="Root.InternalInternalProtectedinternalProtected.Class1a.Class2.Class3.Hello" LineNumber="2628" Rule="PropertySummaryDocumentationMustMatchAccessors" />
+      <Violation Section="Root.InternalInternalProtectedinternalProtectedinternal.Class1a.Class2.Class3.Hello" LineNumber="2638" Rule="PropertySummaryDocumentationMustMatchAccessors" />
+      <Violation Section="Root.InternalInternalProtectedinternalProtectedinternal.Class1b.Class2.Class3.Hello" LineNumber="2641" Rule="PropertySummaryDocumentationMustMatchAccessors" />
+      <Violation Section="Root.InternalInternalProtectedinternalProtectedinternal.Class1d.Class2.Class3.Hello" LineNumber="2644" Rule="PropertySummaryDocumentationMustMatchAccessors" />
+      <Violation Section="Root.InternalInternalProtectedinternalInternal.Class1a.Class2.Class3.Hello" LineNumber="2654" Rule="PropertySummaryDocumentationMustMatchAccessors" />
+      <Violation Section="Root.InternalInternalProtectedinternalPrivate.Class1a.Class2.Class3.Hello" LineNumber="2664" Rule="PropertySummaryDocumentationMustMatchAccessors" />
+      <Violation Section="Root.InternalInternalInternalPublic.Class1a.Class2.Class3.Hello" LineNumber="2671" Rule="PropertySummaryDocumentationMustMatchAccessors" />
+      <Violation Section="Root.InternalInternalInternalPublic.Class1b.Class2.Class3.Hello" LineNumber="2674" Rule="PropertySummaryDocumentationMustMatchAccessors" />
+      <Violation Section="Root.InternalInternalInternalPublic.Class1c.Class2.Class3.Hello" LineNumber="2677" Rule="PropertySummaryDocumentationMustMatchAccessors" />
+      <Violation Section="Root.InternalInternalInternalPublic.Class1d.Class2.Class3.Hello" LineNumber="2680" Rule="PropertySummaryDocumentationMustMatchAccessors" />
+      <Violation Section="Root.InternalInternalInternalProtected.Class1a.Class2.Class3.Hello" LineNumber="2690" Rule="PropertySummaryDocumentationMustMatchAccessors" />
+      <Violation Section="Root.InternalInternalInternalProtectedinternal.Class1a.Class2.Class3.Hello" LineNumber="2700" Rule="PropertySummaryDocumentationMustMatchAccessors" />
+      <Violation Section="Root.InternalInternalInternalProtectedinternal.Class1b.Class2.Class3.Hello" LineNumber="2703" Rule="PropertySummaryDocumentationMustMatchAccessors" />
+      <Violation Section="Root.InternalInternalInternalProtectedinternal.Class1d.Class2.Class3.Hello" LineNumber="2706" Rule="PropertySummaryDocumentationMustMatchAccessors" />
+      <Violation Section="Root.InternalInternalInternalInternal.Class1a.Class2.Class3.Hello" LineNumber="2716" Rule="PropertySummaryDocumentationMustMatchAccessors" />
+      <Violation Section="Root.InternalInternalInternalPrivate.Class1a.Class2.Class3.Hello" LineNumber="2726" Rule="PropertySummaryDocumentationMustMatchAccessors" />
+      <Violation Section="Root.InternalInternalPrivatePublic.Class1a.Class2.Class3.Hello" LineNumber="2733" Rule="PropertySummaryDocumentationMustMatchAccessors" />
+      <Violation Section="Root.InternalInternalPrivatePublic.Class1b.Class2.Class3.Hello" LineNumber="2736" Rule="PropertySummaryDocumentationMustMatchAccessors" />
+      <Violation Section="Root.InternalInternalPrivatePublic.Class1c.Class2.Class3.Hello" LineNumber="2739" Rule="PropertySummaryDocumentationMustMatchAccessors" />
+      <Violation Section="Root.InternalInternalPrivatePublic.Class1d.Class2.Class3.Hello" LineNumber="2742" Rule="PropertySummaryDocumentationMustMatchAccessors" />
+      <Violation Section="Root.InternalInternalPrivateProtected.Class1a.Class2.Class3.Hello" LineNumber="2752" Rule="PropertySummaryDocumentationMustMatchAccessors" />
+      <Violation Section="Root.InternalInternalPrivateProtectedInternal.Class1a.Class2.Class3.Hello" LineNumber="2762" Rule="PropertySummaryDocumentationMustMatchAccessors" />
+      <Violation Section="Root.InternalInternalPrivateProtectedInternal.Class1b.Class2.Class3.Hello" LineNumber="2765" Rule="PropertySummaryDocumentationMustMatchAccessors" />
+      <Violation Section="Root.InternalInternalPrivateProtectedInternal.Class1d.Class2.Class3.Hello" LineNumber="2768" Rule="PropertySummaryDocumentationMustMatchAccessors" />
+      <Violation Section="Root.InternalInternalPrivateInternal.Class1a.Class2.Class3.Hello" LineNumber="2778" Rule="PropertySummaryDocumentationMustMatchAccessors" />
+      <Violation Section="Root.InternalInternalPrivatePrivate.Class1a.Class2.Class3.Hello" LineNumber="2788" Rule="PropertySummaryDocumentationMustMatchAccessors" />
+      <Violation Section="Root.InternalPrivatePublicPublic.Class1a.Class2.Class3.Hello" LineNumber="2795" Rule="PropertySummaryDocumentationMustMatchAccessors" />
+      <Violation Section="Root.InternalPrivatePublicPublic.Class1b.Class2.Class3.Hello" LineNumber="2798" Rule="PropertySummaryDocumentationMustMatchAccessors" />
+      <Violation Section="Root.InternalPrivatePublicPublic.Class1c.Class2.Class3.Hello" LineNumber="2801" Rule="PropertySummaryDocumentationMustMatchAccessors" />
+      <Violation Section="Root.InternalPrivatePublicPublic.Class1d.Class2.Class3.Hello" LineNumber="2804" Rule="PropertySummaryDocumentationMustMatchAccessors" />
+      <Violation Section="Root.InternalPrivatePublicProtected.Class1a.Class2.Class3.Hello" LineNumber="2814" Rule="PropertySummaryDocumentationMustMatchAccessors" />
+      <Violation Section="Root.InternalPrivatePublicProtectedinternal.Class1a.Class2.Class3.Hello" LineNumber="2824" Rule="PropertySummaryDocumentationMustMatchAccessors" />
+      <Violation Section="Root.InternalPrivatePublicProtectedinternal.Class1b.Class2.Class3.Hello" LineNumber="2827" Rule="PropertySummaryDocumentationMustMatchAccessors" />
+      <Violation Section="Root.InternalPrivatePublicProtectedinternal.Class1d.Class2.Class3.Hello" LineNumber="2830" Rule="PropertySummaryDocumentationMustMatchAccessors" />
+      <Violation Section="Root.InternalPrivatePublicInternal.Class1a.Class2.Class3.Hello" LineNumber="2840" Rule="PropertySummaryDocumentationMustMatchAccessors" />
+      <Violation Section="Root.PublicPrivatePublicPrivate.Class1a.Class2.Class3.Hello" LineNumber="2850" Rule="PropertySummaryDocumentationMustMatchAccessors" />
+      <Violation Section="Root.InternalPrivateProtectedPublic.Class1a.Class2.Class3.Hello" LineNumber="2857" Rule="PropertySummaryDocumentationMustMatchAccessors" />
+      <Violation Section="Root.InternalPrivateProtectedPublic.Class1b.Class2.Class3.Hello" LineNumber="2860" Rule="PropertySummaryDocumentationMustMatchAccessors" />
+      <Violation Section="Root.InternalPrivateProtectedPublic.Class1c.Class2.Class3.Hello" LineNumber="2863" Rule="PropertySummaryDocumentationMustMatchAccessors" />
+      <Violation Section="Root.InternalPrivateProtectedPublic.Class1d.Class2.Class3.Hello" LineNumber="2866" Rule="PropertySummaryDocumentationMustMatchAccessors" />
+      <Violation Section="Root.InternalPrivateProtectedProtected.Class1a.Class2.Class3.Hello" LineNumber="2876" Rule="PropertySummaryDocumentationMustMatchAccessors" />
+      <Violation Section="Root.InternalPrivateProtectedProtectedinternal.Class1a.Class2.Class3.Hello" LineNumber="2886" Rule="PropertySummaryDocumentationMustMatchAccessors" />
+      <Violation Section="Root.InternalPrivateProtectedProtectedinternal.Class1b.Class2.Class3.Hello" LineNumber="2889" Rule="PropertySummaryDocumentationMustMatchAccessors" />
+      <Violation Section="Root.InternalPrivateProtectedProtectedinternal.Class1d.Class2.Class3.Hello" LineNumber="2892" Rule="PropertySummaryDocumentationMustMatchAccessors" />
+      <Violation Section="Root.InternalPrivateProtectedInternal.Class1a.Class2.Class3.Hello" LineNumber="2902" Rule="PropertySummaryDocumentationMustMatchAccessors" />
+      <Violation Section="Root.InternalProvateProtectedPrivate.Class1a.Class2.Class3.Hello" LineNumber="2912" Rule="PropertySummaryDocumentationMustMatchAccessors" />
+      <Violation Section="Root.InternalPrivateProtectedinternalPublic.Class1a.Class2.Class3.Hello" LineNumber="2919" Rule="PropertySummaryDocumentationMustMatchAccessors" />
+      <Violation Section="Root.InternalPrivateProtectedinternalPublic.Class1b.Class2.Class3.Hello" LineNumber="2922" Rule="PropertySummaryDocumentationMustMatchAccessors" />
+      <Violation Section="Root.InternalPrivateProtectedinternalPublic.Class1c.Class2.Class3.Hello" LineNumber="2925" Rule="PropertySummaryDocumentationMustMatchAccessors" />
+      <Violation Section="Root.InternalPrivateProtectedinternalPublic.Class1d.Class2.Class3.Hello" LineNumber="2928" Rule="PropertySummaryDocumentationMustMatchAccessors" />
+      <Violation Section="Root.InternalPrivateProtectedinternalProtected.Class1a.Class2.Class3.Hello" LineNumber="2938" Rule="PropertySummaryDocumentationMustMatchAccessors" />
+      <Violation Section="Root.InternalPrivateProtectedinternalProtectedinternal.Class1a.Class2.Class3.Hello" LineNumber="2948" Rule="PropertySummaryDocumentationMustMatchAccessors" />
+      <Violation Section="Root.InternalPrivateProtectedinternalProtectedinternal.Class1b.Class2.Class3.Hello" LineNumber="2951" Rule="PropertySummaryDocumentationMustMatchAccessors" />
+      <Violation Section="Root.InternalPrivateProtectedinternalProtectedinternal.Class1d.Class2.Class3.Hello" LineNumber="2954" Rule="PropertySummaryDocumentationMustMatchAccessors" />
+      <Violation Section="Root.InternalPrivateProtectedinternalInternal.Class1a.Class2.Class3.Hello" LineNumber="2964" Rule="PropertySummaryDocumentationMustMatchAccessors" />
+      <Violation Section="Root.InternalPrivateProtectedinternalPrivate.Class1a.Class2.Class3.Hello" LineNumber="2974" Rule="PropertySummaryDocumentationMustMatchAccessors" />
+      <Violation Section="Root.InternalPrivateInternalPublic.Class1a.Class2.Class3.Hello" LineNumber="2981" Rule="PropertySummaryDocumentationMustMatchAccessors" />
+      <Violation Section="Root.InternalPrivateInternalPublic.Class1b.Class2.Class3.Hello" LineNumber="2984" Rule="PropertySummaryDocumentationMustMatchAccessors" />
+      <Violation Section="Root.InternalPrivateInternalPublic.Class1c.Class2.Class3.Hello" LineNumber="2987" Rule="PropertySummaryDocumentationMustMatchAccessors" />
+      <Violation Section="Root.InternalPrivateInternalPublic.Class1d.Class2.Class3.Hello" LineNumber="2990" Rule="PropertySummaryDocumentationMustMatchAccessors" />
+      <Violation Section="Root.InternalPrivateInternalProtected.Class1a.Class2.Class3.Hello" LineNumber="3000" Rule="PropertySummaryDocumentationMustMatchAccessors" />
+      <Violation Section="Root.InternalPrivateInternalProtectedinternal.Class1a.Class2.Class3.Hello" LineNumber="3010" Rule="PropertySummaryDocumentationMustMatchAccessors" />
+      <Violation Section="Root.InternalPrivateInternalProtectedinternal.Class1b.Class2.Class3.Hello" LineNumber="3013" Rule="PropertySummaryDocumentationMustMatchAccessors" />
+      <Violation Section="Root.InternalPrivateInternalProtectedinternal.Class1d.Class2.Class3.Hello" LineNumber="3016" Rule="PropertySummaryDocumentationMustMatchAccessors" />
+      <Violation Section="Root.InternalPrivateInternalInternal.Class1a.Class2.Class3.Hello" LineNumber="3026" Rule="PropertySummaryDocumentationMustMatchAccessors" />
+      <Violation Section="Root.InternalPrivateInternalPrivate.Class1a.Class2.Class3.Hello" LineNumber="3036" Rule="PropertySummaryDocumentationMustMatchAccessors" />
+      <Violation Section="Root.InternalPrivatePrivatePublic.Class1a.Class2.Class3.Hello" LineNumber="3043" Rule="PropertySummaryDocumentationMustMatchAccessors" />
+      <Violation Section="Root.InternalPrivatePrivatePublic.Class1b.Class2.Class3.Hello" LineNumber="3046" Rule="PropertySummaryDocumentationMustMatchAccessors" />
+      <Violation Section="Root.InternalPrivatePrivatePublic.Class1c.Class2.Class3.Hello" LineNumber="3049" Rule="PropertySummaryDocumentationMustMatchAccessors" />
+      <Violation Section="Root.InternalPrivatePrivatePublic.Class1d.Class2.Class3.Hello" LineNumber="3052" Rule="PropertySummaryDocumentationMustMatchAccessors" />
+      <Violation Section="Root.InternalPrivatePrivateProtected.Class1a.Class2.Class3.Hello" LineNumber="3062" Rule="PropertySummaryDocumentationMustMatchAccessors" />
+      <Violation Section="Root.InternalPrivatePrivateProtectedInternal.Class1a.Class2.Class3.Hello" LineNumber="3072" Rule="PropertySummaryDocumentationMustMatchAccessors" />
+      <Violation Section="Root.InternalPrivatePrivateProtectedInternal.Class1b.Class2.Class3.Hello" LineNumber="3075" Rule="PropertySummaryDocumentationMustMatchAccessors" />
+      <Violation Section="Root.InternalPrivatePrivateProtectedInternal.Class1d.Class2.Class3.Hello" LineNumber="3078" Rule="PropertySummaryDocumentationMustMatchAccessors" />
+      <Violation Section="Root.InternalPrivatePrivateInternal.Class1a.Class2.Class3.Hello" LineNumber="3088" Rule="PropertySummaryDocumentationMustMatchAccessors" />
+      <Violation Section="Root.InternalPrivatePrivatePrivate.Class1a.Class2.Class3.Hello" LineNumber="3098" Rule="PropertySummaryDocumentationMustMatchAccessors" />
+    </ExpectedViolations>
+  </Test>
+
+  <Test Name="NestedPropertyAccessModifiersWithGetAndSetHeaders">
+    <TestCodeFile>NestedPropertyAccessModifiersWithGetAndSetHeaders.cs</TestCodeFile>
+    <Settings>
+      <Analyzers>
+        <Analyzer AnalyzerId="Microsoft.StyleCop.CSharp.DocumentationRules">
+          <AnalyzerSettings>
+            <BooleanProperty Name="IgnorePrivates">False</BooleanProperty>
+            <BooleanProperty Name="IgnoreInternals">False</BooleanProperty>
+          </AnalyzerSettings>
+          <Rules>
+            <Rule Name="PropertySummaryDocumentationMustMatchAccessors">
+              <RuleSettings>
+                <BooleanProperty Name="Enabled">True</BooleanProperty>
+              </RuleSettings>
+            </Rule>
+            <Rule Name="PropertySummaryDocumentationMustOmitSetAccessorWithRestrictedAccess">
+              <RuleSettings>
+                <BooleanProperty Name="Enabled">True</BooleanProperty>
+              </RuleSettings>
+            </Rule>
+          </Rules>
+        </Analyzer>
+      </Analyzers>
+    </Settings>
+    <ExpectedViolations>
+      <Violation Section="Root.PublicPublicPublicPublic.Class1d.Class2.Class3.Hello" LineNumber="14" Rule="PropertySummaryDocumentationMustOmitSetAccessorWithRestrictedAccess" />
+      <Violation Section="Root.PublicPublicPublicPublic.Class1e.Class2.Class3.Hello" LineNumber="17" Rule="PropertySummaryDocumentationMustOmitSetAccessorWithRestrictedAccess" />
+      <Violation Section="Root.PublicPublicPublicProtected.Class1e.Class2.Class3.Hello" LineNumber="27" Rule="PropertySummaryDocumentationMustOmitSetAccessorWithRestrictedAccess" />
+      <Violation Section="Root.PublicPublicPublicProtectedinternal.Class1d.Class2.Class3.Hello" LineNumber="40" Rule="PropertySummaryDocumentationMustOmitSetAccessorWithRestrictedAccess" />
+      <Violation Section="Root.PublicPublicPublicProtectedinternal.Class1e.Class2.Class3.Hello" LineNumber="43" Rule="PropertySummaryDocumentationMustOmitSetAccessorWithRestrictedAccess" />
+      <Violation Section="Root.PublicPublicPublicInternal.Class1e.Class2.Class3.Hello" LineNumber="53" Rule="PropertySummaryDocumentationMustOmitSetAccessorWithRestrictedAccess" />
+      <Violation Section="Root.PublicPublicProtectedPublic.Class1d.Class2.Class3.Hello" LineNumber="76" Rule="PropertySummaryDocumentationMustOmitSetAccessorWithRestrictedAccess" />
+      <Violation Section="Root.PublicPublicProtectedPublic.Class1e.Class2.Class3.Hello" LineNumber="79" Rule="PropertySummaryDocumentationMustOmitSetAccessorWithRestrictedAccess" />
+      <Violation Section="Root.PublicPublicProtectedProtected.Class1e.Class2.Class3.Hello" LineNumber="89" Rule="PropertySummaryDocumentationMustOmitSetAccessorWithRestrictedAccess" />
+      <Violation Section="Root.PublicPublicProtectedProtectedinternal.Class1d.Class2.Class3.Hello" LineNumber="102" Rule="PropertySummaryDocumentationMustOmitSetAccessorWithRestrictedAccess" />
+      <Violation Section="Root.PublicPublicProtectedProtectedinternal.Class1e.Class2.Class3.Hello" LineNumber="105" Rule="PropertySummaryDocumentationMustOmitSetAccessorWithRestrictedAccess" />
+      <Violation Section="Root.PublicPublicProtectedInternal.Class1e.Class2.Class3.Hello" LineNumber="115" Rule="PropertySummaryDocumentationMustOmitSetAccessorWithRestrictedAccess" />
+      <Violation Section="Root.PublicPublicProtectedinternalPublic.Class1d.Class2.Class3.Hello" LineNumber="138" Rule="PropertySummaryDocumentationMustOmitSetAccessorWithRestrictedAccess" />
+      <Violation Section="Root.PublicPublicProtectedinternalPublic.Class1e.Class2.Class3.Hello" LineNumber="141" Rule="PropertySummaryDocumentationMustOmitSetAccessorWithRestrictedAccess" />
+      <Violation Section="Root.PublicPublicProtectedinternalProtected.Class1e.Class2.Class3.Hello" LineNumber="151" Rule="PropertySummaryDocumentationMustOmitSetAccessorWithRestrictedAccess" />
+      <Violation Section="Root.PublicPublicProtectedinternalProtectedinternal.Class1d.Class2.Class3.Hello" LineNumber="164" Rule="PropertySummaryDocumentationMustOmitSetAccessorWithRestrictedAccess" />
+      <Violation Section="Root.PublicPublicProtectedinternalProtectedinternal.Class1e.Class2.Class3.Hello" LineNumber="167" Rule="PropertySummaryDocumentationMustOmitSetAccessorWithRestrictedAccess" />
+      <Violation Section="Root.PublicPublicProtectedinternalInternal.Class1e.Class2.Class3.Hello" LineNumber="177" Rule="PropertySummaryDocumentationMustOmitSetAccessorWithRestrictedAccess" />
+      <Violation Section="Root.PublicPublicInternalPublic.Class1e.Class2.Class3.Hello" LineNumber="203" Rule="PropertySummaryDocumentationMustOmitSetAccessorWithRestrictedAccess" />
+      <Violation Section="Root.PublicPublicInternalProtected.Class1e.Class2.Class3.Hello" LineNumber="213" Rule="PropertySummaryDocumentationMustOmitSetAccessorWithRestrictedAccess" />
+      <Violation Section="Root.PublicPublicInternalProtectedInternal.Class1e.Class2.Class3.Hello" LineNumber="229" Rule="PropertySummaryDocumentationMustOmitSetAccessorWithRestrictedAccess" />
+      <Violation Section="Root.PublicPublicInternalInternal.Class1e.Class2.Class3.Hello" LineNumber="239" Rule="PropertySummaryDocumentationMustOmitSetAccessorWithRestrictedAccess" />
+      <Violation Section="Root.PublicPublicPrivatePublic.Class1e.Class2.Class3.Hello" LineNumber="265" Rule="PropertySummaryDocumentationMustOmitSetAccessorWithRestrictedAccess" />
+      <Violation Section="Root.PublicPublicPrivateProtected.Class1e.Class2.Class3.Hello" LineNumber="275" Rule="PropertySummaryDocumentationMustOmitSetAccessorWithRestrictedAccess" />
+      <Violation Section="Root.PublicPublicPrivateProtectedinternal.Class1e.Class2.Class3.Hello" LineNumber="291" Rule="PropertySummaryDocumentationMustOmitSetAccessorWithRestrictedAccess" />
+      <Violation Section="Root.PublicPublicPrivateInternal.Class1e.Class2.Class3.Hello" LineNumber="301" Rule="PropertySummaryDocumentationMustOmitSetAccessorWithRestrictedAccess" />
+      <Violation Section="Root.PublicProtectedPublicPublic.Class1d.Class2.Class3.Hello" LineNumber="324" Rule="PropertySummaryDocumentationMustOmitSetAccessorWithRestrictedAccess" />
+      <Violation Section="Root.PublicProtectedPublicPublic.Class1e.Class2.Class3.Hello" LineNumber="327" Rule="PropertySummaryDocumentationMustOmitSetAccessorWithRestrictedAccess" />
+      <Violation Section="Root.PublicProtectedPublicProtected.Class1e.Class2.Class3.Hello" LineNumber="337" Rule="PropertySummaryDocumentationMustOmitSetAccessorWithRestrictedAccess" />
+      <Violation Section="Root.PublicProtectedPublicProtectedinternal.Class1d.Class2.Class3.Hello" LineNumber="350" Rule="PropertySummaryDocumentationMustOmitSetAccessorWithRestrictedAccess" />
+      <Violation Section="Root.PublicProtectedPublicProtectedinternal.Class1e.Class2.Class3.Hello" LineNumber="353" Rule="PropertySummaryDocumentationMustOmitSetAccessorWithRestrictedAccess" />
+      <Violation Section="Root.PublicProtectedPublicInternal.Class1e.Class2.Class3.Hello" LineNumber="363" Rule="PropertySummaryDocumentationMustOmitSetAccessorWithRestrictedAccess" />
+      <Violation Section="Root.PublicProtectedProtectedPublic.Class1d.Class2.Class3.Hello" LineNumber="386" Rule="PropertySummaryDocumentationMustOmitSetAccessorWithRestrictedAccess" />
+      <Violation Section="Root.PublicProtectedProtectedPublic.Class1e.Class2.Class3.Hello" LineNumber="389" Rule="PropertySummaryDocumentationMustOmitSetAccessorWithRestrictedAccess" />
+      <Violation Section="Root.PublicProtectedProtectedProtected.Class1e.Class2.Class3.Hello" LineNumber="399" Rule="PropertySummaryDocumentationMustOmitSetAccessorWithRestrictedAccess" />
+      <Violation Section="Root.PublicProtectedProtectedProtectedinternal.Class1d.Class2.Class3.Hello" LineNumber="412" Rule="PropertySummaryDocumentationMustOmitSetAccessorWithRestrictedAccess" />
+      <Violation Section="Root.PublicProtectedProtectedProtectedinternal.Class1e.Class2.Class3.Hello" LineNumber="415" Rule="PropertySummaryDocumentationMustOmitSetAccessorWithRestrictedAccess" />
+      <Violation Section="Root.PublicProtectedProtectedInternal.Class1e.Class2.Class3.Hello" LineNumber="425" Rule="PropertySummaryDocumentationMustOmitSetAccessorWithRestrictedAccess" />
+      <Violation Section="Root.PublicProtectedProtectedinternalPublic.Class1d.Class2.Class3.Hello" LineNumber="448" Rule="PropertySummaryDocumentationMustOmitSetAccessorWithRestrictedAccess" />
+      <Violation Section="Root.PublicProtectedProtectedinternalPublic.Class1e.Class2.Class3.Hello" LineNumber="451" Rule="PropertySummaryDocumentationMustOmitSetAccessorWithRestrictedAccess" />
+      <Violation Section="Root.PublicProtectedProtectedinternalProtected.Class1e.Class2.Class3.Hello" LineNumber="461" Rule="PropertySummaryDocumentationMustOmitSetAccessorWithRestrictedAccess" />
+      <Violation Section="Root.PublicProtectedProtectedinternalProtectedinternal.Class1d.Class2.Class3.Hello" LineNumber="474" Rule="PropertySummaryDocumentationMustOmitSetAccessorWithRestrictedAccess" />
+      <Violation Section="Root.PublicProtectedProtectedinternalProtectedinternal.Class1e.Class2.Class3.Hello" LineNumber="477" Rule="PropertySummaryDocumentationMustOmitSetAccessorWithRestrictedAccess" />
+      <Violation Section="Root.PublicProtectedProtectedinternalInternal.Class1e.Class2.Class3.Hello" LineNumber="487" Rule="PropertySummaryDocumentationMustOmitSetAccessorWithRestrictedAccess" />
+      <Violation Section="Root.PublicProtectedInternalPublic.Class1e.Class2.Class3.Hello" LineNumber="513" Rule="PropertySummaryDocumentationMustOmitSetAccessorWithRestrictedAccess" />
+      <Violation Section="Root.PublicProtectedInternalProtected.Class1e.Class2.Class3.Hello" LineNumber="523" Rule="PropertySummaryDocumentationMustOmitSetAccessorWithRestrictedAccess" />
+      <Violation Section="Root.PublicProtectedInternalProtectedinternal.Class1e.Class2.Class3.Hello" LineNumber="539" Rule="PropertySummaryDocumentationMustOmitSetAccessorWithRestrictedAccess" />
+      <Violation Section="Root.PublicProtectedInternalInternal.Class1e.Class2.Class3.Hello" LineNumber="549" Rule="PropertySummaryDocumentationMustOmitSetAccessorWithRestrictedAccess" />
+      <Violation Section="Root.PublicProtectedPrivatePublic.Class1e.Class2.Class3.Hello" LineNumber="575" Rule="PropertySummaryDocumentationMustOmitSetAccessorWithRestrictedAccess" />
+      <Violation Section="Root.PublicProtectedPrivateProtected.Class1e.Class2.Class3.Hello" LineNumber="585" Rule="PropertySummaryDocumentationMustOmitSetAccessorWithRestrictedAccess" />
+      <Violation Section="Root.PublicProtectedPrivateProtectedinternal.Class1e.Class2.Class3.Hello" LineNumber="601" Rule="PropertySummaryDocumentationMustOmitSetAccessorWithRestrictedAccess" />
+      <Violation Section="Root.PublicProtectedPrivateInternal.Class1e.Class2.Class3.Hello" LineNumber="611" Rule="PropertySummaryDocumentationMustOmitSetAccessorWithRestrictedAccess" />
+      <Violation Section="Root.PublicProtectedinternalPublicPublic.Class1d.Class2.Class3.Hello" LineNumber="634" Rule="PropertySummaryDocumentationMustOmitSetAccessorWithRestrictedAccess" />
+      <Violation Section="Root.PublicProtectedinternalPublicPublic.Class1e.Class2.Class3.Hello" LineNumber="637" Rule="PropertySummaryDocumentationMustOmitSetAccessorWithRestrictedAccess" />
+      <Violation Section="Root.PublicProtectedinternalPublicProtected.Class1e.Class2.Class3.Hello" LineNumber="647" Rule="PropertySummaryDocumentationMustOmitSetAccessorWithRestrictedAccess" />
+      <Violation Section="Root.PublicProtectedinternalPublicProtectedinternal.Class1d.Class2.Class3.Hello" LineNumber="660" Rule="PropertySummaryDocumentationMustOmitSetAccessorWithRestrictedAccess" />
+      <Violation Section="Root.PublicProtectedinternalPublicProtectedinternal.Class1e.Class2.Class3.Hello" LineNumber="663" Rule="PropertySummaryDocumentationMustOmitSetAccessorWithRestrictedAccess" />
+      <Violation Section="Root.PublicProtectedinternalPublicInternal.Class1e.Class2.Class3.Hello" LineNumber="673" Rule="PropertySummaryDocumentationMustOmitSetAccessorWithRestrictedAccess" />
+      <Violation Section="Root.PublicProtectedinternalProtectedPublic.Class1d.Class2.Class3.Hello" LineNumber="696" Rule="PropertySummaryDocumentationMustOmitSetAccessorWithRestrictedAccess" />
+      <Violation Section="Root.PublicProtectedinternalProtectedPublic.Class1e.Class2.Class3.Hello" LineNumber="699" Rule="PropertySummaryDocumentationMustOmitSetAccessorWithRestrictedAccess" />
+      <Violation Section="Root.PublicProtectedinternalProtectedProtected.Class1e.Class2.Class3.Hello" LineNumber="709" Rule="PropertySummaryDocumentationMustOmitSetAccessorWithRestrictedAccess" />
+      <Violation Section="Root.PublicProtectedinternalProtectedProtectedinternal.Class1d.Class2.Class3.Hello" LineNumber="722" Rule="PropertySummaryDocumentationMustOmitSetAccessorWithRestrictedAccess" />
+      <Violation Section="Root.PublicProtectedinternalProtectedProtectedinternal.Class1e.Class2.Class3.Hello" LineNumber="725" Rule="PropertySummaryDocumentationMustOmitSetAccessorWithRestrictedAccess" />
+      <Violation Section="Root.PublicProtectedinternalProtectedInternal.Class1e.Class2.Class3.Hello" LineNumber="735" Rule="PropertySummaryDocumentationMustOmitSetAccessorWithRestrictedAccess" />
+      <Violation Section="Root.PublicProtectedinternalProtectedinternalPublic.Class1d.Class2.Class3.Hello" LineNumber="758" Rule="PropertySummaryDocumentationMustOmitSetAccessorWithRestrictedAccess" />
+      <Violation Section="Root.PublicProtectedinternalProtectedinternalPublic.Class1e.Class2.Class3.Hello" LineNumber="761" Rule="PropertySummaryDocumentationMustOmitSetAccessorWithRestrictedAccess" />
+      <Violation Section="Root.PublicProtectedinternalProtectedinternalProtected.Class1e.Class2.Class3.Hello" LineNumber="771" Rule="PropertySummaryDocumentationMustOmitSetAccessorWithRestrictedAccess" />
+      <Violation Section="Root.PublicProtectedinternalProtectedinternalProtectedinternal.Class1d.Class2.Class3.Hello" LineNumber="784" Rule="PropertySummaryDocumentationMustOmitSetAccessorWithRestrictedAccess" />
+      <Violation Section="Root.PublicProtectedinternalProtectedinternalProtectedinternal.Class1e.Class2.Class3.Hello" LineNumber="787" Rule="PropertySummaryDocumentationMustOmitSetAccessorWithRestrictedAccess" />
+      <Violation Section="Root.PublicProtectedinternalProtectedinternalInternal.Class1e.Class2.Class3.Hello" LineNumber="797" Rule="PropertySummaryDocumentationMustOmitSetAccessorWithRestrictedAccess" />
+      <Violation Section="Root.PublicProtectedinternalInternalPublic.Class1e.Class2.Class3.Hello" LineNumber="823" Rule="PropertySummaryDocumentationMustOmitSetAccessorWithRestrictedAccess" />
+      <Violation Section="Root.PublicProtectedInternalInternalProtected.Class1e.Class2.Class3.Hello" LineNumber="833" Rule="PropertySummaryDocumentationMustOmitSetAccessorWithRestrictedAccess" />
+      <Violation Section="Root.PublicProtectedinternalInternalProtectedinternal.Class1e.Class2.Class3.Hello" LineNumber="849" Rule="PropertySummaryDocumentationMustOmitSetAccessorWithRestrictedAccess" />
+      <Violation Section="Root.PublicProtectedinternalInternalInternal.Class1e.Class2.Class3.Hello" LineNumber="859" Rule="PropertySummaryDocumentationMustOmitSetAccessorWithRestrictedAccess" />
+      <Violation Section="Root.PublicProtectedinternalPrivatePublic.Class1e.Class2.Class3.Hello" LineNumber="885" Rule="PropertySummaryDocumentationMustOmitSetAccessorWithRestrictedAccess" />
+      <Violation Section="Root.PublicProtectedinternalPrivateProtected.Class1e.Class2.Class3.Hello" LineNumber="895" Rule="PropertySummaryDocumentationMustOmitSetAccessorWithRestrictedAccess" />
+      <Violation Section="Root.PublicProtectedinternalPrivateProtectedinternal.Class1e.Class2.Class3.Hello" LineNumber="911" Rule="PropertySummaryDocumentationMustOmitSetAccessorWithRestrictedAccess" />
+      <Violation Section="Root.PublicProtectedinternalPrivateInternal.Class1e.Class2.Class3.Hello" LineNumber="921" Rule="PropertySummaryDocumentationMustOmitSetAccessorWithRestrictedAccess" />
+      <Violation Section="Root.PublicInternalPublicPublic.Class1e.Class2.Class3.Hello" LineNumber="947" Rule="PropertySummaryDocumentationMustOmitSetAccessorWithRestrictedAccess" />
+      <Violation Section="Root.PublicInternalPublicProtected.Class1e.Class2.Class3.Hello" LineNumber="957" Rule="PropertySummaryDocumentationMustOmitSetAccessorWithRestrictedAccess" />
+      <Violation Section="Root.PublicInternalPublicProtectedinternal.Class1e.Class2.Class3.Hello" LineNumber="973" Rule="PropertySummaryDocumentationMustOmitSetAccessorWithRestrictedAccess" />
+      <Violation Section="Root.PublicInternalPublicInternal.Class1e.Class2.Class3.Hello" LineNumber="983" Rule="PropertySummaryDocumentationMustOmitSetAccessorWithRestrictedAccess" />
+      <Violation Section="Root.PublicInternalProtectedPublic.Class1e.Class2.Class3.Hello" LineNumber="1009" Rule="PropertySummaryDocumentationMustOmitSetAccessorWithRestrictedAccess" />
+      <Violation Section="Root.PublicInternalProtectedProtected.Class1e.Class2.Class3.Hello" LineNumber="1019" Rule="PropertySummaryDocumentationMustOmitSetAccessorWithRestrictedAccess" />
+      <Violation Section="Root.PublicInternalProtectedProtectedInternal.Class1e.Class2.Class3.Hello" LineNumber="1035" Rule="PropertySummaryDocumentationMustOmitSetAccessorWithRestrictedAccess" />
+      <Violation Section="Root.PublicInternalProtectedInternal.Class1e.Class2.Class3.Hello" LineNumber="1045" Rule="PropertySummaryDocumentationMustOmitSetAccessorWithRestrictedAccess" />
+      <Violation Section="Root.PublicInternalProtectedinternalPublic.Class1e.Class2.Class3.Hello" LineNumber="1071" Rule="PropertySummaryDocumentationMustOmitSetAccessorWithRestrictedAccess" />
+      <Violation Section="Root.PublicInternalProtectedinternalProtected.Class1e.Class2.Class3.Hello" LineNumber="1081" Rule="PropertySummaryDocumentationMustOmitSetAccessorWithRestrictedAccess" />
+      <Violation Section="Root.PublicInternalProtectedinternalProtectedinternal.Class1e.Class2.Class3.Hello" LineNumber="1097" Rule="PropertySummaryDocumentationMustOmitSetAccessorWithRestrictedAccess" />
+      <Violation Section="Root.PublicInternalProtectedinternalInternal.Class1e.Class2.Class3.Hello" LineNumber="1107" Rule="PropertySummaryDocumentationMustOmitSetAccessorWithRestrictedAccess" />
+      <Violation Section="Root.PublicInternalInternalPublic.Class1e.Class2.Class3.Hello" LineNumber="1133" Rule="PropertySummaryDocumentationMustOmitSetAccessorWithRestrictedAccess" />
+      <Violation Section="Root.PublicInternalInternalProtected.Class1e.Class2.Class3.Hello" LineNumber="1143" Rule="PropertySummaryDocumentationMustOmitSetAccessorWithRestrictedAccess" />
+      <Violation Section="Root.PublicInternalInternalProtectedinternal.Class1e.Class2.Class3.Hello" LineNumber="1159" Rule="PropertySummaryDocumentationMustOmitSetAccessorWithRestrictedAccess" />
+      <Violation Section="Root.PublicInternalInternalInternal.Class1e.Class2.Class3.Hello" LineNumber="1169" Rule="PropertySummaryDocumentationMustOmitSetAccessorWithRestrictedAccess" />
+      <Violation Section="Root.PublicInternalPrivatePublic.Class1e.Class2.Class3.Hello" LineNumber="1195" Rule="PropertySummaryDocumentationMustOmitSetAccessorWithRestrictedAccess" />
+      <Violation Section="Root.PublicInternalPrivateProtected.Class1e.Class2.Class3.Hello" LineNumber="1205" Rule="PropertySummaryDocumentationMustOmitSetAccessorWithRestrictedAccess" />
+      <Violation Section="Root.PublicInternalPrivateProtectedInternal.Class1e.Class2.Class3.Hello" LineNumber="1221" Rule="PropertySummaryDocumentationMustOmitSetAccessorWithRestrictedAccess" />
+      <Violation Section="Root.PublicInternalPrivateInternal.Class1e.Class2.Class3.Hello" LineNumber="1231" Rule="PropertySummaryDocumentationMustOmitSetAccessorWithRestrictedAccess" />
+      <Violation Section="Root.PublicPrivatePublicPublic.Class1e.Class2.Class3.Hello" LineNumber="1257" Rule="PropertySummaryDocumentationMustOmitSetAccessorWithRestrictedAccess" />
+      <Violation Section="Root.PublicPrivatePublicProtected.Class1e.Class2.Class3.Hello" LineNumber="1267" Rule="PropertySummaryDocumentationMustOmitSetAccessorWithRestrictedAccess" />
+      <Violation Section="Root.PublicPrivatePublicProtectedinternal.Class1e.Class2.Class3.Hello" LineNumber="1283" Rule="PropertySummaryDocumentationMustOmitSetAccessorWithRestrictedAccess" />
+      <Violation Section="Root.PublicPrivatePublicInternal.Class1e.Class2.Class3.Hello" LineNumber="1293" Rule="PropertySummaryDocumentationMustOmitSetAccessorWithRestrictedAccess" />
+      <Violation Section="Root.PublicPrivateProtectedPublic.Class1e.Class2.Class3.Hello" LineNumber="1319" Rule="PropertySummaryDocumentationMustOmitSetAccessorWithRestrictedAccess" />
+      <Violation Section="Root.PublicPrivateProtectedProtected.Class1e.Class2.Class3.Hello" LineNumber="1329" Rule="PropertySummaryDocumentationMustOmitSetAccessorWithRestrictedAccess" />
+      <Violation Section="Root.PublicPrivateProtectedProtectedinternal.Class1e.Class2.Class3.Hello" LineNumber="1345" Rule="PropertySummaryDocumentationMustOmitSetAccessorWithRestrictedAccess" />
+      <Violation Section="Root.PublicPrivateProtectedInternal.Class1e.Class2.Class3.Hello" LineNumber="1355" Rule="PropertySummaryDocumentationMustOmitSetAccessorWithRestrictedAccess" />
+      <Violation Section="Root.PublicPrivateProtectedinternalPublic.Class1e.Class2.Class3.Hello" LineNumber="1381" Rule="PropertySummaryDocumentationMustOmitSetAccessorWithRestrictedAccess" />
+      <Violation Section="Root.PublicPrivateProtectedinternalProtected.Class1e.Class2.Class3.Hello" LineNumber="1391" Rule="PropertySummaryDocumentationMustOmitSetAccessorWithRestrictedAccess" />
+      <Violation Section="Root.PublicPrivateProtectedinternalProtectedinternal.Class1e.Class2.Class3.Hello" LineNumber="1407" Rule="PropertySummaryDocumentationMustOmitSetAccessorWithRestrictedAccess" />
+      <Violation Section="Root.PublicPrivateProtectedinternalInternal.Class1e.Class2.Class3.Hello" LineNumber="1417" Rule="PropertySummaryDocumentationMustOmitSetAccessorWithRestrictedAccess" />
+      <Violation Section="Root.PublicPrivateInternalPublic.Class1e.Class2.Class3.Hello" LineNumber="1443" Rule="PropertySummaryDocumentationMustOmitSetAccessorWithRestrictedAccess" />
+      <Violation Section="Root.PublicPrivateInternalProtected.Class1e.Class2.Class3.Hello" LineNumber="1453" Rule="PropertySummaryDocumentationMustOmitSetAccessorWithRestrictedAccess" />
+      <Violation Section="Root.PublicPrivateInternalProtectedinternal.Class1e.Class2.Class3.Hello" LineNumber="1469" Rule="PropertySummaryDocumentationMustOmitSetAccessorWithRestrictedAccess" />
+      <Violation Section="Root.PublicPrivateInternalInternal.Class1e.Class2.Class3.Hello" LineNumber="1479" Rule="PropertySummaryDocumentationMustOmitSetAccessorWithRestrictedAccess" />
+      <Violation Section="Root.PublicPrivatePrivatePublic.Class1e.Class2.Class3.Hello" LineNumber="1505" Rule="PropertySummaryDocumentationMustOmitSetAccessorWithRestrictedAccess" />
+      <Violation Section="Root.PublicPrivatePrivateProtected.Class1e.Class2.Class3.Hello" LineNumber="1515" Rule="PropertySummaryDocumentationMustOmitSetAccessorWithRestrictedAccess" />
+      <Violation Section="Root.PublicPrivatePrivateProtectedInternal.Class1e.Class2.Class3.Hello" LineNumber="1531" Rule="PropertySummaryDocumentationMustOmitSetAccessorWithRestrictedAccess" />
+      <Violation Section="Root.PublicPrivatePrivateInternal.Class1e.Class2.Class3.Hello" LineNumber="1541" Rule="PropertySummaryDocumentationMustOmitSetAccessorWithRestrictedAccess" />
+      <Violation Section="Root.InternalPublicPublicPublic.Class1e.Class2.Class3.Hello" LineNumber="1567" Rule="PropertySummaryDocumentationMustOmitSetAccessorWithRestrictedAccess" />
+      <Violation Section="Root.InternalPublicPublicProtected.Class1e.Class2.Class3.Hello" LineNumber="1577" Rule="PropertySummaryDocumentationMustOmitSetAccessorWithRestrictedAccess" />
+      <Violation Section="Root.InternalPublicPublicProtectedinternal.Class1e.Class2.Class3.Hello" LineNumber="1593" Rule="PropertySummaryDocumentationMustOmitSetAccessorWithRestrictedAccess" />
+      <Violation Section="Root.InternalPublicPublicInternal.Class1e.Class2.Class3.Hello" LineNumber="1603" Rule="PropertySummaryDocumentationMustOmitSetAccessorWithRestrictedAccess" />
+      <Violation Section="Root.InternalPublicProtectedPublic.Class1e.Class2.Class3.Hello" LineNumber="1629" Rule="PropertySummaryDocumentationMustOmitSetAccessorWithRestrictedAccess" />
+      <Violation Section="Root.InternalPublicProtectedProtected.Class1e.Class2.Class3.Hello" LineNumber="1639" Rule="PropertySummaryDocumentationMustOmitSetAccessorWithRestrictedAccess" />
+      <Violation Section="Root.InternalPublicProtectedProtectedinternal.Class1e.Class2.Class3.Hello" LineNumber="1655" Rule="PropertySummaryDocumentationMustOmitSetAccessorWithRestrictedAccess" />
+      <Violation Section="Root.InternalPublicProtectedInternal.Class1e.Class2.Class3.Hello" LineNumber="1665" Rule="PropertySummaryDocumentationMustOmitSetAccessorWithRestrictedAccess" />
+      <Violation Section="Root.InternalPublicProtectedinternalPublic.Class1e.Class2.Class3.Hello" LineNumber="1691" Rule="PropertySummaryDocumentationMustOmitSetAccessorWithRestrictedAccess" />
+      <Violation Section="Root.InternalPublicProtectedinternalProtected.Class1e.Class2.Class3.Hello" LineNumber="1701" Rule="PropertySummaryDocumentationMustOmitSetAccessorWithRestrictedAccess" />
+      <Violation Section="Root.InternalPublicProtectedinternalProtectedinternal.Class1e.Class2.Class3.Hello" LineNumber="1717" Rule="PropertySummaryDocumentationMustOmitSetAccessorWithRestrictedAccess" />
+      <Violation Section="Root.InternalPublicProtectedinternalInternal.Class1e.Class2.Class3.Hello" LineNumber="1727" Rule="PropertySummaryDocumentationMustOmitSetAccessorWithRestrictedAccess" />
+      <Violation Section="Root.InternalPublicInternalPublic.Class1e.Class2.Class3.Hello" LineNumber="1753" Rule="PropertySummaryDocumentationMustOmitSetAccessorWithRestrictedAccess" />
+      <Violation Section="Root.InternalPublicInternalProtected.Class1.Class2.Class3.Hello" LineNumber="1763" Rule="PropertySummaryDocumentationMustOmitSetAccessorWithRestrictedAccess" />
+      <Violation Section="Root.InternalPublicInternalProtectedInternal.Class1e.Class2.Class3.Hello" LineNumber="1779" Rule="PropertySummaryDocumentationMustOmitSetAccessorWithRestrictedAccess" />
+      <Violation Section="Root.InternalPublicInternalInternal.Class1e.Class2.Class3.Hello" LineNumber="1789" Rule="PropertySummaryDocumentationMustOmitSetAccessorWithRestrictedAccess" />
+      <Violation Section="Root.InternalPublicPrivatePublic.Class1e.Class2.Class3.Hello" LineNumber="1815" Rule="PropertySummaryDocumentationMustOmitSetAccessorWithRestrictedAccess" />
+      <Violation Section="Root.InternalPublicPrivateProtected.Class1e.Class2.Class3.Hello" LineNumber="1825" Rule="PropertySummaryDocumentationMustOmitSetAccessorWithRestrictedAccess" />
+      <Violation Section="Root.InternalPublicPrivateProtectedinternal.Class1e.Class2.Class3.Hello" LineNumber="1841" Rule="PropertySummaryDocumentationMustOmitSetAccessorWithRestrictedAccess" />
+      <Violation Section="Root.InternalPublicPrivateInternal.Class1e.Class2.Class3.Hello" LineNumber="1851" Rule="PropertySummaryDocumentationMustOmitSetAccessorWithRestrictedAccess" />
+      <Violation Section="Root.InternalProtectedPublicPublic.Class1e.Class2.Class3.Hello" LineNumber="1877" Rule="PropertySummaryDocumentationMustOmitSetAccessorWithRestrictedAccess" />
+      <Violation Section="Root.InternalProtectedPublicProtected.Class1e.Class2.Class3.Hello" LineNumber="1887" Rule="PropertySummaryDocumentationMustOmitSetAccessorWithRestrictedAccess" />
+      <Violation Section="Root.InternalProtectedPublicProtectedinternal.Class1e.Class2.Class3.Hello" LineNumber="1903" Rule="PropertySummaryDocumentationMustOmitSetAccessorWithRestrictedAccess" />
+      <Violation Section="Root.InternalProtectedPublicInternal.Class1e.Class2.Class3.Hello" LineNumber="1913" Rule="PropertySummaryDocumentationMustOmitSetAccessorWithRestrictedAccess" />
+      <Violation Section="Root.InternalProtectedProtectedPublic.Class1e.Class2.Class3.Hello" LineNumber="1939" Rule="PropertySummaryDocumentationMustOmitSetAccessorWithRestrictedAccess" />
+      <Violation Section="Root.InternalProtectedProtectedProtected.Class1e.Class2.Class3.Hello" LineNumber="1949" Rule="PropertySummaryDocumentationMustOmitSetAccessorWithRestrictedAccess" />
+      <Violation Section="Root.InternalProtectedProtectedProtectedinternal.Class1e.Class2.Class3.Hello" LineNumber="1965" Rule="PropertySummaryDocumentationMustOmitSetAccessorWithRestrictedAccess" />
+      <Violation Section="Root.InternalProtectedProtectedInternal.Class1e.Class2.Class3.Hello" LineNumber="1975" Rule="PropertySummaryDocumentationMustOmitSetAccessorWithRestrictedAccess" />
+      <Violation Section="Root.InternalProtectedProtectedinternalPublic.Class1e.Class2.Class3.Hello" LineNumber="2001" Rule="PropertySummaryDocumentationMustOmitSetAccessorWithRestrictedAccess" />
+      <Violation Section="Root.InternalProtectedProtectedinternalProtected.Class1e.Class2.Class3.Hello" LineNumber="2011" Rule="PropertySummaryDocumentationMustOmitSetAccessorWithRestrictedAccess" />
+      <Violation Section="Root.InternalProtectedProtectedinternalProtectedinternal.Class1e.Class2.Class3.Hello" LineNumber="2027" Rule="PropertySummaryDocumentationMustOmitSetAccessorWithRestrictedAccess" />
+      <Violation Section="Root.InternalProtectedProtectedinternalInternal.Class1e.Class2.Class3.Hello" LineNumber="2037" Rule="PropertySummaryDocumentationMustOmitSetAccessorWithRestrictedAccess" />
+      <Violation Section="Root.InternalProtectedInternalPublic.Class1e.Class2.Class3.Hello" LineNumber="2063" Rule="PropertySummaryDocumentationMustOmitSetAccessorWithRestrictedAccess" />
+      <Violation Section="Root.InternalProtectedInternalProtected.Class1e.Class2.Class3.Hello" LineNumber="2073" Rule="PropertySummaryDocumentationMustOmitSetAccessorWithRestrictedAccess" />
+      <Violation Section="Root.InternalProtectedInternalProtectedinternal.Class1e.Class2.Class3.Hello" LineNumber="2089" Rule="PropertySummaryDocumentationMustOmitSetAccessorWithRestrictedAccess" />
+      <Violation Section="Root.InternalProtectedInternalInternal.Class1e.Class2.Class3.Hello" LineNumber="2099" Rule="PropertySummaryDocumentationMustOmitSetAccessorWithRestrictedAccess" />
+      <Violation Section="Root.InternalProtectedPrivatePublic.Class1e.Class2.Class3.Hello" LineNumber="2125" Rule="PropertySummaryDocumentationMustOmitSetAccessorWithRestrictedAccess" />
+      <Violation Section="Root.InternalProtectedPrivateProtected.Class1e.Class2.Class3.Hello" LineNumber="2135" Rule="PropertySummaryDocumentationMustOmitSetAccessorWithRestrictedAccess" />
+      <Violation Section="Root.InternalProtectedPrivateProtectedinternal.Class1e.Class2.Class3.Hello" LineNumber="2151" Rule="PropertySummaryDocumentationMustOmitSetAccessorWithRestrictedAccess" />
+      <Violation Section="Root.InternalProtectedPrivateInternal.Class1e.Class2.Class3.Hello" LineNumber="2161" Rule="PropertySummaryDocumentationMustOmitSetAccessorWithRestrictedAccess" />
+      <Violation Section="Root.InternalProtectedinternalPublicPublic.Class1e.Class2.Class3.Hello" LineNumber="2187" Rule="PropertySummaryDocumentationMustOmitSetAccessorWithRestrictedAccess" />
+      <Violation Section="Root.InternalProtectedinternalPublicProtected.Class1e.Class2.Class3.Hello" LineNumber="2197" Rule="PropertySummaryDocumentationMustOmitSetAccessorWithRestrictedAccess" />
+      <Violation Section="Root.InternalProtectedinternalPublicProtectedinternal.Class1e.Class2.Class3.Hello" LineNumber="2213" Rule="PropertySummaryDocumentationMustOmitSetAccessorWithRestrictedAccess" />
+      <Violation Section="Root.InternalProtectedinternalPublicInternal.Class1e.Class2.Class3.Hello" LineNumber="2223" Rule="PropertySummaryDocumentationMustOmitSetAccessorWithRestrictedAccess" />
+      <Violation Section="Root.InternalProtectedinternalProtectedPublic.Class1e.Class2.Class3.Hello" LineNumber="2249" Rule="PropertySummaryDocumentationMustOmitSetAccessorWithRestrictedAccess" />
+      <Violation Section="Root.InternalProtectedinternalProtectedProtected.Class1e.Class2.Class3.Hello" LineNumber="2259" Rule="PropertySummaryDocumentationMustOmitSetAccessorWithRestrictedAccess" />
+      <Violation Section="Root.InternalProtectedinternalProtectedProtectedinternal.Class1e.Class2.Class3.Hello" LineNumber="2275" Rule="PropertySummaryDocumentationMustOmitSetAccessorWithRestrictedAccess" />
+      <Violation Section="Root.InternalProtectedinternalProtectedInternal.Class1e.Class2.Class3.Hello" LineNumber="2285" Rule="PropertySummaryDocumentationMustOmitSetAccessorWithRestrictedAccess" />
+      <Violation Section="Root.InternalProtectedinternalProtectedinternalPublic.Class1e.Class2.Class3.Hello" LineNumber="2311" Rule="PropertySummaryDocumentationMustOmitSetAccessorWithRestrictedAccess" />
+      <Violation Section="Root.InternalProtectedinternalProtectedinternalProtected.Class1e.Class2.Class3.Hello" LineNumber="2321" Rule="PropertySummaryDocumentationMustOmitSetAccessorWithRestrictedAccess" />
+      <Violation Section="Root.InternalProtectedinternalProtectedinternalProtectedinternal.Class1e.Class2.Class3.Hello" LineNumber="2337" Rule="PropertySummaryDocumentationMustOmitSetAccessorWithRestrictedAccess" />
+      <Violation Section="Root.InternalProtectedinternalProtectedinternalInternal.Class1e.Class2.Class3.Hello" LineNumber="2347" Rule="PropertySummaryDocumentationMustOmitSetAccessorWithRestrictedAccess" />
+      <Violation Section="Root.InternalProtectedinternalInternalPublic.Class1e.Class2.Class3.Hello" LineNumber="2373" Rule="PropertySummaryDocumentationMustOmitSetAccessorWithRestrictedAccess" />
+      <Violation Section="Root.InternalProtectedInternalInternalProtected.Class1e.Class2.Class3.Hello" LineNumber="2383" Rule="PropertySummaryDocumentationMustOmitSetAccessorWithRestrictedAccess" />
+      <Violation Section="Root.InternalProtectedinternalInternalProtectedinternal.Class1e.Class2.Class3.Hello" LineNumber="2399" Rule="PropertySummaryDocumentationMustOmitSetAccessorWithRestrictedAccess" />
+      <Violation Section="Root.InternalProtectedinternalInternalInternal.Class1e.Class2.Class3.Hello" LineNumber="2409" Rule="PropertySummaryDocumentationMustOmitSetAccessorWithRestrictedAccess" />
+      <Violation Section="Root.InternalProtectedinternalPrivatePublic.Class1e.Class2.Class3.Hello" LineNumber="2435" Rule="PropertySummaryDocumentationMustOmitSetAccessorWithRestrictedAccess" />
+      <Violation Section="Root.InternalProtectedinternalPrivateProtected.Class1e.Class2.Class3.Hello" LineNumber="2445" Rule="PropertySummaryDocumentationMustOmitSetAccessorWithRestrictedAccess" />
+      <Violation Section="Root.InternalProtectedinternalPrivateProtectedinternal.Class1e.Class2.Class3.Hello" LineNumber="2461" Rule="PropertySummaryDocumentationMustOmitSetAccessorWithRestrictedAccess" />
+      <Violation Section="Root.InternalProtectedinternalPrivateInternal.Class1e.Class2.Class3.Hello" LineNumber="2471" Rule="PropertySummaryDocumentationMustOmitSetAccessorWithRestrictedAccess" />
+      <Violation Section="Root.InternalInternalPublicPublic.Class1e.Class2.Class3.Hello" LineNumber="2497" Rule="PropertySummaryDocumentationMustOmitSetAccessorWithRestrictedAccess" />
+      <Violation Section="Root.InternalInternalPublicProtected.Class1e.Class2.Class3.Hello" LineNumber="2507" Rule="PropertySummaryDocumentationMustOmitSetAccessorWithRestrictedAccess" />
+      <Violation Section="Root.InternalInternalPublicProtectedinternal.Class1e.Class2.Class3.Hello" LineNumber="2523" Rule="PropertySummaryDocumentationMustOmitSetAccessorWithRestrictedAccess" />
+      <Violation Section="Root.InternalInternalPublicInternal.Class1e.Class2.Class3.Hello" LineNumber="2533" Rule="PropertySummaryDocumentationMustOmitSetAccessorWithRestrictedAccess" />
+      <Violation Section="Root.InternalInternalProtectedPublic.Class1e.Class2.Class3.Hello" LineNumber="2559" Rule="PropertySummaryDocumentationMustOmitSetAccessorWithRestrictedAccess" />
+      <Violation Section="Root.InternalInternalProtectedProtected.Class1e.Class2.Class3.Hello" LineNumber="2569" Rule="PropertySummaryDocumentationMustOmitSetAccessorWithRestrictedAccess" />
+      <Violation Section="Root.InternalInternalProtectedProtectedInternal.Class1e.Class2.Class3.Hello" LineNumber="2585" Rule="PropertySummaryDocumentationMustOmitSetAccessorWithRestrictedAccess" />
+      <Violation Section="Root.InternalInternalProtectedInternal.Class1e.Class2.Class3.Hello" LineNumber="2595" Rule="PropertySummaryDocumentationMustOmitSetAccessorWithRestrictedAccess" />
+      <Violation Section="Root.InternalInternalProtectedinternalPublic.Class1e.Class2.Class3.Hello" LineNumber="2621" Rule="PropertySummaryDocumentationMustOmitSetAccessorWithRestrictedAccess" />
+      <Violation Section="Root.InternalInternalProtectedinternalProtected.Class1e.Class2.Class3.Hello" LineNumber="2631" Rule="PropertySummaryDocumentationMustOmitSetAccessorWithRestrictedAccess" />
+      <Violation Section="Root.InternalInternalProtectedinternalProtectedinternal.Class1e.Class2.Class3.Hello" LineNumber="2647" Rule="PropertySummaryDocumentationMustOmitSetAccessorWithRestrictedAccess" />
+      <Violation Section="Root.InternalInternalProtectedinternalInternal.Class1e.Class2.Class3.Hello" LineNumber="2657" Rule="PropertySummaryDocumentationMustOmitSetAccessorWithRestrictedAccess" />
+      <Violation Section="Root.InternalInternalInternalPublic.Class1e.Class2.Class3.Hello" LineNumber="2683" Rule="PropertySummaryDocumentationMustOmitSetAccessorWithRestrictedAccess" />
+      <Violation Section="Root.InternalInternalInternalProtected.Class1e.Class2.Class3.Hello" LineNumber="2693" Rule="PropertySummaryDocumentationMustOmitSetAccessorWithRestrictedAccess" />
+      <Violation Section="Root.InternalInternalInternalProtectedinternal.Class1e.Class2.Class3.Hello" LineNumber="2709" Rule="PropertySummaryDocumentationMustOmitSetAccessorWithRestrictedAccess" />
+      <Violation Section="Root.InternalInternalInternalInternal.Class1e.Class2.Class3.Hello" LineNumber="2719" Rule="PropertySummaryDocumentationMustOmitSetAccessorWithRestrictedAccess" />
+      <Violation Section="Root.InternalInternalPrivatePublic.Class1e.Class2.Class3.Hello" LineNumber="2745" Rule="PropertySummaryDocumentationMustOmitSetAccessorWithRestrictedAccess" />
+      <Violation Section="Root.InternalInternalPrivateProtected.Class1e.Class2.Class3.Hello" LineNumber="2755" Rule="PropertySummaryDocumentationMustOmitSetAccessorWithRestrictedAccess" />
+      <Violation Section="Root.InternalInternalPrivateProtectedInternal.Class1e.Class2.Class3.Hello" LineNumber="2771" Rule="PropertySummaryDocumentationMustOmitSetAccessorWithRestrictedAccess" />
+      <Violation Section="Root.InternalInternalPrivateInternal.Class1e.Class2.Class3.Hello" LineNumber="2781" Rule="PropertySummaryDocumentationMustOmitSetAccessorWithRestrictedAccess" />
+      <Violation Section="Root.InternalPrivatePublicPublic.Class1e.Class2.Class3.Hello" LineNumber="2807" Rule="PropertySummaryDocumentationMustOmitSetAccessorWithRestrictedAccess" />
+      <Violation Section="Root.InternalPrivatePublicProtected.Class1e.Class2.Class3.Hello" LineNumber="2817" Rule="PropertySummaryDocumentationMustOmitSetAccessorWithRestrictedAccess" />
+      <Violation Section="Root.InternalPrivatePublicProtectedinternal.Class1e.Class2.Class3.Hello" LineNumber="2833" Rule="PropertySummaryDocumentationMustOmitSetAccessorWithRestrictedAccess" />
+      <Violation Section="Root.InternalPrivatePublicInternal.Class1e.Class2.Class3.Hello" LineNumber="2843" Rule="PropertySummaryDocumentationMustOmitSetAccessorWithRestrictedAccess" />
+      <Violation Section="Root.InternalPrivateProtectedPublic.Class1e.Class2.Class3.Hello" LineNumber="2869" Rule="PropertySummaryDocumentationMustOmitSetAccessorWithRestrictedAccess" />
+      <Violation Section="Root.InternalPrivateProtectedProtected.Class1e.Class2.Class3.Hello" LineNumber="2879" Rule="PropertySummaryDocumentationMustOmitSetAccessorWithRestrictedAccess" />
+      <Violation Section="Root.InternalPrivateProtectedProtectedinternal.Class1e.Class2.Class3.Hello" LineNumber="2895" Rule="PropertySummaryDocumentationMustOmitSetAccessorWithRestrictedAccess" />
+      <Violation Section="Root.InternalPrivateProtectedInternal.Class1e.Class2.Class3.Hello" LineNumber="2905" Rule="PropertySummaryDocumentationMustOmitSetAccessorWithRestrictedAccess" />
+      <Violation Section="Root.InternalPrivateProtectedinternalPublic.Class1e.Class2.Class3.Hello" LineNumber="2931" Rule="PropertySummaryDocumentationMustOmitSetAccessorWithRestrictedAccess" />
+      <Violation Section="Root.InternalPrivateProtectedinternalProtected.Class1e.Class2.Class3.Hello" LineNumber="2941" Rule="PropertySummaryDocumentationMustOmitSetAccessorWithRestrictedAccess" />
+      <Violation Section="Root.InternalPrivateProtectedinternalProtectedinternal.Class1e.Class2.Class3.Hello" LineNumber="2957" Rule="PropertySummaryDocumentationMustOmitSetAccessorWithRestrictedAccess" />
+      <Violation Section="Root.InternalPrivateProtectedinternalInternal.Class1e.Class2.Class3.Hello" LineNumber="2967" Rule="PropertySummaryDocumentationMustOmitSetAccessorWithRestrictedAccess" />
+      <Violation Section="Root.InternalPrivateInternalPublic.Class1e.Class2.Class3.Hello" LineNumber="2993" Rule="PropertySummaryDocumentationMustOmitSetAccessorWithRestrictedAccess" />
+      <Violation Section="Root.InternalPrivateInternalProtected.Class1e.Class2.Class3.Hello" LineNumber="3003" Rule="PropertySummaryDocumentationMustOmitSetAccessorWithRestrictedAccess" />
+      <Violation Section="Root.InternalPrivateInternalProtectedinternal.Class1e.Class2.Class3.Hello" LineNumber="3019" Rule="PropertySummaryDocumentationMustOmitSetAccessorWithRestrictedAccess" />
+      <Violation Section="Root.InternalPrivateInternalInternal.Class1e.Class2.Class3.Hello" LineNumber="3029" Rule="PropertySummaryDocumentationMustOmitSetAccessorWithRestrictedAccess" />
+      <Violation Section="Root.InternalPrivatePrivatePublic.Class1e.Class2.Class3.Hello" LineNumber="3055" Rule="PropertySummaryDocumentationMustOmitSetAccessorWithRestrictedAccess" />
+      <Violation Section="Root.InternalPrivatePrivateProtected.Class1e.Class2.Class3.Hello" LineNumber="3065" Rule="PropertySummaryDocumentationMustOmitSetAccessorWithRestrictedAccess" />
+      <Violation Section="Root.InternalPrivatePrivateProtectedInternal.Class1e.Class2.Class3.Hello" LineNumber="3081" Rule="PropertySummaryDocumentationMustOmitSetAccessorWithRestrictedAccess" />
+      <Violation Section="Root.InternalPrivatePrivateInternal.Class1e.Class2.Class3.Hello" LineNumber="3091" Rule="PropertySummaryDocumentationMustOmitSetAccessorWithRestrictedAccess" />
+    </ExpectedViolations>
+  </Test>
+
+  <Test Name="DocumentationInheritdoc">
+    <TestCodeFile>DocumentationInheritdoc.cs</TestCodeFile>
+    <Settings>
+      <Analyzers>
+        <Analyzer AnalyzerId="Microsoft.StyleCop.CSharp.DocumentationRules">
+          <AnalyzerSettings>
+            <BooleanProperty Name="IgnorePrivates">False</BooleanProperty>
+            <BooleanProperty Name="IgnoreInternals">False</BooleanProperty>
+          </AnalyzerSettings>
+          <Rules>
+            <Rule Name="InheritDocMustBeUsedWithInheritingClass">
+              <RuleSettings>
+                <BooleanProperty Name="Enabled">True</BooleanProperty>
+              </RuleSettings>
+            </Rule>
+          </Rules>
+        </Analyzer>
+      </Analyzers>
+    </Settings>
+    <ExpectedViolations>
+      <Violation Section="Root.CSharpAnalyzersTest.InvalidTestData.Handler" LineNumber="37" Rule="InheritDocMustBeUsedWithInheritingClass" />
+      <Violation Section="Root.CSharpAnalyzersTest.InvalidTestData.Enum1" LineNumber="40" Rule="InheritDocMustBeUsedWithInheritingClass" />
+      <Violation Section="Root.CSharpAnalyzersTest.InvalidTestData.Enum2.Item" LineNumber="47" Rule="InheritDocMustBeUsedWithInheritingClass" />
+      <Violation Section="Root.CSharpAnalyzersTest.InvalidTestData.InvalidInheritDoc1" LineNumber="51" Rule="InheritDocMustBeUsedWithInheritingClass" />
+      <Violation Section="Root.CSharpAnalyzersTest.InvalidTestData.InvalidInheritDoc2" LineNumber="56" Rule="InheritDocMustBeUsedWithInheritingClass" />
+      <Violation Section="Root.CSharpAnalyzersTest.InvalidTestData.InvalidInheritDoc3" LineNumber="61" Rule="InheritDocMustBeUsedWithInheritingClass" />
+      <Violation Section="Root.CSharpAnalyzersTest.InvalidTestData.InvalidInheritDoc4.Method1" LineNumber="68" Rule="InheritDocMustBeUsedWithInheritingClass" />
+      <Violation Section="Root.CSharpAnalyzersTest.InvalidTestData.InvalidInheritDoc5.Method1" LineNumber="76" Rule="InheritDocMustBeUsedWithInheritingClass" />
+      <Violation Section="Root.CSharpAnalyzersTest.InvalidTestData.InvalidInheritDoc6.Method1" LineNumber="82" Rule="InheritDocMustBeUsedWithInheritingClass" />
+      <Violation Section="Root.CSharpAnalyzersTest.InvalidTestData.InvalidInheritDoc7.Method1" LineNumber="88" Rule="InheritDocMustBeUsedWithInheritingClass" />
+      <Violation Section="Root.CSharpAnalyzersTest.InvalidTestData.InvalidInheritDoc8.InternalClass.Method1" LineNumber="96" Rule="InheritDocMustBeUsedWithInheritingClass" />
+    </ExpectedViolations>
+  </Test>
+
 </StyleCopTestDescription>