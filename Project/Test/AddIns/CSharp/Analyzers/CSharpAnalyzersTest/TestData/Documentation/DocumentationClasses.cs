<<<<<<< HEAD
using System;
using System.Collections.Generic;
using System.Text;

namespace CSharpAnalyzersTest.TestData
{
    /// <summary>
    /// This is the summary for the class.
    /// </summary>
    public class ValidDocumentationClass1
    {
    }

    /// <summary>
    /// This is the summary for the class.
    /// </summary>
    protected class ValidDocumentationClass2
    {
    }

    /// <summary>
    /// This is the summary for the class.
    /// </summary>
    internal class ValidDocumentationClass3
    {
    }

    /// <summary>
    /// This is the summary for the class.
    /// </summary>
    internal protected class ValidDocumentationClass4
    {
    }

    /// <summary>
    /// This is the summary for the class.
    /// </summary>
    protected internal class ValidDocumentationClass5
    {
    }

    /// <summary>
    /// This is the summary for the class.
    /// </summary>
    private class ValidDocumentationClass6
    {
    }

    /// <summary>
    /// This is the summary for the class.
    /// </summary>
    public static class ValidDocumentationClass7
    {
    }

    /// <summary>
    /// This is the summary for the class.
    /// </summary>
    public sealed class ValidDocumentationClass8
    {
    }

    /// <summary>
    /// This is the summary for the class.
    /// </summary>
    public unsafe class ValidDocumentationClass9
    {
    }

    /// <summary>
    /// This is the summary for the class.
    /// </summary>
    public class ValidDocumentationClass10 : List<int>, IList
    {
    }

    /// <summary>
    /// This is the summary for the class.
    /// </summary>
    /// <typeparam name="S">This is the first generic parameter.</typeparam>
    /// <typeparam name="T">This is the second generic parameter.</typeparam>
    public class ValidDocumentationClass11<S, T>
    {
    }

    /// <summary>This is the summary for the class.</summary><typeparam name="S">This is the first generic parameter.</typeparam><typeparam name="T">This is the second generic parameter.</typeparam>
    public class ValidDocumentationClass12<S, T>
    {
    }

    /// <summary>
    /// This is the summary for the class.
    /// </summary>
    /// <typeparam name="S">This is the first generic parameter.</typeparam>
    /// <typeparam name="T">This is the second generic parameter.</typeparam>
    public class ValidDocumentationClass13<S, T> where T : int where S : string
    {
    }

    /// <summary>
    /// This is the summary for the class.
    /// </summary>
    /// <remarks>Adding a remarks tag.</remarks>
    public class ValidDocumentationClass14
    {
    }

    /// <content>
    /// The partial class uses a content tag.
    /// </content>
    public partial class ValidDocumentationClass15
    {
    }

    /// <summary>
    /// The partial class uses a summary tag.
    /// </summary>
    public partial class ValidDocumentationClass16
    {
    }

    /// <summary>
    /// Summary description for class.
    /// </summary>
    public class InvalidDocumentationClass1
    {
    }

    /// <summary>
    /// This class's xml is invalid. The closing tag is ill-formed.
    /// /summary>
    public class InvalidDocumentationClass2
    {
    }

    public class InvalidDocumentationClass3
    {
    }

    /// <summary>
    /// 
    /// </summary>
    public class InvalidDocumentationClass4
    {
    }

    /// <summary>
    /// Nospaceshereatall.
    /// </summary>
    public class InvalidDocumentationClass5
    {
    }

    /// <summary>
    /// Short.
    /// </summary>
    public class InvalidDocumentationClass6
    {
    }

    /// <summary>
    /// A)(@)*23408234082308230823048230940238409283409234098230498234not enough letters.
    /// </summary>
    public class InvalidDocumentationClass7
    {
    }

    /// <summary>
    /// no capital letter.
    /// </summary>
    public class InvalidDocumentationClass8
    {
    }

    /// <summary>
    /// No closing period
    /// </summary>
    public class InvalidDocumentationClass9
    {
    }

    /// <summary>
    /// This is the summary.
    /// </summary>
    public class InvalidDocumentationClass10<T>
    {
    }

    /// <summary>
    /// This is the summary.
    /// </summary>
    /// <typeparam name="T"></typeparam>
    public class InvalidDocumentationClass11<T>
    {
    }

    /// <summary>
    /// This is the summary.
    /// </summary>
    /// <typeparam name="T">Nospaceshereatall.</typeparam>
    public class InvalidDocumentationClass12<T>
    {
    }

    /// <summary>
    /// This is the summary.
    /// </summary>
    /// <typeparam name="T">Short.</typeparam>
    public class InvalidDocumentationClass13<T>
    {
    }

    /// <summary>
    /// This is the summary.
    /// </summary>
    /// <typeparam name="T">A)(@)*23408234082308230823048230940238409283409234098230498234not enough letters.</typeparam>
    public class InvalidDocumentationClass14<T>
    {
    }

    /// <summary>
    /// This is the summary.
    /// </summary>
    /// <typeparam name="T">no capital letter.</typeparam>
    public class InvalidDocumentationClass15<T>
    {
    }

    /// <summary>
    /// This is the summary.
    /// </summary>
    /// <typeparam name="T">No closing period</typeparam>
    public class InvalidDocumentationClass16<T>
    {
    }

    /// <summary>
    /// This line is copied.
    /// </summary>
    /// <typeparam name="T">This line is copied.</typeparam>
    /// <typeparam name="S">This is the second type param.</typeparam>
    public class InvalidDocumentationClass17<T, S>
    {
    }

    /// <summary>
    /// This line is copied.
    /// </summary>
    /// <typeparam name="T">This is the first type param.</typeparam>
    /// <typeparam name="S">This line is copied.</typeparam>
    public class InvalidDocumentationClass18<T, S>
    {
    }

    /// <summary>
    /// This is the summary.
    /// </summary>
    /// <typeparam name="T">This line is copied.</typeparam>
    /// <typeparam name="S">This line is copied.</typeparam>
    public class InvalidDocumentationClass19<T, S>
    {
    }

    /// <summary>
    /// The parameters are in the wrong order.
    /// </summary>
    /// <typeparam name="S">This is the second param.</typeparam>
    /// <typeparam name="T">This is the first param.</typeparam>
    public class InvalidDocumentationClass20<T, S>
    {
    }

    /// <summary>
    /// Typeparam tag is missing name attribute.
    /// </summary>
    /// <typeparam>This is the first param.</typeparam>
    public class InvalidDocumentationClass21<T>
    {
    }

    /// <summary>
    /// Typeparam tag is missing name attribute.
    /// </summary>
    /// <typeparam name="">This is the first param.</typeparam>
    public class InvalidDocumentationClass22<T>
    {
    }

    /// <summary>
    /// This is the summary.
    /// </summary>
    /// <typeparam name="S">This is the wrong type param.</typeparam>
    public class InvalidDocumentationClass23<T>
    {
    }

    internal class InvalidDocumentationClass24
    {
    }

    protected class InvalidDocumentationClass25
    {
    }

    private class InvalidDocumentationClass26
    {
    }

    protected internal class InvalidDocumentationClass27
    {
    }

    internal protected class InvalidDocumentationClass28
    {
    }

    internal static class InvalidDocumentationClass29
    {
    }

    public sealed class InvalidDocumentationClass30
    {
    }

    /////// <summary>
    /////// This is the summary.
    /////// </summary>
    /////// <remarks></remarks>
    ////public class InvalidDocumentationClass31
    ////{
    ////}

    /// <summary>
    /// This is the summary.
    /// </summary>
    /// <typeparam name="T">This is the first param.</typeparam>
    /// <typeparam name="S">This is the second param.</typeparam>
    /// <typeparam name="W">This is the third param.</typeparam>
    internal class InvalidDocumentationClass32<T, S>
    {
    }

    /// <summary>
    /// This is the summary.
    /// </summary>
    /// <typeparam name="T">This is the first param.</typeparam>
    /// <typeparam name="S">This is the second param.</typeparam>
    /// <typeparam>This is the third param.</typeparam>
    internal class InvalidDocumentationClass33<T, S>
    {
    }

    /// <summary>
    /// <summary>
    /// This is the summary.
    /// </summary>
    /// <typeparam name="T">This is the first param.</typeparam>
    /// <typeparam name="S">This is the second param.</typeparam>
    /// <typeparam name="">This is the third param.</typeparam>
    internal class InvalidDocumentationClass34<T, S>
    {
    }

    /// <content>
    /// The class is not partial, yet it uses a content tag rather than a summary tag.
    /// </content>
    public class InvalidDocumentationClass35
    {
    }

    public partial class InvalidDocumentationClass36
    {
    }

    /// <summary>
    /// 
    /// </summary>
    public partial class InvalidDocumentationClass37
    {
    }

    /// <remarks>These are some remarks.</remarks>
    public partial class InvalidDocumentationClass38
    {
    }

    /// <summary>
    /// The typeparam tag are missing from this partial item.
    /// </summary>
    public partial class InvalidDocumentationClass39<T>
    {
    }

    /// <summary>
    /// The typeparam tag is missing for the W param.
    /// </summary>
    /// <typeparam name="T">This is the first param.</typeparam>
    /// <typeparam name="S">This is the second param.</typeparam>
    public class InvalidDocumentationClass40<T, S, W>
    {
    }

    /// <summary>
    /// This exception class is thrown by the application if it encounters an
    /// unrecoverable error.
    /// </summary>
    [Serializable]
    public class CustomException : Exception
    {
        /// <summary>
        /// Default constructor.
        /// </summary>
        /// <overloads>There are four overloads for the constructor</overloads>
        public CustomException()
        {
        }

        /// <inheritdoc />
        public CustomException(string message)
            : base(message)
        {
            // Inherit documentation from the base Exception class matching
            // this constructor's signature.
        }

        /// <inheritdoc />
        public CustomException(string message, Exception innerException) :
            base(message, innerException)
        {
            // Inherit documentation from the base Exception class matching
            // this constructor's signature.
        }

        /// <inheritdoc />
        protected CustomException(SerializationInfo info, StreamingContext context)
            : base(info, context)
        {
            // Inherit documentation from the base Exception class matching
            // this constructor's signature.
        }

        /// <summary>
        /// The ID.
        /// </summary>
        /// <remarks>
        /// The summary above is OK as text must be 10 characters long or at least 2 words.
        /// </remarks>
        public class InvalidDocumentationClass6
        {
            /// <summary>
            /// Gets a value indicating whether the component is in design mode.
            /// </summary>
            /// <value>Always <c>false</c>.</value>
            public bool Property1
            {
                get { return false; }
            }
        }
    }

    /// <exclude />
    public class ExcludedClassDocs
    {
        // Ensures that classes with "/// <exclude />" don't get flagged for documentation checks.
    }
}
=======
using System;
using System.Collections.Generic;
using System.Text;

namespace CSharpAnalyzersTest.TestData
{
    /// <summary>
    /// This is the summary for the class.
    /// </summary>
    public class ValidDocumentationClass1
    {
    }

    /// <summary>
    /// This is the summary for the class.
    /// </summary>
    protected class ValidDocumentationClass2
    {
    }

    /// <summary>
    /// This is the summary for the class.
    /// </summary>
    internal class ValidDocumentationClass3
    {
    }

    /// <summary>
    /// This is the summary for the class.
    /// </summary>
    internal protected class ValidDocumentationClass4
    {
    }

    /// <summary>
    /// This is the summary for the class.
    /// </summary>
    protected internal class ValidDocumentationClass5
    {
    }

    /// <summary>
    /// This is the summary for the class.
    /// </summary>
    private class ValidDocumentationClass6
    {
    }

    /// <summary>
    /// This is the summary for the class.
    /// </summary>
    public static class ValidDocumentationClass7
    {
    }

    /// <summary>
    /// This is the summary for the class.
    /// </summary>
    public sealed class ValidDocumentationClass8
    {
    }

    /// <summary>
    /// This is the summary for the class.
    /// </summary>
    public unsafe class ValidDocumentationClass9
    {
    }

    /// <summary>
    /// This is the summary for the class.
    /// </summary>
    public class ValidDocumentationClass10 : List<int>, IList
    {
    }

    /// <summary>
    /// This is the summary for the class.
    /// </summary>
    /// <typeparam name="S">This is the first generic parameter.</typeparam>
    /// <typeparam name="T">This is the second generic parameter.</typeparam>
    public class ValidDocumentationClass11<S, T>
    {
    }

    /// <summary>This is the summary for the class.</summary><typeparam name="S">This is the first generic parameter.</typeparam><typeparam name="T">This is the second generic parameter.</typeparam>
    public class ValidDocumentationClass12<S, T>
    {
    }

    /// <summary>
    /// This is the summary for the class.
    /// </summary>
    /// <typeparam name="S">This is the first generic parameter.</typeparam>
    /// <typeparam name="T">This is the second generic parameter.</typeparam>
    public class ValidDocumentationClass13<S, T> where T : int where S : string
    {
    }

    /// <summary>
    /// This is the summary for the class.
    /// </summary>
    /// <remarks>Adding a remarks tag.</remarks>
    public class ValidDocumentationClass14
    {
    }

    /// <content>
    /// The partial class uses a content tag.
    /// </content>
    public partial class ValidDocumentationClass15
    {
    }

    /// <summary>
    /// The partial class uses a summary tag.
    /// </summary>
    public partial class ValidDocumentationClass16
    {
    }

    /// <summary>
    /// Summary description for class.
    /// </summary>
    public class InvalidDocumentationClass1
    {
    }

    /// <summary>
    /// This class's xml is invalid. The closing tag is ill-formed.
    /// /summary>
    public class InvalidDocumentationClass2
    {
    }

    public class InvalidDocumentationClass3
    {
    }

    /// <summary>
    /// 
    /// </summary>
    public class InvalidDocumentationClass4
    {
    }

    /// <summary>
    /// Nospaceshereatall.
    /// </summary>
    public class InvalidDocumentationClass5
    {
    }

    /// <summary>
    /// Short.
    /// </summary>
    public class InvalidDocumentationClass6
    {
    }

    /// <summary>
    /// A)(@)*23408234082308230823048230940238409283409234098230498234not enough letters.
    /// </summary>
    public class InvalidDocumentationClass7
    {
    }

    /// <summary>
    /// no capital letter.
    /// </summary>
    public class InvalidDocumentationClass8
    {
    }

    /// <summary>
    /// No closing period
    /// </summary>
    public class InvalidDocumentationClass9
    {
    }

    /// <summary>
    /// This is the summary.
    /// </summary>
    public class InvalidDocumentationClass10<T>
    {
    }

    /// <summary>
    /// This is the summary.
    /// </summary>
    /// <typeparam name="T"></typeparam>
    public class InvalidDocumentationClass11<T>
    {
    }

    /// <summary>
    /// This is the summary.
    /// </summary>
    /// <typeparam name="T">Nospaceshereatall.</typeparam>
    public class InvalidDocumentationClass12<T>
    {
    }

    /// <summary>
    /// This is the summary.
    /// </summary>
    /// <typeparam name="T">Short.</typeparam>
    public class InvalidDocumentationClass13<T>
    {
    }

    /// <summary>
    /// This is the summary.
    /// </summary>
    /// <typeparam name="T">A)(@)*23408234082308230823048230940238409283409234098230498234not enough letters.</typeparam>
    public class InvalidDocumentationClass14<T>
    {
    }

    /// <summary>
    /// This is the summary.
    /// </summary>
    /// <typeparam name="T">no capital letter.</typeparam>
    public class InvalidDocumentationClass15<T>
    {
    }

    /// <summary>
    /// This is the summary.
    /// </summary>
    /// <typeparam name="T">No closing period</typeparam>
    public class InvalidDocumentationClass16<T>
    {
    }

    /// <summary>
    /// This line is copied.
    /// </summary>
    /// <typeparam name="T">This line is copied.</typeparam>
    /// <typeparam name="S">This is the second type param.</typeparam>
    public class InvalidDocumentationClass17<T, S>
    {
    }

    /// <summary>
    /// This line is copied.
    /// </summary>
    /// <typeparam name="T">This is the first type param.</typeparam>
    /// <typeparam name="S">This line is copied.</typeparam>
    public class InvalidDocumentationClass18<T, S>
    {
    }

    /// <summary>
    /// This is the summary.
    /// </summary>
    /// <typeparam name="T">This line is copied.</typeparam>
    /// <typeparam name="S">This line is copied.</typeparam>
    public class InvalidDocumentationClass19<T, S>
    {
    }

    /// <summary>
    /// The parameters are in the wrong order.
    /// </summary>
    /// <typeparam name="S">This is the second param.</typeparam>
    /// <typeparam name="T">This is the first param.</typeparam>
    public class InvalidDocumentationClass20<T, S>
    {
    }

    /// <summary>
    /// Typeparam tag is missing name attribute.
    /// </summary>
    /// <typeparam>This is the first param.</typeparam>
    public class InvalidDocumentationClass21<T>
    {
    }

    /// <summary>
    /// Typeparam tag is missing name attribute.
    /// </summary>
    /// <typeparam name="">This is the first param.</typeparam>
    public class InvalidDocumentationClass22<T>
    {
    }

    /// <summary>
    /// This is the summary.
    /// </summary>
    /// <typeparam name="S">This is the wrong type param.</typeparam>
    public class InvalidDocumentationClass23<T>
    {
    }

    internal class InvalidDocumentationClass24
    {
    }

    protected class InvalidDocumentationClass25
    {
    }

    private class InvalidDocumentationClass26
    {
    }

    protected internal class InvalidDocumentationClass27
    {
    }

    internal protected class InvalidDocumentationClass28
    {
    }

    internal static class InvalidDocumentationClass29
    {
    }

    public sealed class InvalidDocumentationClass30
    {
    }

    /////// <summary>
    /////// This is the summary.
    /////// </summary>
    /////// <remarks></remarks>
    ////public class InvalidDocumentationClass31
    ////{
    ////}

    /// <summary>
    /// This is the summary.
    /// </summary>
    /// <typeparam name="T">This is the first param.</typeparam>
    /// <typeparam name="S">This is the second param.</typeparam>
    /// <typeparam name="W">This is the third param.</typeparam>
    internal class InvalidDocumentationClass32<T, S>
    {
    }

    /// <summary>
    /// This is the summary.
    /// </summary>
    /// <typeparam name="T">This is the first param.</typeparam>
    /// <typeparam name="S">This is the second param.</typeparam>
    /// <typeparam>This is the third param.</typeparam>
    internal class InvalidDocumentationClass33<T, S>
    {
    }

    /// <summary>
    /// <summary>
    /// This is the summary.
    /// </summary>
    /// <typeparam name="T">This is the first param.</typeparam>
    /// <typeparam name="S">This is the second param.</typeparam>
    /// <typeparam name="">This is the third param.</typeparam>
    internal class InvalidDocumentationClass34<T, S>
    {
    }

    /// <content>
    /// The class is not partial, yet it uses a content tag rather than a summary tag.
    /// </content>
    public class InvalidDocumentationClass35
    {
    }

    public partial class InvalidDocumentationClass36
    {
    }

    /// <summary>
    /// 
    /// </summary>
    public partial class InvalidDocumentationClass37
    {
    }

    /// <remarks>These are some remarks.</remarks>
    public partial class InvalidDocumentationClass38
    {
    }

    /// <summary>
    /// The typeparam tag are missing from this partial item.
    /// </summary>
    public partial class InvalidDocumentationClass39<T>
    {
    }

    /// <summary>
    /// The typeparam tag is missing for the W param.
    /// </summary>
    /// <typeparam name="T">This is the first param.</typeparam>
    /// <typeparam name="S">This is the second param.</typeparam>
    public class InvalidDocumentationClass40<T, S, W>
    {
    }

    /// <summary>
    /// This exception class is thrown by the application if it encounters an
    /// unrecoverable error.
    /// </summary>
    [Serializable]
    public class CustomException : Exception
    {
        /// <summary>
        /// Default constructor.
        /// </summary>
        /// <overloads>There are four overloads for the constructor</overloads>
        public CustomException()
        {
        }

        /// <inheritdoc />
        public CustomException(string message)
            : base(message)
        {
            // Inherit documentation from the base Exception class matching
            // this constructor's signature.
        }

        /// <inheritdoc />
        public CustomException(string message, Exception innerException) :
            base(message, innerException)
        {
            // Inherit documentation from the base Exception class matching
            // this constructor's signature.
        }

        /// <inheritdoc />
        protected CustomException(SerializationInfo info, StreamingContext context)
            : base(info, context)
        {
            // Inherit documentation from the base Exception class matching
            // this constructor's signature.
        }

        /// <summary>
        /// The ID.
        /// </summary>
        /// <remarks>
        /// The summary above is OK as text must be 10 characters long or at least 2 words.
        /// </remarks>
        public class InvalidDocumentationClass6
        {
            /// <summary>
            /// Gets a value indicating whether the component is in design mode.
            /// </summary>
            /// <value>Always <c>false</c>.</value>
            public bool Property1
            {
                get { return false; }
            }
        }
    }
}
>>>>>>> 30ef6542
<|MERGE_RESOLUTION|>--- conflicted
+++ resolved
@@ -1,4 +1,3 @@
-<<<<<<< HEAD
 using System;
 using System.Collections.Generic;
 using System.Text;
@@ -464,466 +463,4 @@
     {
         // Ensures that classes with "/// <exclude />" don't get flagged for documentation checks.
     }
-}
-=======
-using System;
-using System.Collections.Generic;
-using System.Text;
-
-namespace CSharpAnalyzersTest.TestData
-{
-    /// <summary>
-    /// This is the summary for the class.
-    /// </summary>
-    public class ValidDocumentationClass1
-    {
-    }
-
-    /// <summary>
-    /// This is the summary for the class.
-    /// </summary>
-    protected class ValidDocumentationClass2
-    {
-    }
-
-    /// <summary>
-    /// This is the summary for the class.
-    /// </summary>
-    internal class ValidDocumentationClass3
-    {
-    }
-
-    /// <summary>
-    /// This is the summary for the class.
-    /// </summary>
-    internal protected class ValidDocumentationClass4
-    {
-    }
-
-    /// <summary>
-    /// This is the summary for the class.
-    /// </summary>
-    protected internal class ValidDocumentationClass5
-    {
-    }
-
-    /// <summary>
-    /// This is the summary for the class.
-    /// </summary>
-    private class ValidDocumentationClass6
-    {
-    }
-
-    /// <summary>
-    /// This is the summary for the class.
-    /// </summary>
-    public static class ValidDocumentationClass7
-    {
-    }
-
-    /// <summary>
-    /// This is the summary for the class.
-    /// </summary>
-    public sealed class ValidDocumentationClass8
-    {
-    }
-
-    /// <summary>
-    /// This is the summary for the class.
-    /// </summary>
-    public unsafe class ValidDocumentationClass9
-    {
-    }
-
-    /// <summary>
-    /// This is the summary for the class.
-    /// </summary>
-    public class ValidDocumentationClass10 : List<int>, IList
-    {
-    }
-
-    /// <summary>
-    /// This is the summary for the class.
-    /// </summary>
-    /// <typeparam name="S">This is the first generic parameter.</typeparam>
-    /// <typeparam name="T">This is the second generic parameter.</typeparam>
-    public class ValidDocumentationClass11<S, T>
-    {
-    }
-
-    /// <summary>This is the summary for the class.</summary><typeparam name="S">This is the first generic parameter.</typeparam><typeparam name="T">This is the second generic parameter.</typeparam>
-    public class ValidDocumentationClass12<S, T>
-    {
-    }
-
-    /// <summary>
-    /// This is the summary for the class.
-    /// </summary>
-    /// <typeparam name="S">This is the first generic parameter.</typeparam>
-    /// <typeparam name="T">This is the second generic parameter.</typeparam>
-    public class ValidDocumentationClass13<S, T> where T : int where S : string
-    {
-    }
-
-    /// <summary>
-    /// This is the summary for the class.
-    /// </summary>
-    /// <remarks>Adding a remarks tag.</remarks>
-    public class ValidDocumentationClass14
-    {
-    }
-
-    /// <content>
-    /// The partial class uses a content tag.
-    /// </content>
-    public partial class ValidDocumentationClass15
-    {
-    }
-
-    /// <summary>
-    /// The partial class uses a summary tag.
-    /// </summary>
-    public partial class ValidDocumentationClass16
-    {
-    }
-
-    /// <summary>
-    /// Summary description for class.
-    /// </summary>
-    public class InvalidDocumentationClass1
-    {
-    }
-
-    /// <summary>
-    /// This class's xml is invalid. The closing tag is ill-formed.
-    /// /summary>
-    public class InvalidDocumentationClass2
-    {
-    }
-
-    public class InvalidDocumentationClass3
-    {
-    }
-
-    /// <summary>
-    /// 
-    /// </summary>
-    public class InvalidDocumentationClass4
-    {
-    }
-
-    /// <summary>
-    /// Nospaceshereatall.
-    /// </summary>
-    public class InvalidDocumentationClass5
-    {
-    }
-
-    /// <summary>
-    /// Short.
-    /// </summary>
-    public class InvalidDocumentationClass6
-    {
-    }
-
-    /// <summary>
-    /// A)(@)*23408234082308230823048230940238409283409234098230498234not enough letters.
-    /// </summary>
-    public class InvalidDocumentationClass7
-    {
-    }
-
-    /// <summary>
-    /// no capital letter.
-    /// </summary>
-    public class InvalidDocumentationClass8
-    {
-    }
-
-    /// <summary>
-    /// No closing period
-    /// </summary>
-    public class InvalidDocumentationClass9
-    {
-    }
-
-    /// <summary>
-    /// This is the summary.
-    /// </summary>
-    public class InvalidDocumentationClass10<T>
-    {
-    }
-
-    /// <summary>
-    /// This is the summary.
-    /// </summary>
-    /// <typeparam name="T"></typeparam>
-    public class InvalidDocumentationClass11<T>
-    {
-    }
-
-    /// <summary>
-    /// This is the summary.
-    /// </summary>
-    /// <typeparam name="T">Nospaceshereatall.</typeparam>
-    public class InvalidDocumentationClass12<T>
-    {
-    }
-
-    /// <summary>
-    /// This is the summary.
-    /// </summary>
-    /// <typeparam name="T">Short.</typeparam>
-    public class InvalidDocumentationClass13<T>
-    {
-    }
-
-    /// <summary>
-    /// This is the summary.
-    /// </summary>
-    /// <typeparam name="T">A)(@)*23408234082308230823048230940238409283409234098230498234not enough letters.</typeparam>
-    public class InvalidDocumentationClass14<T>
-    {
-    }
-
-    /// <summary>
-    /// This is the summary.
-    /// </summary>
-    /// <typeparam name="T">no capital letter.</typeparam>
-    public class InvalidDocumentationClass15<T>
-    {
-    }
-
-    /// <summary>
-    /// This is the summary.
-    /// </summary>
-    /// <typeparam name="T">No closing period</typeparam>
-    public class InvalidDocumentationClass16<T>
-    {
-    }
-
-    /// <summary>
-    /// This line is copied.
-    /// </summary>
-    /// <typeparam name="T">This line is copied.</typeparam>
-    /// <typeparam name="S">This is the second type param.</typeparam>
-    public class InvalidDocumentationClass17<T, S>
-    {
-    }
-
-    /// <summary>
-    /// This line is copied.
-    /// </summary>
-    /// <typeparam name="T">This is the first type param.</typeparam>
-    /// <typeparam name="S">This line is copied.</typeparam>
-    public class InvalidDocumentationClass18<T, S>
-    {
-    }
-
-    /// <summary>
-    /// This is the summary.
-    /// </summary>
-    /// <typeparam name="T">This line is copied.</typeparam>
-    /// <typeparam name="S">This line is copied.</typeparam>
-    public class InvalidDocumentationClass19<T, S>
-    {
-    }
-
-    /// <summary>
-    /// The parameters are in the wrong order.
-    /// </summary>
-    /// <typeparam name="S">This is the second param.</typeparam>
-    /// <typeparam name="T">This is the first param.</typeparam>
-    public class InvalidDocumentationClass20<T, S>
-    {
-    }
-
-    /// <summary>
-    /// Typeparam tag is missing name attribute.
-    /// </summary>
-    /// <typeparam>This is the first param.</typeparam>
-    public class InvalidDocumentationClass21<T>
-    {
-    }
-
-    /// <summary>
-    /// Typeparam tag is missing name attribute.
-    /// </summary>
-    /// <typeparam name="">This is the first param.</typeparam>
-    public class InvalidDocumentationClass22<T>
-    {
-    }
-
-    /// <summary>
-    /// This is the summary.
-    /// </summary>
-    /// <typeparam name="S">This is the wrong type param.</typeparam>
-    public class InvalidDocumentationClass23<T>
-    {
-    }
-
-    internal class InvalidDocumentationClass24
-    {
-    }
-
-    protected class InvalidDocumentationClass25
-    {
-    }
-
-    private class InvalidDocumentationClass26
-    {
-    }
-
-    protected internal class InvalidDocumentationClass27
-    {
-    }
-
-    internal protected class InvalidDocumentationClass28
-    {
-    }
-
-    internal static class InvalidDocumentationClass29
-    {
-    }
-
-    public sealed class InvalidDocumentationClass30
-    {
-    }
-
-    /////// <summary>
-    /////// This is the summary.
-    /////// </summary>
-    /////// <remarks></remarks>
-    ////public class InvalidDocumentationClass31
-    ////{
-    ////}
-
-    /// <summary>
-    /// This is the summary.
-    /// </summary>
-    /// <typeparam name="T">This is the first param.</typeparam>
-    /// <typeparam name="S">This is the second param.</typeparam>
-    /// <typeparam name="W">This is the third param.</typeparam>
-    internal class InvalidDocumentationClass32<T, S>
-    {
-    }
-
-    /// <summary>
-    /// This is the summary.
-    /// </summary>
-    /// <typeparam name="T">This is the first param.</typeparam>
-    /// <typeparam name="S">This is the second param.</typeparam>
-    /// <typeparam>This is the third param.</typeparam>
-    internal class InvalidDocumentationClass33<T, S>
-    {
-    }
-
-    /// <summary>
-    /// <summary>
-    /// This is the summary.
-    /// </summary>
-    /// <typeparam name="T">This is the first param.</typeparam>
-    /// <typeparam name="S">This is the second param.</typeparam>
-    /// <typeparam name="">This is the third param.</typeparam>
-    internal class InvalidDocumentationClass34<T, S>
-    {
-    }
-
-    /// <content>
-    /// The class is not partial, yet it uses a content tag rather than a summary tag.
-    /// </content>
-    public class InvalidDocumentationClass35
-    {
-    }
-
-    public partial class InvalidDocumentationClass36
-    {
-    }
-
-    /// <summary>
-    /// 
-    /// </summary>
-    public partial class InvalidDocumentationClass37
-    {
-    }
-
-    /// <remarks>These are some remarks.</remarks>
-    public partial class InvalidDocumentationClass38
-    {
-    }
-
-    /// <summary>
-    /// The typeparam tag are missing from this partial item.
-    /// </summary>
-    public partial class InvalidDocumentationClass39<T>
-    {
-    }
-
-    /// <summary>
-    /// The typeparam tag is missing for the W param.
-    /// </summary>
-    /// <typeparam name="T">This is the first param.</typeparam>
-    /// <typeparam name="S">This is the second param.</typeparam>
-    public class InvalidDocumentationClass40<T, S, W>
-    {
-    }
-
-    /// <summary>
-    /// This exception class is thrown by the application if it encounters an
-    /// unrecoverable error.
-    /// </summary>
-    [Serializable]
-    public class CustomException : Exception
-    {
-        /// <summary>
-        /// Default constructor.
-        /// </summary>
-        /// <overloads>There are four overloads for the constructor</overloads>
-        public CustomException()
-        {
-        }
-
-        /// <inheritdoc />
-        public CustomException(string message)
-            : base(message)
-        {
-            // Inherit documentation from the base Exception class matching
-            // this constructor's signature.
-        }
-
-        /// <inheritdoc />
-        public CustomException(string message, Exception innerException) :
-            base(message, innerException)
-        {
-            // Inherit documentation from the base Exception class matching
-            // this constructor's signature.
-        }
-
-        /// <inheritdoc />
-        protected CustomException(SerializationInfo info, StreamingContext context)
-            : base(info, context)
-        {
-            // Inherit documentation from the base Exception class matching
-            // this constructor's signature.
-        }
-
-        /// <summary>
-        /// The ID.
-        /// </summary>
-        /// <remarks>
-        /// The summary above is OK as text must be 10 characters long or at least 2 words.
-        /// </remarks>
-        public class InvalidDocumentationClass6
-        {
-            /// <summary>
-            /// Gets a value indicating whether the component is in design mode.
-            /// </summary>
-            /// <value>Always <c>false</c>.</value>
-            public bool Property1
-            {
-                get { return false; }
-            }
-        }
-    }
-}
->>>>>>> 30ef6542
+}