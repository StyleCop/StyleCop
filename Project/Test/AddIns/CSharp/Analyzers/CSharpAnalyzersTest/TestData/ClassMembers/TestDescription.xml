--- conflicted
+++ resolved
@@ -1,4 +1,3 @@
-<<<<<<< HEAD
 ﻿<?xml version="1.0" encoding="utf-8" ?>
 <StyleCopTestDescription TestName="ClassMembers">
   <!-- Tests that the base. prefix is used properly. -->
@@ -284,248 +283,4 @@
       </Analyzers>
     </Settings>
   </Test>
-=======
-﻿<?xml version="1.0" encoding="utf-8" ?>
-<StyleCopTestDescription TestName="ClassMembers">
-  <!-- Tests that the base. prefix is used properly. -->
-  <Test Name="ClassMembersDoNotPrefixCallsWithBaseUnlessLocalImplementationExists">
-    <TestCodeFile>ClassMembersDoNotPrefixCallsWithBaseUnlessLocalImplementationExists.cs</TestCodeFile>
-    <TestCodeFile>ClassMembersDerivedWithBase.cs</TestCodeFile>
-    <Settings>
-      <GlobalSettings>
-        <StringProperty Name="MergeSettingsFiles">NoMerge</StringProperty>
-        <BooleanProperty Name="RulesEnabledByDefault">False</BooleanProperty>
-      </GlobalSettings>
-      <Analyzers>
-        <Analyzer AnalyzerId="StyleCop.CSharp.ReadabilityRules">
-          <Rules>
-            <Rule Name="DoNotPrefixCallsWithBaseUnlessLocalImplementationExists">
-              <RuleSettings>
-                <BooleanProperty Name="Enabled">True</BooleanProperty>
-              </RuleSettings>
-            </Rule>
-          </Rules>
-        </Analyzer>
-      </Analyzers>
-    </Settings>
-    <ExpectedViolations>
-      <Violation Section="Root.CSharpAnalyzersTest.TestData.DoNotPrefixCallsWithBaseUnlessLocalImplementationExists.OnLoad" LineNumber="17" Rule="DoNotPrefixCallsWithBaseUnlessLocalImplementationExists"/>
-      <Violation Section="Root.CSharpAnalyzersTest.TestData.DoNotPrefixCallsWithBaseUnlessLocalImplementationExists.Method" LineNumber="27" Rule="DoNotPrefixCallsWithBaseUnlessLocalImplementationExists"/>
-    </ExpectedViolations>
-  </Test>
-
-  <!-- Tests that local member calls are prefixed with this. -->
-  <Test Name="ClassMembersPrefixLocalCallsWithThis">
-    <TestCodeFile>ClassMembersPrefixLocalCallsWithThis.cs</TestCodeFile>
-    <TestCodeFile>ClassMembersPrefixLocalCallsWithThis2.cs</TestCodeFile>
-    <TestCodeFile>ValidPrefix.cs</TestCodeFile>
-    <TestCodeFile>ClassMembersNoViolations.cs</TestCodeFile>
-    <TestCodeFile>ClassMembersCodeWalker{T}.cs</TestCodeFile>
-    <TestCodeFile>ClassMembersMaintainabilityRules.cs</TestCodeFile>
-    <Settings>
-      <GlobalSettings>
-        <StringProperty Name="MergeSettingsFiles">NoMerge</StringProperty>
-        <BooleanProperty Name="RulesEnabledByDefault">False</BooleanProperty>
-      </GlobalSettings>
-      <Analyzers>
-        <Analyzer AnalyzerId="StyleCop.CSharp.ReadabilityRules">
-          <Rules>
-            <Rule Name="PrefixLocalCallsWithThis">
-              <RuleSettings>
-                <BooleanProperty Name="Enabled">True</BooleanProperty>
-              </RuleSettings>
-            </Rule>
-            <Rule Name="PrefixCallsCorrectly">
-              <RuleSettings>
-                <BooleanProperty Name="Enabled">True</BooleanProperty>
-              </RuleSettings>
-            </Rule>
-          </Rules>
-        </Analyzer>
-      </Analyzers>
-    </Settings>
-    <ExpectedViolations>
-      <Violation Section="Root.CSharpAnalyzersTest.TestData.PrefixLocalCallsWithThis.TestMissingMembers" LineNumber="70" Rule="PrefixLocalCallsWithThis"/>
-      <Violation Section="Root.CSharpAnalyzersTest.TestData.PrefixLocalCallsWithThis.TestMissingMembers" LineNumber="72" Rule="PrefixLocalCallsWithThis"/>
-      <Violation Section="Root.CSharpAnalyzersTest.TestData.PrefixLocalCallsWithThis.TestMissingMembers" LineNumber="74" Rule="PrefixLocalCallsWithThis"/>
-      <Violation Section="Root.CSharpAnalyzersTest.TestData.PrefixLocalCallsWithThis.TestMissingMembers" LineNumber="75" Rule="PrefixLocalCallsWithThis"/>
-      <Violation Section="Root.CSharpAnalyzersTest.TestData.PrefixLocalCallsWithThis.TestMissingMembers" LineNumber="77" Rule="PrefixLocalCallsWithThis"/>
-      <Violation Section="Root.CSharpAnalyzersTest.TestData.PrefixLocalCallsWithThis.TestMissingMembers" LineNumber="79" Rule="PrefixLocalCallsWithThis"/>
-      <Violation Section="Root.CSharpAnalyzersTest.TestData.PrefixLocalCallsWithThis.TestIncrementDecrement" LineNumber="142" Rule="PrefixLocalCallsWithThis" />
-      <Violation Section="Root.CSharpAnalyzersTest.TestData.PrefixLocalCallsWithThis.TestIncrementDecrement" LineNumber="143" Rule="PrefixLocalCallsWithThis" />
-      <Violation Section="Root.CSharpAnalyzersTest.TestData.PrefixLocalCallsWithThis.TestIncrementDecrement" LineNumber="144" Rule="PrefixLocalCallsWithThis" />
-      <Violation Section="Root.CSharpAnalyzersTest.TestData.PrefixLocalCallsWithThis.TestIncrementDecrement" LineNumber="145" Rule="PrefixLocalCallsWithThis" />
-      <Violation Section="Root.CSharpAnalyzersTest.TestData.PrefixLocalCallsWithThis.TestIncrementDecrement" LineNumber="147" Rule="PrefixLocalCallsWithThis" />
-      <Violation Section="Root.CSharpAnalyzersTest.TestData.PrefixLocalCallsWithThis.TestIncrementDecrement" LineNumber="148" Rule="PrefixLocalCallsWithThis" />
-      <Violation Section="Root.CSharpAnalyzersTest.TestData.PrefixLocalCallsWithThis.TestIncrementDecrement" LineNumber="149" Rule="PrefixLocalCallsWithThis" />
-      <Violation Section="Root.CSharpAnalyzersTest.TestData.PrefixLocalCallsWithThis.TestIncrementDecrement" LineNumber="150" Rule="PrefixLocalCallsWithThis" />
-      <Violation Section="Root.CSharpAnalyzersTest.TestData.TestAnonymousTypes.CreateAnonymousType" LineNumber="172" Rule="PrefixLocalCallsWithThis" />
-      <Violation Section="Root.CSharpAnalyzersTest.TestData.TestNestedMemberAccessAndMethodInvocationCalls.Method2" LineNumber="188" Rule="PrefixLocalCallsWithThis" />
-      <Violation Section="Root.CSharpAnalyzersTest.TestData.TestNestedMemberAccessAndMethodInvocationCalls.Method2" LineNumber="191" Rule="PrefixLocalCallsWithThis" />
-      <Violation Section="Root.CSharpAnalyzersTest.TestData.TestNestedMemberAccessAndMethodInvocationCalls.Method2" LineNumber="194" Rule="PrefixLocalCallsWithThis" />
-      <Violation Section="Root.CSharpAnalyzersTest.TestData.TestNestedMemberAccessAndMethodInvocationCalls.Method2" LineNumber="197" Rule="PrefixLocalCallsWithThis" />
-      <Violation Section="Root.CSharpAnalyzersTest.TestData.TestNestedMemberAccessAndMethodInvocationCalls.Method2" LineNumber="200" Rule="PrefixLocalCallsWithThis" />
-      <Violation Section="Root.CSharpAnalyzersTest.TestData.TestNestedMemberAccessAndMethodInvocationCalls.Method2" LineNumber="188" Rule="PrefixLocalCallsWithThis" />
-      <Violation Section="Root.CSharpAnalyzersTest.TestData.TestNestedMemberAccessAndMethodInvocationCalls.Method2" LineNumber="191" Rule="PrefixLocalCallsWithThis" />
-      <Violation Section="Root.CSharpAnalyzersTest.TestData.ClassMembers.ClassMembersPrefixLocalCallsWithThis2.Equals%ClassMembersPrefixLocalCallsWithThis2" LineNumber="41" StartLine="41" StartColumn="20" EndLine="41" EndColumn="25" RuleNamespace="StyleCop.CSharp.ReadabilityRules" Rule="PrefixCallsCorrectly" />
-      <Violation Section="Root.CSharpAnalyzersTest.TestData.ClassMembers.Class1.A" StartLine="94" StartColumn="13" EndLine="94" EndColumn="13" Rule="PrefixLocalCallsWithThis" />
-      <Violation Section="Root.CSharpAnalyzersTest.TestData.ClassMembers.Class2.A" StartLine="102" StartColumn="13" EndLine="102" EndColumn="13" Rule="PrefixLocalCallsWithThis" />
-      <Violation Section="Root.CSharpAnalyzersTest.TestData.ClassMembers.Class3.A`T" LineNumber="114" StartLine="114" StartColumn="20" EndLine="114" EndColumn="23" RuleNamespace="StyleCop.CSharp.ReadabilityRules" Rule="PrefixLocalCallsWithThis" />
-      <Violation Section="Root.CSharpAnalyzersTest.TestData.ClassMembers.Class4.A`T" LineNumber="127" StartLine="127" StartColumn="20" EndLine="127" EndColumn="20" RuleNamespace="StyleCop.CSharp.ReadabilityRules" Rule="PrefixLocalCallsWithThis" />
-      <Violation Section="Root.CSharpAnalyzersTest.TestData.ValidPrefixes.Class1.A`T" LineNumber="12" StartLine="12" StartColumn="20" EndLine="12" EndColumn="23" RuleNamespace="StyleCop.CSharp.ReadabilityRules" Rule="PrefixLocalCallsWithThis" />
-      <Violation Section="Root.CSharpAnalyzersTest.TestData.ValidPrefixes.Class2.A`T" LineNumber="25" StartLine="25" StartColumn="20" EndLine="25" EndColumn="20" RuleNamespace="StyleCop.CSharp.ReadabilityRules" Rule="PrefixLocalCallsWithThis" />
-      <Violation Section="Root.CSharpAnalyzersTest.TestData.ValidPrefixes.Class4.A1`T%T" LineNumber="147" StartLine="147" StartColumn="13" EndLine="147" EndColumn="17" RuleNamespace="StyleCop.CSharp.ReadabilityRules" Rule="PrefixCallsCorrectly" />
-      <Violation Section="Root.CSharpAnalyzersTest.TestData.ValidPrefixes.Class4.A1`T%T" LineNumber="148" StartLine="148" StartColumn="13" EndLine="148" EndColumn="14" RuleNamespace="StyleCop.CSharp.ReadabilityRules" Rule="PrefixCallsCorrectly" />
-      <Violation Section="Root.CSharpAnalyzersTest.TestData.ValidPrefixes.Class5.A1%int" LineNumber="160" StartLine="160" StartColumn="13" EndLine="160" EndColumn="19" RuleNamespace="StyleCop.CSharp.ReadabilityRules" Rule="PrefixCallsCorrectly" />
-      <Violation Section="Root.CSharpAnalyzersTest.TestData.ValidPrefixes.Class5.A1%int" LineNumber="161" StartLine="161" StartColumn="13" EndLine="161" EndColumn="14" RuleNamespace="StyleCop.CSharp.ReadabilityRules" Rule="PrefixCallsCorrectly" />
-      <Violation Section="Root.CSharpAnalyzersTest.TestData.ValidPrefixes.Class5.A1`T%T" LineNumber="170" StartLine="170" StartColumn="13" EndLine="170" EndColumn="17" RuleNamespace="StyleCop.CSharp.ReadabilityRules" Rule="PrefixCallsCorrectly" />
-      <Violation Section="Root.CSharpAnalyzersTest.TestData.ValidPrefixes.Class5.A1`T%T" LineNumber="171" StartLine="171" StartColumn="13" EndLine="171" EndColumn="14" RuleNamespace="StyleCop.CSharp.ReadabilityRules" Rule="PrefixCallsCorrectly" />
-      <Violation Section="Root.CSharpAnalyzersTest.TestData.ValidPrefixes.Class6.A1%int" LineNumber="183" StartLine="183" StartColumn="13" EndLine="183" EndColumn="19" RuleNamespace="StyleCop.CSharp.ReadabilityRules" Rule="PrefixCallsCorrectly" />
-      <Violation Section="Root.CSharpAnalyzersTest.TestData.ValidPrefixes.Class6.A1%int" LineNumber="184" StartLine="184" StartColumn="13" EndLine="184" EndColumn="14" RuleNamespace="StyleCop.CSharp.ReadabilityRules" Rule="PrefixCallsCorrectly" />
-      <Violation Section="Root.CSharpAnalyzersTest.TestData.ValidPrefixes.Class6.A1%int" LineNumber="185" StartLine="185" StartColumn="13" EndLine="185" EndColumn="20" RuleNamespace="StyleCop.CSharp.ReadabilityRules" Rule="PrefixCallsCorrectly" />
-      <Violation Section="Root.CSharpAnalyzersTest.TestData.ValidPrefixes.Class7.A2`T%T" LineNumber="201" StartLine="201" StartColumn="13" EndLine="201" EndColumn="17" RuleNamespace="StyleCop.CSharp.ReadabilityRules" Rule="PrefixCallsCorrectly" />
-      <Violation Section="Root.CSharpAnalyzersTest.TestData.ValidPrefixes.Class7.A2`T%T" LineNumber="202" StartLine="202" StartColumn="13" EndLine="202" EndColumn="14" RuleNamespace="StyleCop.CSharp.ReadabilityRules" Rule="PrefixCallsCorrectly" />
-      <Violation Section="Root.CSharpAnalyzersTest.TestData.ValidPrefixes.Class7.A2`T%T" LineNumber="208" StartLine="208" StartColumn="13" EndLine="208" EndColumn="17" RuleNamespace="StyleCop.CSharp.ReadabilityRules" Rule="PrefixCallsCorrectly" />
-      <Violation Section="Root.CSharpAnalyzersTest.TestData.ValidPrefixes.Class7.A2`T%T" LineNumber="209" StartLine="209" StartColumn="13" EndLine="209" EndColumn="14" RuleNamespace="StyleCop.CSharp.ReadabilityRules" Rule="PrefixCallsCorrectly" />
-      <Violation Section="Root.CSharpAnalyzersTest.TestData.ValidPrefixes.Class8.A2`T%T" LineNumber="221" StartLine="221" StartColumn="13" EndLine="221" EndColumn="17" RuleNamespace="StyleCop.CSharp.ReadabilityRules" Rule="PrefixCallsCorrectly" />
-      <Violation Section="Root.CSharpAnalyzersTest.TestData.ValidPrefixes.Class8.A2`T%T" LineNumber="222" StartLine="222" StartColumn="13" EndLine="222" EndColumn="14" RuleNamespace="StyleCop.CSharp.ReadabilityRules" Rule="PrefixCallsCorrectly" />
-      <Violation Section="Root.CSharpAnalyzersTest.TestData.ValidPrefixes.Class8.A2`T%T" LineNumber="228" StartLine="228" StartColumn="13" EndLine="228" EndColumn="17" RuleNamespace="StyleCop.CSharp.ReadabilityRules" Rule="PrefixCallsCorrectly" />
-      <Violation Section="Root.CSharpAnalyzersTest.TestData.ValidPrefixes.Class8.A2`T%T" LineNumber="229" StartLine="229" StartColumn="13" EndLine="229" EndColumn="14" RuleNamespace="StyleCop.CSharp.ReadabilityRules" Rule="PrefixCallsCorrectly" />
-      <Violation Section="Root.CSharpAnalyzersTest.TestData.ValidPrefixes.Class9.A2`T%T" LineNumber="239" StartLine="239" StartColumn="13" EndLine="239" EndColumn="17" RuleNamespace="StyleCop.CSharp.ReadabilityRules" Rule="PrefixLocalCallsWithThis" />
-      <Violation Section="Root.CSharpAnalyzersTest.TestData.ValidPrefixes.Class9.A2`T%T" LineNumber="240" StartLine="240" StartColumn="13" EndLine="240" EndColumn="14" RuleNamespace="StyleCop.CSharp.ReadabilityRules" Rule="PrefixLocalCallsWithThis" />
-    </ExpectedViolations>
-  </Test>
-
-  <!-- Tests this is not required when there is a local variable with the same name as a class member. -->
-  <Test Name="ClassMembersLocalVariables">
-    <TestCodeFile>ClassMembersLocalVariables.cs</TestCodeFile>
-    <Settings>
-      <GlobalSettings>
-        <StringProperty Name="MergeSettingsFiles">NoMerge</StringProperty>
-        <BooleanProperty Name="RulesEnabledByDefault">False</BooleanProperty>
-      </GlobalSettings>
-      <Analyzers>
-        <Analyzer AnalyzerId="StyleCop.CSharp.ReadabilityRules">
-          <Rules>
-            <Rule Name="PrefixLocalCallsWithThis">
-              <RuleSettings>
-                <BooleanProperty Name="Enabled">True</BooleanProperty>
-              </RuleSettings>
-            </Rule>
-          </Rules>
-        </Analyzer>
-      </Analyzers>
-    </Settings>
-    <ExpectedViolations>
-      <Violation Section="Root.CSharpAnalyzersTest.TestData.PrefixLocalCallsWithThis.Method1%int" LineNumber="16" Rule="PrefixLocalCallsWithThis" />
-      <Violation Section="Root.CSharpAnalyzersTest.TestData.PrefixLocalCallsWithThis.Method1%int" LineNumber="17" Rule="PrefixLocalCallsWithThis" />
-      <Violation Section="Root.CSharpAnalyzersTest.TestData.PrefixLocalCallsWithThis.Method1%int" LineNumber="20" Rule="PrefixLocalCallsWithThis" />
-      <Violation Section="Root.CSharpAnalyzersTest.TestData.PrefixLocalCallsWithThis.Method1%int" LineNumber="21" Rule="PrefixLocalCallsWithThis" />
-      <Violation Section="Root.CSharpAnalyzersTest.TestData.PrefixLocalCallsWithThis.Method1%int" LineNumber="24" Rule="PrefixLocalCallsWithThis" />
-      <Violation Section="Root.CSharpAnalyzersTest.TestData.PrefixLocalCallsWithThis.Method1%int" LineNumber="24" Rule="PrefixLocalCallsWithThis" />
-      <Violation Section="Root.CSharpAnalyzersTest.TestData.PrefixLocalCallsWithThis.Method1%int" LineNumber="33" Rule="PrefixLocalCallsWithThis" />
-      <Violation Section="Root.CSharpAnalyzersTest.TestData.PrefixLocalCallsWithThis.Method1%int" LineNumber="36" Rule="PrefixLocalCallsWithThis" />
-      <Violation Section="Root.CSharpAnalyzersTest.TestData.PrefixLocalCallsWithThis.Method1%int" LineNumber="38" Rule="PrefixLocalCallsWithThis" />
-      <Violation Section="Root.CSharpAnalyzersTest.TestData.PrefixLocalCallsWithThis.Method1%int" LineNumber="45" Rule="PrefixLocalCallsWithThis" />
-      <Violation Section="Root.CSharpAnalyzersTest.TestData.PrefixLocalCallsWithThis.Method1%int" LineNumber="46" Rule="PrefixLocalCallsWithThis" />
-      <Violation Section="Root.CSharpAnalyzersTest.TestData.PrefixLocalCallsWithThis.Method1%int" LineNumber="49" Rule="PrefixLocalCallsWithThis" />
-      <Violation Section="Root.CSharpAnalyzersTest.TestData.PrefixLocalCallsWithThis.Method1%int" LineNumber="50" Rule="PrefixLocalCallsWithThis" />
-      <Violation Section="Root.CSharpAnalyzersTest.TestData.PrefixLocalCallsWithThis.Method1%int" LineNumber="53" Rule="PrefixLocalCallsWithThis" />
-      <Violation Section="Root.CSharpAnalyzersTest.TestData.PrefixLocalCallsWithThis.Method1%int" LineNumber="53" Rule="PrefixLocalCallsWithThis" />
-      <Violation Section="Root.CSharpAnalyzersTest.TestData.PrefixLocalCallsWithThis.Method1%int" LineNumber="60" Rule="PrefixLocalCallsWithThis" />
-      <Violation Section="Root.CSharpAnalyzersTest.TestData.PrefixLocalCallsWithThis.Method2%string" LineNumber="66" Rule="PrefixLocalCallsWithThis" />
-      <Violation Section="Root.CSharpAnalyzersTest.TestData.PrefixLocalCallsWithThis.this%double.get" LineNumber="76" Rule="PrefixLocalCallsWithThis" />
-      <Violation Section="Root.CSharpAnalyzersTest.TestData.PrefixLocalCallsWithThis.this%double.get" LineNumber="82" Rule="PrefixLocalCallsWithThis" />
-      <Violation Section="Root.CSharpAnalyzersTest.TestData.PrefixLocalCallsWithThis.this%double.set" LineNumber="87" Rule="PrefixLocalCallsWithThis" />
-      <Violation Section="Root.CSharpAnalyzersTest.TestData.PrefixLocalCallsWithThis.this%double.set" LineNumber="93" Rule="PrefixLocalCallsWithThis" />
-      <Violation Section="Root.CSharpAnalyzersTest.TestData.PrefixLocalCallsWithThis.QueryExpressionsMethod" LineNumber="109" Rule="PrefixLocalCallsWithThis" />
-      <Violation Section="Root.CSharpAnalyzersTest.TestData.PrefixLocalCallsWithThis.QueryExpressionsMethod" LineNumber="110" Rule="PrefixLocalCallsWithThis" />
-      <Violation Section="Root.CSharpAnalyzersTest.TestData.PrefixLocalCallsWithThis.QueryExpressionsMethod" LineNumber="113" Rule="PrefixLocalCallsWithThis" />
-      <Violation Section="Root.CSharpAnalyzersTest.TestData.PrefixLocalCallsWithThis.QueryExpressionsMethod" LineNumber="118" Rule="PrefixLocalCallsWithThis" />
-      <Violation Section="Root.CSharpAnalyzersTest.TestData.PrefixLocalCallsWithThis.QueryExpressionsMethod" LineNumber="123" Rule="PrefixLocalCallsWithThis" />
-      <Violation Section="Root.CSharpAnalyzersTest.TestData.PrefixLocalCallsWithThis.QueryExpressionsMethod" LineNumber="139" Rule="PrefixLocalCallsWithThis" />
-      <Violation Section="Root.CSharpAnalyzersTest.TestData.PrefixLocalCallsWithThis.QueryExpressionsMethod" LineNumber="153" Rule="PrefixLocalCallsWithThis" />
-      <Violation Section="Root.CSharpAnalyzersTest.TestData.PrefixLocalCallsWithThis.QueryExpressionsMethod" LineNumber="161" Rule="PrefixLocalCallsWithThis" />
-      <Violation Section="Root.CSharpAnalyzersTest.TestData.PrefixLocalCallsWithThis.QueryExpressionsMethod" LineNumber="165" Rule="PrefixLocalCallsWithThis" />
-      <Violation Section="Root.CSharpAnalyzersTest.TestData.PrefixLocalCallsWithThis.QueryExpressionsMethod" LineNumber="178" Rule="PrefixLocalCallsWithThis" />
-      <Violation Section="Root.CSharpAnalyzersTest.TestData.PrefixLocalCallsWithThis.VariablesUsedAfterQueryClauses" LineNumber="197" Rule="PrefixLocalCallsWithThis" />
-      <Violation Section="Root.CSharpAnalyzersTest.TestData.PrefixLocalCallsWithThis.VariablesUsedAfterQueryClauses" LineNumber="198" Rule="PrefixLocalCallsWithThis" />
-      <Violation Section="Root.CSharpAnalyzersTest.TestData.PrefixLocalCallsWithThis.VariablesUsedAfterQueryClauses" LineNumber="206" Rule="PrefixLocalCallsWithThis" />
-      <Violation Section="Root.CSharpAnalyzersTest.TestData.PrefixLocalCallsWithThis.VariablesUsedAfterQueryClauses" LineNumber="207" Rule="PrefixLocalCallsWithThis" />
-    </ExpectedViolations>
-  </Test>
-  
-  <!-- Tests that arguments passed to method calls are checked. -->
-  <Test Name="ClassMembersMethodArguments">
-    <TestCodeFile>ClassMembersMethodArguments.cs</TestCodeFile>
-    <Settings>
-      <GlobalSettings>
-        <StringProperty Name="MergeSettingsFiles">NoMerge</StringProperty>
-        <BooleanProperty Name="RulesEnabledByDefault">False</BooleanProperty>
-      </GlobalSettings>
-      <Analyzers>
-        <Analyzer AnalyzerId="StyleCop.CSharp.ReadabilityRules">
-          <Rules>
-            <Rule Name="PrefixLocalCallsWithThis">
-              <RuleSettings>
-                <BooleanProperty Name="Enabled">True</BooleanProperty>
-              </RuleSettings>
-            </Rule>
-          </Rules>
-        </Analyzer>
-      </Analyzers>
-    </Settings>
-    <ExpectedViolations>
-      <Violation Section="Root.CSharpAnalyzersTest.TestData.ClassMembers.ClassMembersMethodArguments.TestMethodCalls" LineNumber="19" Rule="PrefixLocalCallsWithThis" />
-      <Violation Section="Root.CSharpAnalyzersTest.TestData.ClassMembers.ClassMembersMethodArguments.TestMethodCalls" LineNumber="20" Rule="PrefixLocalCallsWithThis" />
-      <Violation Section="Root.CSharpAnalyzersTest.TestData.ClassMembers.ClassMembersMethodArguments.TestMethodCalls" LineNumber="21" Rule="PrefixLocalCallsWithThis" />
-      <Violation Section="Root.CSharpAnalyzersTest.TestData.ClassMembers.ClassMembersMethodArguments.TestMethodCalls" LineNumber="22" Rule="PrefixLocalCallsWithThis" />
-      <Violation Section="Root.CSharpAnalyzersTest.TestData.ClassMembers.ClassMembersMethodArguments.TestMethodCalls" LineNumber="23" Rule="PrefixLocalCallsWithThis" />
-      <Violation Section="Root.CSharpAnalyzersTest.TestData.ClassMembers.ClassMembersMethodArguments.TestMethodCalls" LineNumber="24" Rule="PrefixLocalCallsWithThis" />
-      <Violation Section="Root.CSharpAnalyzersTest.TestData.ClassMembers.ClassMembersMethodArguments.TestMethodCalls" LineNumber="25" Rule="PrefixLocalCallsWithThis" />
-      <Violation Section="Root.CSharpAnalyzersTest.TestData.ClassMembers.ClassMembersMethodArguments.TestMethodCalls" LineNumber="28" Rule="PrefixLocalCallsWithThis" />
-      <Violation Section="Root.CSharpAnalyzersTest.TestData.ClassMembers.ClassMembersMethodArguments.TestMethodCalls" LineNumber="29" Rule="PrefixLocalCallsWithThis" />
-      <Violation Section="Root.CSharpAnalyzersTest.TestData.ClassMembers.ClassMembersMethodArguments.TestMethodCalls" LineNumber="30" Rule="PrefixLocalCallsWithThis" />
-      <Violation Section="Root.CSharpAnalyzersTest.TestData.ClassMembers.ClassMembersMethodArguments.TestMethodCalls" LineNumber="32" Rule="PrefixLocalCallsWithThis" />
-      <Violation Section="Root.CSharpAnalyzersTest.TestData.ClassMembers.ClassMembersMethodArguments.TestMethodCalls" LineNumber="34" Rule="PrefixLocalCallsWithThis" />
-      <Violation Section="Root.CSharpAnalyzersTest.TestData.ClassMembers.ClassMembersMethodArguments.TestMethodCalls" LineNumber="35" Rule="PrefixLocalCallsWithThis" />
-      <Violation Section="Root.CSharpAnalyzersTest.TestData.ClassMembers.ClassMembersMethodArguments.TestMethodCalls" LineNumber="36" Rule="PrefixLocalCallsWithThis" />
-      <Violation Section="Root.CSharpAnalyzersTest.TestData.ClassMembers.ClassMembersMethodArguments.TestMethodCalls" LineNumber="21" Rule="PrefixLocalCallsWithThis" />
-      <Violation Section="Root.CSharpAnalyzersTest.TestData.ClassMembers.ClassMembersMethodArguments.TestMethodCalls" LineNumber="23" Rule="PrefixLocalCallsWithThis" />
-      <Violation Section="Root.CSharpAnalyzersTest.TestData.ClassMembers.ClassMembersMethodArguments.TestMethodCalls" LineNumber="24" Rule="PrefixLocalCallsWithThis" />
-      <Violation Section="Root.CSharpAnalyzersTest.TestData.ClassMembers.ClassMembersMethodArguments.TestMethodCalls" LineNumber="25" Rule="PrefixLocalCallsWithThis" />
-      <Violation Section="Root.CSharpAnalyzersTest.TestData.ClassMembers.ClassMembersMethodArguments.TestMethodCalls" LineNumber="25" Rule="PrefixLocalCallsWithThis" />
-      <Violation Section="Root.CSharpAnalyzersTest.TestData.ClassMembers.ClassMembersMethodArguments.TestMethodCalls" LineNumber="30" Rule="PrefixLocalCallsWithThis" />
-      <Violation Section="Root.CSharpAnalyzersTest.TestData.ClassMembers.ClassMembersMethodArguments.TestMethodCalls" LineNumber="32" Rule="PrefixLocalCallsWithThis" />
-    </ExpectedViolations>
-  </Test>
-
-  <!-- Tests that members of collection initializers are ignored. -->
-  <Test Name="ClassMembersCollectionInitializers">
-    <TestCodeFile>ClassMembersCollectionInitializers.cs</TestCodeFile>
-    <Settings>
-      <GlobalSettings>
-        <StringProperty Name="MergeSettingsFiles">NoMerge</StringProperty>
-        <BooleanProperty Name="RulesEnabledByDefault">False</BooleanProperty>
-      </GlobalSettings>
-      <Analyzers>
-        <Analyzer AnalyzerId="StyleCop.CSharp.ReadabilityRules">
-          <Rules>
-            <Rule Name="PrefixLocalCallsWithThis">
-              <RuleSettings>
-                <BooleanProperty Name="Enabled">True</BooleanProperty>
-              </RuleSettings>
-            </Rule>
-          </Rules>
-        </Analyzer>
-      </Analyzers>
-    </Settings>
-    <ExpectedViolations>
-      <Violation Section="Root.CSharpAnalyzersTest.TestData.Program.Method" LineNumber="25" Rule="PrefixLocalCallsWithThis" />
-      <Violation Section="Root.CSharpAnalyzersTest.TestData.Program.Method" LineNumber="33" Rule="PrefixLocalCallsWithThis" />
-      <Violation Section="Root.CSharpAnalyzersTest.TestData.Program.Method" LineNumber="41" Rule="PrefixLocalCallsWithThis" />
-      <Violation Section="Root.CSharpAnalyzersTest.TestData.Program.Method" LineNumber="47" Rule="PrefixLocalCallsWithThis" />
-    </ExpectedViolations>
-  </Test>
->>>>>>> 30ef6542
 </StyleCopTestDescription>