<<<<<<< HEAD
﻿//-----------------------------------------------------------------------
// <copyright file="StyleCopTestRunner.cs">
//   MS-PL
// </copyright>
// <license>
//   This source code is subject to terms and conditions of the Microsoft 
//   Public License. A copy of the license can be found in the License.html 
//   file at the root of this distribution. 
//   By using this source code in any fashion, you are agreeing to be bound 
//   by the terms of the Microsoft Public License. You must not remove this 
//   notice, or any other, from this software.
// </license>
//-----------------------------------------------------------------------
namespace StyleCop.Test
{
    using System;
    using System.Collections.Generic;
    using System.Diagnostics;
    using System.Diagnostics.CodeAnalysis;
    using System.Globalization;
    using System.IO;
    using System.Reflection;
    using System.Security;
    using System.Threading;
    using System.Xml;
    using StyleCop;

    /// <summary>
    /// Runs the test.
    /// </summary>
    public class StyleCopTestRunner
    {
        #region Private Fields

        /// <summary>
        /// The test description document.
        /// </summary>
        private XmlDocument testDescription;

        /// <summary>
        /// The test results output document.
        /// </summary>
        private XmlDocument resultsOutput;

        /// <summary>
        /// The InnerTests node within the results output document.
        /// </summary>
        private XmlElement innerTestsNode;

        /// <summary>
        /// The location to output the test results.
        /// </summary>
        private string resultsOutputLocation;

        /// <summary>
        /// The location of the test data files.
        /// </summary>
        private string testDataLocation;

        /// <summary>
        /// The path to the folder containing test input files.
        /// </summary>
        private string testInputPath;

        /// <summary>
        /// The overall name of the test being run.
        /// </summary>
        private string overallTestName = string.Empty;

        /// <summary>
        /// The simulation of framework version to check only new specifications.
        /// </summary>
        private double frameworkVersion;

        /// <summary>
        /// Keeps of track of whether any tests have failed.
        /// </summary>
        private bool failure;

        /// <summary>
        /// Indicates whether to run in "auto-fix" mode.
        /// </summary>
        private bool autoFix;

        /// <summary>
        /// Additional add-in files to copy to the test bin directory.
        /// </summary>
        private IEnumerable<string> addinFiles;

        #endregion Private Fields

        #region Internal Constructors

        /// <summary>
        /// Initializes a new instance of the StyleCopTestRunner class.
        /// </summary>
        /// <param name="testInputPath">The path to the folder containing test input files.</param>
        /// <param name="testDescription">The test description document.</param>
        /// <param name="testDataLocation">The location of the test documents.</param>
        /// <param name="resultsOutputLocation">The location to output the test results.</param>
        /// <param name="autoFix">Indicates whether to run StyleCop in "auto-fix" mode.</param>
        /// <param name="addinFiles">Additional add-in files to copy to the test bin directory.</param>
        /// <param name="simulationFrameworkVersion">The simulation framework version.</param>
        internal StyleCopTestRunner(string testInputPath, XmlDocument testDescription, string testDataLocation, string resultsOutputLocation, bool autoFix, IEnumerable<string> addinFiles, double simulationFrameworkVersion)
        {
            Debug.Assert(!string.IsNullOrEmpty(testInputPath), "The string is invalid");
            Debug.Assert(testDescription != null, "The parameter must not be null");
            Debug.Assert(testDataLocation != null, "The parameter must not be null");
            Debug.Assert(!string.IsNullOrEmpty(resultsOutputLocation), "The string is invalid");
            
            this.testInputPath = testInputPath;
            this.testDescription = testDescription;
            this.testDataLocation = testDataLocation;
            this.resultsOutputLocation = resultsOutputLocation;
            this.autoFix = autoFix;
            this.addinFiles = addinFiles;
            this.frameworkVersion = simulationFrameworkVersion;
        }

        #endregion Internal Constructors

        #region Public Static Methods

        /// <summary>
        /// Runs the test.
        /// </summary>
        /// <param name="testName">The name of the test.</param>
        /// <param name="testRoot">The root folder which contains the test data folder.</param>
        /// <param name="testInputLocation">The test run input location.</param>
        /// <param name="testOutputLocation">The test run output location.</param>
        /// <param name="autoFix">Indicates whether to run StyleCop in "auto-fix" mode.</param>
        /// <param name="simulationFrameworkVersion">The framework version to simulate.</param>
        /// <param name="addinFiles">Additional add-in files to copy to the test bin directory.</param>
        /// <returns>
        /// Returns true if the test passes.
        /// </returns>
        public static bool Run(string testName, string testRoot, string testInputLocation, string testOutputLocation, bool autoFix, double simulationFrameworkVersion, params string[] addinFiles)
        {
            Param.RequireValidString(testName, "testName");
            Param.RequireValidString(testRoot, "testRoot");
            Param.RequireValidString(testInputLocation, "testInputLocation");
            Param.RequireValidString(testOutputLocation, "testOutputLocation");
            Param.Ignore(simulationFrameworkVersion);
            Param.Ignore(autoFix);
            Param.Ignore(addinFiles);

            string resultsOutputLocation = Path.Combine(testOutputLocation, testName + "Results.xml");
            string testDataLocation = Path.Combine(testOutputLocation, testName);
            string testDescriptionLocation = Path.Combine(testDataLocation, "TestDescription.xml");

            if (!File.Exists(testDescriptionLocation))
            {
                Console.WriteLine(Strings.MissingTestDescriptionFile, testDescriptionLocation);
            }
            else
            {
                Exception exception = null;
                XmlDocument testDescriptionDocument = new XmlDocument();

                try
                {
                    testDescriptionDocument.Load(testDescriptionLocation);
                }
                catch (XmlException xmlex)
                {
                    exception = xmlex;
                }
                catch (SecurityException secex)
                {
                    exception = secex;
                }
                catch (UnauthorizedAccessException unauthex)
                {
                    exception = unauthex;
                }
                catch (ArgumentException argex)
                {
                    exception = argex;
                }

                if (exception != null)
                {
                    Console.WriteLine(Strings.TestDescriptionFileNotLoaded, testDescriptionLocation, exception.Message);
                }
                else
                {
                    StyleCopTestRunner runner = new StyleCopTestRunner(testInputLocation, testDescriptionDocument, testDataLocation, resultsOutputLocation, autoFix, addinFiles, simulationFrameworkVersion);
                    return runner.RunTests();
                }
            }

            return false;
        }

        #endregion Public Static Methods

        #region Internal Methods

        /// <summary>
        /// Runs the test and outputs the result.
        /// </summary>
        /// <returns>Returns true if the test passes.</returns>
        internal bool RunTests()
        {
            // Copy the test data files into the test run directory.
            CopyTestDataFiles(this.testDataLocation, Path.Combine(this.testInputPath, "_OriginalFiles"));
            CopyAdditionalAddinFiles(this.testInputPath, this.addinFiles);

            // Get the name of the test.
            XmlAttribute testName = this.testDescription.DocumentElement.Attributes["TestName"];
            if (testName == null || string.IsNullOrEmpty(testName.Value))
            {
                this.AddTestResult(false, Strings.UnknownTestSuite, null, Strings.MissingOverallTestName);
            }
            else
            {
                // Set up the test results output document.
                this.PrepareTestResultsOutputDocument(testName.Value);

                // Run each of the tests.
                XmlNodeList tests = this.testDescription.SelectNodes("StyleCopTestDescription/Test");
                if (tests != null)
                {
                    foreach (XmlNode test in tests)
                    {
                        this.RunTest(test, this.autoFix);
                    }
                }
            }

            // Add the overall test result.
            XmlElement overallResults = this.resultsOutput.CreateElement("TestResult");
            overallResults.InnerText = this.failure ? "Failed" : "Passed";
            this.resultsOutput.DocumentElement.AppendChild(overallResults);

            // Add the InnerTests tag.
            this.resultsOutput.DocumentElement.AppendChild(this.innerTestsNode);

            // Save the results document.
            this.SaveResultsOutputDocument();

            return !this.failure;
        }

        #endregion Internal Methods

        #region Private Static Methods

        /// <summary>
        /// Extracts information about a violation from the given node.
        /// </summary>
        /// <param name="violationNode">The violation node.</param>
        /// <returns>Returns the violation information.</returns>
        private static ViolationInfo ExtractViolationInfo(XmlNode violationNode)
        {
            // Load the section.
            string section = null;
            XmlAttribute attribute = violationNode.Attributes["Section"];
            if (attribute != null)
            {
                section = attribute.Value;
            }

            // Load the rule name.
            string ruleName = null;
            attribute = violationNode.Attributes["Rule"];
            if (attribute != null)
            {
                ruleName = attribute.Value;
            }

            // Load the rule namespace.
            string ruleNamespace = null;
            attribute = violationNode.Attributes["RuleNamespace"];
            if (attribute != null)
            {
                ruleNamespace = attribute.Value;
            }

            // Load the line number.
            int lineNumber = -1;
            attribute = violationNode.Attributes["LineNumber"];
            if (attribute != null)
            {
                int temp;
                if (int.TryParse(attribute.Value, out temp))
                {
                    lineNumber = temp;
                }
            }

            // Load the start line number.
            int startLineNumber = -1;
            attribute = violationNode.Attributes["StartLine"];
            if (attribute != null)
            {
                int temp;
                if (int.TryParse(attribute.Value, out temp))
                {
                    startLineNumber = temp;
                }
            }

            // Load the end line number.
            int endLineNumber = -1;
            attribute = violationNode.Attributes["EndLine"];
            if (attribute != null)
            {
                int temp;
                if (int.TryParse(attribute.Value, out temp))
                {
                    endLineNumber = temp;
                }
            }

            // Load the start column number.
            int startColumnNumber = -1;
            attribute = violationNode.Attributes["StartColumn"];
            if (attribute != null)
            {
                int temp;
                if (int.TryParse(attribute.Value, out temp))
                {
                    startColumnNumber = temp;
                }
            }

            // Load the end column number.
            int endColumnNumber = -1;
            attribute = violationNode.Attributes["EndColumn"];
            if (attribute != null)
            {
                int temp;
                if (int.TryParse(attribute.Value, out temp))
                {
                    endColumnNumber = temp;
                }
            }
            
            ViolationInfo violation = new ViolationInfo(section, lineNumber, startLineNumber, startColumnNumber, endLineNumber, endColumnNumber, ruleNamespace, ruleName);
            return violation;
        }

        /// <summary>
        /// Loads the list of expected violations from the given test node.
        /// </summary>
        /// <param name="resultsFilePath">The path to the test results file.</param>
        /// <returns>Returns the list of expected violations.</returns>
        private static List<ViolationInfo> LoadActualViolations(string resultsFilePath)
        {
            List<ViolationInfo> list = new List<ViolationInfo>();

            if (File.Exists(resultsFilePath))
            {
                try
                {
                    XmlDocument resultsDocument = new XmlDocument();
                    resultsDocument.Load(resultsFilePath);

                    XmlNodeList violationNodes = resultsDocument.SelectNodes("StyleCopViolations/Violation");
                    if (violationNodes != null)
                    {
                        foreach (XmlNode violationNode in violationNodes)
                        {
                            ViolationInfo violation = ExtractViolationInfo(violationNode);
                            list.Add(violation);
                        }
                    }
                }
                catch (XmlException)
                {
                }
                catch (IOException)
                {
                }
                catch (SecurityException)
                {
                }
                catch (UnauthorizedAccessException)
                {
                }
            }

            return list;
        }

        /// <summary>
        /// Loads the list of expected violations from the given test node.
        /// </summary>
        /// <param name="testNode">The test node.</param>
        /// <returns>Returns the list of expected violations.</returns>
        private static List<ViolationInfo> LoadExpectedViolations(XmlNode testNode)
        {
            List<ViolationInfo> list = new List<ViolationInfo>();

            XmlNodeList expectedViolationNodes = testNode.SelectNodes("ExpectedViolations/Violation");
            if (expectedViolationNodes != null)
            {
                foreach (XmlNode expectedViolationNode in expectedViolationNodes)
                {
                    ViolationInfo violation = ExtractViolationInfo(expectedViolationNode);
                    list.Add(violation);
                }
            }

            return list;
        }

        /// <summary>
        /// Loads an Xml file.
        /// </summary>
        /// <param name="fileLocation">The location of the file to load.</param>
        /// <param name="errorMessage">Returns an error message if the file could not be loaded.</param>
        /// <returns>Returns the document.</returns>
        private static XmlDocument LoadXmlDocument(string fileLocation, out string errorMessage)
        {
            Debug.Assert(!string.IsNullOrEmpty(fileLocation), "The string is invalid");

            errorMessage = null;
            XmlDocument document = null;

            if (File.Exists(fileLocation))
            {
                document = new XmlDocument();

                try
                {
                    document.Load(fileLocation);
                }
                catch (XmlException xmlex)
                {
                    document = null;
                    errorMessage = xmlex.Message;
                }
                catch (IOException ioex)
                {
                    document = null;
                    errorMessage = ioex.Message;
                }
                catch (SecurityException secex)
                {
                    document = null;
                    errorMessage = secex.Message;
                }
                catch (UnauthorizedAccessException unauthex)
                {
                    document = null;
                    errorMessage = unauthex.Message;
                }
            }

            return document;
        }

        /// <summary>
        /// Determines whether the violation matches the given expected violation.
        /// </summary>
        /// <param name="expectedViolation">The expected violation.</param>
        /// <param name="actualViolation">The actual violation.</param>
        /// <returns>Returns true if there is a match.</returns>
        private static bool MatchesExpectedViolation(ViolationInfo expectedViolation, ViolationInfo actualViolation)
        {
            Debug.Assert(expectedViolation != null, "The parameter must not be null");
            Debug.Assert(actualViolation != null, "The parameter must not be null");

            // Compare the line numbers.
            if (expectedViolation.LineNumber >= 0)
            {
                if (actualViolation.LineNumber != expectedViolation.LineNumber)
                {
                    return false;
                }
            }

            if (expectedViolation.StartLineNumber >= 0)
            {
                if (actualViolation.StartLineNumber != expectedViolation.StartLineNumber)
                {
                    return false;
                }
            }

            if (expectedViolation.StartColumnNumber >= 0)
            {
                if (actualViolation.StartColumnNumber != expectedViolation.StartColumnNumber)
                {
                    return false;
                }
            }

            if (expectedViolation.EndLineNumber >= 0)
            {
                if (actualViolation.EndLineNumber != expectedViolation.EndLineNumber)
                {
                    return false;
                }
            }

            if (expectedViolation.EndColumnNumber >= 0)
            {
                if (actualViolation.EndColumnNumber != expectedViolation.EndColumnNumber)
                {
                    return false;
                }
            }

            // Compare the rule names.
            if (expectedViolation.RuleName != null)
            {
                if (actualViolation.RuleName == null || !string.Equals(expectedViolation.RuleName, actualViolation.RuleName, StringComparison.Ordinal))
                {
                    return false;
                }
            }

            // Compare the rule namespaces.
            if (expectedViolation.RuleNamespace != null)
            {
                if (actualViolation.RuleNamespace == null || !string.Equals(expectedViolation.RuleNamespace, actualViolation.RuleNamespace, StringComparison.Ordinal))
                {
                    return false;
                }
            }

            // Compare the sections.
            if (expectedViolation.Section != null)
            {
                if (actualViolation.Section == null || !string.Equals(expectedViolation.Section, actualViolation.Section, StringComparison.Ordinal))
                {
                    return false;
                }
            }

            return true;
        }

        /// <summary>
        /// Sets up a CodeProject for use during the test.
        /// </summary>
        /// <param name="testInfo">The test information.</param>
        /// <param name="console">The console which will run the test.</param>
        /// <param name="autoFix">Indicates whether the test is running in auto-fix mode.</param>
        /// <param name="copy">Indicates whether to create the file copy.</param>
        /// <param name="simulationFrameworkVersion">The framework version to simulate.</param>
        /// <returns>
        /// Returns the CodeProject.
        /// </returns>
        private static CodeProject PrepareCodeProjectForTest(TestInfo testInfo, StyleCopConsole console, bool autoFix, bool copy, double simulationFrameworkVersion)
        {
            // Create an empty configuration.
            Configuration configuration = new Configuration(null);

            // Create a CodeProject for the test file.
            CodeProject project = new CodeProject(
                "TheProject".GetHashCode(),
                Path.GetDirectoryName(testInfo.StyleCopSettingsFileLocation),
                configuration, 
                simulationFrameworkVersion);

            // Add each source file to this project.
            foreach (TestCodeFileInfo sourceFile in testInfo.TestCodeFiles)
            {
                if (autoFix)
                {
                    string autoFixFile = testInfo.AutoFixFileName(sourceFile.CodeFile);
                    console.Core.Environment.AddSourceCode(project, autoFixFile, null);

                    if (copy)
                    {
                        Directory.CreateDirectory(Path.GetDirectoryName(autoFixFile));
                        File.Copy(sourceFile.CodeFile, autoFixFile);
                    }
                }
                else
                {
                    console.Core.Environment.AddSourceCode(project, sourceFile.CodeFile, null);
                }
            }

            return project;
        }

        /// <summary>
        /// Sets up a StyleCopConsole to run the given test.
        /// </summary>
        /// <param name="testInfo">Information about the test to run.</param>
        /// <param name="autoFix">Indicates whether StyleCop should automatically fix the violations it finds.</param>
        /// <returns>Returns the StyleCopConsole.</returns>
        private static StyleCopConsole PrepareStyleCopConsoleForTest(TestInfo testInfo, bool autoFix)
        {
            Debug.Assert(testInfo != null, "The parameter must not be null");

            // Create a list of addin paths and add the path to the currently executing test assembly.
            List<string> addinPaths = new List<string>(1);

            string assemblyLocation = Assembly.GetExecutingAssembly().Location;
            addinPaths.Add(Path.GetDirectoryName(assemblyLocation));
            addinPaths.Add(Path.GetDirectoryName(Path.Combine(testInfo.TestOutputPath, @"..\..\")));
            
            // Create the StyleCop console.
            StyleCopConsole console = new StyleCopConsole(
                testInfo.StyleCopSettingsFileLocation,
                false,
                testInfo.StyleCopOutputLocation,
                addinPaths,
                false,
                testInfo.TestOutputPath);

            return console;
        }

        /// <summary>
        /// Writes information about the given violation to the log node.
        /// </summary>
        /// <param name="violationInfo">The violation information.</param>
        /// <param name="root">The log node to write the information into.</param>
        private static void WriteViolationDetailToLog(ViolationInfo violationInfo, XmlNode root)
        {
            Debug.Assert(violationInfo != null, "The parameter must not be null");
            Debug.Assert(root != null, "The parameter must not be null");

            XmlElement violation = root.OwnerDocument.CreateElement("Violation");

            if (!string.IsNullOrEmpty(violationInfo.Section))
            {
                XmlAttribute section = root.OwnerDocument.CreateAttribute("Section");
                section.Value = violationInfo.Section;
                violation.Attributes.Append(section);
            }

            if (violationInfo.LineNumber >= 0)
            {
                XmlAttribute lineNumber = root.OwnerDocument.CreateAttribute("LineNumber");
                lineNumber.Value = violationInfo.LineNumber.ToString(CultureInfo.CurrentCulture);
                violation.Attributes.Append(lineNumber);
            }

            if (violationInfo.StartLineNumber >= 0)
            {
                XmlAttribute startLineNumber = root.OwnerDocument.CreateAttribute("StartLine");
                startLineNumber.Value = violationInfo.StartLineNumber.ToString(CultureInfo.CurrentCulture);
                violation.Attributes.Append(startLineNumber);
            }

            if (violationInfo.StartColumnNumber >= 0)
            {
                XmlAttribute startColumnNumber = root.OwnerDocument.CreateAttribute("StartColumn");
                startColumnNumber.Value = violationInfo.StartColumnNumber.ToString(CultureInfo.CurrentCulture);
                violation.Attributes.Append(startColumnNumber);
            }

            if (violationInfo.EndLineNumber >= 0)
            {
                XmlAttribute endLineNumber = root.OwnerDocument.CreateAttribute("EndLine");
                endLineNumber.Value = violationInfo.EndLineNumber.ToString(CultureInfo.CurrentCulture);
                violation.Attributes.Append(endLineNumber);
            }

            if (violationInfo.EndColumnNumber >= 0)
            {
                XmlAttribute endColumnNumber = root.OwnerDocument.CreateAttribute("EndColumn");
                endColumnNumber.Value = violationInfo.EndColumnNumber.ToString(CultureInfo.CurrentCulture);
                violation.Attributes.Append(endColumnNumber);
            }

            if (!string.IsNullOrEmpty(violationInfo.RuleNamespace))
            {
                XmlAttribute ruleNamespace = root.OwnerDocument.CreateAttribute("RuleNamespace");
                ruleNamespace.Value = violationInfo.RuleNamespace;
                violation.Attributes.Append(ruleNamespace);
            }

            if (!string.IsNullOrEmpty(violationInfo.RuleName))
            {
                XmlAttribute ruleName = root.OwnerDocument.CreateAttribute("Rule");
                ruleName.Value = violationInfo.RuleName;
                violation.Attributes.Append(ruleName);
            }

            root.AppendChild(violation);
        }

        /// <summary>
        /// Copies each additional add-in file to the test bin directory.
        /// </summary>
        /// <param name="testBinDirectory">The test bin directory.</param>
        /// <param name="addinFiles">The collection of additional add-in files.</param>
        private static void CopyAdditionalAddinFiles(string testBinDirectory, IEnumerable<string> addinFiles)
        {
            Debug.Assert(testBinDirectory != null, "The parameter cannot be null.");

            try
            {
                if (!Directory.Exists(testBinDirectory))
                {
                    Directory.CreateDirectory(testBinDirectory);
                }

                if (addinFiles != null)
                {
                    foreach (string addinFile in addinFiles)
                    {
                        if (!string.IsNullOrEmpty(addinFile) && File.Exists(addinFile))
                        {
                            try
                            {
                                File.Copy(addinFile, Path.Combine(testBinDirectory, Path.GetFileName(addinFile)), true);
                            }
                            catch (IOException)
                            {
                                // We get some of these because the files we're copying are in use y our mult proc test running
                            }
                        }
                    }
                }
            }
            catch (IOException ioex)
            {
                Console.WriteLine("IOException occurred while copying data files into test bin dir: " + ioex.Message);
            }
            catch (UnauthorizedAccessException unauthex)
            {
                Console.WriteLine("UnauthorizedAccessException occurred while copying data files into test bin dir: " + unauthex.Message);
            }
            catch (ArgumentException argex)
            {
                Console.WriteLine("ArgumentException occurred while copying data files into test bin dir: " + argex.Message);
            }
        }

        /// <summary>
        /// Copies each of the test data files into the test run directory.
        /// </summary>
        /// <param name="testDataFilesLocation">The location of the test data files to copy.</param>
        /// <param name="testRunDirectory">The test run directory to copy the files into.</param>
        private static void CopyTestDataFiles(string testDataFilesLocation, string testRunDirectory)
        {
            Debug.Assert(testDataFilesLocation != null, "The parameter cannot be null");
            Debug.Assert(testRunDirectory != null, "testRunDirectory");

            try
            {
                if (!Directory.Exists(testRunDirectory))
                {
                    Directory.CreateDirectory(testRunDirectory);
                }

                string[] files = Directory.GetFiles(testDataFilesLocation);

                foreach (string file in files)
                {
                    string fileName = Path.GetFileName(file);

                    if (!string.Equals(fileName, "TestDescription.xml", StringComparison.OrdinalIgnoreCase))
                    {
                        File.Copy(file, Path.Combine(testRunDirectory, fileName), true);
                    }
                }

                string[] directories = Directory.GetDirectories(testDataFilesLocation);

                foreach (string directory in directories)
                {
                    string directoryName = Path.GetFileName(directory);

                    CopyTestDataFiles(directory, Path.Combine(testRunDirectory, directoryName));
                }
            }
            catch (IOException ioex)
            {
                Console.WriteLine("IOException occurred while copying data files into test run dir: " + ioex.Message);
            }
            catch (UnauthorizedAccessException unauthex)
            {
                Console.WriteLine("UnauthorizedAccessException occurred while copying data files into test run dir: " + unauthex.Message);
            }
            catch (ArgumentException argex)
            {
                Console.WriteLine("ArgumentException occurred while copying data files into test run dir: " + argex.Message);
            }
        }

        #endregion Private Static Methods

        #region Private Methods

        /// <summary>
        /// Runs a test.
        /// </summary>
        /// <param name="testNode">Contains information about the test to run.</param>
        /// <param name="autoFix">Indicates whether to run StyleCop in "auto-fix" mode.</param>
        private void RunTest(XmlNode testNode, bool autoFix)
        {
            Debug.Assert(testNode != null, "The parameter must not be null");

            // Extract the test information.
            TestInfo testInfo = this.PrepareTest(testNode);
            if (testInfo != null)
            {
                this.RunTest(testInfo, autoFix);
            }
        }

        /// <summary>
        /// Runs a test.
        /// </summary>
        /// <param name="testInfo">Contains information about the test to run.</param>
        /// <param name="autoFix">Indicates whether to run StyleCop in "auto-fix" mode.</param>
        [SuppressMessage("Microsoft.Design", "CA1031:DoNotCatchGeneralExceptionTypes", Justification = "This is test code.")]
        private void RunTest(TestInfo testInfo, bool autoFix)
        {
            bool run = true;
            if (autoFix)
            {
                run = this.PrepareFixedFiles(testInfo);
            }

            // Set up the source analysis settings file to use for the test.
            if (run && this.PrepareStyleCopSettingsFile(testInfo))
            {
                // Set up the StyleCop console which will run the test.
                StyleCopConsole testConsole = PrepareStyleCopConsoleForTest(testInfo, false);

                CodeProject project = PrepareCodeProjectForTest(testInfo, testConsole, autoFix, false, this.frameworkVersion);

                // Run the test and capture any exceptions.
                Exception testException = null;

                try
                {
                    // Run StyleCop.
                    testConsole.Start(new CodeProject[] { project }, true);
                }
                catch (OutOfMemoryException)
                {
                    throw;
                }
                catch (ThreadAbortException)
                {
                    // The thread is being aborted.
                }
                catch (Exception ex)
                {
                    // Catch and log all other exceptions thrown during the test. 
                    testException = ex;
                }

                // If an exception occurred, log it; otherwise analyze the test results.
                if (testException != null)
                {
                    this.AddTestResult(false, testInfo.TestName, null, Strings.TestException, testException.Message);
                }
                else
                {
                    // Process the results.
                    this.AnalyzeTestResults(testInfo);
                }
            }
        }

        /// <summary>
        /// Runs StyleCop in auto-fix mode to clean up violations in the files.
        /// </summary>
        /// <param name="testInfo">The test information.</param>
        /// <returns>Returns false if StyleCop encountered an error.</returns>
        private bool PrepareFixedFiles(TestInfo testInfo)
        {
            // Set up the source analyis settings file to use for the test.
            if (this.PrepareStyleCopSettingsFile(testInfo))
            {
                // Set up the StyleCop console which will run the test.
                StyleCopConsole testConsole = PrepareStyleCopConsoleForTest(testInfo, true);

                CodeProject project = PrepareCodeProjectForTest(testInfo, testConsole, true, true, this.frameworkVersion);

                // Run the test and capture any exceptions.
                Exception testException = null;

                try
                {
                    // Run StyleCop.
                    testConsole.Start(new CodeProject[] { project }, true);
                }
                catch (OutOfMemoryException)
                {
                    throw;
                }
                catch (ThreadAbortException)
                {
                    // The thread is being aborted.
                }
                catch (Exception ex)
                {
                    // Catch and log all other exceptions thrown during the test. 
                    testException = ex;
                }

                // If an exception occurred, log it; otherwise analyze the test results.
                if (testException != null)
                {
                    this.AddTestResult(false, testInfo.TestName, null, Strings.TestException, testException.Message);
                    return false;
                }

                return true;
            }

            return false;
        }

        /// <summary>
        /// Prepares to run a test.
        /// </summary>
        /// <param name="testNode">The node containing information about the test.</param>
        /// <returns>Returns the information needed for running the test.</returns>
        private TestInfo PrepareTest(XmlNode testNode)
        {
            Debug.Assert(testNode != null, "The parameter must not be null");

            // Get the name of the test.
            XmlAttribute testNameAttribute = testNode.Attributes["Name"];
            if (testNameAttribute == null || string.IsNullOrEmpty(testNameAttribute.Value))
            {
                this.AddTestResult(false, Strings.UnknownTest, null, Strings.MissingTestName);
                return null;
            }

            // Get the collection of code files to test.
            XmlNodeList codeFileNodes = testNode.SelectNodes("TestCodeFile");
            if (codeFileNodes == null || codeFileNodes.Count == 0)
            {
                this.AddTestResult(false, testNameAttribute.Value, null, Strings.MissingTestCodeFiles);
                return null;
            }

            List<TestCodeFileInfo> codeFiles = new List<TestCodeFileInfo>();
            foreach (XmlNode codeFileNode in codeFileNodes)
            {
                if (string.IsNullOrEmpty(codeFileNode.InnerText))
                {
                    this.AddTestResult(false, testNameAttribute.Value, null, Strings.MissingTestCodeFile, codeFileNode.InnerText);
                    return null;
                }

                string codeFilePath = Path.Combine(Path.Combine(this.testInputPath, "_OriginalFiles"), codeFileNode.InnerText);

                if (!File.Exists(codeFilePath))
                {
                    this.AddTestResult(false, testNameAttribute.Value, null, Strings.MissingTestCodeFile, codeFileNode.InnerText);
                    return null;
                }

                TestCodeFileInfo file = new TestCodeFileInfo();
                file.CodeFile = codeFilePath;

                // Determine whether to test the parser object model for this file.
                XmlAttribute testObjectModel = codeFileNode.Attributes["TestObjectModel"];
                if (testObjectModel != null)
                {
                    bool enabled = false;
                    if (bool.TryParse(testObjectModel.Value, out enabled) && enabled)
                    {
                        file.TestObjectModel = true;
                    }
                }

                codeFiles.Add(file);
            }

            // Fill in the TestInfo and return it.
            return new TestInfo(testNode, testNameAttribute.Value, codeFiles, this.testInputPath);
        }

        /// <summary>
        /// Analyzes the results of the test run and outputs the results file.
        /// </summary>
        /// <param name="testInfo">Contains the test results.</param>
        private void AnalyzeTestResults(TestInfo testInfo)
        {
            bool allTestsAreParserTests = true; 

            // Check each of the code files to see whether we should compare the 
            // parser object models.
            foreach (TestCodeFileInfo codeFileInfo in testInfo.TestCodeFiles)
            {
                if (codeFileInfo.TestObjectModel)
                {
                    this.AnalyzeCodeFileObjectModel(testInfo, codeFileInfo.CodeFile);
                }
                else
                {
                    allTestsAreParserTests = false;
                }
            }

            if (!allTestsAreParserTests)
            {
                // Load the expected violations.
                List<ViolationInfo> expectedViolations = LoadExpectedViolations(testInfo.TestDescription);
                if (expectedViolations != null)
                {
                    this.AnalyzeViolations(testInfo, expectedViolations);
                }
            }
        }

        /// <summary>
        /// Compares the list of expected violations against the actual violations produced by the test.
        /// </summary>
        /// <param name="testInfo">The test information.</param>
        /// <param name="expectedViolations">The list of expected violations.</param>
        private void AnalyzeViolations(TestInfo testInfo, List<ViolationInfo> expectedViolations)
        {
            Param.AssertNotNull(testInfo, "testInfo");
            Param.AssertNotNull(expectedViolations, "expectedViolations");

            // Open the results file.
            string errorMessage;
            XmlDocument styleCopAnalysisResultsDocument = LoadXmlDocument(testInfo.StyleCopOutputLocation, out errorMessage);

            if (styleCopAnalysisResultsDocument == null)
            {
                this.AddTestResult(false, testInfo.TestName, null, Strings.MissingResultsFile, testInfo.StyleCopOutputLocation);
            }
            else
            {
                // Load the actual violations.
                List<ViolationInfo> actualViolations = LoadActualViolations(testInfo.StyleCopOutputLocation);

                // Manually verify that the violations are the same.
                int expectedViolationIndex = 0;
                while (expectedViolations.Count > 0 && expectedViolationIndex < expectedViolations.Count)
                {
                    ViolationInfo expectedViolation = expectedViolations[expectedViolationIndex];

                    bool found = false;

                    foreach (ViolationInfo actualViolation in actualViolations)
                    {
                        if (MatchesExpectedViolation(expectedViolation, actualViolation))
                        {
                            expectedViolations.Remove(expectedViolation);
                            actualViolations.Remove(actualViolation);

                            found = true;
                            break;
                        }
                    }

                    if (!found)
                    {
                        ++expectedViolationIndex;
                    }
                }

                XmlDocument detailLog = null;

                if (expectedViolations.Count > 0 || actualViolations.Count > 0)
                {
                    detailLog = new XmlDocument();
                    detailLog.AppendChild(detailLog.CreateElement("StyleCopTestFailureDetails"));

                    if (expectedViolations.Count > 0)
                    {
                        // There were more expected violations than actual violations.
                        XmlElement root = detailLog.CreateElement("MissingExpectedViolations");
                        detailLog.DocumentElement.AppendChild(root);

                        foreach (ViolationInfo violationInfo in expectedViolations)
                        {
                            WriteViolationDetailToLog(violationInfo, root);
                        }
                    }

                    if (actualViolations.Count > 0)
                    {
                        // There were more actual violations than expected violations.
                        XmlElement root = detailLog.CreateElement("ExtraActualViolations");
                        detailLog.DocumentElement.AppendChild(root);

                        foreach (ViolationInfo violationInfo in actualViolations)
                        {
                            WriteViolationDetailToLog(violationInfo, root);
                        }
                    }

                    string detailLogPath = this.SaveViolationDetailLog(testInfo, detailLog);

                    this.AddTestResult(false, testInfo.TestName, detailLogPath, Strings.MismatchedViolations);
                }
            }
        }

        /// <summary>
        /// Analyzes the resulting object model for the given code file against the expected
        /// object model, to test the parser output.
        /// </summary>
        /// <param name="testInfo">The test information.</param>
        /// <param name="codeFile">The the code file to check.</param>
        private void AnalyzeCodeFileObjectModel(TestInfo testInfo, string codeFile)
        {
            // Extract the name of the code file.
            string fileName = Path.GetFileNameWithoutExtension(codeFile);

            // Figure out the path to the expected object model file and the actual
            // object model file.
            string expectedObjectModelFilePath = Path.Combine(this.testDataLocation, fileName + "ObjectModel.xml");
            string actualObjectModelFilePath = Path.Combine(testInfo.TestOutputPath, fileName + "ObjectModelResults.xml");
            
            // Load both of the files.
            string errorMessage;
            XmlDocument expectedObjectModel = LoadXmlDocument(expectedObjectModelFilePath, out errorMessage);
            if (expectedObjectModel == null)
            {
                this.AddTestResult(false, testInfo.TestName, null, Strings.MissingExpectedObjectModelFile, expectedObjectModelFilePath);
                return;
            }

            XmlDocument actualObjectModel = LoadXmlDocument(actualObjectModelFilePath, out errorMessage);
            if (actualObjectModel == null)
            {
                this.AddTestResult(false, testInfo.TestName, null, Strings.MissingActualObjectModelFile, actualObjectModelFilePath);
                return;
            }

            // Compare the two documents to see if they are equal.
            if (!this.CompareXmlDocuments(expectedObjectModel, actualObjectModel))
            {
                this.AddTestResult(false, testInfo.TestName, actualObjectModelFilePath, Strings.ParserObjectModelMismatch);
            }
        }

        /// <summary>
        /// Compares two Xml documents to ensure that they are identical.
        /// </summary>
        /// <param name="document1">The first document to compare.</param>
        /// <param name="document2">The second document to compare.</param>
        /// <returns>Returns true if the documents are identical; otherwise false.</returns>
        private bool CompareXmlDocuments(XmlDocument document1, XmlDocument document2)
        {
            Param.AssertNotNull(document1, "document1");
            Param.AssertNotNull(document2, "document2");

            return this.CompareXmlNodes(document1.DocumentElement, document2.DocumentElement);
        }

        /// <summary>
        /// Compares two Xml nodes to ensure that they are identical.
        /// </summary>
        /// <param name="node1">The first node to compare.</param>
        /// <param name="node2">The second node to compare.</param>
        /// <returns>Returns true if the nodes are identical; otherwise false.</returns>
        private bool CompareXmlNodes(XmlNode node1, XmlNode node2)
        {
            Param.AssertNotNull(node1, "node1");
            Param.AssertNotNull(node2, "node2");

            // Ensure that the names of the nodes are the same.
            if (string.Compare(node1.Name, node2.Name, StringComparison.Ordinal) != 0)
            {
                return false;
            }

            // Ensure that the nodes have the same number of attributes.
            if (node1.Attributes.Count != node2.Attributes.Count)
            {
                return false;
            }

            // Ensure that the names and values of all attributes are the same.
            for (int i = 0; i < node1.Attributes.Count; ++i)
            {
                XmlAttribute node1Attribute = node1.Attributes[i];
                XmlAttribute node2Attribute = node2.Attributes[i];

                if (string.Compare(node1Attribute.Name, node2Attribute.Name, StringComparison.Ordinal) != 0)
                {
                    return false;
                }

                if (string.Compare(node1Attribute.Value, node2Attribute.Value, StringComparison.Ordinal) != 0)
                {
                    return false;
                }
            }

            // Ensure that the nodes have the same number of child nodes.
            if (node1.ChildNodes.Count != node2.ChildNodes.Count)
            {
                return false;
            }

            if (node1.ChildNodes.Count == 0)
            {
                // Compare the inner text of the two nodes.
                if (string.Compare(node1.InnerText, node2.InnerText, StringComparison.Ordinal) != 0)
                {
                    return false;
                }
            }
            else
            {
                // Compare the contents of the child nodes.
                for (int i = 0; i < node1.ChildNodes.Count; ++i)
                {
                    XmlNode node1Child = node1.ChildNodes[i];
                    XmlNode node2Child = node2.ChildNodes[i];

                    if (!this.CompareXmlNodes(node1Child, node2Child))
                    {
                        return false;
                    }
                }
            }

            return true;
        }

        /// <summary>
        /// Saves the given violation detail log.
        /// </summary>
        /// <param name="testInfo">Contains information about the test.</param>
        /// <param name="detailLog">The detail log to save.</param>
        /// <returns>Returns the path to the log file.</returns>
        private string SaveViolationDetailLog(TestInfo testInfo, XmlDocument detailLog)
        {
            Debug.Assert(detailLog != null, "The parameter must not be null");

            string path = Path.Combine(
                Path.GetDirectoryName(this.resultsOutputLocation),
                string.Concat(testInfo.TestName, "_ExpectedViolationMismatchDetail.xml"));

            try
            {
                detailLog.Save(path);
            }
            catch (XmlException xmlex)
            {
                Console.WriteLine(Strings.CouldNotWriteDetailLog, path, xmlex.Message);
            }
            catch (IOException ioex)
            {
                Console.WriteLine(Strings.CouldNotWriteDetailLog, path, ioex.Message);
            }
            catch (SecurityException secex)
            {
                Console.WriteLine(Strings.CouldNotWriteDetailLog, path, secex.Message);
            }
            catch (UnauthorizedAccessException unauthex)
            {
                Console.WriteLine(Strings.CouldNotWriteDetailLog, path, unauthex.Message);
            }
            catch (ArgumentException argex)
            {
                Console.WriteLine(Strings.CouldNotWriteDetailLog, path, argex.Message);
            }

            return path;
        }

        /// <summary>
        /// Prepares the results output document for use.
        /// </summary>
        /// <param name="testName">The name of the test.</param>
        private void PrepareTestResultsOutputDocument(string testName)
        {
            this.resultsOutput = new XmlDocument();

            XmlElement rootElement = this.resultsOutput.CreateElement("SummaryResult");
            this.resultsOutput.AppendChild(rootElement);

            XmlElement testNameNode = this.resultsOutput.CreateElement("TestName");
            testNameNode.InnerText = testName;
            this.overallTestName = testName;
            rootElement.AppendChild(testNameNode);

            this.innerTestsNode = this.resultsOutput.CreateElement("InnerTests");
        }

        /// <summary>
        /// Saves the results document.
        /// </summary>
        private void SaveResultsOutputDocument()
        {
            Exception exception = null;

            try
            {
                this.resultsOutput.Save(this.resultsOutputLocation);
            }
            catch (XmlException xmlex)
            {
                exception = xmlex;
            }
            catch (SecurityException secex)
            {
                exception = secex;
            }
            catch (UnauthorizedAccessException unauthex)
            {
                exception = unauthex;
            }
            catch (IOException ioex)
            {
                exception = ioex;
            }
            catch (ArgumentException argex)
            {
                exception = argex;
            }

            if (exception != null)
            {
                Console.WriteLine(Strings.CouldNotWriteResultsFile, this.overallTestName);
            }
        }

        /// <summary>
        /// Adds test result information to the output file.
        /// </summary>
        /// <param name="passed">Indicates whether the test passed or failed.</param>
        /// <param name="testName">The name of the test.</param>
        /// <param name="detailedResultsFilePath">The path to the detailed results file for the test.</param>
        /// <param name="message">The test results message.</param>
        /// <param name="messageParameters">Optional parameters for the message string.</param>
        private void AddTestResult(bool passed, string testName, string detailedResultsFilePath, string message, params string[] messageParameters)
        {
            Debug.Assert(!string.IsNullOrEmpty(testName), "The string is invalid");
            Debug.Assert(!string.IsNullOrEmpty(message), "The string is invalid");

            XmlNode innerTestNode = this.resultsOutput.CreateElement("InnerTest");

            XmlNode testNameNode = this.resultsOutput.CreateElement("TestName");
            testNameNode.InnerText = testName;
            innerTestNode.AppendChild(testNameNode);

            XmlNode testResultNode = this.resultsOutput.CreateElement("TestResult");
            testResultNode.InnerText = passed ? "Passed" : "Failed";
            innerTestNode.AppendChild(testResultNode);

            XmlNode testMessageNode = this.resultsOutput.CreateElement("ErrorMessage");
            testMessageNode.InnerText = string.Format(CultureInfo.CurrentCulture, message, messageParameters);
            innerTestNode.AppendChild(testMessageNode);

            if (!string.IsNullOrEmpty(detailedResultsFilePath))
            {
                // Add the path to the detailed results file.
                XmlNode detailedResultsNode = this.resultsOutput.CreateElement("DetailedResultsFile");
                detailedResultsNode.InnerText = detailedResultsFilePath;
                innerTestNode.AppendChild(detailedResultsNode);
            }

            this.innerTestsNode.AppendChild(innerTestNode);

            if (!passed)
            {
                this.failure = true;
            }
        }

        /// <summary>
        /// Sets up a StyleCop settings file for use during the test.
        /// </summary>
        /// <param name="testInfo">The test information.</param>
        /// <returns>Returns true on success; false on error.</returns>
        private bool PrepareStyleCopSettingsFile(TestInfo testInfo)
        {
            XmlDocument settings = new XmlDocument();

            // Add the root node.
            XmlElement root = settings.CreateElement("StyleCopSettings");

            XmlAttribute attribute = settings.CreateAttribute("Version");
            attribute.Value = "4.3";
            root.Attributes.Append(attribute);

            settings.AppendChild(root);

            // Add any settings provided in the test description document.
            XmlNode additionalSettings = testInfo.TestDescription.SelectSingleNode("Settings");
            if (additionalSettings != null)
            {
                foreach (XmlNode child in additionalSettings.ChildNodes)
                {
                    XmlNode importedChild = settings.ImportNode(child, true);
                    root.AppendChild(importedChild);
                }
            }

            // Try to save the settings file.
            Exception exception = null;

            try
            {
                settings.Save(testInfo.StyleCopSettingsFileLocation);
            }
            catch (XmlException xmlex)
            {
                exception = xmlex;
            }
            catch (IOException ioex)
            {
                exception = ioex;
            }
            catch (SecurityException secex)
            {
                exception = secex;
            }
            catch (UnauthorizedAccessException unauthex)
            {
                exception = unauthex;
            }

            if (exception != null)
            {
                this.AddTestResult(
                    false,
                    testInfo.TestName,
                    null,
                    Strings.CouldNotSaveSettingsFile,
                    testInfo.StyleCopSettingsFileLocation,
                    exception.Message);

                return false;
            }

            return true;
        }

        #endregion Private Methods
    }
=======
﻿//-----------------------------------------------------------------------
// <copyright file="StyleCopTestRunner.cs">
//   MS-PL
// </copyright>
// <license>
//   This source code is subject to terms and conditions of the Microsoft 
//   Public License. A copy of the license can be found in the License.html 
//   file at the root of this distribution. 
//   By using this source code in any fashion, you are agreeing to be bound 
//   by the terms of the Microsoft Public License. You must not remove this 
//   notice, or any other, from this software.
// </license>
//-----------------------------------------------------------------------
namespace StyleCop.Test
{
    using System;
    using System.Collections.Generic;
    using System.Diagnostics;
    using System.Diagnostics.CodeAnalysis;
    using System.Globalization;
    using System.IO;
    using System.Reflection;
    using System.Security;
    using System.Threading;
    using System.Xml;
    using StyleCop;

    /// <summary>
    /// Runs the test.
    /// </summary>
    public class StyleCopTestRunner
    {
        #region Private Fields

        /// <summary>
        /// The test description document.
        /// </summary>
        private XmlDocument testDescription;

        /// <summary>
        /// The test results output document.
        /// </summary>
        private XmlDocument resultsOutput;

        /// <summary>
        /// The InnerTests node within the results output document.
        /// </summary>
        private XmlElement innerTestsNode;

        /// <summary>
        /// The location to output the test results.
        /// </summary>
        private string resultsOutputLocation;

        /// <summary>
        /// The location of the test data files.
        /// </summary>
        private string testDataLocation;

        /// <summary>
        /// The path to the folder containing test input files.
        /// </summary>
        private string testInputPath;

        /// <summary>
        /// The overall name of the test being run.
        /// </summary>
        private string overallTestName = string.Empty;

        /// <summary>
        /// Keeps of track of whether any tests have failed.
        /// </summary>
        private bool failure;

        /// <summary>
        /// Indicates whether to run in "auto-fix" mode.
        /// </summary>
        private bool autoFix;

        /// <summary>
        /// Additional add-in files to copy to the test bin directory.
        /// </summary>
        private IEnumerable<string> addinFiles;
        
        #endregion Private Fields

        #region Internal Constructors

        /// <summary>
        /// Initializes a new instance of the StyleCopTestRunner class.
        /// </summary>
        /// <param name="testInputPath">The path to the folder containing test input files.</param>
        /// <param name="testDescription">The test description document.</param>
        /// <param name="testDataLocation">The location of the test documents.</param>
        /// <param name="resultsOutputLocation">The location to output the test results.</param>
        /// <param name="autoFix">Indicates whether to run StyleCop in "auto-fix" mode.</param>
        /// <param name="addinFiles">Additional add-in files to copy to the test bin directory.</param>
        internal StyleCopTestRunner(string testInputPath, XmlDocument testDescription, string testDataLocation, string resultsOutputLocation, bool autoFix, IEnumerable<string> addinFiles)
        {
            Debug.Assert(!string.IsNullOrEmpty(testInputPath), "The string is invalid");
            Debug.Assert(testDescription != null, "The parameter must not be null");
            Debug.Assert(testDataLocation != null, "The parameter must not be null");
            Debug.Assert(!string.IsNullOrEmpty(resultsOutputLocation), "The string is invalid");

            this.testInputPath = testInputPath;
            this.testDescription = testDescription;
            this.testDataLocation = testDataLocation;
            this.resultsOutputLocation = resultsOutputLocation;
            this.autoFix = autoFix;
            this.addinFiles = addinFiles;
        }

        #endregion Internal Constructors

        #region Public Static Methods

        /// <summary>
        /// Runs the test.
        /// </summary>
        /// <param name="testName">The name of the test.</param>
        /// <param name="testRoot">The root folder which contains the test data folder.</param>
        /// <param name="testInputLocation">The test run input location.</param>
        /// <param name="testOutputLocation">The test run output location.</param>
        /// <param name="autoFix">Indicates whether to run StyleCop in "auto-fix" mode.</param>
        /// <param name="addinFiles">Additional add-in files to copy to the test bin directory.</param>
        /// <returns>Returns true if the test passes.</returns>
        public static bool Run(string testName, string testRoot, string testInputLocation, string testOutputLocation, bool autoFix, params string[] addinFiles)
        {
            Param.RequireValidString(testName, "testName");
            Param.RequireValidString(testRoot, "testRoot");
            Param.RequireValidString(testInputLocation, "testInputLocation");
            Param.RequireValidString(testOutputLocation, "testOutputLocation");
            Param.Ignore(autoFix);
            Param.Ignore(addinFiles);

            string resultsOutputLocation = Path.Combine(testOutputLocation, testName + "Results.xml");
            string testDataLocation = Path.Combine(Path.Combine(testRoot, "TestData"), testName);

            resultsOutputLocation = Environment.ExpandEnvironmentVariables(resultsOutputLocation);
            testDataLocation = Environment.ExpandEnvironmentVariables(testDataLocation);
            
            string testDescriptionLocation = Path.Combine(testDataLocation, "TestDescription.xml");

            if (!File.Exists(testDescriptionLocation))
            {
                Console.WriteLine(Strings.MissingTestDescriptionFile, testDescriptionLocation);
            }
            else
            {
                Exception exception = null;
                XmlDocument testDescriptionDocument = new XmlDocument();

                try
                {
                    testDescriptionDocument.Load(testDescriptionLocation);
                }
                catch (XmlException xmlex)
                {
                    exception = xmlex;
                }
                catch (SecurityException secex)
                {
                    exception = secex;
                }
                catch (UnauthorizedAccessException unauthex)
                {
                    exception = unauthex;
                }
                catch (ArgumentException argex)
                {
                    exception = argex;
                }

                if (exception != null)
                {
                    Console.WriteLine(Strings.TestDescriptionFileNotLoaded, testDescriptionLocation, exception.Message);
                }
                else
                {
                    StyleCopTestRunner runner = new StyleCopTestRunner(testInputLocation, testDescriptionDocument, testDataLocation, resultsOutputLocation, autoFix, addinFiles);
                    return runner.RunTests();
                }
            }

            return false;
        }

        #endregion Public Static Methods

        #region Internal Methods

        /// <summary>
        /// Runs the test and outputs the result.
        /// </summary>
        /// <returns>Returns true if the test passes.</returns>
        internal bool RunTests()
        {
            // Copy the test data files into the test run directory.
            CopyTestDataFiles(this.testDataLocation, Path.Combine(this.testInputPath, "_OriginalFiles"));
            CopyAdditionalAddinFiles(this.testInputPath, this.addinFiles);

            // Get the name of the test.
            XmlAttribute testName = this.testDescription.DocumentElement.Attributes["TestName"];
            if (testName == null || string.IsNullOrEmpty(testName.Value))
            {
                this.AddTestResult(false, Strings.UnknownTestSuite, null, Strings.MissingOverallTestName);
            }
            else
            {
                // Set up the test results output document.
                this.PrepareTestResultsOutputDocument(testName.Value);

                // Run each of the tests.
                XmlNodeList tests = this.testDescription.SelectNodes("StyleCopTestDescription/Test");
                if (tests != null)
                {
                    foreach (XmlNode test in tests)
                    {
                        this.RunTest(test, this.autoFix);
                    }
                }
            }

            // Add the overall test result.
            XmlElement overallResults = this.resultsOutput.CreateElement("TestResult");
            overallResults.InnerText = this.failure ? "Failed" : "Passed";
            this.resultsOutput.DocumentElement.AppendChild(overallResults);

            // Add the InnerTests tag.
            this.resultsOutput.DocumentElement.AppendChild(this.innerTestsNode);

            // Save the results document.
            this.SaveResultsOutputDocument();

            return !this.failure;
        }

        #endregion Internal Methods

        #region Private Static Methods

        /// <summary>
        /// Extracts information about a violation from the given node.
        /// </summary>
        /// <param name="violationNode">The violation node.</param>
        /// <returns>Returns the violation information.</returns>
        private static ViolationInfo ExtractViolationInfo(XmlNode violationNode)
        {
            // Load the section.
            string section = null;
            XmlAttribute attribute = violationNode.Attributes["Section"];
            if (attribute != null)
            {
                section = attribute.Value;
            }

            // Load the rule name.
            string ruleName = null;
            attribute = violationNode.Attributes["Rule"];
            if (attribute != null)
            {
                ruleName = attribute.Value;
            }

            // Load the rule namespace.
            string ruleNamespace = null;
            attribute = violationNode.Attributes["RuleNamespace"];
            if (attribute != null)
            {
                ruleNamespace = attribute.Value;
            }

            // Load the line number.
            int lineNumber = -1;
            attribute = violationNode.Attributes["LineNumber"];
            if (attribute != null)
            {
                int temp;
                if (int.TryParse(attribute.Value, out temp))
                {
                    lineNumber = temp;
                }
            }

            // Load the start line number.
            int startLineNumber = -1;
            attribute = violationNode.Attributes["StartLine"];
            if (attribute != null)
            {
                int temp;
                if (int.TryParse(attribute.Value, out temp))
                {
                    startLineNumber = temp;
                }
            }

            // Load the end line number.
            int endLineNumber = -1;
            attribute = violationNode.Attributes["EndLine"];
            if (attribute != null)
            {
                int temp;
                if (int.TryParse(attribute.Value, out temp))
                {
                    endLineNumber = temp;
                }
            }

            // Load the start column number.
            int startColumnNumber = -1;
            attribute = violationNode.Attributes["StartColumn"];
            if (attribute != null)
            {
                int temp;
                if (int.TryParse(attribute.Value, out temp))
                {
                    startColumnNumber = temp;
                }
            }

            // Load the end column number.
            int endColumnNumber = -1;
            attribute = violationNode.Attributes["EndColumn"];
            if (attribute != null)
            {
                int temp;
                if (int.TryParse(attribute.Value, out temp))
                {
                    endColumnNumber = temp;
                }
            }
            
            ViolationInfo violation = new ViolationInfo(section, lineNumber, startLineNumber, startColumnNumber, endLineNumber, endColumnNumber, ruleNamespace, ruleName);
            return violation;
        }

        /// <summary>
        /// Loads the list of expected violations from the given test node.
        /// </summary>
        /// <param name="resultsFilePath">The path to the test results file.</param>
        /// <returns>Returns the list of expected violations.</returns>
        private static List<ViolationInfo> LoadActualViolations(string resultsFilePath)
        {
            List<ViolationInfo> list = new List<ViolationInfo>();

            if (File.Exists(resultsFilePath))
            {
                try
                {
                    XmlDocument resultsDocument = new XmlDocument();
                    resultsDocument.Load(resultsFilePath);

                    XmlNodeList violationNodes = resultsDocument.SelectNodes("StyleCopViolations/Violation");
                    if (violationNodes != null)
                    {
                        foreach (XmlNode violationNode in violationNodes)
                        {
                            ViolationInfo violation = ExtractViolationInfo(violationNode);
                            list.Add(violation);
                        }
                    }
                }
                catch (XmlException)
                {
                }
                catch (IOException)
                {
                }
                catch (SecurityException)
                {
                }
                catch (UnauthorizedAccessException)
                {
                }
            }

            return list;
        }

        /// <summary>
        /// Loads the list of expected violations from the given test node.
        /// </summary>
        /// <param name="testNode">The test node.</param>
        /// <returns>Returns the list of expected violations.</returns>
        private static List<ViolationInfo> LoadExpectedViolations(XmlNode testNode)
        {
            List<ViolationInfo> list = new List<ViolationInfo>();

            XmlNodeList expectedViolationNodes = testNode.SelectNodes("ExpectedViolations/Violation");
            if (expectedViolationNodes != null)
            {
                foreach (XmlNode expectedViolationNode in expectedViolationNodes)
                {
                    ViolationInfo violation = ExtractViolationInfo(expectedViolationNode);
                    list.Add(violation);
                }
            }

            return list;
        }

        /// <summary>
        /// Loads an Xml file.
        /// </summary>
        /// <param name="fileLocation">The location of the file to load.</param>
        /// <param name="errorMessage">Returns an error message if the file could not be loaded.</param>
        /// <returns>Returns the document.</returns>
        private static XmlDocument LoadXmlDocument(string fileLocation, out string errorMessage)
        {
            Debug.Assert(!string.IsNullOrEmpty(fileLocation), "The string is invalid");

            errorMessage = null;
            XmlDocument document = null;

            if (File.Exists(fileLocation))
            {
                document = new XmlDocument();

                try
                {
                    document.Load(fileLocation);
                }
                catch (XmlException xmlex)
                {
                    document = null;
                    errorMessage = xmlex.Message;
                }
                catch (IOException ioex)
                {
                    document = null;
                    errorMessage = ioex.Message;
                }
                catch (SecurityException secex)
                {
                    document = null;
                    errorMessage = secex.Message;
                }
                catch (UnauthorizedAccessException unauthex)
                {
                    document = null;
                    errorMessage = unauthex.Message;
                }
            }

            return document;
        }

        /// <summary>
        /// Determines whether the violation matches the given expected violation.
        /// </summary>
        /// <param name="expectedViolation">The expected violation.</param>
        /// <param name="actualViolation">The actual violation.</param>
        /// <returns>Returns true if there is a match.</returns>
        private static bool MatchesExpectedViolation(ViolationInfo expectedViolation, ViolationInfo actualViolation)
        {
            Debug.Assert(expectedViolation != null, "The parameter must not be null");
            Debug.Assert(actualViolation != null, "The parameter must not be null");

            // Compare the line numbers.
            if (expectedViolation.LineNumber >= 0)
            {
                if (actualViolation.LineNumber != expectedViolation.LineNumber)
                {
                    return false;
                }
            }

            if (expectedViolation.StartLineNumber >= 0)
            {
                if (actualViolation.StartLineNumber != expectedViolation.StartLineNumber)
                {
                    return false;
                }
            }

            if (expectedViolation.StartColumnNumber >= 0)
            {
                if (actualViolation.StartColumnNumber != expectedViolation.StartColumnNumber)
                {
                    return false;
                }
            }

            if (expectedViolation.EndLineNumber >= 0)
            {
                if (actualViolation.EndLineNumber != expectedViolation.EndLineNumber)
                {
                    return false;
                }
            }

            if (expectedViolation.EndColumnNumber >= 0)
            {
                if (actualViolation.EndColumnNumber != expectedViolation.EndColumnNumber)
                {
                    return false;
                }
            }

            // Compare the rule names.
            if (expectedViolation.RuleName != null)
            {
                if (actualViolation.RuleName == null || !string.Equals(expectedViolation.RuleName, actualViolation.RuleName, StringComparison.Ordinal))
                {
                    return false;
                }
            }

            // Compare the rule namespaces.
            if (expectedViolation.RuleNamespace != null)
            {
                if (actualViolation.RuleNamespace == null || !string.Equals(expectedViolation.RuleNamespace, actualViolation.RuleNamespace, StringComparison.Ordinal))
                {
                    return false;
                }
            }

            // Compare the sections.
            if (expectedViolation.Section != null)
            {
                if (actualViolation.Section == null || !string.Equals(expectedViolation.Section, actualViolation.Section, StringComparison.Ordinal))
                {
                    return false;
                }
            }

            return true;
        }

        /// <summary>
        /// Sets up a CodeProject for use during the test.
        /// </summary>
        /// <param name="testInfo">The test information.</param>
        /// <param name="console">The console which will run the test.</param>
        /// <param name="autoFix">Indicates whether the test is running in auto-fix mode.</param>
        /// <param name="copy">Indicates whether to create the file copy.</param>
        /// <returns>Returns the CodeProject.</returns>
        private static CodeProject PrepareCodeProjectForTest(TestInfo testInfo, StyleCopConsole console, bool autoFix, bool copy)
        {
            // Create an empty configuration.
            Configuration configuration = new Configuration(null);

            // Create a CodeProject for the test file.
            CodeProject project = new CodeProject(
                "TheProject".GetHashCode(),
                Path.GetDirectoryName(testInfo.StyleCopSettingsFileLocation),
                configuration);

            // Add each source file to this project.
            foreach (TestCodeFileInfo sourceFile in testInfo.TestCodeFiles)
            {
                if (autoFix)
                {
                    string autoFixFile = testInfo.AutoFixFileName(sourceFile.CodeFile);
                    console.Core.Environment.AddSourceCode(project, autoFixFile, null);

                    if (copy)
                    {
                        Directory.CreateDirectory(Path.GetDirectoryName(autoFixFile));
                        File.Copy(sourceFile.CodeFile, autoFixFile);
                    }
                }
                else
                {
                    console.Core.Environment.AddSourceCode(project, sourceFile.CodeFile, null);
                }
            }

            return project;
        }

        /// <summary>
        /// Sets up a StyleCopConsole to run the given test.
        /// </summary>
        /// <param name="testInfo">Information about the test to run.</param>
        /// <param name="autoFix">Indicates whether StyleCop should automatically fix the violations it finds.</param>
        /// <returns>Returns the StyleCopConsole.</returns>
        private static StyleCopConsole PrepareStyleCopConsoleForTest(TestInfo testInfo, bool autoFix)
        {
            Debug.Assert(testInfo != null, "The parameter must not be null");

            // Create a list of addin paths and add the path to the currently executing test assembly.
            List<string> addinPaths = new List<string>(1);

            string assemblyLocation = Assembly.GetExecutingAssembly().Location;
            addinPaths.Add(Path.GetDirectoryName(assemblyLocation));
            addinPaths.Add(Path.GetDirectoryName(Path.Combine(testInfo.TestOutputPath, @"..\..\")));
            
            // Create the StyleCop console.
            StyleCopConsole console = new StyleCopConsole(
                testInfo.StyleCopSettingsFileLocation,
                false,
                testInfo.StyleCopOutputLocation,
                addinPaths,
                false,
                testInfo.TestOutputPath);

            return console;
        }

        /// <summary>
        /// Writes information about the given violation to the log node.
        /// </summary>
        /// <param name="violationInfo">The violation information.</param>
        /// <param name="root">The log node to write the information into.</param>
        private static void WriteViolationDetailToLog(ViolationInfo violationInfo, XmlNode root)
        {
            Debug.Assert(violationInfo != null, "The parameter must not be null");
            Debug.Assert(root != null, "The parameter must not be null");

            XmlElement violation = root.OwnerDocument.CreateElement("Violation");

            if (!string.IsNullOrEmpty(violationInfo.Section))
            {
                XmlAttribute section = root.OwnerDocument.CreateAttribute("Section");
                section.Value = violationInfo.Section;
                violation.Attributes.Append(section);
            }

            if (violationInfo.LineNumber >= 0)
            {
                XmlAttribute lineNumber = root.OwnerDocument.CreateAttribute("LineNumber");
                lineNumber.Value = violationInfo.LineNumber.ToString(CultureInfo.CurrentCulture);
                violation.Attributes.Append(lineNumber);
            }

            if (violationInfo.StartLineNumber >= 0)
            {
                XmlAttribute startLineNumber = root.OwnerDocument.CreateAttribute("StartLine");
                startLineNumber.Value = violationInfo.StartLineNumber.ToString(CultureInfo.CurrentCulture);
                violation.Attributes.Append(startLineNumber);
            }

            if (violationInfo.StartColumnNumber >= 0)
            {
                XmlAttribute startColumnNumber = root.OwnerDocument.CreateAttribute("StartColumn");
                startColumnNumber.Value = violationInfo.StartColumnNumber.ToString(CultureInfo.CurrentCulture);
                violation.Attributes.Append(startColumnNumber);
            }

            if (violationInfo.EndLineNumber >= 0)
            {
                XmlAttribute endLineNumber = root.OwnerDocument.CreateAttribute("EndLine");
                endLineNumber.Value = violationInfo.EndLineNumber.ToString(CultureInfo.CurrentCulture);
                violation.Attributes.Append(endLineNumber);
            }

            if (violationInfo.EndColumnNumber >= 0)
            {
                XmlAttribute endColumnNumber = root.OwnerDocument.CreateAttribute("EndColumn");
                endColumnNumber.Value = violationInfo.EndColumnNumber.ToString(CultureInfo.CurrentCulture);
                violation.Attributes.Append(endColumnNumber);
            }

            if (!string.IsNullOrEmpty(violationInfo.RuleNamespace))
            {
                XmlAttribute ruleNamespace = root.OwnerDocument.CreateAttribute("RuleNamespace");
                ruleNamespace.Value = violationInfo.RuleNamespace;
                violation.Attributes.Append(ruleNamespace);
            }

            if (!string.IsNullOrEmpty(violationInfo.RuleName))
            {
                XmlAttribute ruleName = root.OwnerDocument.CreateAttribute("Rule");
                ruleName.Value = violationInfo.RuleName;
                violation.Attributes.Append(ruleName);
            }

            root.AppendChild(violation);
        }

        /// <summary>
        /// Copies each additional add-in file to the test bin directory.
        /// </summary>
        /// <param name="testBinDirectory">The test bin directory.</param>
        /// <param name="addinFiles">The collection of additional add-in files.</param>
        private static void CopyAdditionalAddinFiles(string testBinDirectory, IEnumerable<string> addinFiles)
        {
            Debug.Assert(testBinDirectory != null, "The parameter cannot be null.");

            try
            {
                if (!Directory.Exists(testBinDirectory))
                {
                    Directory.CreateDirectory(testBinDirectory);
                }

                if (addinFiles != null)
                {
                    foreach (string addinFile in addinFiles)
                    {
                        if (!string.IsNullOrEmpty(addinFile) && File.Exists(addinFile))
                        {
                            try
                            {
                                File.Copy(addinFile, Path.Combine(testBinDirectory, Path.GetFileName(addinFile)), true);
                            }
                            catch (IOException)
                            {
                                // We get some of these because the files we're copying are in use y our mult proc test running
                            }
                        }
                    }
                }
            }
            catch (IOException ioex)
            {
                Console.WriteLine("IOException occurred while copying data files into test bin dir: " + ioex.Message);
            }
            catch (UnauthorizedAccessException unauthex)
            {
                Console.WriteLine("UnauthorizedAccessException occurred while copying data files into test bin dir: " + unauthex.Message);
            }
            catch (ArgumentException argex)
            {
                Console.WriteLine("ArgumentException occurred while copying data files into test bin dir: " + argex.Message);
            }
        }

        /// <summary>
        /// Copies each of the test data files into the test run directory.
        /// </summary>
        /// <param name="testDataFilesLocation">The location of the test data files to copy.</param>
        /// <param name="testRunDirectory">The test run directory to copy the files into.</param>
        private static void CopyTestDataFiles(string testDataFilesLocation, string testRunDirectory)
        {
            Debug.Assert(testDataFilesLocation != null, "The parameter cannot be null");
            Debug.Assert(testRunDirectory != null, "testRunDirectory");

            try
            {
                if (!Directory.Exists(testRunDirectory))
                {
                    Directory.CreateDirectory(testRunDirectory);
                }

                string[] files = Directory.GetFiles(testDataFilesLocation);

                foreach (string file in files)
                {
                    string fileName = Path.GetFileName(file);

                    if (!string.Equals(fileName, "TestDescription.xml", StringComparison.OrdinalIgnoreCase))
                    {
                        File.Copy(file, Path.Combine(testRunDirectory, fileName), true);
                    }
                }

                string[] directories = Directory.GetDirectories(testDataFilesLocation);

                foreach (string directory in directories)
                {
                    string directoryName = Path.GetFileName(directory);

                    CopyTestDataFiles(directory, Path.Combine(testRunDirectory, directoryName));
                }
            }
            catch (IOException ioex)
            {
                Console.WriteLine("IOException occurred while copying data files into test run dir: " + ioex.Message);
            }
            catch (UnauthorizedAccessException unauthex)
            {
                Console.WriteLine("UnauthorizedAccessException occurred while copying data files into test run dir: " + unauthex.Message);
            }
            catch (ArgumentException argex)
            {
                Console.WriteLine("ArgumentException occurred while copying data files into test run dir: " + argex.Message);
            }
        }

        #endregion Private Static Methods

        #region Private Methods

        /// <summary>
        /// Runs a test.
        /// </summary>
        /// <param name="testNode">Contains information about the test to run.</param>
        /// <param name="autoFix">Indicates whether to run StyleCop in "auto-fix" mode.</param>
        private void RunTest(XmlNode testNode, bool autoFix)
        {
            Debug.Assert(testNode != null, "The parameter must not be null");

            // Extract the test information.
            TestInfo testInfo = this.PrepareTest(testNode);
            if (testInfo != null)
            {
                this.RunTest(testInfo, autoFix);
            }
        }

        /// <summary>
        /// Runs a test.
        /// </summary>
        /// <param name="testInfo">Contains information about the test to run.</param>
        /// <param name="autoFix">Indicates whether to run StyleCop in "auto-fix" mode.</param>
        [SuppressMessage("Microsoft.Design", "CA1031:DoNotCatchGeneralExceptionTypes", Justification = "This is test code.")]
        private void RunTest(TestInfo testInfo, bool autoFix)
        {
            bool run = true;
            if (autoFix)
            {
                run = this.PrepareFixedFiles(testInfo);
            }

            // Set up the source analyis settings file to use for the test.
            if (run && this.PrepareStyleCopSettingsFile(testInfo))
            {
                // Set up the StyleCop console which will run the test.
                StyleCopConsole testConsole = PrepareStyleCopConsoleForTest(testInfo, false);

                CodeProject project = PrepareCodeProjectForTest(testInfo, testConsole, autoFix, false);

                // Run the test and capture any exceptions.
                Exception testException = null;

                try
                {
                    // Run StyleCop.
                    testConsole.Start(new CodeProject[] { project }, true);
                }
                catch (OutOfMemoryException)
                {
                    throw;
                }
                catch (ThreadAbortException)
                {
                    // The thread is being aborted.
                }
                catch (Exception ex)
                {
                    // Catch and log all other exceptions thrown during the test. 
                    testException = ex;
                }

                // If an exception occurred, log it; otherwise analyze the test results.
                if (testException != null)
                {
                    this.AddTestResult(false, testInfo.TestName, null, Strings.TestException, testException.Message);
                }
                else
                {
                    // Process the results.
                    this.AnalyzeTestResults(testInfo);
                }
            }
        }

        /// <summary>
        /// Runs StyleCop in auto-fix mode to clean up violations in the files.
        /// </summary>
        /// <param name="testInfo">The test information.</param>
        /// <returns>Returns false if StyleCop encountered an error.</returns>
        private bool PrepareFixedFiles(TestInfo testInfo)
        {
            // Set up the source analyis settings file to use for the test.
            if (this.PrepareStyleCopSettingsFile(testInfo))
            {
                // Set up the StyleCop console which will run the test.
                StyleCopConsole testConsole = PrepareStyleCopConsoleForTest(testInfo, true);

                CodeProject project = PrepareCodeProjectForTest(testInfo, testConsole, true, true);

                // Run the test and capture any exceptions.
                Exception testException = null;

                try
                {
                    // Run StyleCop.
                    testConsole.Start(new CodeProject[] { project }, true);
                }
                catch (OutOfMemoryException)
                {
                    throw;
                }
                catch (ThreadAbortException)
                {
                    // The thread is being aborted.
                }
                catch (Exception ex)
                {
                    // Catch and log all other exceptions thrown during the test. 
                    testException = ex;
                }

                // If an exception occurred, log it; otherwise analyze the test results.
                if (testException != null)
                {
                    this.AddTestResult(false, testInfo.TestName, null, Strings.TestException, testException.Message);
                    return false;
                }

                return true;
            }

            return false;
        }

        /// <summary>
        /// Prepares to run a test.
        /// </summary>
        /// <param name="testNode">The node containing information about the test.</param>
        /// <returns>Returns the information needed for running the test.</returns>
        private TestInfo PrepareTest(XmlNode testNode)
        {
            Debug.Assert(testNode != null, "The parameter must not be null");

            // Get the name of the test.
            XmlAttribute testNameAttribute = testNode.Attributes["Name"];
            if (testNameAttribute == null || string.IsNullOrEmpty(testNameAttribute.Value))
            {
                this.AddTestResult(false, Strings.UnknownTest, null, Strings.MissingTestName);
                return null;
            }

            // Get the collection of code files to test.
            XmlNodeList codeFileNodes = testNode.SelectNodes("TestCodeFile");
            if (codeFileNodes == null || codeFileNodes.Count == 0)
            {
                this.AddTestResult(false, testNameAttribute.Value, null, Strings.MissingTestCodeFiles);
                return null;
            }

            List<TestCodeFileInfo> codeFiles = new List<TestCodeFileInfo>();
            foreach (XmlNode codeFileNode in codeFileNodes)
            {
                if (string.IsNullOrEmpty(codeFileNode.InnerText))
                {
                    this.AddTestResult(false, testNameAttribute.Value, null, Strings.MissingTestCodeFile, codeFileNode.InnerText);
                    return null;
                }

                string codeFilePath = Path.Combine(Path.Combine(this.testInputPath, "_OriginalFiles"), codeFileNode.InnerText);

                if (!File.Exists(codeFilePath))
                {
                    this.AddTestResult(false, testNameAttribute.Value, null, Strings.MissingTestCodeFile, codeFileNode.InnerText);
                    return null;
                }

                TestCodeFileInfo file = new TestCodeFileInfo();
                file.CodeFile = codeFilePath;

                // Determine whether to test the parser object model for this file.
                XmlAttribute testObjectModel = codeFileNode.Attributes["TestObjectModel"];
                if (testObjectModel != null)
                {
                    bool enabled = false;
                    if (bool.TryParse(testObjectModel.Value, out enabled) && enabled)
                    {
                        file.TestObjectModel = true;
                    }
                }

                codeFiles.Add(file);
            }

            // Fill in the TestInfo and return it.
            return new TestInfo(testNode, testNameAttribute.Value, codeFiles, this.testInputPath);
        }

        /// <summary>
        /// Analyzes the results of the test run and outputs the results file.
        /// </summary>
        /// <param name="testInfo">Contains the test results.</param>
        private void AnalyzeTestResults(TestInfo testInfo)
        {
            bool allTestsAreParserTests = true; 

            // Check each of the code files to see whether we should compare the 
            // parser object models.
            foreach (TestCodeFileInfo codeFileInfo in testInfo.TestCodeFiles)
            {
                if (codeFileInfo.TestObjectModel)
                {
                    this.AnalyzeCodeFileObjectModel(testInfo, codeFileInfo.CodeFile);
                }
                else
                {
                    allTestsAreParserTests = false;
                }
            }

            if (!allTestsAreParserTests)
            {
                // Load the expected violations.
                List<ViolationInfo> expectedViolations = LoadExpectedViolations(testInfo.TestDescription);
                if (expectedViolations != null)
                {
                    this.AnalyzeViolations(testInfo, expectedViolations);
                }
            }
        }

        /// <summary>
        /// Compares the list of expected violations against the actual violations produced by the test.
        /// </summary>
        /// <param name="testInfo">The test information.</param>
        /// <param name="expectedViolations">The list of expected violations.</param>
        private void AnalyzeViolations(TestInfo testInfo, List<ViolationInfo> expectedViolations)
        {
            Param.AssertNotNull(testInfo, "testInfo");
            Param.AssertNotNull(expectedViolations, "expectedViolations");

            // Open the results file.
            string errorMessage;
            XmlDocument styleCopAnalysisResultsDocument = LoadXmlDocument(testInfo.StyleCopOutputLocation, out errorMessage);

            if (styleCopAnalysisResultsDocument == null)
            {
                this.AddTestResult(false, testInfo.TestName, null, Strings.MissingResultsFile, testInfo.StyleCopOutputLocation);
            }
            else
            {
                // Load the actual violations.
                List<ViolationInfo> actualViolations = LoadActualViolations(testInfo.StyleCopOutputLocation);

                // Manually verify that the violations are the same.
                int expectedViolationIndex = 0;
                while (expectedViolations.Count > 0 && expectedViolationIndex < expectedViolations.Count)
                {
                    ViolationInfo expectedViolation = expectedViolations[expectedViolationIndex];

                    bool found = false;

                    foreach (ViolationInfo actualViolation in actualViolations)
                    {
                        if (MatchesExpectedViolation(expectedViolation, actualViolation))
                        {
                            expectedViolations.Remove(expectedViolation);
                            actualViolations.Remove(actualViolation);

                            found = true;
                            break;
                        }
                    }

                    if (!found)
                    {
                        ++expectedViolationIndex;
                    }
                }

                XmlDocument detailLog = null;

                if (expectedViolations.Count > 0 || actualViolations.Count > 0)
                {
                    detailLog = new XmlDocument();
                    detailLog.AppendChild(detailLog.CreateElement("StyleCopTestFailureDetails"));

                    if (expectedViolations.Count > 0)
                    {
                        // There were more expected violations than actual violations.
                        XmlElement root = detailLog.CreateElement("MissingExpectedViolations");
                        detailLog.DocumentElement.AppendChild(root);

                        foreach (ViolationInfo violationInfo in expectedViolations)
                        {
                            WriteViolationDetailToLog(violationInfo, root);
                        }
                    }

                    if (actualViolations.Count > 0)
                    {
                        // There were more actual violations than expected violations.
                        XmlElement root = detailLog.CreateElement("ExtraActualViolations");
                        detailLog.DocumentElement.AppendChild(root);

                        foreach (ViolationInfo violationInfo in actualViolations)
                        {
                            WriteViolationDetailToLog(violationInfo, root);
                        }
                    }

                    string detailLogPath = this.SaveViolationDetailLog(testInfo, detailLog);

                    this.AddTestResult(false, testInfo.TestName, detailLogPath, Strings.MismatchedViolations);
                }
            }
        }

        /// <summary>
        /// Analyzes the resulting object model for the given code file against the expected
        /// object model, to test the parser output.
        /// </summary>
        /// <param name="testInfo">The test information.</param>
        /// <param name="codeFile">The the code file to check.</param>
        private void AnalyzeCodeFileObjectModel(TestInfo testInfo, string codeFile)
        {
            // Extract the name of the code file.
            string fileName = Path.GetFileNameWithoutExtension(codeFile);

            // Figure out the path to the expected object model file and the actual
            // object model file.
            string expectedObjectModelFilePath = Path.Combine(this.testDataLocation, fileName + "ObjectModel.xml");
            string actualObjectModelFilePath = Path.Combine(testInfo.TestOutputPath, fileName + "ObjectModelResults.xml");
            
            // Load both of the files.
            string errorMessage;
            XmlDocument expectedObjectModel = LoadXmlDocument(expectedObjectModelFilePath, out errorMessage);
            if (expectedObjectModel == null)
            {
                this.AddTestResult(false, testInfo.TestName, null, Strings.MissingExpectedObjectModelFile, expectedObjectModelFilePath);
                return;
            }

            XmlDocument actualObjectModel = LoadXmlDocument(actualObjectModelFilePath, out errorMessage);
            if (actualObjectModel == null)
            {
                this.AddTestResult(false, testInfo.TestName, null, Strings.MissingActualObjectModelFile, actualObjectModelFilePath);
                return;
            }

            // Compare the two documents to see if they are equal.
            if (!this.CompareXmlDocuments(expectedObjectModel, actualObjectModel))
            {
                this.AddTestResult(false, testInfo.TestName, actualObjectModelFilePath, Strings.ParserObjectModelMismatch);
            }
        }

        /// <summary>
        /// Compares two Xml documents to ensure that they are identical.
        /// </summary>
        /// <param name="document1">The first document to compare.</param>
        /// <param name="document2">The second document to compare.</param>
        /// <returns>Returns true if the documents are identical; otherwise false.</returns>
        private bool CompareXmlDocuments(XmlDocument document1, XmlDocument document2)
        {
            Param.AssertNotNull(document1, "document1");
            Param.AssertNotNull(document2, "document2");

            return this.CompareXmlNodes(document1.DocumentElement, document2.DocumentElement);
        }

        /// <summary>
        /// Compares two Xml nodes to ensure that they are identical.
        /// </summary>
        /// <param name="node1">The first node to compare.</param>
        /// <param name="node2">The second node to compare.</param>
        /// <returns>Returns true if the nodes are identical; otherwise false.</returns>
        private bool CompareXmlNodes(XmlNode node1, XmlNode node2)
        {
            Param.AssertNotNull(node1, "node1");
            Param.AssertNotNull(node2, "node2");

            // Ensure that the names of the nodes are the same.
            if (0 != string.Compare(node1.Name, node2.Name, StringComparison.Ordinal))
            {
                return false;
            }

            // Ensure that the nodes have the same number of attributes.
            if (node1.Attributes.Count != node2.Attributes.Count)
            {
                return false;
            }

            // Ensure that the names and values of all attributes are the same.
            for (int i = 0; i < node1.Attributes.Count; ++i)
            {
                XmlAttribute node1Attribute = node1.Attributes[i];
                XmlAttribute node2Attribute = node2.Attributes[i];

                if (0 != string.Compare(node1Attribute.Name, node2Attribute.Name, StringComparison.Ordinal))
                {
                    return false;
                }

                if (0 != string.Compare(node1Attribute.Value, node2Attribute.Value, StringComparison.Ordinal))
                {
                    return false;
                }
            }

            // Ensure that the nodes have the same number of child nodes.
            if (node1.ChildNodes.Count != node2.ChildNodes.Count)
            {
                return false;
            }

            if (node1.ChildNodes.Count == 0)
            {
                // Compare the inner text of the two nodes.
                if (0 != string.Compare(node1.InnerText, node2.InnerText, StringComparison.Ordinal))
                {
                    return false;
                }
            }
            else
            {
                // Compare the contents of the child nodes.
                for (int i = 0; i < node1.ChildNodes.Count; ++i)
                {
                    XmlNode node1Child = node1.ChildNodes[i];
                    XmlNode node2Child = node2.ChildNodes[i];

                    if (!this.CompareXmlNodes(node1Child, node2Child))
                    {
                        return false;
                    }
                }
            }

            return true;
        }

        /// <summary>
        /// Saves the given violation detail log.
        /// </summary>
        /// <param name="testInfo">Contains information about the test.</param>
        /// <param name="detailLog">The detail log to save.</param>
        /// <returns>Returns the path to the log file.</returns>
        private string SaveViolationDetailLog(TestInfo testInfo, XmlDocument detailLog)
        {
            Debug.Assert(detailLog != null, "The parameter must not be null");

            string path = Path.Combine(
                Path.GetDirectoryName(this.resultsOutputLocation),
                string.Concat(testInfo.TestName, "_ExpectedViolationMismatchDetail.xml"));

            try
            {
                detailLog.Save(path);
            }
            catch (XmlException xmlex)
            {
                Console.WriteLine(Strings.CouldNotWriteDetailLog, path, xmlex.Message);
            }
            catch (IOException ioex)
            {
                Console.WriteLine(Strings.CouldNotWriteDetailLog, path, ioex.Message);
            }
            catch (SecurityException secex)
            {
                Console.WriteLine(Strings.CouldNotWriteDetailLog, path, secex.Message);
            }
            catch (UnauthorizedAccessException unauthex)
            {
                Console.WriteLine(Strings.CouldNotWriteDetailLog, path, unauthex.Message);
            }
            catch (ArgumentException argex)
            {
                Console.WriteLine(Strings.CouldNotWriteDetailLog, path, argex.Message);
            }

            return path;
        }

        /// <summary>
        /// Prepares the results output document for use.
        /// </summary>
        /// <param name="testName">The name of the test.</param>
        private void PrepareTestResultsOutputDocument(string testName)
        {
            this.resultsOutput = new XmlDocument();

            XmlElement rootElement = this.resultsOutput.CreateElement("SummaryResult");
            this.resultsOutput.AppendChild(rootElement);

            XmlElement testNameNode = this.resultsOutput.CreateElement("TestName");
            testNameNode.InnerText = testName;
            this.overallTestName = testName;
            rootElement.AppendChild(testNameNode);

            this.innerTestsNode = this.resultsOutput.CreateElement("InnerTests");
        }

        /// <summary>
        /// Saves the results document.
        /// </summary>
        private void SaveResultsOutputDocument()
        {
            Exception exception = null;

            try
            {
                this.resultsOutput.Save(this.resultsOutputLocation);
            }
            catch (XmlException xmlex)
            {
                exception = xmlex;
            }
            catch (SecurityException secex)
            {
                exception = secex;
            }
            catch (UnauthorizedAccessException unauthex)
            {
                exception = unauthex;
            }
            catch (IOException ioex)
            {
                exception = ioex;
            }
            catch (ArgumentException argex)
            {
                exception = argex;
            }

            if (exception != null)
            {
                Console.WriteLine(Strings.CouldNotWriteResultsFile, this.overallTestName);
            }
        }

        /// <summary>
        /// Adds test result information to the output file.
        /// </summary>
        /// <param name="passed">Indicates whether the test passed or failed.</param>
        /// <param name="testName">The name of the test.</param>
        /// <param name="detailedResultsFilePath">The path to the detailed results file for the test.</param>
        /// <param name="message">The test results message.</param>
        /// <param name="messageParameters">Optional parameters for the message string.</param>
        private void AddTestResult(bool passed, string testName, string detailedResultsFilePath, string message, params string[] messageParameters)
        {
            Debug.Assert(!string.IsNullOrEmpty(testName), "The string is invalid");
            Debug.Assert(!string.IsNullOrEmpty(message), "The string is invalid");

            XmlNode innerTestNode = this.resultsOutput.CreateElement("InnerTest");

            XmlNode testNameNode = this.resultsOutput.CreateElement("TestName");
            testNameNode.InnerText = testName;
            innerTestNode.AppendChild(testNameNode);

            XmlNode testResultNode = this.resultsOutput.CreateElement("TestResult");
            testResultNode.InnerText = passed ? "Passed" : "Failed";
            innerTestNode.AppendChild(testResultNode);

            XmlNode testMessageNode = this.resultsOutput.CreateElement("ErrorMessage");
            testMessageNode.InnerText = string.Format(CultureInfo.CurrentCulture, message, messageParameters);
            innerTestNode.AppendChild(testMessageNode);

            if (!string.IsNullOrEmpty(detailedResultsFilePath))
            {
                // Add the path to the detailed results file.
                XmlNode detailedResultsNode = this.resultsOutput.CreateElement("DetailedResultsFile");
                detailedResultsNode.InnerText = detailedResultsFilePath;
                innerTestNode.AppendChild(detailedResultsNode);
            }

            this.innerTestsNode.AppendChild(innerTestNode);

            if (!passed)
            {
                this.failure = true;
            }
        }

        /// <summary>
        /// Sets up a StyleCop settings file for use during the test.
        /// </summary>
        /// <param name="testInfo">The test information.</param>
        /// <returns>Returns true on success; false on error.</returns>
        private bool PrepareStyleCopSettingsFile(TestInfo testInfo)
        {
            XmlDocument settings = new XmlDocument();

            // Add the root node.
            XmlElement root = settings.CreateElement("StyleCopSettings");

            XmlAttribute attribute = settings.CreateAttribute("Version");
            attribute.Value = "4.3";
            root.Attributes.Append(attribute);

            settings.AppendChild(root);

            // Add any settings provided in the test description document.
            XmlNode additionalSettings = testInfo.TestDescription.SelectSingleNode("Settings");
            if (additionalSettings != null)
            {
                foreach (XmlNode child in additionalSettings.ChildNodes)
                {
                    XmlNode importedChild = settings.ImportNode(child, true);
                    root.AppendChild(importedChild);
                }
            }

            // Try to save the settings file.
            Exception exception = null;

            try
            {
                settings.Save(testInfo.StyleCopSettingsFileLocation);
            }
            catch (XmlException xmlex)
            {
                exception = xmlex;
            }
            catch (IOException ioex)
            {
                exception = ioex;
            }
            catch (SecurityException secex)
            {
                exception = secex;
            }
            catch (UnauthorizedAccessException unauthex)
            {
                exception = unauthex;
            }

            if (exception != null)
            {
                this.AddTestResult(
                    false,
                    testInfo.TestName,
                    null,
                    Strings.CouldNotSaveSettingsFile,
                    testInfo.StyleCopSettingsFileLocation,
                    exception.Message);

                return false;
            }

            return true;
        }

        #endregion Private Methods
    }
>>>>>>> 30ef6542
}<|MERGE_RESOLUTION|>--- conflicted
+++ resolved
@@ -1,4 +1,3 @@
-<<<<<<< HEAD
 ﻿//-----------------------------------------------------------------------
 // <copyright file="StyleCopTestRunner.cs">
 //   MS-PL
@@ -1430,1426 +1429,4 @@
 
         #endregion Private Methods
     }
-=======
-﻿//-----------------------------------------------------------------------
-// <copyright file="StyleCopTestRunner.cs">
-//   MS-PL
-// </copyright>
-// <license>
-//   This source code is subject to terms and conditions of the Microsoft 
-//   Public License. A copy of the license can be found in the License.html 
-//   file at the root of this distribution. 
-//   By using this source code in any fashion, you are agreeing to be bound 
-//   by the terms of the Microsoft Public License. You must not remove this 
-//   notice, or any other, from this software.
-// </license>
-//-----------------------------------------------------------------------
-namespace StyleCop.Test
-{
-    using System;
-    using System.Collections.Generic;
-    using System.Diagnostics;
-    using System.Diagnostics.CodeAnalysis;
-    using System.Globalization;
-    using System.IO;
-    using System.Reflection;
-    using System.Security;
-    using System.Threading;
-    using System.Xml;
-    using StyleCop;
-
-    /// <summary>
-    /// Runs the test.
-    /// </summary>
-    public class StyleCopTestRunner
-    {
-        #region Private Fields
-
-        /// <summary>
-        /// The test description document.
-        /// </summary>
-        private XmlDocument testDescription;
-
-        /// <summary>
-        /// The test results output document.
-        /// </summary>
-        private XmlDocument resultsOutput;
-
-        /// <summary>
-        /// The InnerTests node within the results output document.
-        /// </summary>
-        private XmlElement innerTestsNode;
-
-        /// <summary>
-        /// The location to output the test results.
-        /// </summary>
-        private string resultsOutputLocation;
-
-        /// <summary>
-        /// The location of the test data files.
-        /// </summary>
-        private string testDataLocation;
-
-        /// <summary>
-        /// The path to the folder containing test input files.
-        /// </summary>
-        private string testInputPath;
-
-        /// <summary>
-        /// The overall name of the test being run.
-        /// </summary>
-        private string overallTestName = string.Empty;
-
-        /// <summary>
-        /// Keeps of track of whether any tests have failed.
-        /// </summary>
-        private bool failure;
-
-        /// <summary>
-        /// Indicates whether to run in "auto-fix" mode.
-        /// </summary>
-        private bool autoFix;
-
-        /// <summary>
-        /// Additional add-in files to copy to the test bin directory.
-        /// </summary>
-        private IEnumerable<string> addinFiles;
-        
-        #endregion Private Fields
-
-        #region Internal Constructors
-
-        /// <summary>
-        /// Initializes a new instance of the StyleCopTestRunner class.
-        /// </summary>
-        /// <param name="testInputPath">The path to the folder containing test input files.</param>
-        /// <param name="testDescription">The test description document.</param>
-        /// <param name="testDataLocation">The location of the test documents.</param>
-        /// <param name="resultsOutputLocation">The location to output the test results.</param>
-        /// <param name="autoFix">Indicates whether to run StyleCop in "auto-fix" mode.</param>
-        /// <param name="addinFiles">Additional add-in files to copy to the test bin directory.</param>
-        internal StyleCopTestRunner(string testInputPath, XmlDocument testDescription, string testDataLocation, string resultsOutputLocation, bool autoFix, IEnumerable<string> addinFiles)
-        {
-            Debug.Assert(!string.IsNullOrEmpty(testInputPath), "The string is invalid");
-            Debug.Assert(testDescription != null, "The parameter must not be null");
-            Debug.Assert(testDataLocation != null, "The parameter must not be null");
-            Debug.Assert(!string.IsNullOrEmpty(resultsOutputLocation), "The string is invalid");
-
-            this.testInputPath = testInputPath;
-            this.testDescription = testDescription;
-            this.testDataLocation = testDataLocation;
-            this.resultsOutputLocation = resultsOutputLocation;
-            this.autoFix = autoFix;
-            this.addinFiles = addinFiles;
-        }
-
-        #endregion Internal Constructors
-
-        #region Public Static Methods
-
-        /// <summary>
-        /// Runs the test.
-        /// </summary>
-        /// <param name="testName">The name of the test.</param>
-        /// <param name="testRoot">The root folder which contains the test data folder.</param>
-        /// <param name="testInputLocation">The test run input location.</param>
-        /// <param name="testOutputLocation">The test run output location.</param>
-        /// <param name="autoFix">Indicates whether to run StyleCop in "auto-fix" mode.</param>
-        /// <param name="addinFiles">Additional add-in files to copy to the test bin directory.</param>
-        /// <returns>Returns true if the test passes.</returns>
-        public static bool Run(string testName, string testRoot, string testInputLocation, string testOutputLocation, bool autoFix, params string[] addinFiles)
-        {
-            Param.RequireValidString(testName, "testName");
-            Param.RequireValidString(testRoot, "testRoot");
-            Param.RequireValidString(testInputLocation, "testInputLocation");
-            Param.RequireValidString(testOutputLocation, "testOutputLocation");
-            Param.Ignore(autoFix);
-            Param.Ignore(addinFiles);
-
-            string resultsOutputLocation = Path.Combine(testOutputLocation, testName + "Results.xml");
-            string testDataLocation = Path.Combine(Path.Combine(testRoot, "TestData"), testName);
-
-            resultsOutputLocation = Environment.ExpandEnvironmentVariables(resultsOutputLocation);
-            testDataLocation = Environment.ExpandEnvironmentVariables(testDataLocation);
-            
-            string testDescriptionLocation = Path.Combine(testDataLocation, "TestDescription.xml");
-
-            if (!File.Exists(testDescriptionLocation))
-            {
-                Console.WriteLine(Strings.MissingTestDescriptionFile, testDescriptionLocation);
-            }
-            else
-            {
-                Exception exception = null;
-                XmlDocument testDescriptionDocument = new XmlDocument();
-
-                try
-                {
-                    testDescriptionDocument.Load(testDescriptionLocation);
-                }
-                catch (XmlException xmlex)
-                {
-                    exception = xmlex;
-                }
-                catch (SecurityException secex)
-                {
-                    exception = secex;
-                }
-                catch (UnauthorizedAccessException unauthex)
-                {
-                    exception = unauthex;
-                }
-                catch (ArgumentException argex)
-                {
-                    exception = argex;
-                }
-
-                if (exception != null)
-                {
-                    Console.WriteLine(Strings.TestDescriptionFileNotLoaded, testDescriptionLocation, exception.Message);
-                }
-                else
-                {
-                    StyleCopTestRunner runner = new StyleCopTestRunner(testInputLocation, testDescriptionDocument, testDataLocation, resultsOutputLocation, autoFix, addinFiles);
-                    return runner.RunTests();
-                }
-            }
-
-            return false;
-        }
-
-        #endregion Public Static Methods
-
-        #region Internal Methods
-
-        /// <summary>
-        /// Runs the test and outputs the result.
-        /// </summary>
-        /// <returns>Returns true if the test passes.</returns>
-        internal bool RunTests()
-        {
-            // Copy the test data files into the test run directory.
-            CopyTestDataFiles(this.testDataLocation, Path.Combine(this.testInputPath, "_OriginalFiles"));
-            CopyAdditionalAddinFiles(this.testInputPath, this.addinFiles);
-
-            // Get the name of the test.
-            XmlAttribute testName = this.testDescription.DocumentElement.Attributes["TestName"];
-            if (testName == null || string.IsNullOrEmpty(testName.Value))
-            {
-                this.AddTestResult(false, Strings.UnknownTestSuite, null, Strings.MissingOverallTestName);
-            }
-            else
-            {
-                // Set up the test results output document.
-                this.PrepareTestResultsOutputDocument(testName.Value);
-
-                // Run each of the tests.
-                XmlNodeList tests = this.testDescription.SelectNodes("StyleCopTestDescription/Test");
-                if (tests != null)
-                {
-                    foreach (XmlNode test in tests)
-                    {
-                        this.RunTest(test, this.autoFix);
-                    }
-                }
-            }
-
-            // Add the overall test result.
-            XmlElement overallResults = this.resultsOutput.CreateElement("TestResult");
-            overallResults.InnerText = this.failure ? "Failed" : "Passed";
-            this.resultsOutput.DocumentElement.AppendChild(overallResults);
-
-            // Add the InnerTests tag.
-            this.resultsOutput.DocumentElement.AppendChild(this.innerTestsNode);
-
-            // Save the results document.
-            this.SaveResultsOutputDocument();
-
-            return !this.failure;
-        }
-
-        #endregion Internal Methods
-
-        #region Private Static Methods
-
-        /// <summary>
-        /// Extracts information about a violation from the given node.
-        /// </summary>
-        /// <param name="violationNode">The violation node.</param>
-        /// <returns>Returns the violation information.</returns>
-        private static ViolationInfo ExtractViolationInfo(XmlNode violationNode)
-        {
-            // Load the section.
-            string section = null;
-            XmlAttribute attribute = violationNode.Attributes["Section"];
-            if (attribute != null)
-            {
-                section = attribute.Value;
-            }
-
-            // Load the rule name.
-            string ruleName = null;
-            attribute = violationNode.Attributes["Rule"];
-            if (attribute != null)
-            {
-                ruleName = attribute.Value;
-            }
-
-            // Load the rule namespace.
-            string ruleNamespace = null;
-            attribute = violationNode.Attributes["RuleNamespace"];
-            if (attribute != null)
-            {
-                ruleNamespace = attribute.Value;
-            }
-
-            // Load the line number.
-            int lineNumber = -1;
-            attribute = violationNode.Attributes["LineNumber"];
-            if (attribute != null)
-            {
-                int temp;
-                if (int.TryParse(attribute.Value, out temp))
-                {
-                    lineNumber = temp;
-                }
-            }
-
-            // Load the start line number.
-            int startLineNumber = -1;
-            attribute = violationNode.Attributes["StartLine"];
-            if (attribute != null)
-            {
-                int temp;
-                if (int.TryParse(attribute.Value, out temp))
-                {
-                    startLineNumber = temp;
-                }
-            }
-
-            // Load the end line number.
-            int endLineNumber = -1;
-            attribute = violationNode.Attributes["EndLine"];
-            if (attribute != null)
-            {
-                int temp;
-                if (int.TryParse(attribute.Value, out temp))
-                {
-                    endLineNumber = temp;
-                }
-            }
-
-            // Load the start column number.
-            int startColumnNumber = -1;
-            attribute = violationNode.Attributes["StartColumn"];
-            if (attribute != null)
-            {
-                int temp;
-                if (int.TryParse(attribute.Value, out temp))
-                {
-                    startColumnNumber = temp;
-                }
-            }
-
-            // Load the end column number.
-            int endColumnNumber = -1;
-            attribute = violationNode.Attributes["EndColumn"];
-            if (attribute != null)
-            {
-                int temp;
-                if (int.TryParse(attribute.Value, out temp))
-                {
-                    endColumnNumber = temp;
-                }
-            }
-            
-            ViolationInfo violation = new ViolationInfo(section, lineNumber, startLineNumber, startColumnNumber, endLineNumber, endColumnNumber, ruleNamespace, ruleName);
-            return violation;
-        }
-
-        /// <summary>
-        /// Loads the list of expected violations from the given test node.
-        /// </summary>
-        /// <param name="resultsFilePath">The path to the test results file.</param>
-        /// <returns>Returns the list of expected violations.</returns>
-        private static List<ViolationInfo> LoadActualViolations(string resultsFilePath)
-        {
-            List<ViolationInfo> list = new List<ViolationInfo>();
-
-            if (File.Exists(resultsFilePath))
-            {
-                try
-                {
-                    XmlDocument resultsDocument = new XmlDocument();
-                    resultsDocument.Load(resultsFilePath);
-
-                    XmlNodeList violationNodes = resultsDocument.SelectNodes("StyleCopViolations/Violation");
-                    if (violationNodes != null)
-                    {
-                        foreach (XmlNode violationNode in violationNodes)
-                        {
-                            ViolationInfo violation = ExtractViolationInfo(violationNode);
-                            list.Add(violation);
-                        }
-                    }
-                }
-                catch (XmlException)
-                {
-                }
-                catch (IOException)
-                {
-                }
-                catch (SecurityException)
-                {
-                }
-                catch (UnauthorizedAccessException)
-                {
-                }
-            }
-
-            return list;
-        }
-
-        /// <summary>
-        /// Loads the list of expected violations from the given test node.
-        /// </summary>
-        /// <param name="testNode">The test node.</param>
-        /// <returns>Returns the list of expected violations.</returns>
-        private static List<ViolationInfo> LoadExpectedViolations(XmlNode testNode)
-        {
-            List<ViolationInfo> list = new List<ViolationInfo>();
-
-            XmlNodeList expectedViolationNodes = testNode.SelectNodes("ExpectedViolations/Violation");
-            if (expectedViolationNodes != null)
-            {
-                foreach (XmlNode expectedViolationNode in expectedViolationNodes)
-                {
-                    ViolationInfo violation = ExtractViolationInfo(expectedViolationNode);
-                    list.Add(violation);
-                }
-            }
-
-            return list;
-        }
-
-        /// <summary>
-        /// Loads an Xml file.
-        /// </summary>
-        /// <param name="fileLocation">The location of the file to load.</param>
-        /// <param name="errorMessage">Returns an error message if the file could not be loaded.</param>
-        /// <returns>Returns the document.</returns>
-        private static XmlDocument LoadXmlDocument(string fileLocation, out string errorMessage)
-        {
-            Debug.Assert(!string.IsNullOrEmpty(fileLocation), "The string is invalid");
-
-            errorMessage = null;
-            XmlDocument document = null;
-
-            if (File.Exists(fileLocation))
-            {
-                document = new XmlDocument();
-
-                try
-                {
-                    document.Load(fileLocation);
-                }
-                catch (XmlException xmlex)
-                {
-                    document = null;
-                    errorMessage = xmlex.Message;
-                }
-                catch (IOException ioex)
-                {
-                    document = null;
-                    errorMessage = ioex.Message;
-                }
-                catch (SecurityException secex)
-                {
-                    document = null;
-                    errorMessage = secex.Message;
-                }
-                catch (UnauthorizedAccessException unauthex)
-                {
-                    document = null;
-                    errorMessage = unauthex.Message;
-                }
-            }
-
-            return document;
-        }
-
-        /// <summary>
-        /// Determines whether the violation matches the given expected violation.
-        /// </summary>
-        /// <param name="expectedViolation">The expected violation.</param>
-        /// <param name="actualViolation">The actual violation.</param>
-        /// <returns>Returns true if there is a match.</returns>
-        private static bool MatchesExpectedViolation(ViolationInfo expectedViolation, ViolationInfo actualViolation)
-        {
-            Debug.Assert(expectedViolation != null, "The parameter must not be null");
-            Debug.Assert(actualViolation != null, "The parameter must not be null");
-
-            // Compare the line numbers.
-            if (expectedViolation.LineNumber >= 0)
-            {
-                if (actualViolation.LineNumber != expectedViolation.LineNumber)
-                {
-                    return false;
-                }
-            }
-
-            if (expectedViolation.StartLineNumber >= 0)
-            {
-                if (actualViolation.StartLineNumber != expectedViolation.StartLineNumber)
-                {
-                    return false;
-                }
-            }
-
-            if (expectedViolation.StartColumnNumber >= 0)
-            {
-                if (actualViolation.StartColumnNumber != expectedViolation.StartColumnNumber)
-                {
-                    return false;
-                }
-            }
-
-            if (expectedViolation.EndLineNumber >= 0)
-            {
-                if (actualViolation.EndLineNumber != expectedViolation.EndLineNumber)
-                {
-                    return false;
-                }
-            }
-
-            if (expectedViolation.EndColumnNumber >= 0)
-            {
-                if (actualViolation.EndColumnNumber != expectedViolation.EndColumnNumber)
-                {
-                    return false;
-                }
-            }
-
-            // Compare the rule names.
-            if (expectedViolation.RuleName != null)
-            {
-                if (actualViolation.RuleName == null || !string.Equals(expectedViolation.RuleName, actualViolation.RuleName, StringComparison.Ordinal))
-                {
-                    return false;
-                }
-            }
-
-            // Compare the rule namespaces.
-            if (expectedViolation.RuleNamespace != null)
-            {
-                if (actualViolation.RuleNamespace == null || !string.Equals(expectedViolation.RuleNamespace, actualViolation.RuleNamespace, StringComparison.Ordinal))
-                {
-                    return false;
-                }
-            }
-
-            // Compare the sections.
-            if (expectedViolation.Section != null)
-            {
-                if (actualViolation.Section == null || !string.Equals(expectedViolation.Section, actualViolation.Section, StringComparison.Ordinal))
-                {
-                    return false;
-                }
-            }
-
-            return true;
-        }
-
-        /// <summary>
-        /// Sets up a CodeProject for use during the test.
-        /// </summary>
-        /// <param name="testInfo">The test information.</param>
-        /// <param name="console">The console which will run the test.</param>
-        /// <param name="autoFix">Indicates whether the test is running in auto-fix mode.</param>
-        /// <param name="copy">Indicates whether to create the file copy.</param>
-        /// <returns>Returns the CodeProject.</returns>
-        private static CodeProject PrepareCodeProjectForTest(TestInfo testInfo, StyleCopConsole console, bool autoFix, bool copy)
-        {
-            // Create an empty configuration.
-            Configuration configuration = new Configuration(null);
-
-            // Create a CodeProject for the test file.
-            CodeProject project = new CodeProject(
-                "TheProject".GetHashCode(),
-                Path.GetDirectoryName(testInfo.StyleCopSettingsFileLocation),
-                configuration);
-
-            // Add each source file to this project.
-            foreach (TestCodeFileInfo sourceFile in testInfo.TestCodeFiles)
-            {
-                if (autoFix)
-                {
-                    string autoFixFile = testInfo.AutoFixFileName(sourceFile.CodeFile);
-                    console.Core.Environment.AddSourceCode(project, autoFixFile, null);
-
-                    if (copy)
-                    {
-                        Directory.CreateDirectory(Path.GetDirectoryName(autoFixFile));
-                        File.Copy(sourceFile.CodeFile, autoFixFile);
-                    }
-                }
-                else
-                {
-                    console.Core.Environment.AddSourceCode(project, sourceFile.CodeFile, null);
-                }
-            }
-
-            return project;
-        }
-
-        /// <summary>
-        /// Sets up a StyleCopConsole to run the given test.
-        /// </summary>
-        /// <param name="testInfo">Information about the test to run.</param>
-        /// <param name="autoFix">Indicates whether StyleCop should automatically fix the violations it finds.</param>
-        /// <returns>Returns the StyleCopConsole.</returns>
-        private static StyleCopConsole PrepareStyleCopConsoleForTest(TestInfo testInfo, bool autoFix)
-        {
-            Debug.Assert(testInfo != null, "The parameter must not be null");
-
-            // Create a list of addin paths and add the path to the currently executing test assembly.
-            List<string> addinPaths = new List<string>(1);
-
-            string assemblyLocation = Assembly.GetExecutingAssembly().Location;
-            addinPaths.Add(Path.GetDirectoryName(assemblyLocation));
-            addinPaths.Add(Path.GetDirectoryName(Path.Combine(testInfo.TestOutputPath, @"..\..\")));
-            
-            // Create the StyleCop console.
-            StyleCopConsole console = new StyleCopConsole(
-                testInfo.StyleCopSettingsFileLocation,
-                false,
-                testInfo.StyleCopOutputLocation,
-                addinPaths,
-                false,
-                testInfo.TestOutputPath);
-
-            return console;
-        }
-
-        /// <summary>
-        /// Writes information about the given violation to the log node.
-        /// </summary>
-        /// <param name="violationInfo">The violation information.</param>
-        /// <param name="root">The log node to write the information into.</param>
-        private static void WriteViolationDetailToLog(ViolationInfo violationInfo, XmlNode root)
-        {
-            Debug.Assert(violationInfo != null, "The parameter must not be null");
-            Debug.Assert(root != null, "The parameter must not be null");
-
-            XmlElement violation = root.OwnerDocument.CreateElement("Violation");
-
-            if (!string.IsNullOrEmpty(violationInfo.Section))
-            {
-                XmlAttribute section = root.OwnerDocument.CreateAttribute("Section");
-                section.Value = violationInfo.Section;
-                violation.Attributes.Append(section);
-            }
-
-            if (violationInfo.LineNumber >= 0)
-            {
-                XmlAttribute lineNumber = root.OwnerDocument.CreateAttribute("LineNumber");
-                lineNumber.Value = violationInfo.LineNumber.ToString(CultureInfo.CurrentCulture);
-                violation.Attributes.Append(lineNumber);
-            }
-
-            if (violationInfo.StartLineNumber >= 0)
-            {
-                XmlAttribute startLineNumber = root.OwnerDocument.CreateAttribute("StartLine");
-                startLineNumber.Value = violationInfo.StartLineNumber.ToString(CultureInfo.CurrentCulture);
-                violation.Attributes.Append(startLineNumber);
-            }
-
-            if (violationInfo.StartColumnNumber >= 0)
-            {
-                XmlAttribute startColumnNumber = root.OwnerDocument.CreateAttribute("StartColumn");
-                startColumnNumber.Value = violationInfo.StartColumnNumber.ToString(CultureInfo.CurrentCulture);
-                violation.Attributes.Append(startColumnNumber);
-            }
-
-            if (violationInfo.EndLineNumber >= 0)
-            {
-                XmlAttribute endLineNumber = root.OwnerDocument.CreateAttribute("EndLine");
-                endLineNumber.Value = violationInfo.EndLineNumber.ToString(CultureInfo.CurrentCulture);
-                violation.Attributes.Append(endLineNumber);
-            }
-
-            if (violationInfo.EndColumnNumber >= 0)
-            {
-                XmlAttribute endColumnNumber = root.OwnerDocument.CreateAttribute("EndColumn");
-                endColumnNumber.Value = violationInfo.EndColumnNumber.ToString(CultureInfo.CurrentCulture);
-                violation.Attributes.Append(endColumnNumber);
-            }
-
-            if (!string.IsNullOrEmpty(violationInfo.RuleNamespace))
-            {
-                XmlAttribute ruleNamespace = root.OwnerDocument.CreateAttribute("RuleNamespace");
-                ruleNamespace.Value = violationInfo.RuleNamespace;
-                violation.Attributes.Append(ruleNamespace);
-            }
-
-            if (!string.IsNullOrEmpty(violationInfo.RuleName))
-            {
-                XmlAttribute ruleName = root.OwnerDocument.CreateAttribute("Rule");
-                ruleName.Value = violationInfo.RuleName;
-                violation.Attributes.Append(ruleName);
-            }
-
-            root.AppendChild(violation);
-        }
-
-        /// <summary>
-        /// Copies each additional add-in file to the test bin directory.
-        /// </summary>
-        /// <param name="testBinDirectory">The test bin directory.</param>
-        /// <param name="addinFiles">The collection of additional add-in files.</param>
-        private static void CopyAdditionalAddinFiles(string testBinDirectory, IEnumerable<string> addinFiles)
-        {
-            Debug.Assert(testBinDirectory != null, "The parameter cannot be null.");
-
-            try
-            {
-                if (!Directory.Exists(testBinDirectory))
-                {
-                    Directory.CreateDirectory(testBinDirectory);
-                }
-
-                if (addinFiles != null)
-                {
-                    foreach (string addinFile in addinFiles)
-                    {
-                        if (!string.IsNullOrEmpty(addinFile) && File.Exists(addinFile))
-                        {
-                            try
-                            {
-                                File.Copy(addinFile, Path.Combine(testBinDirectory, Path.GetFileName(addinFile)), true);
-                            }
-                            catch (IOException)
-                            {
-                                // We get some of these because the files we're copying are in use y our mult proc test running
-                            }
-                        }
-                    }
-                }
-            }
-            catch (IOException ioex)
-            {
-                Console.WriteLine("IOException occurred while copying data files into test bin dir: " + ioex.Message);
-            }
-            catch (UnauthorizedAccessException unauthex)
-            {
-                Console.WriteLine("UnauthorizedAccessException occurred while copying data files into test bin dir: " + unauthex.Message);
-            }
-            catch (ArgumentException argex)
-            {
-                Console.WriteLine("ArgumentException occurred while copying data files into test bin dir: " + argex.Message);
-            }
-        }
-
-        /// <summary>
-        /// Copies each of the test data files into the test run directory.
-        /// </summary>
-        /// <param name="testDataFilesLocation">The location of the test data files to copy.</param>
-        /// <param name="testRunDirectory">The test run directory to copy the files into.</param>
-        private static void CopyTestDataFiles(string testDataFilesLocation, string testRunDirectory)
-        {
-            Debug.Assert(testDataFilesLocation != null, "The parameter cannot be null");
-            Debug.Assert(testRunDirectory != null, "testRunDirectory");
-
-            try
-            {
-                if (!Directory.Exists(testRunDirectory))
-                {
-                    Directory.CreateDirectory(testRunDirectory);
-                }
-
-                string[] files = Directory.GetFiles(testDataFilesLocation);
-
-                foreach (string file in files)
-                {
-                    string fileName = Path.GetFileName(file);
-
-                    if (!string.Equals(fileName, "TestDescription.xml", StringComparison.OrdinalIgnoreCase))
-                    {
-                        File.Copy(file, Path.Combine(testRunDirectory, fileName), true);
-                    }
-                }
-
-                string[] directories = Directory.GetDirectories(testDataFilesLocation);
-
-                foreach (string directory in directories)
-                {
-                    string directoryName = Path.GetFileName(directory);
-
-                    CopyTestDataFiles(directory, Path.Combine(testRunDirectory, directoryName));
-                }
-            }
-            catch (IOException ioex)
-            {
-                Console.WriteLine("IOException occurred while copying data files into test run dir: " + ioex.Message);
-            }
-            catch (UnauthorizedAccessException unauthex)
-            {
-                Console.WriteLine("UnauthorizedAccessException occurred while copying data files into test run dir: " + unauthex.Message);
-            }
-            catch (ArgumentException argex)
-            {
-                Console.WriteLine("ArgumentException occurred while copying data files into test run dir: " + argex.Message);
-            }
-        }
-
-        #endregion Private Static Methods
-
-        #region Private Methods
-
-        /// <summary>
-        /// Runs a test.
-        /// </summary>
-        /// <param name="testNode">Contains information about the test to run.</param>
-        /// <param name="autoFix">Indicates whether to run StyleCop in "auto-fix" mode.</param>
-        private void RunTest(XmlNode testNode, bool autoFix)
-        {
-            Debug.Assert(testNode != null, "The parameter must not be null");
-
-            // Extract the test information.
-            TestInfo testInfo = this.PrepareTest(testNode);
-            if (testInfo != null)
-            {
-                this.RunTest(testInfo, autoFix);
-            }
-        }
-
-        /// <summary>
-        /// Runs a test.
-        /// </summary>
-        /// <param name="testInfo">Contains information about the test to run.</param>
-        /// <param name="autoFix">Indicates whether to run StyleCop in "auto-fix" mode.</param>
-        [SuppressMessage("Microsoft.Design", "CA1031:DoNotCatchGeneralExceptionTypes", Justification = "This is test code.")]
-        private void RunTest(TestInfo testInfo, bool autoFix)
-        {
-            bool run = true;
-            if (autoFix)
-            {
-                run = this.PrepareFixedFiles(testInfo);
-            }
-
-            // Set up the source analyis settings file to use for the test.
-            if (run && this.PrepareStyleCopSettingsFile(testInfo))
-            {
-                // Set up the StyleCop console which will run the test.
-                StyleCopConsole testConsole = PrepareStyleCopConsoleForTest(testInfo, false);
-
-                CodeProject project = PrepareCodeProjectForTest(testInfo, testConsole, autoFix, false);
-
-                // Run the test and capture any exceptions.
-                Exception testException = null;
-
-                try
-                {
-                    // Run StyleCop.
-                    testConsole.Start(new CodeProject[] { project }, true);
-                }
-                catch (OutOfMemoryException)
-                {
-                    throw;
-                }
-                catch (ThreadAbortException)
-                {
-                    // The thread is being aborted.
-                }
-                catch (Exception ex)
-                {
-                    // Catch and log all other exceptions thrown during the test. 
-                    testException = ex;
-                }
-
-                // If an exception occurred, log it; otherwise analyze the test results.
-                if (testException != null)
-                {
-                    this.AddTestResult(false, testInfo.TestName, null, Strings.TestException, testException.Message);
-                }
-                else
-                {
-                    // Process the results.
-                    this.AnalyzeTestResults(testInfo);
-                }
-            }
-        }
-
-        /// <summary>
-        /// Runs StyleCop in auto-fix mode to clean up violations in the files.
-        /// </summary>
-        /// <param name="testInfo">The test information.</param>
-        /// <returns>Returns false if StyleCop encountered an error.</returns>
-        private bool PrepareFixedFiles(TestInfo testInfo)
-        {
-            // Set up the source analyis settings file to use for the test.
-            if (this.PrepareStyleCopSettingsFile(testInfo))
-            {
-                // Set up the StyleCop console which will run the test.
-                StyleCopConsole testConsole = PrepareStyleCopConsoleForTest(testInfo, true);
-
-                CodeProject project = PrepareCodeProjectForTest(testInfo, testConsole, true, true);
-
-                // Run the test and capture any exceptions.
-                Exception testException = null;
-
-                try
-                {
-                    // Run StyleCop.
-                    testConsole.Start(new CodeProject[] { project }, true);
-                }
-                catch (OutOfMemoryException)
-                {
-                    throw;
-                }
-                catch (ThreadAbortException)
-                {
-                    // The thread is being aborted.
-                }
-                catch (Exception ex)
-                {
-                    // Catch and log all other exceptions thrown during the test. 
-                    testException = ex;
-                }
-
-                // If an exception occurred, log it; otherwise analyze the test results.
-                if (testException != null)
-                {
-                    this.AddTestResult(false, testInfo.TestName, null, Strings.TestException, testException.Message);
-                    return false;
-                }
-
-                return true;
-            }
-
-            return false;
-        }
-
-        /// <summary>
-        /// Prepares to run a test.
-        /// </summary>
-        /// <param name="testNode">The node containing information about the test.</param>
-        /// <returns>Returns the information needed for running the test.</returns>
-        private TestInfo PrepareTest(XmlNode testNode)
-        {
-            Debug.Assert(testNode != null, "The parameter must not be null");
-
-            // Get the name of the test.
-            XmlAttribute testNameAttribute = testNode.Attributes["Name"];
-            if (testNameAttribute == null || string.IsNullOrEmpty(testNameAttribute.Value))
-            {
-                this.AddTestResult(false, Strings.UnknownTest, null, Strings.MissingTestName);
-                return null;
-            }
-
-            // Get the collection of code files to test.
-            XmlNodeList codeFileNodes = testNode.SelectNodes("TestCodeFile");
-            if (codeFileNodes == null || codeFileNodes.Count == 0)
-            {
-                this.AddTestResult(false, testNameAttribute.Value, null, Strings.MissingTestCodeFiles);
-                return null;
-            }
-
-            List<TestCodeFileInfo> codeFiles = new List<TestCodeFileInfo>();
-            foreach (XmlNode codeFileNode in codeFileNodes)
-            {
-                if (string.IsNullOrEmpty(codeFileNode.InnerText))
-                {
-                    this.AddTestResult(false, testNameAttribute.Value, null, Strings.MissingTestCodeFile, codeFileNode.InnerText);
-                    return null;
-                }
-
-                string codeFilePath = Path.Combine(Path.Combine(this.testInputPath, "_OriginalFiles"), codeFileNode.InnerText);
-
-                if (!File.Exists(codeFilePath))
-                {
-                    this.AddTestResult(false, testNameAttribute.Value, null, Strings.MissingTestCodeFile, codeFileNode.InnerText);
-                    return null;
-                }
-
-                TestCodeFileInfo file = new TestCodeFileInfo();
-                file.CodeFile = codeFilePath;
-
-                // Determine whether to test the parser object model for this file.
-                XmlAttribute testObjectModel = codeFileNode.Attributes["TestObjectModel"];
-                if (testObjectModel != null)
-                {
-                    bool enabled = false;
-                    if (bool.TryParse(testObjectModel.Value, out enabled) && enabled)
-                    {
-                        file.TestObjectModel = true;
-                    }
-                }
-
-                codeFiles.Add(file);
-            }
-
-            // Fill in the TestInfo and return it.
-            return new TestInfo(testNode, testNameAttribute.Value, codeFiles, this.testInputPath);
-        }
-
-        /// <summary>
-        /// Analyzes the results of the test run and outputs the results file.
-        /// </summary>
-        /// <param name="testInfo">Contains the test results.</param>
-        private void AnalyzeTestResults(TestInfo testInfo)
-        {
-            bool allTestsAreParserTests = true; 
-
-            // Check each of the code files to see whether we should compare the 
-            // parser object models.
-            foreach (TestCodeFileInfo codeFileInfo in testInfo.TestCodeFiles)
-            {
-                if (codeFileInfo.TestObjectModel)
-                {
-                    this.AnalyzeCodeFileObjectModel(testInfo, codeFileInfo.CodeFile);
-                }
-                else
-                {
-                    allTestsAreParserTests = false;
-                }
-            }
-
-            if (!allTestsAreParserTests)
-            {
-                // Load the expected violations.
-                List<ViolationInfo> expectedViolations = LoadExpectedViolations(testInfo.TestDescription);
-                if (expectedViolations != null)
-                {
-                    this.AnalyzeViolations(testInfo, expectedViolations);
-                }
-            }
-        }
-
-        /// <summary>
-        /// Compares the list of expected violations against the actual violations produced by the test.
-        /// </summary>
-        /// <param name="testInfo">The test information.</param>
-        /// <param name="expectedViolations">The list of expected violations.</param>
-        private void AnalyzeViolations(TestInfo testInfo, List<ViolationInfo> expectedViolations)
-        {
-            Param.AssertNotNull(testInfo, "testInfo");
-            Param.AssertNotNull(expectedViolations, "expectedViolations");
-
-            // Open the results file.
-            string errorMessage;
-            XmlDocument styleCopAnalysisResultsDocument = LoadXmlDocument(testInfo.StyleCopOutputLocation, out errorMessage);
-
-            if (styleCopAnalysisResultsDocument == null)
-            {
-                this.AddTestResult(false, testInfo.TestName, null, Strings.MissingResultsFile, testInfo.StyleCopOutputLocation);
-            }
-            else
-            {
-                // Load the actual violations.
-                List<ViolationInfo> actualViolations = LoadActualViolations(testInfo.StyleCopOutputLocation);
-
-                // Manually verify that the violations are the same.
-                int expectedViolationIndex = 0;
-                while (expectedViolations.Count > 0 && expectedViolationIndex < expectedViolations.Count)
-                {
-                    ViolationInfo expectedViolation = expectedViolations[expectedViolationIndex];
-
-                    bool found = false;
-
-                    foreach (ViolationInfo actualViolation in actualViolations)
-                    {
-                        if (MatchesExpectedViolation(expectedViolation, actualViolation))
-                        {
-                            expectedViolations.Remove(expectedViolation);
-                            actualViolations.Remove(actualViolation);
-
-                            found = true;
-                            break;
-                        }
-                    }
-
-                    if (!found)
-                    {
-                        ++expectedViolationIndex;
-                    }
-                }
-
-                XmlDocument detailLog = null;
-
-                if (expectedViolations.Count > 0 || actualViolations.Count > 0)
-                {
-                    detailLog = new XmlDocument();
-                    detailLog.AppendChild(detailLog.CreateElement("StyleCopTestFailureDetails"));
-
-                    if (expectedViolations.Count > 0)
-                    {
-                        // There were more expected violations than actual violations.
-                        XmlElement root = detailLog.CreateElement("MissingExpectedViolations");
-                        detailLog.DocumentElement.AppendChild(root);
-
-                        foreach (ViolationInfo violationInfo in expectedViolations)
-                        {
-                            WriteViolationDetailToLog(violationInfo, root);
-                        }
-                    }
-
-                    if (actualViolations.Count > 0)
-                    {
-                        // There were more actual violations than expected violations.
-                        XmlElement root = detailLog.CreateElement("ExtraActualViolations");
-                        detailLog.DocumentElement.AppendChild(root);
-
-                        foreach (ViolationInfo violationInfo in actualViolations)
-                        {
-                            WriteViolationDetailToLog(violationInfo, root);
-                        }
-                    }
-
-                    string detailLogPath = this.SaveViolationDetailLog(testInfo, detailLog);
-
-                    this.AddTestResult(false, testInfo.TestName, detailLogPath, Strings.MismatchedViolations);
-                }
-            }
-        }
-
-        /// <summary>
-        /// Analyzes the resulting object model for the given code file against the expected
-        /// object model, to test the parser output.
-        /// </summary>
-        /// <param name="testInfo">The test information.</param>
-        /// <param name="codeFile">The the code file to check.</param>
-        private void AnalyzeCodeFileObjectModel(TestInfo testInfo, string codeFile)
-        {
-            // Extract the name of the code file.
-            string fileName = Path.GetFileNameWithoutExtension(codeFile);
-
-            // Figure out the path to the expected object model file and the actual
-            // object model file.
-            string expectedObjectModelFilePath = Path.Combine(this.testDataLocation, fileName + "ObjectModel.xml");
-            string actualObjectModelFilePath = Path.Combine(testInfo.TestOutputPath, fileName + "ObjectModelResults.xml");
-            
-            // Load both of the files.
-            string errorMessage;
-            XmlDocument expectedObjectModel = LoadXmlDocument(expectedObjectModelFilePath, out errorMessage);
-            if (expectedObjectModel == null)
-            {
-                this.AddTestResult(false, testInfo.TestName, null, Strings.MissingExpectedObjectModelFile, expectedObjectModelFilePath);
-                return;
-            }
-
-            XmlDocument actualObjectModel = LoadXmlDocument(actualObjectModelFilePath, out errorMessage);
-            if (actualObjectModel == null)
-            {
-                this.AddTestResult(false, testInfo.TestName, null, Strings.MissingActualObjectModelFile, actualObjectModelFilePath);
-                return;
-            }
-
-            // Compare the two documents to see if they are equal.
-            if (!this.CompareXmlDocuments(expectedObjectModel, actualObjectModel))
-            {
-                this.AddTestResult(false, testInfo.TestName, actualObjectModelFilePath, Strings.ParserObjectModelMismatch);
-            }
-        }
-
-        /// <summary>
-        /// Compares two Xml documents to ensure that they are identical.
-        /// </summary>
-        /// <param name="document1">The first document to compare.</param>
-        /// <param name="document2">The second document to compare.</param>
-        /// <returns>Returns true if the documents are identical; otherwise false.</returns>
-        private bool CompareXmlDocuments(XmlDocument document1, XmlDocument document2)
-        {
-            Param.AssertNotNull(document1, "document1");
-            Param.AssertNotNull(document2, "document2");
-
-            return this.CompareXmlNodes(document1.DocumentElement, document2.DocumentElement);
-        }
-
-        /// <summary>
-        /// Compares two Xml nodes to ensure that they are identical.
-        /// </summary>
-        /// <param name="node1">The first node to compare.</param>
-        /// <param name="node2">The second node to compare.</param>
-        /// <returns>Returns true if the nodes are identical; otherwise false.</returns>
-        private bool CompareXmlNodes(XmlNode node1, XmlNode node2)
-        {
-            Param.AssertNotNull(node1, "node1");
-            Param.AssertNotNull(node2, "node2");
-
-            // Ensure that the names of the nodes are the same.
-            if (0 != string.Compare(node1.Name, node2.Name, StringComparison.Ordinal))
-            {
-                return false;
-            }
-
-            // Ensure that the nodes have the same number of attributes.
-            if (node1.Attributes.Count != node2.Attributes.Count)
-            {
-                return false;
-            }
-
-            // Ensure that the names and values of all attributes are the same.
-            for (int i = 0; i < node1.Attributes.Count; ++i)
-            {
-                XmlAttribute node1Attribute = node1.Attributes[i];
-                XmlAttribute node2Attribute = node2.Attributes[i];
-
-                if (0 != string.Compare(node1Attribute.Name, node2Attribute.Name, StringComparison.Ordinal))
-                {
-                    return false;
-                }
-
-                if (0 != string.Compare(node1Attribute.Value, node2Attribute.Value, StringComparison.Ordinal))
-                {
-                    return false;
-                }
-            }
-
-            // Ensure that the nodes have the same number of child nodes.
-            if (node1.ChildNodes.Count != node2.ChildNodes.Count)
-            {
-                return false;
-            }
-
-            if (node1.ChildNodes.Count == 0)
-            {
-                // Compare the inner text of the two nodes.
-                if (0 != string.Compare(node1.InnerText, node2.InnerText, StringComparison.Ordinal))
-                {
-                    return false;
-                }
-            }
-            else
-            {
-                // Compare the contents of the child nodes.
-                for (int i = 0; i < node1.ChildNodes.Count; ++i)
-                {
-                    XmlNode node1Child = node1.ChildNodes[i];
-                    XmlNode node2Child = node2.ChildNodes[i];
-
-                    if (!this.CompareXmlNodes(node1Child, node2Child))
-                    {
-                        return false;
-                    }
-                }
-            }
-
-            return true;
-        }
-
-        /// <summary>
-        /// Saves the given violation detail log.
-        /// </summary>
-        /// <param name="testInfo">Contains information about the test.</param>
-        /// <param name="detailLog">The detail log to save.</param>
-        /// <returns>Returns the path to the log file.</returns>
-        private string SaveViolationDetailLog(TestInfo testInfo, XmlDocument detailLog)
-        {
-            Debug.Assert(detailLog != null, "The parameter must not be null");
-
-            string path = Path.Combine(
-                Path.GetDirectoryName(this.resultsOutputLocation),
-                string.Concat(testInfo.TestName, "_ExpectedViolationMismatchDetail.xml"));
-
-            try
-            {
-                detailLog.Save(path);
-            }
-            catch (XmlException xmlex)
-            {
-                Console.WriteLine(Strings.CouldNotWriteDetailLog, path, xmlex.Message);
-            }
-            catch (IOException ioex)
-            {
-                Console.WriteLine(Strings.CouldNotWriteDetailLog, path, ioex.Message);
-            }
-            catch (SecurityException secex)
-            {
-                Console.WriteLine(Strings.CouldNotWriteDetailLog, path, secex.Message);
-            }
-            catch (UnauthorizedAccessException unauthex)
-            {
-                Console.WriteLine(Strings.CouldNotWriteDetailLog, path, unauthex.Message);
-            }
-            catch (ArgumentException argex)
-            {
-                Console.WriteLine(Strings.CouldNotWriteDetailLog, path, argex.Message);
-            }
-
-            return path;
-        }
-
-        /// <summary>
-        /// Prepares the results output document for use.
-        /// </summary>
-        /// <param name="testName">The name of the test.</param>
-        private void PrepareTestResultsOutputDocument(string testName)
-        {
-            this.resultsOutput = new XmlDocument();
-
-            XmlElement rootElement = this.resultsOutput.CreateElement("SummaryResult");
-            this.resultsOutput.AppendChild(rootElement);
-
-            XmlElement testNameNode = this.resultsOutput.CreateElement("TestName");
-            testNameNode.InnerText = testName;
-            this.overallTestName = testName;
-            rootElement.AppendChild(testNameNode);
-
-            this.innerTestsNode = this.resultsOutput.CreateElement("InnerTests");
-        }
-
-        /// <summary>
-        /// Saves the results document.
-        /// </summary>
-        private void SaveResultsOutputDocument()
-        {
-            Exception exception = null;
-
-            try
-            {
-                this.resultsOutput.Save(this.resultsOutputLocation);
-            }
-            catch (XmlException xmlex)
-            {
-                exception = xmlex;
-            }
-            catch (SecurityException secex)
-            {
-                exception = secex;
-            }
-            catch (UnauthorizedAccessException unauthex)
-            {
-                exception = unauthex;
-            }
-            catch (IOException ioex)
-            {
-                exception = ioex;
-            }
-            catch (ArgumentException argex)
-            {
-                exception = argex;
-            }
-
-            if (exception != null)
-            {
-                Console.WriteLine(Strings.CouldNotWriteResultsFile, this.overallTestName);
-            }
-        }
-
-        /// <summary>
-        /// Adds test result information to the output file.
-        /// </summary>
-        /// <param name="passed">Indicates whether the test passed or failed.</param>
-        /// <param name="testName">The name of the test.</param>
-        /// <param name="detailedResultsFilePath">The path to the detailed results file for the test.</param>
-        /// <param name="message">The test results message.</param>
-        /// <param name="messageParameters">Optional parameters for the message string.</param>
-        private void AddTestResult(bool passed, string testName, string detailedResultsFilePath, string message, params string[] messageParameters)
-        {
-            Debug.Assert(!string.IsNullOrEmpty(testName), "The string is invalid");
-            Debug.Assert(!string.IsNullOrEmpty(message), "The string is invalid");
-
-            XmlNode innerTestNode = this.resultsOutput.CreateElement("InnerTest");
-
-            XmlNode testNameNode = this.resultsOutput.CreateElement("TestName");
-            testNameNode.InnerText = testName;
-            innerTestNode.AppendChild(testNameNode);
-
-            XmlNode testResultNode = this.resultsOutput.CreateElement("TestResult");
-            testResultNode.InnerText = passed ? "Passed" : "Failed";
-            innerTestNode.AppendChild(testResultNode);
-
-            XmlNode testMessageNode = this.resultsOutput.CreateElement("ErrorMessage");
-            testMessageNode.InnerText = string.Format(CultureInfo.CurrentCulture, message, messageParameters);
-            innerTestNode.AppendChild(testMessageNode);
-
-            if (!string.IsNullOrEmpty(detailedResultsFilePath))
-            {
-                // Add the path to the detailed results file.
-                XmlNode detailedResultsNode = this.resultsOutput.CreateElement("DetailedResultsFile");
-                detailedResultsNode.InnerText = detailedResultsFilePath;
-                innerTestNode.AppendChild(detailedResultsNode);
-            }
-
-            this.innerTestsNode.AppendChild(innerTestNode);
-
-            if (!passed)
-            {
-                this.failure = true;
-            }
-        }
-
-        /// <summary>
-        /// Sets up a StyleCop settings file for use during the test.
-        /// </summary>
-        /// <param name="testInfo">The test information.</param>
-        /// <returns>Returns true on success; false on error.</returns>
-        private bool PrepareStyleCopSettingsFile(TestInfo testInfo)
-        {
-            XmlDocument settings = new XmlDocument();
-
-            // Add the root node.
-            XmlElement root = settings.CreateElement("StyleCopSettings");
-
-            XmlAttribute attribute = settings.CreateAttribute("Version");
-            attribute.Value = "4.3";
-            root.Attributes.Append(attribute);
-
-            settings.AppendChild(root);
-
-            // Add any settings provided in the test description document.
-            XmlNode additionalSettings = testInfo.TestDescription.SelectSingleNode("Settings");
-            if (additionalSettings != null)
-            {
-                foreach (XmlNode child in additionalSettings.ChildNodes)
-                {
-                    XmlNode importedChild = settings.ImportNode(child, true);
-                    root.AppendChild(importedChild);
-                }
-            }
-
-            // Try to save the settings file.
-            Exception exception = null;
-
-            try
-            {
-                settings.Save(testInfo.StyleCopSettingsFileLocation);
-            }
-            catch (XmlException xmlex)
-            {
-                exception = xmlex;
-            }
-            catch (IOException ioex)
-            {
-                exception = ioex;
-            }
-            catch (SecurityException secex)
-            {
-                exception = secex;
-            }
-            catch (UnauthorizedAccessException unauthex)
-            {
-                exception = unauthex;
-            }
-
-            if (exception != null)
-            {
-                this.AddTestResult(
-                    false,
-                    testInfo.TestName,
-                    null,
-                    Strings.CouldNotSaveSettingsFile,
-                    testInfo.StyleCopSettingsFileLocation,
-                    exception.Message);
-
-                return false;
-            }
-
-            return true;
-        }
-
-        #endregion Private Methods
-    }
->>>>>>> 30ef6542
 }