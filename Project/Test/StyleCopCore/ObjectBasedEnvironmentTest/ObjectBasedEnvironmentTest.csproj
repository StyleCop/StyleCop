<<<<<<< HEAD
﻿<?xml version="1.0" encoding="utf-8"?>
<Project ToolsVersion="4.0" DefaultTargets="Build" xmlns="http://schemas.microsoft.com/developer/msbuild/2003">
  <PropertyGroup>
    <Configuration Condition=" '$(Configuration)' == '' ">Debug</Configuration>
    <Platform Condition=" '$(Platform)' == '' ">AnyCPU</Platform>
    <ProductVersion>
    </ProductVersion>
    <SchemaVersion>2.0</SchemaVersion>
    <ProjectGuid>{321E62EE-A371-4CD7-93A9-4DF91BA092EA}</ProjectGuid>
    <OutputType>Library</OutputType>
    <AppDesignerFolder>Properties</AppDesignerFolder>
    <RootNamespace>ObjectBasedEnvironmentTest</RootNamespace>
    <AssemblyName>ObjectBasedEnvironmentTest</AssemblyName>
    <TargetFrameworkVersion>v4.0</TargetFrameworkVersion>
    <FileAlignment>512</FileAlignment>
    <ProjectTypeGuids>{3AC096D0-A1C2-E12C-1390-A8335801FDAB};{FAE04EC0-301F-11D3-BF4B-00C04F79EFBC}</ProjectTypeGuids>
  </PropertyGroup>
  <PropertyGroup Condition=" '$(Configuration)|$(Platform)' == 'Debug|AnyCPU' ">
    <DebugSymbols>true</DebugSymbols>
    <DebugType>full</DebugType>
    <Optimize>false</Optimize>
    <OutputPath>..\..\TestBin\Debug\</OutputPath>
    <DefineConstants>DEBUG;TRACE</DefineConstants>
    <ErrorReport>prompt</ErrorReport>
    <WarningLevel>4</WarningLevel>
  </PropertyGroup>
  <PropertyGroup Condition=" '$(Configuration)|$(Platform)' == 'Release|AnyCPU' ">
    <DebugType>pdbonly</DebugType>
    <Optimize>true</Optimize>
    <OutputPath>..\..\TestBin\Release\</OutputPath>
    <DefineConstants>TRACE</DefineConstants>
    <ErrorReport>prompt</ErrorReport>
    <WarningLevel>4</WarningLevel>
  </PropertyGroup>
  <ItemGroup>
    <Reference Include="Microsoft.VisualStudio.QualityTools.UnitTestFramework, Version=10.0.0.0, Culture=neutral, PublicKeyToken=b03f5f7f11d50a3a, processorArchitecture=MSIL" />
    <Reference Include="System" />
    <Reference Include="System.Core">
      <RequiredTargetFramework>3.5</RequiredTargetFramework>
    </Reference>
  </ItemGroup>
  <ItemGroup>
    <CodeAnalysisDependentAssemblyPaths Condition=" '$(VS100COMNTOOLS)' != '' " Include="$(VS100COMNTOOLS)..\IDE\PrivateAssemblies">
      <Visible>False</Visible>
    </CodeAnalysisDependentAssemblyPaths>
  </ItemGroup>
  <ItemGroup>
    <Compile Include="ObjectBasedSourceCode.cs" />
    <Compile Include="Properties\AssemblyInfo.cs" />
    <Compile Include="StaticSource.cs" />
    <Compile Include="ObjectBasedSourceCodeTest.cs" />
  </ItemGroup>
  <ItemGroup>
    <ProjectReference Include="..\..\..\Src\StyleCop\StyleCop.csproj">
      <Project>{AF7A7FEA-C07B-456A-B072-C7E795A6CBD4}</Project>
      <Name>StyleCop</Name>
    </ProjectReference>
  </ItemGroup>
  <Import Project="$(MSBuildToolsPath)\Microsoft.CSharp.targets" />
  <!-- To modify your build process, add your task inside one of the targets below and uncomment it. 
       Other similar extension points exist, see Microsoft.Common.targets.
  <Target Name="BeforeBuild">
  </Target>
  <Target Name="AfterBuild">
  </Target>
  -->
=======
﻿<?xml version="1.0" encoding="utf-8"?>
<Project ToolsVersion="4.0" DefaultTargets="Build" xmlns="http://schemas.microsoft.com/developer/msbuild/2003">
  <PropertyGroup>
    <Configuration Condition=" '$(Configuration)' == '' ">Debug</Configuration>
    <Platform Condition=" '$(Platform)' == '' ">AnyCPU</Platform>
    <ProductVersion>
    </ProductVersion>
    <SchemaVersion>2.0</SchemaVersion>
    <ProjectGuid>{321E62EE-A371-4CD7-93A9-4DF91BA092EA}</ProjectGuid>
    <OutputType>Library</OutputType>
    <AppDesignerFolder>Properties</AppDesignerFolder>
    <RootNamespace>ObjectBasedEnvironmentTest</RootNamespace>
    <AssemblyName>ObjectBasedEnvironmentTest</AssemblyName>
    <TargetFrameworkVersion>v4.0</TargetFrameworkVersion>
    <FileAlignment>512</FileAlignment>
    <ProjectTypeGuids>{3AC096D0-A1C2-E12C-1390-A8335801FDAB};{FAE04EC0-301F-11D3-BF4B-00C04F79EFBC}</ProjectTypeGuids>
  </PropertyGroup>
  <PropertyGroup Condition=" '$(Configuration)|$(Platform)' == 'Debug|AnyCPU' ">
    <DebugSymbols>true</DebugSymbols>
    <DebugType>full</DebugType>
    <Optimize>false</Optimize>
    <OutputPath>..\..\TestBin\</OutputPath>
    <DefineConstants>DEBUG;TRACE</DefineConstants>
    <ErrorReport>prompt</ErrorReport>
    <WarningLevel>4</WarningLevel>
  </PropertyGroup>
  <PropertyGroup Condition=" '$(Configuration)|$(Platform)' == 'Release|AnyCPU' ">
    <DebugType>pdbonly</DebugType>
    <Optimize>true</Optimize>
    <OutputPath>..\..\TestBin\</OutputPath>
    <DefineConstants>TRACE</DefineConstants>
    <ErrorReport>prompt</ErrorReport>
    <WarningLevel>4</WarningLevel>
  </PropertyGroup>
  <ItemGroup>
    <Reference Include="Microsoft.VisualStudio.QualityTools.UnitTestFramework, Version=10.0.0.0, Culture=neutral, PublicKeyToken=b03f5f7f11d50a3a, processorArchitecture=MSIL" />
    <Reference Include="System" />
    <Reference Include="System.Core">
      <RequiredTargetFramework>3.5</RequiredTargetFramework>
    </Reference>
  </ItemGroup>
  <ItemGroup>
    <CodeAnalysisDependentAssemblyPaths Condition=" '$(VS100COMNTOOLS)' != '' " Include="$(VS100COMNTOOLS)..\IDE\PrivateAssemblies">
      <Visible>False</Visible>
    </CodeAnalysisDependentAssemblyPaths>
  </ItemGroup>
  <ItemGroup>
    <Compile Include="ObjectBasedSourceCode.cs" />
    <Compile Include="Properties\AssemblyInfo.cs" />
    <Compile Include="StaticSource.cs" />
    <Compile Include="ObjectBasedSourceCodeTest.cs" />
  </ItemGroup>
  <ItemGroup>
    <ProjectReference Include="..\..\..\Src\StyleCop\StyleCop.csproj">
      <Project>{AF7A7FEA-C07B-456A-B072-C7E795A6CBD4}</Project>
      <Name>StyleCop</Name>
    </ProjectReference>
  </ItemGroup>
  <Import Project="$(MSBuildBinPath)\Microsoft.CSharp.targets" />
  <!-- To modify your build process, add your task inside one of the targets below and uncomment it. 
       Other similar extension points exist, see Microsoft.Common.targets.
  <Target Name="BeforeBuild">
  </Target>
  <Target Name="AfterBuild">
  </Target>
  -->
>>>>>>> 30ef6542
</Project><|MERGE_RESOLUTION|>--- conflicted
+++ resolved
@@ -1,4 +1,3 @@
-<<<<<<< HEAD
 ﻿<?xml version="1.0" encoding="utf-8"?>
 <Project ToolsVersion="4.0" DefaultTargets="Build" xmlns="http://schemas.microsoft.com/developer/msbuild/2003">
   <PropertyGroup>
@@ -65,72 +64,4 @@
   <Target Name="AfterBuild">
   </Target>
   -->
-=======
-﻿<?xml version="1.0" encoding="utf-8"?>
-<Project ToolsVersion="4.0" DefaultTargets="Build" xmlns="http://schemas.microsoft.com/developer/msbuild/2003">
-  <PropertyGroup>
-    <Configuration Condition=" '$(Configuration)' == '' ">Debug</Configuration>
-    <Platform Condition=" '$(Platform)' == '' ">AnyCPU</Platform>
-    <ProductVersion>
-    </ProductVersion>
-    <SchemaVersion>2.0</SchemaVersion>
-    <ProjectGuid>{321E62EE-A371-4CD7-93A9-4DF91BA092EA}</ProjectGuid>
-    <OutputType>Library</OutputType>
-    <AppDesignerFolder>Properties</AppDesignerFolder>
-    <RootNamespace>ObjectBasedEnvironmentTest</RootNamespace>
-    <AssemblyName>ObjectBasedEnvironmentTest</AssemblyName>
-    <TargetFrameworkVersion>v4.0</TargetFrameworkVersion>
-    <FileAlignment>512</FileAlignment>
-    <ProjectTypeGuids>{3AC096D0-A1C2-E12C-1390-A8335801FDAB};{FAE04EC0-301F-11D3-BF4B-00C04F79EFBC}</ProjectTypeGuids>
-  </PropertyGroup>
-  <PropertyGroup Condition=" '$(Configuration)|$(Platform)' == 'Debug|AnyCPU' ">
-    <DebugSymbols>true</DebugSymbols>
-    <DebugType>full</DebugType>
-    <Optimize>false</Optimize>
-    <OutputPath>..\..\TestBin\</OutputPath>
-    <DefineConstants>DEBUG;TRACE</DefineConstants>
-    <ErrorReport>prompt</ErrorReport>
-    <WarningLevel>4</WarningLevel>
-  </PropertyGroup>
-  <PropertyGroup Condition=" '$(Configuration)|$(Platform)' == 'Release|AnyCPU' ">
-    <DebugType>pdbonly</DebugType>
-    <Optimize>true</Optimize>
-    <OutputPath>..\..\TestBin\</OutputPath>
-    <DefineConstants>TRACE</DefineConstants>
-    <ErrorReport>prompt</ErrorReport>
-    <WarningLevel>4</WarningLevel>
-  </PropertyGroup>
-  <ItemGroup>
-    <Reference Include="Microsoft.VisualStudio.QualityTools.UnitTestFramework, Version=10.0.0.0, Culture=neutral, PublicKeyToken=b03f5f7f11d50a3a, processorArchitecture=MSIL" />
-    <Reference Include="System" />
-    <Reference Include="System.Core">
-      <RequiredTargetFramework>3.5</RequiredTargetFramework>
-    </Reference>
-  </ItemGroup>
-  <ItemGroup>
-    <CodeAnalysisDependentAssemblyPaths Condition=" '$(VS100COMNTOOLS)' != '' " Include="$(VS100COMNTOOLS)..\IDE\PrivateAssemblies">
-      <Visible>False</Visible>
-    </CodeAnalysisDependentAssemblyPaths>
-  </ItemGroup>
-  <ItemGroup>
-    <Compile Include="ObjectBasedSourceCode.cs" />
-    <Compile Include="Properties\AssemblyInfo.cs" />
-    <Compile Include="StaticSource.cs" />
-    <Compile Include="ObjectBasedSourceCodeTest.cs" />
-  </ItemGroup>
-  <ItemGroup>
-    <ProjectReference Include="..\..\..\Src\StyleCop\StyleCop.csproj">
-      <Project>{AF7A7FEA-C07B-456A-B072-C7E795A6CBD4}</Project>
-      <Name>StyleCop</Name>
-    </ProjectReference>
-  </ItemGroup>
-  <Import Project="$(MSBuildBinPath)\Microsoft.CSharp.targets" />
-  <!-- To modify your build process, add your task inside one of the targets below and uncomment it. 
-       Other similar extension points exist, see Microsoft.Common.targets.
-  <Target Name="BeforeBuild">
-  </Target>
-  <Target Name="AfterBuild">
-  </Target>
-  -->
->>>>>>> 30ef6542
 </Project>