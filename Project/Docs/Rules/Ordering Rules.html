<<<<<<< HEAD
﻿<!DOCTYPE HTML PUBLIC "-//W3C//DTD HTML 4.0 Transitional//EN">
<html xmlns:MSHelp="http://msdn.microsoft.com/mshelp">
    <head>
        <META HTTP-EQUIV="Content-Type" CONTENT="text/html; charset=UTF-8">
        <meta content="history" name="save">
        <title>Ordering Rules</title>
        <link rel="stylesheet" type="text/css" href="stylesheets/helpstudio.css"><link rel="stylesheet" type="text/css" href="styles/Presentation.css">
        <script src="script/helpstudio.js" type="text/javascript"></script>
        <script src="script/StandardText.js" type="text/javascript"></script>    
    </head>
    <body id="hsbody" topmargin="0">
        <input type="hidden" id="userDataCache" class="userDataStyle" NAME="userDataCache"></input>
        <div id="allHistory" class="saveHistory" onsave="saveScrollPosition()" onload="loadScrollPosition()"></div>
        <script type="text/javascript">WritePageTop(document.title);</script>  
        <div id="pagebody" valign="bottom">
            <div id="mainbody">    
                <P>Rules which enforce a standard ordering scheme for code contents.</P>
                <P><A href="SA1200.html">SA1200: UsingDirectivesMustBePlacedWithinNamespace</A></P>
                <P><A href="SA1201.html">SA1201: ElementsMustAppearInTheCorrectOrder</A></P>
                <P><A href="SA1202.html">SA1202: ElementsMustBeOrderedByAccess</A></P>
                <P><A href="SA1203.html">SA1203: ConstantsMustAppearBeforeFields</A></P>
                <P><A href="SA1204.html">SA1204: StaticElementsMustAppearBeforeInstanceElements</A></P>
                <P><A href="SA1205.html">SA1205: PartialElementsMustDeclareAccess</A></P>                
                <P><A href="SA1206.html">SA1206: DeclarationKeywordsMustFollowOrder</A></P>
                <P><A href="SA1207.html">SA1207: ProtectedMustComeBeforeInternal</A></P>
                <P><A href="SA1208.html">SA1208: SystemUsingDirectivesMustBePlacedBeforeOtherUsingDirectives</A></P>
                <P><A href="SA1209.html">SA1209: UsingAliasDirectivesMustBePlacedAfterOtherUsingDirectives</A></P>
                <P><A href="SA1210.html">SA1210: UsingDirectivesMustBeOrderedAlphabeticallyByNamespace</A></P>
                <P><A href="SA1211.html">SA1211: UsingAliasDirectivesMustBeOrderedAlphabeticallyByAliasName</A></P>
                <P><A href="SA1212.html">SA1212: PropertyAccessorsMustFollowOrder</A></P>
                <P><A href="SA1213.html">SA1213: EventAccessorsMustFollowOrder</a></P>
                <P><A href="SA1214.html">SA1214: StaticReadonlyElementsMustAppearBeforeStaticNonReadonlyElements</a></P>
                <P><A href="SA1215.html">SA1215: InstanceReadonlyElementsMustAppearBeforeInstanceNonReadonlyElements</a></P>
                <P><A href="SA1216.html">SA1216: NoValueFirstComparison</a></P></div>
            <script type="text/javascript">WritePageFooter();</script> 
        </div>
    </body>
=======
﻿<!DOCTYPE HTML PUBLIC "-//W3C//DTD HTML 4.0 Transitional//EN">
<html xmlns:MSHelp="http://msdn.microsoft.com/mshelp">
    <head>
        <META HTTP-EQUIV="Content-Type" CONTENT="text/html; charset=UTF-8">
        <meta content="history" name="save">
        <title>Ordering Rules</title>
        <link rel="stylesheet" type="text/css" href="stylesheets/helpstudio.css"><link rel="stylesheet" type="text/css" href="styles/Presentation.css">
        <script src="script/helpstudio.js" type="text/javascript"></script>
        <script src="script/StandardText.js" type="text/javascript"></script>    
    </head>
    <body id="hsbody" topmargin="0">
        <input type="hidden" id="userDataCache" class="userDataStyle" NAME="userDataCache"></input>
        <div id="allHistory" class="saveHistory" onsave="saveScrollPosition()" onload="loadScrollPosition()"></div>
        <script type="text/javascript">WritePageTop(document.title);</script>  
        <div id="pagebody" valign="bottom">
            <div id="mainbody">    
                <P>Rules which enforce a standard ordering scheme for code contents.</P>
                <P><A href="SA1200.html">SA1200: UsingDirectivesMustBePlacedWithinNamespace</A></P>
                <P><A href="SA1201.html">SA1201: ElementsMustAppearInTheCorrectOrder</A></P>
                <P><A href="SA1202.html">SA1202: ElementsMustBeOrderedByAccess</A></P>
                <P><A href="SA1203.html">SA1203: ConstantsMustAppearBeforeFields</A></P>
                <P><A href="SA1204.html">SA1204: StaticElementsMustAppearBeforeInstanceElements</A></P>
                <P><A href="SA1205.html">SA1205: PartialElementsMustDeclareAccess</A></P>                
                <P><A href="SA1206.html">SA1206: DeclarationKeywordsMustFollowOrder</A></P>
                <P><A href="SA1207.html">SA1207: ProtectedMustComeBeforeInternal</A></P>
                <P><A href="SA1208.html">SA1208: SystemUsingDirectivesMustBePlacedBeforeOtherUsingDirectives</A></P>
                <P><A href="SA1209.html">SA1209: UsingAliasDirectivesMustBePlacedAfterOtherUsingDirectives</A></P>
                <P><A href="SA1210.html">SA1210: UsingDirectivesMustBeOrderedAlphabeticallyByNamespace</A></P>
                <P><A href="SA1211.html">SA1211: UsingAliasDirectivesMustBeOrderedAlphabeticallyByAliasName</A></P>
                <P><A href="SA1212.html">SA1212: PropertyAccessorsMustFollowOrder</A></P>
                <P><A href="SA1213.html">SA1213: EventAccessorsMustFollowOrder</a></P>
                <P><A href="SA1214.html">SA1214: StaticReadonlyElementsMustAppearBeforeStaticNonReadonlyElements</a></P>
                <P><A href="SA1215.html">SA1215: InstanceReadonlyElementsMustAppearBeforeInstanceNonReadonlyElements</a></P></div>
            <script type="text/javascript">WritePageFooter();</script> 
        </div>
    </body>
>>>>>>> 30ef6542
</html><|MERGE_RESOLUTION|>--- conflicted
+++ resolved
@@ -1,4 +1,3 @@
-<<<<<<< HEAD
 ﻿<!DOCTYPE HTML PUBLIC "-//W3C//DTD HTML 4.0 Transitional//EN">
 <html xmlns:MSHelp="http://msdn.microsoft.com/mshelp">
     <head>
@@ -36,42 +35,4 @@
             <script type="text/javascript">WritePageFooter();</script> 
         </div>
     </body>
-=======
-﻿<!DOCTYPE HTML PUBLIC "-//W3C//DTD HTML 4.0 Transitional//EN">
-<html xmlns:MSHelp="http://msdn.microsoft.com/mshelp">
-    <head>
-        <META HTTP-EQUIV="Content-Type" CONTENT="text/html; charset=UTF-8">
-        <meta content="history" name="save">
-        <title>Ordering Rules</title>
-        <link rel="stylesheet" type="text/css" href="stylesheets/helpstudio.css"><link rel="stylesheet" type="text/css" href="styles/Presentation.css">
-        <script src="script/helpstudio.js" type="text/javascript"></script>
-        <script src="script/StandardText.js" type="text/javascript"></script>    
-    </head>
-    <body id="hsbody" topmargin="0">
-        <input type="hidden" id="userDataCache" class="userDataStyle" NAME="userDataCache"></input>
-        <div id="allHistory" class="saveHistory" onsave="saveScrollPosition()" onload="loadScrollPosition()"></div>
-        <script type="text/javascript">WritePageTop(document.title);</script>  
-        <div id="pagebody" valign="bottom">
-            <div id="mainbody">    
-                <P>Rules which enforce a standard ordering scheme for code contents.</P>
-                <P><A href="SA1200.html">SA1200: UsingDirectivesMustBePlacedWithinNamespace</A></P>
-                <P><A href="SA1201.html">SA1201: ElementsMustAppearInTheCorrectOrder</A></P>
-                <P><A href="SA1202.html">SA1202: ElementsMustBeOrderedByAccess</A></P>
-                <P><A href="SA1203.html">SA1203: ConstantsMustAppearBeforeFields</A></P>
-                <P><A href="SA1204.html">SA1204: StaticElementsMustAppearBeforeInstanceElements</A></P>
-                <P><A href="SA1205.html">SA1205: PartialElementsMustDeclareAccess</A></P>                
-                <P><A href="SA1206.html">SA1206: DeclarationKeywordsMustFollowOrder</A></P>
-                <P><A href="SA1207.html">SA1207: ProtectedMustComeBeforeInternal</A></P>
-                <P><A href="SA1208.html">SA1208: SystemUsingDirectivesMustBePlacedBeforeOtherUsingDirectives</A></P>
-                <P><A href="SA1209.html">SA1209: UsingAliasDirectivesMustBePlacedAfterOtherUsingDirectives</A></P>
-                <P><A href="SA1210.html">SA1210: UsingDirectivesMustBeOrderedAlphabeticallyByNamespace</A></P>
-                <P><A href="SA1211.html">SA1211: UsingAliasDirectivesMustBeOrderedAlphabeticallyByAliasName</A></P>
-                <P><A href="SA1212.html">SA1212: PropertyAccessorsMustFollowOrder</A></P>
-                <P><A href="SA1213.html">SA1213: EventAccessorsMustFollowOrder</a></P>
-                <P><A href="SA1214.html">SA1214: StaticReadonlyElementsMustAppearBeforeStaticNonReadonlyElements</a></P>
-                <P><A href="SA1215.html">SA1215: InstanceReadonlyElementsMustAppearBeforeInstanceNonReadonlyElements</a></P></div>
-            <script type="text/javascript">WritePageFooter();</script> 
-        </div>
-    </body>
->>>>>>> 30ef6542
 </html>