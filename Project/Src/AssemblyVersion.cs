--- conflicted
+++ resolved
@@ -1,32 +1,3 @@
-<<<<<<< HEAD
-// --------------------------------------------------------------------------------------------------------------------
-// <copyright file="AssemblyVersion.cs" company="http://stylecop.codeplex.com">
-//   MS-PL
-// </copyright>
-// <license>
-//   This source code is subject to terms and conditions of the Microsoft 
-//   Public License. A copy of the license can be found in the License.html 
-//   file at the root of this distribution. If you cannot locate the  
-//   Microsoft Public License, please send an email to dlr@microsoft.com. 
-//   By using this source code in any fashion, you are agreeing to be bound 
-//   by the terms of the Microsoft Public License. You must not remove this 
-//   notice, or any other, from this software.
-// </license>
-// <summary>
-//   AssemblyVersion.cs
-// </summary>
-// --------------------------------------------------------------------------------------------------------------------
-
-#region Using Directives
-
-using System.Reflection;
-
-#endregion
-
-[assembly: AssemblyVersion("4.7.1000.0")] // Fixed at 4.7.1000.0 until version 5.
-
-[assembly: AssemblyFileVersion("4.7.54.0")]
-=======
 // --------------------------------------------------------------------------------------------------------------------
 // <copyright file="AssemblyVersion.cs" company="http://stylecop.codeplex.com">
 //   MS-PL
@@ -49,5 +20,4 @@
 
 [assembly: AssemblyVersion("4.7.1000.0")] // Fixed at 4.7.1000.0 until version 5.
 
-[assembly: AssemblyFileVersion("4.7.49.0")]
->>>>>>> 30ef6542
+[assembly: AssemblyFileVersion("4.7.54.0")]