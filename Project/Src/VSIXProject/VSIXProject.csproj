<<<<<<< HEAD
﻿<?xml version="1.0" encoding="utf-8"?>
<Project ToolsVersion="14.0" DefaultTargets="Build" xmlns="http://schemas.microsoft.com/developer/msbuild/2003">
  <PropertyGroup>
    <MinimumVisualStudioVersion>14.0</MinimumVisualStudioVersion>
    <VSToolsPath Condition="'$(VSToolsPath)' == ''">$(MSBuildExtensionsPath32)\Microsoft\VisualStudio\v$(VisualStudioVersion)</VSToolsPath>
  </PropertyGroup>
  <Import Project="$(MSBuildExtensionsPath)\$(MSBuildToolsVersion)\Microsoft.Common.props" Condition="Exists('$(MSBuildExtensionsPath)\$(MSBuildToolsVersion)\Microsoft.Common.props')" />
  <PropertyGroup>
    <RunCodeAnalysis>false</RunCodeAnalysis>
    <Configuration Condition=" '$(Configuration)' == '' ">Debug</Configuration>
    <Platform Condition=" '$(Platform)' == '' ">AnyCPU</Platform>
    <SchemaVersion>2.0</SchemaVersion>
    <ProjectTypeGuids>{82b43b9b-a64c-4715-b499-d71e9ca2bd60};{FAE04EC0-301F-11D3-BF4B-00C04F79EFBC}</ProjectTypeGuids>
    <ProjectGuid>{9CD07D44-5890-45D5-AB29-7B105F1BB6AE}</ProjectGuid>
    <OutputType>Library</OutputType>
    <AppDesignerFolder>Properties</AppDesignerFolder>
    <RootNamespace>VSIXProject</RootNamespace>
    <AssemblyName>VSIXProject</AssemblyName>
    <TargetFrameworkVersion>v4.5</TargetFrameworkVersion>
    <GeneratePkgDefFile>false</GeneratePkgDefFile>
    <IncludeAssemblyInVSIXContainer>false</IncludeAssemblyInVSIXContainer>
    <IncludeDebugSymbolsInVSIXContainer>false</IncludeDebugSymbolsInVSIXContainer>
    <IncludeDebugSymbolsInLocalVSIXDeployment>false</IncludeDebugSymbolsInLocalVSIXDeployment>
    <CopyBuildOutputToOutputDirectory>false</CopyBuildOutputToOutputDirectory>
    <CopyOutputSymbolsToOutputDirectory>false</CopyOutputSymbolsToOutputDirectory>
    <MinimumVisualStudioVersion>14.0</MinimumVisualStudioVersion>
    <FileUpgradeFlags>
    </FileUpgradeFlags>
    <UpgradeBackupLocation>
    </UpgradeBackupLocation>
    <OldToolsVersion>4.0</OldToolsVersion>
    <PublishUrl>publish\</PublishUrl>
    <Install>true</Install>
    <InstallFrom>Disk</InstallFrom>
    <UpdateEnabled>false</UpdateEnabled>
    <UpdateMode>Foreground</UpdateMode>
    <UpdateInterval>7</UpdateInterval>
    <UpdateIntervalUnits>Days</UpdateIntervalUnits>
    <UpdatePeriodically>false</UpdatePeriodically>
    <UpdateRequired>false</UpdateRequired>
    <MapFileExtensions>true</MapFileExtensions>
    <ApplicationRevision>0</ApplicationRevision>
    <ApplicationVersion>1.0.0.%2a</ApplicationVersion>
    <IsWebBootstrapper>false</IsWebBootstrapper>
    <UseApplicationTrust>false</UseApplicationTrust>
    <BootstrapperEnabled>true</BootstrapperEnabled>
    <TargetFrameworkProfile />
  </PropertyGroup>
  <PropertyGroup Condition=" '$(Configuration)|$(Platform)' == 'Debug|AnyCPU' ">
    <DebugSymbols>true</DebugSymbols>
    <DebugType>full</DebugType>
    <Optimize>false</Optimize>
    <OutputPath>..\..\BuildDrop\Debug\</OutputPath>
    <DefineConstants>DEBUG;TRACE</DefineConstants>
    <ErrorReport>prompt</ErrorReport>
    <WarningLevel>4</WarningLevel>
    <CreateVsixContainer>False</CreateVsixContainer>
    <CopyVsixExtensionFiles>False</CopyVsixExtensionFiles>
    <Prefer32Bit>false</Prefer32Bit>
  </PropertyGroup>
  <PropertyGroup Condition=" '$(Configuration)|$(Platform)' == 'Release|AnyCPU' ">
    <DebugType>pdbonly</DebugType>
    <Optimize>true</Optimize>
    <OutputPath>..\..\BuildDrop\Release\</OutputPath>
    <DefineConstants>TRACE</DefineConstants>
    <ErrorReport>prompt</ErrorReport>
    <WarningLevel>4</WarningLevel>
    <Prefer32Bit>false</Prefer32Bit>
  </PropertyGroup>
  <ItemGroup>
    <Compile Include="Properties\AssemblyInfo.cs" />
  </ItemGroup>
  <ItemGroup>
    <None Include="source.extension.vsixmanifest">
      <SubType>Designer</SubType>
    </None>
  </ItemGroup>
  <ItemGroup>
    <ProjectReference Include="..\AddIns\CSharp\Analyzers\CSharpAnalyzers.csproj">
      <Project>{de988d84-eaf4-4fd7-a33a-9ee0e6de752c}</Project>
      <Name>CSharpAnalyzers</Name>
    </ProjectReference>
    <ProjectReference Include="..\AddIns\CSharp\Parser\CSharpParser.csproj">
      <Project>{c173acf5-2ce5-4771-83a4-d01453c8cb09}</Project>
      <Name>CSharpParser</Name>
    </ProjectReference>
    <ProjectReference Include="..\StyleCop\StyleCop.csproj">
      <Project>{af7a7fea-c07b-456a-b072-c7e795a6cbd4}</Project>
      <Name>StyleCop</Name>
    </ProjectReference>
    <ProjectReference Include="..\VSPackage\VSPackage.csproj">
      <Project>{58A36A69-E471-4E7D-B75D-EFDE5B1B851B}</Project>
      <Name>VSPackage</Name>
    </ProjectReference>
  </ItemGroup>
  <ItemGroup>
    <Content Include="StyleCop.VSPackage.pkgdef">
      <CopyToOutputDirectory>Always</CopyToOutputDirectory>
      <IncludeInVSIX>true</IncludeInVSIX>
    </Content>
  </ItemGroup>
  <Import Project="$(MSBuildToolsPath)\Microsoft.CSharp.targets" />
  <Import Project="$(VSToolsPath)\VSSDK\Microsoft.VsSDK.targets" Condition="'$(VSToolsPath)' != ''" />
  <!-- To modify your build process, add your task inside one of the targets below and uncomment it. 
       Other similar extension points exist, see Microsoft.Common.targets.
  <Target Name="BeforeBuild">
  </Target>
  <Target Name="AfterBuild">
  </Target>
  -->
=======
﻿<?xml version="1.0" encoding="utf-8"?>
<Project ToolsVersion="4.0" DefaultTargets="Build" xmlns="http://schemas.microsoft.com/developer/msbuild/2003">
  <PropertyGroup>
    <RunCodeAnalysis>false</RunCodeAnalysis>
    <Configuration Condition=" '$(Configuration)' == '' ">Debug</Configuration>
    <Platform Condition=" '$(Platform)' == '' ">AnyCPU</Platform>
    <SchemaVersion>2.0</SchemaVersion>
    <ProjectTypeGuids>{82b43b9b-a64c-4715-b499-d71e9ca2bd60};{FAE04EC0-301F-11D3-BF4B-00C04F79EFBC}</ProjectTypeGuids>
    <ProjectGuid>{9CD07D44-5890-45D5-AB29-7B105F1BB6AE}</ProjectGuid>
    <OutputType>Library</OutputType>
    <AppDesignerFolder>Properties</AppDesignerFolder>
    <RootNamespace>VSIXProject</RootNamespace>
    <AssemblyName>VSIXProject</AssemblyName>
    <TargetFrameworkVersion>v4.5</TargetFrameworkVersion>
    <GeneratePkgDefFile>false</GeneratePkgDefFile>
    <IncludeAssemblyInVSIXContainer>false</IncludeAssemblyInVSIXContainer>
    <IncludeDebugSymbolsInVSIXContainer>false</IncludeDebugSymbolsInVSIXContainer>
    <IncludeDebugSymbolsInLocalVSIXDeployment>false</IncludeDebugSymbolsInLocalVSIXDeployment>
    <CopyBuildOutputToOutputDirectory>false</CopyBuildOutputToOutputDirectory>
    <CopyOutputSymbolsToOutputDirectory>false</CopyOutputSymbolsToOutputDirectory>
    <MinimumVisualStudioVersion>12.0</MinimumVisualStudioVersion>
    <FileUpgradeFlags>
    </FileUpgradeFlags>
    <UpgradeBackupLocation>
    </UpgradeBackupLocation>
    <OldToolsVersion>4.0</OldToolsVersion>
    <PublishUrl>publish\</PublishUrl>
    <Install>true</Install>
    <InstallFrom>Disk</InstallFrom>
    <UpdateEnabled>false</UpdateEnabled>
    <UpdateMode>Foreground</UpdateMode>
    <UpdateInterval>7</UpdateInterval>
    <UpdateIntervalUnits>Days</UpdateIntervalUnits>
    <UpdatePeriodically>false</UpdatePeriodically>
    <UpdateRequired>false</UpdateRequired>
    <MapFileExtensions>true</MapFileExtensions>
    <ApplicationRevision>0</ApplicationRevision>
    <ApplicationVersion>1.0.0.%2a</ApplicationVersion>
    <IsWebBootstrapper>false</IsWebBootstrapper>
    <UseApplicationTrust>false</UseApplicationTrust>
    <BootstrapperEnabled>true</BootstrapperEnabled>
    <TargetFrameworkProfile />
  </PropertyGroup>
  <PropertyGroup Condition=" '$(Configuration)|$(Platform)' == 'Debug|AnyCPU' ">
    <DebugSymbols>true</DebugSymbols>
    <DebugType>full</DebugType>
    <Optimize>false</Optimize>
    <OutputPath>bin\Debug\</OutputPath>
    <DefineConstants>DEBUG;TRACE</DefineConstants>
    <ErrorReport>prompt</ErrorReport>
    <WarningLevel>4</WarningLevel>
    <CreateVsixContainer>False</CreateVsixContainer>
    <CopyVsixExtensionFiles>False</CopyVsixExtensionFiles>
    <Prefer32Bit>false</Prefer32Bit>
  </PropertyGroup>
  <PropertyGroup Condition=" '$(Configuration)|$(Platform)' == 'Release|AnyCPU' ">
    <DebugType>pdbonly</DebugType>
    <Optimize>true</Optimize>
    <OutputPath>bin\Release\</OutputPath>
    <DefineConstants>TRACE</DefineConstants>
    <ErrorReport>prompt</ErrorReport>
    <WarningLevel>4</WarningLevel>
    <Prefer32Bit>false</Prefer32Bit>
  </PropertyGroup>
  <ItemGroup>
    <Compile Include="Properties\AssemblyInfo.cs" />
  </ItemGroup>
  <ItemGroup>
    <None Include="source.extension.vsixmanifest">
      <SubType>Designer</SubType>
    </None>
  </ItemGroup>
  <ItemGroup>
    <ProjectReference Include="..\VSPackage\VSPackage.csproj">
      <Project>{58A36A69-E471-4E7D-B75D-EFDE5B1B851B}</Project>
      <Name>VSPackage</Name>
    </ProjectReference>
  </ItemGroup>
  <ItemGroup>
    <Content Include="..\..\bin\$(Configuration)\StyleCop.CSharp.dll">
      <Link>StyleCop.CSharp.dll</Link>
      <CopyToOutputDirectory>Always</CopyToOutputDirectory>
      <IncludeInVSIX>true</IncludeInVSIX>
    </Content>
    <Content Include="..\..\bin\$(Configuration)\StyleCop.CSharp.Rules.dll">
      <Link>StyleCop.CSharp.Rules.dll</Link>
      <CopyToOutputDirectory>Always</CopyToOutputDirectory>
      <IncludeInVSIX>true</IncludeInVSIX>
    </Content>
    <Content Include="..\..\bin\$(Configuration)\StyleCop.dll">
      <Link>StyleCop.dll</Link>
      <CopyToOutputDirectory>Always</CopyToOutputDirectory>
      <IncludeInVSIX>true</IncludeInVSIX>
    </Content>
    <Content Include="StyleCop.VSPackage.pkgdef">
      <CopyToOutputDirectory>Always</CopyToOutputDirectory>
      <IncludeInVSIX>true</IncludeInVSIX>
    </Content>
  </ItemGroup>
  <Import Project="$(MSBuildToolsPath)\Microsoft.CSharp.targets" />
  <PropertyGroup>
    <!-- We currently dev inside VS10 so if the debugging start program is the same as our environment load the vs10 sdk -->
    <DebugVisualStudioVersion>11.0</DebugVisualStudioVersion>
    <DebugVisualStudioVersion Condition="'$(DevEnvDir)devenv.exe' == '$(StartProgram)'">10.0</DebugVisualStudioVersion>
    <ImportSDKPath Condition="'$(DebugVisualStudioVersion)' == '10.0'">$(VSSDKBUILD)\</ImportSDKPath>
    <ImportSDKPath Condition="'$(DebugVisualStudioVersion)' == '11.0'">$(VS11SDKBUILD)\</ImportSDKPath>
  </PropertyGroup>
  <Import Project="$(ImportSDKPath)Microsoft.VsSDK.targets" />
  <!-- To modify your build process, add your task inside one of the targets below and uncomment it. 
       Other similar extension points exist, see Microsoft.Common.targets.
  <Target Name="BeforeBuild">
  </Target>
  <Target Name="AfterBuild">
  </Target>
  -->
>>>>>>> 30ef6542
</Project><|MERGE_RESOLUTION|>--- conflicted
+++ resolved
@@ -1,4 +1,3 @@
-<<<<<<< HEAD
 ﻿<?xml version="1.0" encoding="utf-8"?>
 <Project ToolsVersion="14.0" DefaultTargets="Build" xmlns="http://schemas.microsoft.com/developer/msbuild/2003">
   <PropertyGroup>
@@ -109,121 +108,4 @@
   <Target Name="AfterBuild">
   </Target>
   -->
-=======
-﻿<?xml version="1.0" encoding="utf-8"?>
-<Project ToolsVersion="4.0" DefaultTargets="Build" xmlns="http://schemas.microsoft.com/developer/msbuild/2003">
-  <PropertyGroup>
-    <RunCodeAnalysis>false</RunCodeAnalysis>
-    <Configuration Condition=" '$(Configuration)' == '' ">Debug</Configuration>
-    <Platform Condition=" '$(Platform)' == '' ">AnyCPU</Platform>
-    <SchemaVersion>2.0</SchemaVersion>
-    <ProjectTypeGuids>{82b43b9b-a64c-4715-b499-d71e9ca2bd60};{FAE04EC0-301F-11D3-BF4B-00C04F79EFBC}</ProjectTypeGuids>
-    <ProjectGuid>{9CD07D44-5890-45D5-AB29-7B105F1BB6AE}</ProjectGuid>
-    <OutputType>Library</OutputType>
-    <AppDesignerFolder>Properties</AppDesignerFolder>
-    <RootNamespace>VSIXProject</RootNamespace>
-    <AssemblyName>VSIXProject</AssemblyName>
-    <TargetFrameworkVersion>v4.5</TargetFrameworkVersion>
-    <GeneratePkgDefFile>false</GeneratePkgDefFile>
-    <IncludeAssemblyInVSIXContainer>false</IncludeAssemblyInVSIXContainer>
-    <IncludeDebugSymbolsInVSIXContainer>false</IncludeDebugSymbolsInVSIXContainer>
-    <IncludeDebugSymbolsInLocalVSIXDeployment>false</IncludeDebugSymbolsInLocalVSIXDeployment>
-    <CopyBuildOutputToOutputDirectory>false</CopyBuildOutputToOutputDirectory>
-    <CopyOutputSymbolsToOutputDirectory>false</CopyOutputSymbolsToOutputDirectory>
-    <MinimumVisualStudioVersion>12.0</MinimumVisualStudioVersion>
-    <FileUpgradeFlags>
-    </FileUpgradeFlags>
-    <UpgradeBackupLocation>
-    </UpgradeBackupLocation>
-    <OldToolsVersion>4.0</OldToolsVersion>
-    <PublishUrl>publish\</PublishUrl>
-    <Install>true</Install>
-    <InstallFrom>Disk</InstallFrom>
-    <UpdateEnabled>false</UpdateEnabled>
-    <UpdateMode>Foreground</UpdateMode>
-    <UpdateInterval>7</UpdateInterval>
-    <UpdateIntervalUnits>Days</UpdateIntervalUnits>
-    <UpdatePeriodically>false</UpdatePeriodically>
-    <UpdateRequired>false</UpdateRequired>
-    <MapFileExtensions>true</MapFileExtensions>
-    <ApplicationRevision>0</ApplicationRevision>
-    <ApplicationVersion>1.0.0.%2a</ApplicationVersion>
-    <IsWebBootstrapper>false</IsWebBootstrapper>
-    <UseApplicationTrust>false</UseApplicationTrust>
-    <BootstrapperEnabled>true</BootstrapperEnabled>
-    <TargetFrameworkProfile />
-  </PropertyGroup>
-  <PropertyGroup Condition=" '$(Configuration)|$(Platform)' == 'Debug|AnyCPU' ">
-    <DebugSymbols>true</DebugSymbols>
-    <DebugType>full</DebugType>
-    <Optimize>false</Optimize>
-    <OutputPath>bin\Debug\</OutputPath>
-    <DefineConstants>DEBUG;TRACE</DefineConstants>
-    <ErrorReport>prompt</ErrorReport>
-    <WarningLevel>4</WarningLevel>
-    <CreateVsixContainer>False</CreateVsixContainer>
-    <CopyVsixExtensionFiles>False</CopyVsixExtensionFiles>
-    <Prefer32Bit>false</Prefer32Bit>
-  </PropertyGroup>
-  <PropertyGroup Condition=" '$(Configuration)|$(Platform)' == 'Release|AnyCPU' ">
-    <DebugType>pdbonly</DebugType>
-    <Optimize>true</Optimize>
-    <OutputPath>bin\Release\</OutputPath>
-    <DefineConstants>TRACE</DefineConstants>
-    <ErrorReport>prompt</ErrorReport>
-    <WarningLevel>4</WarningLevel>
-    <Prefer32Bit>false</Prefer32Bit>
-  </PropertyGroup>
-  <ItemGroup>
-    <Compile Include="Properties\AssemblyInfo.cs" />
-  </ItemGroup>
-  <ItemGroup>
-    <None Include="source.extension.vsixmanifest">
-      <SubType>Designer</SubType>
-    </None>
-  </ItemGroup>
-  <ItemGroup>
-    <ProjectReference Include="..\VSPackage\VSPackage.csproj">
-      <Project>{58A36A69-E471-4E7D-B75D-EFDE5B1B851B}</Project>
-      <Name>VSPackage</Name>
-    </ProjectReference>
-  </ItemGroup>
-  <ItemGroup>
-    <Content Include="..\..\bin\$(Configuration)\StyleCop.CSharp.dll">
-      <Link>StyleCop.CSharp.dll</Link>
-      <CopyToOutputDirectory>Always</CopyToOutputDirectory>
-      <IncludeInVSIX>true</IncludeInVSIX>
-    </Content>
-    <Content Include="..\..\bin\$(Configuration)\StyleCop.CSharp.Rules.dll">
-      <Link>StyleCop.CSharp.Rules.dll</Link>
-      <CopyToOutputDirectory>Always</CopyToOutputDirectory>
-      <IncludeInVSIX>true</IncludeInVSIX>
-    </Content>
-    <Content Include="..\..\bin\$(Configuration)\StyleCop.dll">
-      <Link>StyleCop.dll</Link>
-      <CopyToOutputDirectory>Always</CopyToOutputDirectory>
-      <IncludeInVSIX>true</IncludeInVSIX>
-    </Content>
-    <Content Include="StyleCop.VSPackage.pkgdef">
-      <CopyToOutputDirectory>Always</CopyToOutputDirectory>
-      <IncludeInVSIX>true</IncludeInVSIX>
-    </Content>
-  </ItemGroup>
-  <Import Project="$(MSBuildToolsPath)\Microsoft.CSharp.targets" />
-  <PropertyGroup>
-    <!-- We currently dev inside VS10 so if the debugging start program is the same as our environment load the vs10 sdk -->
-    <DebugVisualStudioVersion>11.0</DebugVisualStudioVersion>
-    <DebugVisualStudioVersion Condition="'$(DevEnvDir)devenv.exe' == '$(StartProgram)'">10.0</DebugVisualStudioVersion>
-    <ImportSDKPath Condition="'$(DebugVisualStudioVersion)' == '10.0'">$(VSSDKBUILD)\</ImportSDKPath>
-    <ImportSDKPath Condition="'$(DebugVisualStudioVersion)' == '11.0'">$(VS11SDKBUILD)\</ImportSDKPath>
-  </PropertyGroup>
-  <Import Project="$(ImportSDKPath)Microsoft.VsSDK.targets" />
-  <!-- To modify your build process, add your task inside one of the targets below and uncomment it. 
-       Other similar extension points exist, see Microsoft.Common.targets.
-  <Target Name="BeforeBuild">
-  </Target>
-  <Target Name="AfterBuild">
-  </Target>
-  -->
->>>>>>> 30ef6542
 </Project>