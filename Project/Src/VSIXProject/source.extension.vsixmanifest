<<<<<<< HEAD
﻿<?xml version="1.0" encoding="utf-8"?>
<Vsix xmlns:xsi="http://www.w3.org/2001/XMLSchema-instance" xmlns:xsd="http://www.w3.org/2001/XMLSchema" Version="1.0.0" xmlns="http://schemas.microsoft.com/developer/vsx-schema/2010">
  <Identifier Id="629EB7CC-69C2-43AC-9BC9-482B0F810C4E">
    <Name>StyleCop</Name>
    <Author>stylecop.codeplex.com</Author>
    <Version>4.7</Version>
    <Description xml:space="preserve">Empty VSIX Project.</Description>
    <Locale>1033</Locale>
    <SupportedProducts>
      <VisualStudio Version="10.0">
        <Edition>Pro</Edition>
      </VisualStudio>
      <VisualStudio Version="11.0">
        <Edition>Pro</Edition>
      </VisualStudio>
      <VisualStudio Version="12.0">
        <Edition>Community</Edition>
      </VisualStudio>
      <VisualStudio Version="14.0">
        <Edition>Community</Edition>
      </VisualStudio>
    </SupportedProducts>    
    <SupportedFrameworkRuntimeEdition MinVersion="3.5" MaxVersion="4.6" />
  </Identifier>
  <References />
  <Content>
    <VsPackage>StyleCop.VSPackage.pkgdef</VsPackage>
  </Content>
</Vsix>
=======
﻿<?xml version="1.0" encoding="utf-8"?>
<Vsix xmlns:xsi="http://www.w3.org/2001/XMLSchema-instance" xmlns:xsd="http://www.w3.org/2001/XMLSchema" Version="1.0.0" xmlns="http://schemas.microsoft.com/developer/vsx-schema/2010">
  <Identifier Id="629EB7CC-69C2-43AC-9BC9-482B0F810C4E">
    <Name>StyleCop</Name>
    <Author>stylecop.codeplex.com</Author>
    <Version>4.7</Version>
    <Description xml:space="preserve">Empty VSIX Project.</Description>
    <Locale>1033</Locale>
    <SupportedProducts>
      <VisualStudio Version="10.0">
        <Edition>Pro</Edition>
      </VisualStudio>
      <VisualStudio Version="11.0">
        <Edition>Pro</Edition>
      </VisualStudio>
    </SupportedProducts>    
    <SupportedFrameworkRuntimeEdition MinVersion="3.5" MaxVersion="4.5" />
  </Identifier>
  <References />
  <Content>
    <VsPackage>StyleCop.VSPackage.pkgdef</VsPackage>
  </Content>
</Vsix>
>>>>>>> 30ef6542
<|MERGE_RESOLUTION|>--- conflicted
+++ resolved
@@ -1,4 +1,3 @@
-<<<<<<< HEAD
 ﻿<?xml version="1.0" encoding="utf-8"?>
 <Vsix xmlns:xsi="http://www.w3.org/2001/XMLSchema-instance" xmlns:xsd="http://www.w3.org/2001/XMLSchema" Version="1.0.0" xmlns="http://schemas.microsoft.com/developer/vsx-schema/2010">
   <Identifier Id="629EB7CC-69C2-43AC-9BC9-482B0F810C4E">
@@ -27,29 +26,4 @@
   <Content>
     <VsPackage>StyleCop.VSPackage.pkgdef</VsPackage>
   </Content>
-</Vsix>
-=======
-﻿<?xml version="1.0" encoding="utf-8"?>
-<Vsix xmlns:xsi="http://www.w3.org/2001/XMLSchema-instance" xmlns:xsd="http://www.w3.org/2001/XMLSchema" Version="1.0.0" xmlns="http://schemas.microsoft.com/developer/vsx-schema/2010">
-  <Identifier Id="629EB7CC-69C2-43AC-9BC9-482B0F810C4E">
-    <Name>StyleCop</Name>
-    <Author>stylecop.codeplex.com</Author>
-    <Version>4.7</Version>
-    <Description xml:space="preserve">Empty VSIX Project.</Description>
-    <Locale>1033</Locale>
-    <SupportedProducts>
-      <VisualStudio Version="10.0">
-        <Edition>Pro</Edition>
-      </VisualStudio>
-      <VisualStudio Version="11.0">
-        <Edition>Pro</Edition>
-      </VisualStudio>
-    </SupportedProducts>    
-    <SupportedFrameworkRuntimeEdition MinVersion="3.5" MaxVersion="4.5" />
-  </Identifier>
-  <References />
-  <Content>
-    <VsPackage>StyleCop.VSPackage.pkgdef</VsPackage>
-  </Content>
-</Vsix>
->>>>>>> 30ef6542
+</Vsix>