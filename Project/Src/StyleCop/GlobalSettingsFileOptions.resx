<<<<<<< HEAD
<?xml version="1.0" encoding="utf-8"?>
<root>
  <!-- 
    Microsoft ResX Schema 
    
    Version 2.0
    
    The primary goals of this format is to allow a simple XML format 
    that is mostly human readable. The generation and parsing of the 
    various data types are done through the TypeConverter classes 
    associated with the data types.
    
    Example:
    
    ... ado.net/XML headers & schema ...
    <resheader name="resmimetype">text/microsoft-resx</resheader>
    <resheader name="version">2.0</resheader>
    <resheader name="reader">System.Resources.ResXResourceReader, System.Windows.Forms, ...</resheader>
    <resheader name="writer">System.Resources.ResXResourceWriter, System.Windows.Forms, ...</resheader>
    <data name="Name1"><value>this is my long string</value><comment>this is a comment</comment></data>
    <data name="Color1" type="System.Drawing.Color, System.Drawing">Blue</data>
    <data name="Bitmap1" mimetype="application/x-microsoft.net.object.binary.base64">
        <value>[base64 mime encoded serialized .NET Framework object]</value>
    </data>
    <data name="Icon1" type="System.Drawing.Icon, System.Drawing" mimetype="application/x-microsoft.net.object.bytearray.base64">
        <value>[base64 mime encoded string representing a byte array form of the .NET Framework object]</value>
        <comment>This is a comment</comment>
    </data>
                
    There are any number of "resheader" rows that contain simple 
    name/value pairs.
    
    Each data row contains a name, and value. The row also contains a 
    type or mimetype. Type corresponds to a .NET class that support 
    text/value conversion through the TypeConverter architecture. 
    Classes that don't support this are serialized and stored with the 
    mimetype set.
    
    The mimetype is used for serialized objects, and tells the 
    ResXResourceReader how to depersist the object. This is currently not 
    extensible. For a given mimetype the value must be set accordingly:
    
    Note - application/x-microsoft.net.object.binary.base64 is the format 
    that the ResXResourceWriter will generate, however the reader can 
    read any of the formats listed below.
    
    mimetype: application/x-microsoft.net.object.binary.base64
    value   : The object must be serialized with 
            : System.Runtime.Serialization.Formatters.Binary.BinaryFormatter
            : and then encoded with base64 encoding.
    
    mimetype: application/x-microsoft.net.object.soap.base64
    value   : The object must be serialized with 
            : System.Runtime.Serialization.Formatters.Soap.SoapFormatter
            : and then encoded with base64 encoding.

    mimetype: application/x-microsoft.net.object.bytearray.base64
    value   : The object must be serialized into a byte array 
            : using a System.ComponentModel.TypeConverter
            : and then encoded with base64 encoding.
    -->
  <xsd:schema id="root" xmlns="" xmlns:xsd="http://www.w3.org/2001/XMLSchema" xmlns:msdata="urn:schemas-microsoft-com:xml-msdata">
    <xsd:import namespace="http://www.w3.org/XML/1998/namespace" />
    <xsd:element name="root" msdata:IsDataSet="true">
      <xsd:complexType>
        <xsd:choice maxOccurs="unbounded">
          <xsd:element name="metadata">
            <xsd:complexType>
              <xsd:sequence>
                <xsd:element name="value" type="xsd:string" minOccurs="0" />
              </xsd:sequence>
              <xsd:attribute name="name" use="required" type="xsd:string" />
              <xsd:attribute name="type" type="xsd:string" />
              <xsd:attribute name="mimetype" type="xsd:string" />
              <xsd:attribute ref="xml:space" />
            </xsd:complexType>
          </xsd:element>
          <xsd:element name="assembly">
            <xsd:complexType>
              <xsd:attribute name="alias" type="xsd:string" />
              <xsd:attribute name="name" type="xsd:string" />
            </xsd:complexType>
          </xsd:element>
          <xsd:element name="data">
            <xsd:complexType>
              <xsd:sequence>
                <xsd:element name="value" type="xsd:string" minOccurs="0" msdata:Ordinal="1" />
                <xsd:element name="comment" type="xsd:string" minOccurs="0" msdata:Ordinal="2" />
              </xsd:sequence>
              <xsd:attribute name="name" type="xsd:string" use="required" msdata:Ordinal="1" />
              <xsd:attribute name="type" type="xsd:string" msdata:Ordinal="3" />
              <xsd:attribute name="mimetype" type="xsd:string" msdata:Ordinal="4" />
              <xsd:attribute ref="xml:space" />
            </xsd:complexType>
          </xsd:element>
          <xsd:element name="resheader">
            <xsd:complexType>
              <xsd:sequence>
                <xsd:element name="value" type="xsd:string" minOccurs="0" msdata:Ordinal="1" />
              </xsd:sequence>
              <xsd:attribute name="name" type="xsd:string" use="required" />
            </xsd:complexType>
          </xsd:element>
        </xsd:choice>
      </xsd:complexType>
    </xsd:element>
  </xsd:schema>
  <resheader name="resmimetype">
    <value>text/microsoft-resx</value>
  </resheader>
  <resheader name="version">
    <value>2.0</value>
  </resheader>
  <resheader name="reader">
    <value>System.Resources.ResXResourceReader, System.Windows.Forms, Version=2.0.0.0, Culture=neutral, PublicKeyToken=b77a5c561934e089</value>
  </resheader>
  <resheader name="writer">
    <value>System.Resources.ResXResourceWriter, System.Windows.Forms, Version=2.0.0.0, Culture=neutral, PublicKeyToken=b77a5c561934e089</value>
  </resheader>
  <assembly alias="System.Windows.Forms" name="System.Windows.Forms, Version=2.0.0.0, Culture=neutral, PublicKeyToken=b77a5c561934e089" />
  <data name="browse.Anchor" type="System.Windows.Forms.AnchorStyles, System.Windows.Forms">
    <value>Top, Right</value>
  </data>
  <assembly alias="mscorlib" name="mscorlib, Version=2.0.0.0, Culture=neutral, PublicKeyToken=b77a5c561934e089" />
  <data name="browse.AutoSize" type="System.Boolean, mscorlib">
    <value>True</value>
  </data>
  <data name="browse.AutoSizeMode" type="System.Windows.Forms.AutoSizeMode, System.Windows.Forms">
    <value>GrowAndShrink</value>
  </data>
  <assembly alias="System.Drawing" name="System.Drawing, Version=2.0.0.0, Culture=neutral, PublicKeyToken=b03f5f7f11d50a3a" />
  <data name="browse.Location" type="System.Drawing.Point, System.Drawing">
    <value>262, 100</value>
  </data>
  <data name="browse.Size" type="System.Drawing.Size, System.Drawing">
    <value>26, 23</value>
  </data>
  <data name="browse.TabIndex" type="System.Int32, mscorlib">
    <value>5</value>
  </data>
  <data name="browse.Text" xml:space="preserve">
    <value>...</value>
  </data>
  <data name="&gt;&gt;browse.Name" xml:space="preserve">
    <value>browse</value>
  </data>
  <data name="&gt;&gt;browse.Type" xml:space="preserve">
    <value>System.Windows.Forms.Button, System.Windows.Forms, Version=2.0.0.0, Culture=neutral, PublicKeyToken=b77a5c561934e089</value>
  </data>
  <data name="&gt;&gt;browse.Parent" xml:space="preserve">
    <value>tableLayoutPanel1</value>
  </data>
  <data name="&gt;&gt;browse.ZOrder" xml:space="preserve">
    <value>3</value>
  </data>
  <data name="linkedFilePath.Anchor" type="System.Windows.Forms.AnchorStyles, System.Windows.Forms">
    <value>Top, Left, Right</value>
  </data>
  <data name="linkedFilePath.Location" type="System.Drawing.Point, System.Drawing">
    <value>72, 101</value>
  </data>
  <data name="linkedFilePath.Margin" type="System.Windows.Forms.Padding, System.Windows.Forms">
    <value>3, 4, 3, 3</value>
  </data>
  <data name="linkedFilePath.Size" type="System.Drawing.Size, System.Drawing">
    <value>184, 20</value>
  </data>
  <data name="linkedFilePath.TabIndex" type="System.Int32, mscorlib">
    <value>4</value>
  </data>
  <data name="&gt;&gt;linkedFilePath.Name" xml:space="preserve">
    <value>linkedFilePath</value>
  </data>
  <data name="&gt;&gt;linkedFilePath.Type" xml:space="preserve">
    <value>System.Windows.Forms.TextBox, System.Windows.Forms, Version=2.0.0.0, Culture=neutral, PublicKeyToken=b77a5c561934e089</value>
  </data>
  <data name="&gt;&gt;linkedFilePath.Parent" xml:space="preserve">
    <value>tableLayoutPanel1</value>
  </data>
  <data name="&gt;&gt;linkedFilePath.ZOrder" xml:space="preserve">
    <value>5</value>
  </data>
  <data name="locationLabel.Anchor" type="System.Windows.Forms.AnchorStyles, System.Windows.Forms">
    <value>Top, Bottom, Left, Right</value>
  </data>
  <data name="locationLabel.AutoSize" type="System.Boolean, mscorlib">
    <value>True</value>
  </data>
  <data name="locationLabel.Location" type="System.Drawing.Point, System.Drawing">
    <value>15, 97</value>
  </data>
  <data name="locationLabel.Size" type="System.Drawing.Size, System.Drawing">
    <value>51, 29</value>
  </data>
  <data name="locationLabel.TabIndex" type="System.Int32, mscorlib">
    <value>3</value>
  </data>
  <data name="locationLabel.Text" xml:space="preserve">
    <value>Location:</value>
  </data>
  <data name="locationLabel.TextAlign" type="System.Drawing.ContentAlignment, System.Drawing">
    <value>MiddleLeft</value>
  </data>
  <data name="&gt;&gt;locationLabel.Name" xml:space="preserve">
    <value>locationLabel</value>
  </data>
  <data name="&gt;&gt;locationLabel.Type" xml:space="preserve">
    <value>System.Windows.Forms.Label, System.Windows.Forms, Version=2.0.0.0, Culture=neutral, PublicKeyToken=b77a5c561934e089</value>
  </data>
  <data name="&gt;&gt;locationLabel.Parent" xml:space="preserve">
    <value>tableLayoutPanel1</value>
  </data>
  <data name="&gt;&gt;locationLabel.ZOrder" xml:space="preserve">
    <value>7</value>
  </data>
  <data name="editLinkedSettingsFile.Anchor" type="System.Windows.Forms.AnchorStyles, System.Windows.Forms">
    <value>Top, Right</value>
  </data>
  <data name="editLinkedSettingsFile.AutoSize" type="System.Boolean, mscorlib">
    <value>True</value>
  </data>
  <data name="editLinkedSettingsFile.AutoSizeMode" type="System.Windows.Forms.AutoSizeMode, System.Windows.Forms">
    <value>GrowAndShrink</value>
  </data>
  <data name="editLinkedSettingsFile.Location" type="System.Drawing.Point, System.Drawing">
    <value>294, 100</value>
  </data>
  <data name="editLinkedSettingsFile.Padding" type="System.Windows.Forms.Padding, System.Windows.Forms">
    <value>12, 0, 12, 0</value>
  </data>
  <data name="editLinkedSettingsFile.Size" type="System.Drawing.Size, System.Drawing">
    <value>68, 23</value>
  </data>
  <data name="editLinkedSettingsFile.TabIndex" type="System.Int32, mscorlib">
    <value>8</value>
  </data>
  <data name="editLinkedSettingsFile.Text" xml:space="preserve">
    <value>Edit...</value>
  </data>
  <data name="&gt;&gt;editLinkedSettingsFile.Name" xml:space="preserve">
    <value>editLinkedSettingsFile</value>
  </data>
  <data name="&gt;&gt;editLinkedSettingsFile.Type" xml:space="preserve">
    <value>System.Windows.Forms.Button, System.Windows.Forms, Version=2.0.0.0, Culture=neutral, PublicKeyToken=b77a5c561934e089</value>
  </data>
  <data name="&gt;&gt;editLinkedSettingsFile.Parent" xml:space="preserve">
    <value>tableLayoutPanel1</value>
  </data>
  <data name="&gt;&gt;editLinkedSettingsFile.ZOrder" xml:space="preserve">
    <value>1</value>
  </data>
  <data name="mergeWithParents.AutoSize" type="System.Boolean, mscorlib">
    <value>True</value>
  </data>
  <data name="tableLayoutPanel1.AutoSize" type="System.Boolean, mscorlib">
    <value>True</value>
  </data>
  <data name="tableLayoutPanel1.AutoSizeMode" type="System.Windows.Forms.AutoSizeMode, System.Windows.Forms">
    <value>GrowAndShrink</value>
  </data>
  <data name="tableLayoutPanel1.ColumnCount" type="System.Int32, mscorlib">
    <value>4</value>
  </data>
  <data name="label1.AutoSize" type="System.Boolean, mscorlib">
    <value>True</value>
  </data>
  <data name="label1.Location" type="System.Drawing.Point, System.Drawing">
    <value>15, 12</value>
  </data>
  <data name="label1.Size" type="System.Drawing.Size, System.Drawing">
    <value>307, 13</value>
  </data>
  <data name="label1.TabIndex" type="System.Int32, mscorlib">
    <value>12</value>
  </data>
  <data name="label1.Text" xml:space="preserve">
    <value>Determines how to merge these settings with other settings files.</value>
  </data>
  <data name="&gt;&gt;label1.Name" xml:space="preserve">
    <value>label1</value>
  </data>
  <data name="&gt;&gt;label1.Type" xml:space="preserve">
    <value>System.Windows.Forms.Label, System.Windows.Forms, Version=2.0.0.0, Culture=neutral, PublicKeyToken=b77a5c561934e089</value>
  </data>
  <data name="&gt;&gt;label1.Parent" xml:space="preserve">
    <value>tableLayoutPanel1</value>
  </data>
  <data name="&gt;&gt;label1.ZOrder" xml:space="preserve">
    <value>0</value>
  </data>
  <data name="mergeWithLinkedFile.AutoSize" type="System.Boolean, mscorlib">
    <value>True</value>
  </data>
  <data name="mergeWithLinkedFile.Location" type="System.Drawing.Point, System.Drawing">
    <value>15, 77</value>
  </data>
  <data name="mergeWithLinkedFile.Size" type="System.Drawing.Size, System.Drawing">
    <value>197, 17</value>
  </data>
  <data name="mergeWithLinkedFile.TabIndex" type="System.Int32, mscorlib">
    <value>11</value>
  </data>
  <data name="mergeWithLinkedFile.Text" xml:space="preserve">
    <value>Merge with the following settings file:</value>
  </data>
  <data name="&gt;&gt;mergeWithLinkedFile.Name" xml:space="preserve">
    <value>mergeWithLinkedFile</value>
  </data>
  <data name="&gt;&gt;mergeWithLinkedFile.Type" xml:space="preserve">
    <value>System.Windows.Forms.RadioButton, System.Windows.Forms, Version=2.0.0.0, Culture=neutral, PublicKeyToken=b77a5c561934e089</value>
  </data>
  <data name="&gt;&gt;mergeWithLinkedFile.Parent" xml:space="preserve">
    <value>tableLayoutPanel1</value>
  </data>
  <data name="&gt;&gt;mergeWithLinkedFile.ZOrder" xml:space="preserve">
    <value>2</value>
  </data>
  <data name="editParentSettingsFile.Anchor" type="System.Windows.Forms.AnchorStyles, System.Windows.Forms">
    <value>Top, Right</value>
  </data>
  <data name="editParentSettingsFile.AutoSize" type="System.Boolean, mscorlib">
    <value>True</value>
  </data>
  <data name="editParentSettingsFile.AutoSizeMode" type="System.Windows.Forms.AutoSizeMode, System.Windows.Forms">
    <value>GrowAndShrink</value>
  </data>
  <data name="editParentSettingsFile.ImeMode" type="System.Windows.Forms.ImeMode, System.Windows.Forms">
    <value>NoControl</value>
  </data>
  <data name="editParentSettingsFile.Location" type="System.Drawing.Point, System.Drawing">
    <value>294, 51</value>
  </data>
  <data name="editParentSettingsFile.Margin" type="System.Windows.Forms.Padding, System.Windows.Forms">
    <value>3, 3, 3, 0</value>
  </data>
  <data name="editParentSettingsFile.Padding" type="System.Windows.Forms.Padding, System.Windows.Forms">
    <value>12, 0, 12, 0</value>
  </data>
  <data name="editParentSettingsFile.Size" type="System.Drawing.Size, System.Drawing">
    <value>68, 23</value>
  </data>
  <data name="editParentSettingsFile.TabIndex" type="System.Int32, mscorlib">
    <value>13</value>
  </data>
  <data name="editParentSettingsFile.Text" xml:space="preserve">
    <value>Edit...</value>
  </data>
  <data name="&gt;&gt;editParentSettingsFile.Name" xml:space="preserve">
    <value>editParentSettingsFile</value>
  </data>
  <data name="&gt;&gt;editParentSettingsFile.Type" xml:space="preserve">
    <value>System.Windows.Forms.Button, System.Windows.Forms, Version=2.0.0.0, Culture=neutral, PublicKeyToken=b77a5c561934e089</value>
  </data>
  <data name="&gt;&gt;editParentSettingsFile.Parent" xml:space="preserve">
    <value>tableLayoutPanel1</value>
  </data>
  <data name="&gt;&gt;editParentSettingsFile.ZOrder" xml:space="preserve">
    <value>4</value>
  </data>
  <data name="noMerge.AutoSize" type="System.Boolean, mscorlib">
    <value>True</value>
  </data>
  <data name="noMerge.Location" type="System.Drawing.Point, System.Drawing">
    <value>15, 28</value>
  </data>
  <data name="noMerge.Size" type="System.Drawing.Size, System.Drawing">
    <value>218, 17</value>
  </data>
  <data name="noMerge.TabIndex" type="System.Int32, mscorlib">
    <value>10</value>
  </data>
  <data name="noMerge.Text" xml:space="preserve">
    <value>Do not merge with any other settings files</value>
  </data>
  <data name="&gt;&gt;noMerge.Name" xml:space="preserve">
    <value>noMerge</value>
  </data>
  <data name="&gt;&gt;noMerge.Type" xml:space="preserve">
    <value>System.Windows.Forms.RadioButton, System.Windows.Forms, Version=2.0.0.0, Culture=neutral, PublicKeyToken=b77a5c561934e089</value>
  </data>
  <data name="&gt;&gt;noMerge.Parent" xml:space="preserve">
    <value>tableLayoutPanel1</value>
  </data>
  <data name="&gt;&gt;noMerge.ZOrder" xml:space="preserve">
    <value>6</value>
  </data>
  <data name="tableLayoutPanel1.Dock" type="System.Windows.Forms.DockStyle, System.Windows.Forms">
    <value>Top</value>
  </data>
  <data name="tableLayoutPanel1.Location" type="System.Drawing.Point, System.Drawing">
    <value>0, 0</value>
  </data>
  <data name="tableLayoutPanel1.Padding" type="System.Windows.Forms.Padding, System.Windows.Forms">
    <value>12, 12, 12, 12</value>
  </data>
  <data name="tableLayoutPanel1.RowCount" type="System.Int32, mscorlib">
    <value>5</value>
  </data>
  <data name="tableLayoutPanel1.Size" type="System.Drawing.Size, System.Drawing">
    <value>377, 138</value>
  </data>
  <data name="tableLayoutPanel1.TabIndex" type="System.Int32, mscorlib">
    <value>14</value>
  </data>
  <data name="&gt;&gt;tableLayoutPanel1.Name" xml:space="preserve">
    <value>tableLayoutPanel1</value>
  </data>
  <data name="&gt;&gt;tableLayoutPanel1.Type" xml:space="preserve">
    <value>System.Windows.Forms.TableLayoutPanel, System.Windows.Forms, Version=2.0.0.0, Culture=neutral, PublicKeyToken=b77a5c561934e089</value>
  </data>
  <data name="&gt;&gt;tableLayoutPanel1.Parent" xml:space="preserve">
    <value>$this</value>
  </data>
  <data name="&gt;&gt;tableLayoutPanel1.ZOrder" xml:space="preserve">
    <value>0</value>
  </data>
  <data name="tableLayoutPanel1.LayoutSettings" type="System.Windows.Forms.TableLayoutSettings, System.Windows.Forms">
    <value>&lt;?xml version="1.0" encoding="utf-16"?&gt;&lt;TableLayoutSettings&gt;&lt;Controls&gt;&lt;Control Name="label1" Row="0" RowSpan="1" Column="0" ColumnSpan="4" /&gt;&lt;Control Name="editLinkedSettingsFile" Row="4" RowSpan="1" Column="3" ColumnSpan="1" /&gt;&lt;Control Name="mergeWithLinkedFile" Row="3" RowSpan="1" Column="0" ColumnSpan="4" /&gt;&lt;Control Name="browse" Row="4" RowSpan="1" Column="2" ColumnSpan="1" /&gt;&lt;Control Name="editParentSettingsFile" Row="2" RowSpan="1" Column="3" ColumnSpan="1" /&gt;&lt;Control Name="linkedFilePath" Row="4" RowSpan="1" Column="1" ColumnSpan="1" /&gt;&lt;Control Name="noMerge" Row="1" RowSpan="1" Column="0" ColumnSpan="4" /&gt;&lt;Control Name="locationLabel" Row="4" RowSpan="1" Column="0" ColumnSpan="1" /&gt;&lt;Control Name="mergeWithParents" Row="2" RowSpan="1" Column="0" ColumnSpan="3" /&gt;&lt;/Controls&gt;&lt;Columns Styles="AutoSize,0,Percent,100,AutoSize,0,AutoSize,0" /&gt;&lt;Rows Styles="AutoSize,0,AutoSize,0,AutoSize,0,AutoSize,0,AutoSize,0" /&gt;&lt;/TableLayoutSettings&gt;</value>
  </data>
  <data name="mergeWithParents.Location" type="System.Drawing.Point, System.Drawing">
    <value>15, 52</value>
  </data>
  <data name="mergeWithParents.Margin" type="System.Windows.Forms.Padding, System.Windows.Forms">
    <value>3, 4, 3, 3</value>
  </data>
  <data name="mergeWithParents.Size" type="System.Drawing.Size, System.Drawing">
    <value>240, 17</value>
  </data>
  <data name="mergeWithParents.TabIndex" type="System.Int32, mscorlib">
    <value>9</value>
  </data>
  <data name="mergeWithParents.Text" xml:space="preserve">
    <value>Merge with settings file found in parent folders</value>
  </data>
  <data name="&gt;&gt;mergeWithParents.Name" xml:space="preserve">
    <value>mergeWithParents</value>
  </data>
  <data name="&gt;&gt;mergeWithParents.Type" xml:space="preserve">
    <value>System.Windows.Forms.RadioButton, System.Windows.Forms, Version=2.0.0.0, Culture=neutral, PublicKeyToken=b77a5c561934e089</value>
  </data>
  <data name="&gt;&gt;mergeWithParents.Parent" xml:space="preserve">
    <value>tableLayoutPanel1</value>
  </data>
  <data name="&gt;&gt;mergeWithParents.ZOrder" xml:space="preserve">
    <value>8</value>
  </data>
  <metadata name="$this.Localizable" type="System.Boolean, mscorlib, Version=2.0.0.0, Culture=neutral, PublicKeyToken=b77a5c561934e089">
    <value>True</value>
  </metadata>
  <data name="$this.Size" type="System.Drawing.Size, System.Drawing">
    <value>377, 143</value>
  </data>
  <data name="&gt;&gt;$this.Name" xml:space="preserve">
    <value>GlobalSettingsFileOptions</value>
  </data>
  <data name="&gt;&gt;$this.Type" xml:space="preserve">
    <value>System.Windows.Forms.UserControl, System.Windows.Forms, Version=2.0.0.0, Culture=neutral, PublicKeyToken=b77a5c561934e089</value>
  </data>
=======
<?xml version="1.0" encoding="utf-8"?>
<root>
  <!-- 
    Microsoft ResX Schema 
    
    Version 2.0
    
    The primary goals of this format is to allow a simple XML format 
    that is mostly human readable. The generation and parsing of the 
    various data types are done through the TypeConverter classes 
    associated with the data types.
    
    Example:
    
    ... ado.net/XML headers & schema ...
    <resheader name="resmimetype">text/microsoft-resx</resheader>
    <resheader name="version">2.0</resheader>
    <resheader name="reader">System.Resources.ResXResourceReader, System.Windows.Forms, ...</resheader>
    <resheader name="writer">System.Resources.ResXResourceWriter, System.Windows.Forms, ...</resheader>
    <data name="Name1"><value>this is my long string</value><comment>this is a comment</comment></data>
    <data name="Color1" type="System.Drawing.Color, System.Drawing">Blue</data>
    <data name="Bitmap1" mimetype="application/x-microsoft.net.object.binary.base64">
        <value>[base64 mime encoded serialized .NET Framework object]</value>
    </data>
    <data name="Icon1" type="System.Drawing.Icon, System.Drawing" mimetype="application/x-microsoft.net.object.bytearray.base64">
        <value>[base64 mime encoded string representing a byte array form of the .NET Framework object]</value>
        <comment>This is a comment</comment>
    </data>
                
    There are any number of "resheader" rows that contain simple 
    name/value pairs.
    
    Each data row contains a name, and value. The row also contains a 
    type or mimetype. Type corresponds to a .NET class that support 
    text/value conversion through the TypeConverter architecture. 
    Classes that don't support this are serialized and stored with the 
    mimetype set.
    
    The mimetype is used for serialized objects, and tells the 
    ResXResourceReader how to depersist the object. This is currently not 
    extensible. For a given mimetype the value must be set accordingly:
    
    Note - application/x-microsoft.net.object.binary.base64 is the format 
    that the ResXResourceWriter will generate, however the reader can 
    read any of the formats listed below.
    
    mimetype: application/x-microsoft.net.object.binary.base64
    value   : The object must be serialized with 
            : System.Runtime.Serialization.Formatters.Binary.BinaryFormatter
            : and then encoded with base64 encoding.
    
    mimetype: application/x-microsoft.net.object.soap.base64
    value   : The object must be serialized with 
            : System.Runtime.Serialization.Formatters.Soap.SoapFormatter
            : and then encoded with base64 encoding.

    mimetype: application/x-microsoft.net.object.bytearray.base64
    value   : The object must be serialized into a byte array 
            : using a System.ComponentModel.TypeConverter
            : and then encoded with base64 encoding.
    -->
  <xsd:schema id="root" xmlns="" xmlns:xsd="http://www.w3.org/2001/XMLSchema" xmlns:msdata="urn:schemas-microsoft-com:xml-msdata">
    <xsd:import namespace="http://www.w3.org/XML/1998/namespace" />
    <xsd:element name="root" msdata:IsDataSet="true">
      <xsd:complexType>
        <xsd:choice maxOccurs="unbounded">
          <xsd:element name="metadata">
            <xsd:complexType>
              <xsd:sequence>
                <xsd:element name="value" type="xsd:string" minOccurs="0" />
              </xsd:sequence>
              <xsd:attribute name="name" use="required" type="xsd:string" />
              <xsd:attribute name="type" type="xsd:string" />
              <xsd:attribute name="mimetype" type="xsd:string" />
              <xsd:attribute ref="xml:space" />
            </xsd:complexType>
          </xsd:element>
          <xsd:element name="assembly">
            <xsd:complexType>
              <xsd:attribute name="alias" type="xsd:string" />
              <xsd:attribute name="name" type="xsd:string" />
            </xsd:complexType>
          </xsd:element>
          <xsd:element name="data">
            <xsd:complexType>
              <xsd:sequence>
                <xsd:element name="value" type="xsd:string" minOccurs="0" msdata:Ordinal="1" />
                <xsd:element name="comment" type="xsd:string" minOccurs="0" msdata:Ordinal="2" />
              </xsd:sequence>
              <xsd:attribute name="name" type="xsd:string" use="required" msdata:Ordinal="1" />
              <xsd:attribute name="type" type="xsd:string" msdata:Ordinal="3" />
              <xsd:attribute name="mimetype" type="xsd:string" msdata:Ordinal="4" />
              <xsd:attribute ref="xml:space" />
            </xsd:complexType>
          </xsd:element>
          <xsd:element name="resheader">
            <xsd:complexType>
              <xsd:sequence>
                <xsd:element name="value" type="xsd:string" minOccurs="0" msdata:Ordinal="1" />
              </xsd:sequence>
              <xsd:attribute name="name" type="xsd:string" use="required" />
            </xsd:complexType>
          </xsd:element>
        </xsd:choice>
      </xsd:complexType>
    </xsd:element>
  </xsd:schema>
  <resheader name="resmimetype">
    <value>text/microsoft-resx</value>
  </resheader>
  <resheader name="version">
    <value>2.0</value>
  </resheader>
  <resheader name="reader">
    <value>System.Resources.ResXResourceReader, System.Windows.Forms, Version=2.0.0.0, Culture=neutral, PublicKeyToken=b77a5c561934e089</value>
  </resheader>
  <resheader name="writer">
    <value>System.Resources.ResXResourceWriter, System.Windows.Forms, Version=2.0.0.0, Culture=neutral, PublicKeyToken=b77a5c561934e089</value>
  </resheader>
  <assembly alias="System.Windows.Forms" name="System.Windows.Forms, Version=2.0.0.0, Culture=neutral, PublicKeyToken=b77a5c561934e089" />
  <data name="browse.Anchor" type="System.Windows.Forms.AnchorStyles, System.Windows.Forms">
    <value>Top, Right</value>
  </data>
  <assembly alias="System.Drawing" name="System.Drawing, Version=2.0.0.0, Culture=neutral, PublicKeyToken=b03f5f7f11d50a3a" />
  <data name="browse.Location" type="System.Drawing.Point, System.Drawing">
    <value>254, 101</value>
  </data>
  <data name="browse.Size" type="System.Drawing.Size, System.Drawing">
    <value>27, 23</value>
  </data>
  <assembly alias="mscorlib" name="mscorlib, Version=2.0.0.0, Culture=neutral, PublicKeyToken=b77a5c561934e089" />
  <data name="browse.TabIndex" type="System.Int32, mscorlib">
    <value>5</value>
  </data>
  <data name="browse.Text" xml:space="preserve">
    <value>...</value>
  </data>
  <data name="&gt;&gt;browse.Name" xml:space="preserve">
    <value>browse</value>
  </data>
  <data name="&gt;&gt;browse.Type" xml:space="preserve">
    <value>System.Windows.Forms.Button, System.Windows.Forms, Version=2.0.0.0, Culture=neutral, PublicKeyToken=b77a5c561934e089</value>
  </data>
  <data name="&gt;&gt;browse.Parent" xml:space="preserve">
    <value>$this</value>
  </data>
  <data name="&gt;&gt;browse.ZOrder" xml:space="preserve">
    <value>6</value>
  </data>
  <data name="linkedFilePath.Anchor" type="System.Windows.Forms.AnchorStyles, System.Windows.Forms">
    <value>Top, Left, Right</value>
  </data>
  <data name="linkedFilePath.Location" type="System.Drawing.Point, System.Drawing">
    <value>60, 102</value>
  </data>
  <data name="linkedFilePath.Size" type="System.Drawing.Size, System.Drawing">
    <value>189, 20</value>
  </data>
  <data name="linkedFilePath.TabIndex" type="System.Int32, mscorlib">
    <value>4</value>
  </data>
  <data name="&gt;&gt;linkedFilePath.Name" xml:space="preserve">
    <value>linkedFilePath</value>
  </data>
  <data name="&gt;&gt;linkedFilePath.Type" xml:space="preserve">
    <value>System.Windows.Forms.TextBox, System.Windows.Forms, Version=2.0.0.0, Culture=neutral, PublicKeyToken=b77a5c561934e089</value>
  </data>
  <data name="&gt;&gt;linkedFilePath.Parent" xml:space="preserve">
    <value>$this</value>
  </data>
  <data name="&gt;&gt;linkedFilePath.ZOrder" xml:space="preserve">
    <value>7</value>
  </data>
  <data name="locationLabel.AutoSize" type="System.Boolean, mscorlib">
    <value>True</value>
  </data>
  <data name="locationLabel.Location" type="System.Drawing.Point, System.Drawing">
    <value>7, 105</value>
  </data>
  <data name="locationLabel.Size" type="System.Drawing.Size, System.Drawing">
    <value>51, 13</value>
  </data>
  <data name="locationLabel.TabIndex" type="System.Int32, mscorlib">
    <value>3</value>
  </data>
  <data name="locationLabel.Text" xml:space="preserve">
    <value>Location:</value>
  </data>
  <data name="&gt;&gt;locationLabel.Name" xml:space="preserve">
    <value>locationLabel</value>
  </data>
  <data name="&gt;&gt;locationLabel.Type" xml:space="preserve">
    <value>System.Windows.Forms.Label, System.Windows.Forms, Version=2.0.0.0, Culture=neutral, PublicKeyToken=b77a5c561934e089</value>
  </data>
  <data name="&gt;&gt;locationLabel.Parent" xml:space="preserve">
    <value>$this</value>
  </data>
  <data name="&gt;&gt;locationLabel.ZOrder" xml:space="preserve">
    <value>8</value>
  </data>
  <data name="editLinkedSettingsFile.Anchor" type="System.Windows.Forms.AnchorStyles, System.Windows.Forms">
    <value>Top, Right</value>
  </data>
  <data name="editLinkedSettingsFile.Location" type="System.Drawing.Point, System.Drawing">
    <value>285, 101</value>
  </data>
  <data name="editLinkedSettingsFile.Size" type="System.Drawing.Size, System.Drawing">
    <value>73, 23</value>
  </data>
  <data name="editLinkedSettingsFile.TabIndex" type="System.Int32, mscorlib">
    <value>8</value>
  </data>
  <data name="editLinkedSettingsFile.Text" xml:space="preserve">
    <value>Edit...</value>
  </data>
  <data name="&gt;&gt;editLinkedSettingsFile.Name" xml:space="preserve">
    <value>editLinkedSettingsFile</value>
  </data>
  <data name="&gt;&gt;editLinkedSettingsFile.Type" xml:space="preserve">
    <value>System.Windows.Forms.Button, System.Windows.Forms, Version=2.0.0.0, Culture=neutral, PublicKeyToken=b77a5c561934e089</value>
  </data>
  <data name="&gt;&gt;editLinkedSettingsFile.Parent" xml:space="preserve">
    <value>$this</value>
  </data>
  <data name="&gt;&gt;editLinkedSettingsFile.ZOrder" xml:space="preserve">
    <value>5</value>
  </data>
  <data name="mergeWithParents.AutoSize" type="System.Boolean, mscorlib">
    <value>True</value>
  </data>
  <data name="mergeWithParents.Location" type="System.Drawing.Point, System.Drawing">
    <value>8, 55</value>
  </data>
  <data name="mergeWithParents.Size" type="System.Drawing.Size, System.Drawing">
    <value>240, 17</value>
  </data>
  <data name="mergeWithParents.TabIndex" type="System.Int32, mscorlib">
    <value>9</value>
  </data>
  <data name="mergeWithParents.Text" xml:space="preserve">
    <value>Merge with settings file found in parent folders</value>
  </data>
  <data name="&gt;&gt;mergeWithParents.Name" xml:space="preserve">
    <value>mergeWithParents</value>
  </data>
  <data name="&gt;&gt;mergeWithParents.Type" xml:space="preserve">
    <value>System.Windows.Forms.RadioButton, System.Windows.Forms, Version=2.0.0.0, Culture=neutral, PublicKeyToken=b77a5c561934e089</value>
  </data>
  <data name="&gt;&gt;mergeWithParents.Parent" xml:space="preserve">
    <value>$this</value>
  </data>
  <data name="&gt;&gt;mergeWithParents.ZOrder" xml:space="preserve">
    <value>4</value>
  </data>
  <data name="noMerge.AutoSize" type="System.Boolean, mscorlib">
    <value>True</value>
  </data>
  <data name="noMerge.Location" type="System.Drawing.Point, System.Drawing">
    <value>8, 32</value>
  </data>
  <data name="noMerge.Size" type="System.Drawing.Size, System.Drawing">
    <value>218, 17</value>
  </data>
  <data name="noMerge.TabIndex" type="System.Int32, mscorlib">
    <value>10</value>
  </data>
  <data name="noMerge.Text" xml:space="preserve">
    <value>Do not merge with any other settings files</value>
  </data>
  <data name="&gt;&gt;noMerge.Name" xml:space="preserve">
    <value>noMerge</value>
  </data>
  <data name="&gt;&gt;noMerge.Type" xml:space="preserve">
    <value>System.Windows.Forms.RadioButton, System.Windows.Forms, Version=2.0.0.0, Culture=neutral, PublicKeyToken=b77a5c561934e089</value>
  </data>
  <data name="&gt;&gt;noMerge.Parent" xml:space="preserve">
    <value>$this</value>
  </data>
  <data name="&gt;&gt;noMerge.ZOrder" xml:space="preserve">
    <value>3</value>
  </data>
  <data name="mergeWithLinkedFile.AutoSize" type="System.Boolean, mscorlib">
    <value>True</value>
  </data>
  <data name="mergeWithLinkedFile.Location" type="System.Drawing.Point, System.Drawing">
    <value>8, 79</value>
  </data>
  <data name="mergeWithLinkedFile.Size" type="System.Drawing.Size, System.Drawing">
    <value>197, 17</value>
  </data>
  <data name="mergeWithLinkedFile.TabIndex" type="System.Int32, mscorlib">
    <value>11</value>
  </data>
  <data name="mergeWithLinkedFile.Text" xml:space="preserve">
    <value>Merge with the following settings file:</value>
  </data>
  <data name="&gt;&gt;mergeWithLinkedFile.Name" xml:space="preserve">
    <value>mergeWithLinkedFile</value>
  </data>
  <data name="&gt;&gt;mergeWithLinkedFile.Type" xml:space="preserve">
    <value>System.Windows.Forms.RadioButton, System.Windows.Forms, Version=2.0.0.0, Culture=neutral, PublicKeyToken=b77a5c561934e089</value>
  </data>
  <data name="&gt;&gt;mergeWithLinkedFile.Parent" xml:space="preserve">
    <value>$this</value>
  </data>
  <data name="&gt;&gt;mergeWithLinkedFile.ZOrder" xml:space="preserve">
    <value>2</value>
  </data>
  <data name="label1.AutoSize" type="System.Boolean, mscorlib">
    <value>True</value>
  </data>
  <data name="label1.Location" type="System.Drawing.Point, System.Drawing">
    <value>7, 4</value>
  </data>
  <data name="label1.Size" type="System.Drawing.Size, System.Drawing">
    <value>307, 13</value>
  </data>
  <data name="label1.TabIndex" type="System.Int32, mscorlib">
    <value>12</value>
  </data>
  <data name="label1.Text" xml:space="preserve">
    <value>Determines how to merge these settings with other settings files.</value>
  </data>
  <data name="&gt;&gt;label1.Name" xml:space="preserve">
    <value>label1</value>
  </data>
  <data name="&gt;&gt;label1.Type" xml:space="preserve">
    <value>System.Windows.Forms.Label, System.Windows.Forms, Version=2.0.0.0, Culture=neutral, PublicKeyToken=b77a5c561934e089</value>
  </data>
  <data name="&gt;&gt;label1.Parent" xml:space="preserve">
    <value>$this</value>
  </data>
  <data name="&gt;&gt;label1.ZOrder" xml:space="preserve">
    <value>1</value>
  </data>
  <data name="editParentSettingsFile.Anchor" type="System.Windows.Forms.AnchorStyles, System.Windows.Forms">
    <value>Top, Right</value>
  </data>
  <data name="editParentSettingsFile.ImeMode" type="System.Windows.Forms.ImeMode, System.Windows.Forms">
    <value>NoControl</value>
  </data>
  <data name="editParentSettingsFile.Location" type="System.Drawing.Point, System.Drawing">
    <value>285, 53</value>
  </data>
  <data name="editParentSettingsFile.Size" type="System.Drawing.Size, System.Drawing">
    <value>73, 23</value>
  </data>
  <data name="editParentSettingsFile.TabIndex" type="System.Int32, mscorlib">
    <value>13</value>
  </data>
  <data name="editParentSettingsFile.Text" xml:space="preserve">
    <value>Edit...</value>
  </data>
  <data name="&gt;&gt;editParentSettingsFile.Name" xml:space="preserve">
    <value>editParentSettingsFile</value>
  </data>
  <data name="&gt;&gt;editParentSettingsFile.Type" xml:space="preserve">
    <value>System.Windows.Forms.Button, System.Windows.Forms, Version=2.0.0.0, Culture=neutral, PublicKeyToken=b77a5c561934e089</value>
  </data>
  <data name="&gt;&gt;editParentSettingsFile.Parent" xml:space="preserve">
    <value>$this</value>
  </data>
  <data name="&gt;&gt;editParentSettingsFile.ZOrder" xml:space="preserve">
    <value>0</value>
  </data>
  <metadata name="$this.Localizable" type="System.Boolean, mscorlib, Version=2.0.0.0, Culture=neutral, PublicKeyToken=b77a5c561934e089">
    <value>True</value>
  </metadata>
  <data name="$this.Size" type="System.Drawing.Size, System.Drawing">
    <value>377, 135</value>
  </data>
  <data name="&gt;&gt;$this.Name" xml:space="preserve">
    <value>GlobalSettingsFileOptions</value>
  </data>
  <data name="&gt;&gt;$this.Type" xml:space="preserve">
    <value>System.Windows.Forms.UserControl, System.Windows.Forms, Version=2.0.0.0, Culture=neutral, PublicKeyToken=b77a5c561934e089</value>
  </data>
>>>>>>> 30ef6542
</root><|MERGE_RESOLUTION|>--- conflicted
+++ resolved
@@ -1,4 +1,3 @@
-<<<<<<< HEAD
 <?xml version="1.0" encoding="utf-8"?>
 <root>
   <!-- 
@@ -457,383 +456,4 @@
   <data name="&gt;&gt;$this.Type" xml:space="preserve">
     <value>System.Windows.Forms.UserControl, System.Windows.Forms, Version=2.0.0.0, Culture=neutral, PublicKeyToken=b77a5c561934e089</value>
   </data>
-=======
-<?xml version="1.0" encoding="utf-8"?>
-<root>
-  <!-- 
-    Microsoft ResX Schema 
-    
-    Version 2.0
-    
-    The primary goals of this format is to allow a simple XML format 
-    that is mostly human readable. The generation and parsing of the 
-    various data types are done through the TypeConverter classes 
-    associated with the data types.
-    
-    Example:
-    
-    ... ado.net/XML headers & schema ...
-    <resheader name="resmimetype">text/microsoft-resx</resheader>
-    <resheader name="version">2.0</resheader>
-    <resheader name="reader">System.Resources.ResXResourceReader, System.Windows.Forms, ...</resheader>
-    <resheader name="writer">System.Resources.ResXResourceWriter, System.Windows.Forms, ...</resheader>
-    <data name="Name1"><value>this is my long string</value><comment>this is a comment</comment></data>
-    <data name="Color1" type="System.Drawing.Color, System.Drawing">Blue</data>
-    <data name="Bitmap1" mimetype="application/x-microsoft.net.object.binary.base64">
-        <value>[base64 mime encoded serialized .NET Framework object]</value>
-    </data>
-    <data name="Icon1" type="System.Drawing.Icon, System.Drawing" mimetype="application/x-microsoft.net.object.bytearray.base64">
-        <value>[base64 mime encoded string representing a byte array form of the .NET Framework object]</value>
-        <comment>This is a comment</comment>
-    </data>
-                
-    There are any number of "resheader" rows that contain simple 
-    name/value pairs.
-    
-    Each data row contains a name, and value. The row also contains a 
-    type or mimetype. Type corresponds to a .NET class that support 
-    text/value conversion through the TypeConverter architecture. 
-    Classes that don't support this are serialized and stored with the 
-    mimetype set.
-    
-    The mimetype is used for serialized objects, and tells the 
-    ResXResourceReader how to depersist the object. This is currently not 
-    extensible. For a given mimetype the value must be set accordingly:
-    
-    Note - application/x-microsoft.net.object.binary.base64 is the format 
-    that the ResXResourceWriter will generate, however the reader can 
-    read any of the formats listed below.
-    
-    mimetype: application/x-microsoft.net.object.binary.base64
-    value   : The object must be serialized with 
-            : System.Runtime.Serialization.Formatters.Binary.BinaryFormatter
-            : and then encoded with base64 encoding.
-    
-    mimetype: application/x-microsoft.net.object.soap.base64
-    value   : The object must be serialized with 
-            : System.Runtime.Serialization.Formatters.Soap.SoapFormatter
-            : and then encoded with base64 encoding.
-
-    mimetype: application/x-microsoft.net.object.bytearray.base64
-    value   : The object must be serialized into a byte array 
-            : using a System.ComponentModel.TypeConverter
-            : and then encoded with base64 encoding.
-    -->
-  <xsd:schema id="root" xmlns="" xmlns:xsd="http://www.w3.org/2001/XMLSchema" xmlns:msdata="urn:schemas-microsoft-com:xml-msdata">
-    <xsd:import namespace="http://www.w3.org/XML/1998/namespace" />
-    <xsd:element name="root" msdata:IsDataSet="true">
-      <xsd:complexType>
-        <xsd:choice maxOccurs="unbounded">
-          <xsd:element name="metadata">
-            <xsd:complexType>
-              <xsd:sequence>
-                <xsd:element name="value" type="xsd:string" minOccurs="0" />
-              </xsd:sequence>
-              <xsd:attribute name="name" use="required" type="xsd:string" />
-              <xsd:attribute name="type" type="xsd:string" />
-              <xsd:attribute name="mimetype" type="xsd:string" />
-              <xsd:attribute ref="xml:space" />
-            </xsd:complexType>
-          </xsd:element>
-          <xsd:element name="assembly">
-            <xsd:complexType>
-              <xsd:attribute name="alias" type="xsd:string" />
-              <xsd:attribute name="name" type="xsd:string" />
-            </xsd:complexType>
-          </xsd:element>
-          <xsd:element name="data">
-            <xsd:complexType>
-              <xsd:sequence>
-                <xsd:element name="value" type="xsd:string" minOccurs="0" msdata:Ordinal="1" />
-                <xsd:element name="comment" type="xsd:string" minOccurs="0" msdata:Ordinal="2" />
-              </xsd:sequence>
-              <xsd:attribute name="name" type="xsd:string" use="required" msdata:Ordinal="1" />
-              <xsd:attribute name="type" type="xsd:string" msdata:Ordinal="3" />
-              <xsd:attribute name="mimetype" type="xsd:string" msdata:Ordinal="4" />
-              <xsd:attribute ref="xml:space" />
-            </xsd:complexType>
-          </xsd:element>
-          <xsd:element name="resheader">
-            <xsd:complexType>
-              <xsd:sequence>
-                <xsd:element name="value" type="xsd:string" minOccurs="0" msdata:Ordinal="1" />
-              </xsd:sequence>
-              <xsd:attribute name="name" type="xsd:string" use="required" />
-            </xsd:complexType>
-          </xsd:element>
-        </xsd:choice>
-      </xsd:complexType>
-    </xsd:element>
-  </xsd:schema>
-  <resheader name="resmimetype">
-    <value>text/microsoft-resx</value>
-  </resheader>
-  <resheader name="version">
-    <value>2.0</value>
-  </resheader>
-  <resheader name="reader">
-    <value>System.Resources.ResXResourceReader, System.Windows.Forms, Version=2.0.0.0, Culture=neutral, PublicKeyToken=b77a5c561934e089</value>
-  </resheader>
-  <resheader name="writer">
-    <value>System.Resources.ResXResourceWriter, System.Windows.Forms, Version=2.0.0.0, Culture=neutral, PublicKeyToken=b77a5c561934e089</value>
-  </resheader>
-  <assembly alias="System.Windows.Forms" name="System.Windows.Forms, Version=2.0.0.0, Culture=neutral, PublicKeyToken=b77a5c561934e089" />
-  <data name="browse.Anchor" type="System.Windows.Forms.AnchorStyles, System.Windows.Forms">
-    <value>Top, Right</value>
-  </data>
-  <assembly alias="System.Drawing" name="System.Drawing, Version=2.0.0.0, Culture=neutral, PublicKeyToken=b03f5f7f11d50a3a" />
-  <data name="browse.Location" type="System.Drawing.Point, System.Drawing">
-    <value>254, 101</value>
-  </data>
-  <data name="browse.Size" type="System.Drawing.Size, System.Drawing">
-    <value>27, 23</value>
-  </data>
-  <assembly alias="mscorlib" name="mscorlib, Version=2.0.0.0, Culture=neutral, PublicKeyToken=b77a5c561934e089" />
-  <data name="browse.TabIndex" type="System.Int32, mscorlib">
-    <value>5</value>
-  </data>
-  <data name="browse.Text" xml:space="preserve">
-    <value>...</value>
-  </data>
-  <data name="&gt;&gt;browse.Name" xml:space="preserve">
-    <value>browse</value>
-  </data>
-  <data name="&gt;&gt;browse.Type" xml:space="preserve">
-    <value>System.Windows.Forms.Button, System.Windows.Forms, Version=2.0.0.0, Culture=neutral, PublicKeyToken=b77a5c561934e089</value>
-  </data>
-  <data name="&gt;&gt;browse.Parent" xml:space="preserve">
-    <value>$this</value>
-  </data>
-  <data name="&gt;&gt;browse.ZOrder" xml:space="preserve">
-    <value>6</value>
-  </data>
-  <data name="linkedFilePath.Anchor" type="System.Windows.Forms.AnchorStyles, System.Windows.Forms">
-    <value>Top, Left, Right</value>
-  </data>
-  <data name="linkedFilePath.Location" type="System.Drawing.Point, System.Drawing">
-    <value>60, 102</value>
-  </data>
-  <data name="linkedFilePath.Size" type="System.Drawing.Size, System.Drawing">
-    <value>189, 20</value>
-  </data>
-  <data name="linkedFilePath.TabIndex" type="System.Int32, mscorlib">
-    <value>4</value>
-  </data>
-  <data name="&gt;&gt;linkedFilePath.Name" xml:space="preserve">
-    <value>linkedFilePath</value>
-  </data>
-  <data name="&gt;&gt;linkedFilePath.Type" xml:space="preserve">
-    <value>System.Windows.Forms.TextBox, System.Windows.Forms, Version=2.0.0.0, Culture=neutral, PublicKeyToken=b77a5c561934e089</value>
-  </data>
-  <data name="&gt;&gt;linkedFilePath.Parent" xml:space="preserve">
-    <value>$this</value>
-  </data>
-  <data name="&gt;&gt;linkedFilePath.ZOrder" xml:space="preserve">
-    <value>7</value>
-  </data>
-  <data name="locationLabel.AutoSize" type="System.Boolean, mscorlib">
-    <value>True</value>
-  </data>
-  <data name="locationLabel.Location" type="System.Drawing.Point, System.Drawing">
-    <value>7, 105</value>
-  </data>
-  <data name="locationLabel.Size" type="System.Drawing.Size, System.Drawing">
-    <value>51, 13</value>
-  </data>
-  <data name="locationLabel.TabIndex" type="System.Int32, mscorlib">
-    <value>3</value>
-  </data>
-  <data name="locationLabel.Text" xml:space="preserve">
-    <value>Location:</value>
-  </data>
-  <data name="&gt;&gt;locationLabel.Name" xml:space="preserve">
-    <value>locationLabel</value>
-  </data>
-  <data name="&gt;&gt;locationLabel.Type" xml:space="preserve">
-    <value>System.Windows.Forms.Label, System.Windows.Forms, Version=2.0.0.0, Culture=neutral, PublicKeyToken=b77a5c561934e089</value>
-  </data>
-  <data name="&gt;&gt;locationLabel.Parent" xml:space="preserve">
-    <value>$this</value>
-  </data>
-  <data name="&gt;&gt;locationLabel.ZOrder" xml:space="preserve">
-    <value>8</value>
-  </data>
-  <data name="editLinkedSettingsFile.Anchor" type="System.Windows.Forms.AnchorStyles, System.Windows.Forms">
-    <value>Top, Right</value>
-  </data>
-  <data name="editLinkedSettingsFile.Location" type="System.Drawing.Point, System.Drawing">
-    <value>285, 101</value>
-  </data>
-  <data name="editLinkedSettingsFile.Size" type="System.Drawing.Size, System.Drawing">
-    <value>73, 23</value>
-  </data>
-  <data name="editLinkedSettingsFile.TabIndex" type="System.Int32, mscorlib">
-    <value>8</value>
-  </data>
-  <data name="editLinkedSettingsFile.Text" xml:space="preserve">
-    <value>Edit...</value>
-  </data>
-  <data name="&gt;&gt;editLinkedSettingsFile.Name" xml:space="preserve">
-    <value>editLinkedSettingsFile</value>
-  </data>
-  <data name="&gt;&gt;editLinkedSettingsFile.Type" xml:space="preserve">
-    <value>System.Windows.Forms.Button, System.Windows.Forms, Version=2.0.0.0, Culture=neutral, PublicKeyToken=b77a5c561934e089</value>
-  </data>
-  <data name="&gt;&gt;editLinkedSettingsFile.Parent" xml:space="preserve">
-    <value>$this</value>
-  </data>
-  <data name="&gt;&gt;editLinkedSettingsFile.ZOrder" xml:space="preserve">
-    <value>5</value>
-  </data>
-  <data name="mergeWithParents.AutoSize" type="System.Boolean, mscorlib">
-    <value>True</value>
-  </data>
-  <data name="mergeWithParents.Location" type="System.Drawing.Point, System.Drawing">
-    <value>8, 55</value>
-  </data>
-  <data name="mergeWithParents.Size" type="System.Drawing.Size, System.Drawing">
-    <value>240, 17</value>
-  </data>
-  <data name="mergeWithParents.TabIndex" type="System.Int32, mscorlib">
-    <value>9</value>
-  </data>
-  <data name="mergeWithParents.Text" xml:space="preserve">
-    <value>Merge with settings file found in parent folders</value>
-  </data>
-  <data name="&gt;&gt;mergeWithParents.Name" xml:space="preserve">
-    <value>mergeWithParents</value>
-  </data>
-  <data name="&gt;&gt;mergeWithParents.Type" xml:space="preserve">
-    <value>System.Windows.Forms.RadioButton, System.Windows.Forms, Version=2.0.0.0, Culture=neutral, PublicKeyToken=b77a5c561934e089</value>
-  </data>
-  <data name="&gt;&gt;mergeWithParents.Parent" xml:space="preserve">
-    <value>$this</value>
-  </data>
-  <data name="&gt;&gt;mergeWithParents.ZOrder" xml:space="preserve">
-    <value>4</value>
-  </data>
-  <data name="noMerge.AutoSize" type="System.Boolean, mscorlib">
-    <value>True</value>
-  </data>
-  <data name="noMerge.Location" type="System.Drawing.Point, System.Drawing">
-    <value>8, 32</value>
-  </data>
-  <data name="noMerge.Size" type="System.Drawing.Size, System.Drawing">
-    <value>218, 17</value>
-  </data>
-  <data name="noMerge.TabIndex" type="System.Int32, mscorlib">
-    <value>10</value>
-  </data>
-  <data name="noMerge.Text" xml:space="preserve">
-    <value>Do not merge with any other settings files</value>
-  </data>
-  <data name="&gt;&gt;noMerge.Name" xml:space="preserve">
-    <value>noMerge</value>
-  </data>
-  <data name="&gt;&gt;noMerge.Type" xml:space="preserve">
-    <value>System.Windows.Forms.RadioButton, System.Windows.Forms, Version=2.0.0.0, Culture=neutral, PublicKeyToken=b77a5c561934e089</value>
-  </data>
-  <data name="&gt;&gt;noMerge.Parent" xml:space="preserve">
-    <value>$this</value>
-  </data>
-  <data name="&gt;&gt;noMerge.ZOrder" xml:space="preserve">
-    <value>3</value>
-  </data>
-  <data name="mergeWithLinkedFile.AutoSize" type="System.Boolean, mscorlib">
-    <value>True</value>
-  </data>
-  <data name="mergeWithLinkedFile.Location" type="System.Drawing.Point, System.Drawing">
-    <value>8, 79</value>
-  </data>
-  <data name="mergeWithLinkedFile.Size" type="System.Drawing.Size, System.Drawing">
-    <value>197, 17</value>
-  </data>
-  <data name="mergeWithLinkedFile.TabIndex" type="System.Int32, mscorlib">
-    <value>11</value>
-  </data>
-  <data name="mergeWithLinkedFile.Text" xml:space="preserve">
-    <value>Merge with the following settings file:</value>
-  </data>
-  <data name="&gt;&gt;mergeWithLinkedFile.Name" xml:space="preserve">
-    <value>mergeWithLinkedFile</value>
-  </data>
-  <data name="&gt;&gt;mergeWithLinkedFile.Type" xml:space="preserve">
-    <value>System.Windows.Forms.RadioButton, System.Windows.Forms, Version=2.0.0.0, Culture=neutral, PublicKeyToken=b77a5c561934e089</value>
-  </data>
-  <data name="&gt;&gt;mergeWithLinkedFile.Parent" xml:space="preserve">
-    <value>$this</value>
-  </data>
-  <data name="&gt;&gt;mergeWithLinkedFile.ZOrder" xml:space="preserve">
-    <value>2</value>
-  </data>
-  <data name="label1.AutoSize" type="System.Boolean, mscorlib">
-    <value>True</value>
-  </data>
-  <data name="label1.Location" type="System.Drawing.Point, System.Drawing">
-    <value>7, 4</value>
-  </data>
-  <data name="label1.Size" type="System.Drawing.Size, System.Drawing">
-    <value>307, 13</value>
-  </data>
-  <data name="label1.TabIndex" type="System.Int32, mscorlib">
-    <value>12</value>
-  </data>
-  <data name="label1.Text" xml:space="preserve">
-    <value>Determines how to merge these settings with other settings files.</value>
-  </data>
-  <data name="&gt;&gt;label1.Name" xml:space="preserve">
-    <value>label1</value>
-  </data>
-  <data name="&gt;&gt;label1.Type" xml:space="preserve">
-    <value>System.Windows.Forms.Label, System.Windows.Forms, Version=2.0.0.0, Culture=neutral, PublicKeyToken=b77a5c561934e089</value>
-  </data>
-  <data name="&gt;&gt;label1.Parent" xml:space="preserve">
-    <value>$this</value>
-  </data>
-  <data name="&gt;&gt;label1.ZOrder" xml:space="preserve">
-    <value>1</value>
-  </data>
-  <data name="editParentSettingsFile.Anchor" type="System.Windows.Forms.AnchorStyles, System.Windows.Forms">
-    <value>Top, Right</value>
-  </data>
-  <data name="editParentSettingsFile.ImeMode" type="System.Windows.Forms.ImeMode, System.Windows.Forms">
-    <value>NoControl</value>
-  </data>
-  <data name="editParentSettingsFile.Location" type="System.Drawing.Point, System.Drawing">
-    <value>285, 53</value>
-  </data>
-  <data name="editParentSettingsFile.Size" type="System.Drawing.Size, System.Drawing">
-    <value>73, 23</value>
-  </data>
-  <data name="editParentSettingsFile.TabIndex" type="System.Int32, mscorlib">
-    <value>13</value>
-  </data>
-  <data name="editParentSettingsFile.Text" xml:space="preserve">
-    <value>Edit...</value>
-  </data>
-  <data name="&gt;&gt;editParentSettingsFile.Name" xml:space="preserve">
-    <value>editParentSettingsFile</value>
-  </data>
-  <data name="&gt;&gt;editParentSettingsFile.Type" xml:space="preserve">
-    <value>System.Windows.Forms.Button, System.Windows.Forms, Version=2.0.0.0, Culture=neutral, PublicKeyToken=b77a5c561934e089</value>
-  </data>
-  <data name="&gt;&gt;editParentSettingsFile.Parent" xml:space="preserve">
-    <value>$this</value>
-  </data>
-  <data name="&gt;&gt;editParentSettingsFile.ZOrder" xml:space="preserve">
-    <value>0</value>
-  </data>
-  <metadata name="$this.Localizable" type="System.Boolean, mscorlib, Version=2.0.0.0, Culture=neutral, PublicKeyToken=b77a5c561934e089">
-    <value>True</value>
-  </metadata>
-  <data name="$this.Size" type="System.Drawing.Size, System.Drawing">
-    <value>377, 135</value>
-  </data>
-  <data name="&gt;&gt;$this.Name" xml:space="preserve">
-    <value>GlobalSettingsFileOptions</value>
-  </data>
-  <data name="&gt;&gt;$this.Type" xml:space="preserve">
-    <value>System.Windows.Forms.UserControl, System.Windows.Forms, Version=2.0.0.0, Culture=neutral, PublicKeyToken=b77a5c561934e089</value>
-  </data>
->>>>>>> 30ef6542
 </root>