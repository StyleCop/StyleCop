--- conflicted
+++ resolved
@@ -1,4 +1,3 @@
-<<<<<<< HEAD
 // --------------------------------------------------------------------------------------------------------------------
 // <copyright file="GlobalSettingsFileOptions.cs" company="http://stylecop.codeplex.com">
 //   MS-PL
@@ -778,765 +777,4 @@
 
         #endregion
     }
-=======
-// --------------------------------------------------------------------------------------------------------------------
-// <copyright file="GlobalSettingsFileOptions.cs" company="http://stylecop.codeplex.com">
-//   MS-PL
-// </copyright>
-// <license>
-//   This source code is subject to terms and conditions of the Microsoft 
-//   Public License. A copy of the license can be found in the License.html 
-//   file at the root of this distribution. If you cannot locate the  
-//   Microsoft Public License, please send an email to dlr@microsoft.com. 
-//   By using this source code in any fashion, you are agreeing to be bound 
-//   by the terms of the Microsoft Public License. You must not remove this 
-//   notice, or any other, from this software.
-// </license>
-// <summary>
-//   Options dialog to choose which settings files to use.
-// </summary>
-// --------------------------------------------------------------------------------------------------------------------
-namespace StyleCop
-{
-    using System;
-    using System.ComponentModel;
-    using System.Globalization;
-    using System.IO;
-    using System.Security;
-    using System.Windows.Forms;
-    using System.Xml;
-
-    /// <summary>
-    /// Options dialog to choose which settings files to use.
-    /// </summary>
-    internal class GlobalSettingsFileOptions : UserControl, IPropertyControlPage
-    {
-        #region Fields
-
-        /// <summary>
-        /// The WinForms components manager.
-        /// </summary>
-        private readonly Container components = null;
-
-        /// <summary>
-        /// The browse button.
-        /// </summary>
-        private Button browse;
-
-        /// <summary>
-        /// Indicates whether the page is dirty.
-        /// </summary>
-        private bool dirty;
-
-        /// <summary>
-        /// Indicates whether the disable the linked settings options.
-        /// </summary>
-        private bool disableLinking;
-
-        /// <summary>
-        /// The edit button.
-        /// </summary>
-        private Button editLinkedSettingsFile;
-
-        /// <summary>
-        /// Edits the parent settings file.
-        /// </summary>
-        private Button editParentSettingsFile;
-
-        /// <summary>
-        /// The page description.
-        /// </summary>
-        private Label label1;
-
-        /// <summary>
-        /// The global file path textbox.
-        /// </summary>
-        private TextBox linkedFilePath;
-
-        /// <summary>
-        /// Location label.
-        /// </summary>
-        private Label locationLabel;
-
-        /// <summary>
-        /// Determines whether to merge with a linked settings file.
-        /// </summary>
-        private RadioButton mergeWithLinkedFile;
-
-        /// <summary>
-        /// Determines whether to merge with parent settings files.
-        /// </summary>
-        private RadioButton mergeWithParents;
-
-        /// <summary>
-        /// Determines whether not to merge the settings.
-        /// </summary>
-        private RadioButton noMerge;
-
-        /// <summary>
-        /// The tab control hosting this page.
-        /// </summary>
-        private PropertyControl tabControl;
-
-        #endregion
-
-        #region Constructors and Destructors
-
-        /// <summary>
-        /// Initializes a new instance of the GlobalSettingsFileOptions class.
-        /// </summary>
-        public GlobalSettingsFileOptions()
-        {
-            this.InitializeComponent();
-        }
-
-        #endregion
-
-        #region Public Properties
-
-        /// <summary>
-        /// Gets or sets a value indicating whether the page is dirty.
-        /// </summary>
-        public bool Dirty
-        {
-            get
-            {
-                return this.dirty;
-            }
-
-            set
-            {
-                Param.Ignore(value);
-
-                if (this.dirty != value)
-                {
-                    this.dirty = value;
-                    this.tabControl.DirtyChanged();
-                }
-            }
-        }
-
-        /// <summary>
-        /// Gets the value to place on the page tab.
-        /// </summary>
-        public string TabName
-        {
-            get
-            {
-                return Strings.SettingsFilesTab;
-            }
-        }
-
-        #endregion
-
-        #region Public Methods and Operators
-
-        /// <summary>
-        /// Called when the page is activated.
-        /// </summary>
-        /// <param name="activated">
-        /// Indicates whether the page is being activated or deactivated.
-        /// </param>
-        public void Activate(bool activated)
-        {
-            Param.Ignore(activated);
-        }
-
-        /// <summary>
-        /// Saves the data and clears the dirty flag.
-        /// </summary>
-        /// <returns>Returns true if the data was saved, false if not.</returns>
-        public bool Apply()
-        {
-            // Save the path to the linked settings file if necessary.
-            if (this.mergeWithLinkedFile.Checked)
-            {
-                bool valid = false;
-
-                // Validate the contents of the global file path textbox.
-                try
-                {
-                    // Make sure the file exists.
-                    if (File.Exists(this.linkedFilePath.Text))
-                    {
-                        // Make sure the file can be loaded and contains valid Xml.
-                        XmlDocument document = new XmlDocument();
-                        document.Load(this.linkedFilePath.Text);
-
-                        // Make sure the file contains the correct type of root node.
-                        if (document.DocumentElement.Name == "StyleCopSettings" || document.DocumentElement.Name == "SourceAnalysisSettings")
-                        {
-                            valid = true;
-                        }
-                    }
-                }
-                catch (ArgumentException)
-                {
-                }
-                catch (SecurityException)
-                {
-                }
-                catch (UnauthorizedAccessException)
-                {
-                }
-                catch (IOException)
-                {
-                }
-                catch (XmlException)
-                {
-                }
-
-                if (valid)
-                {
-                    string relativePath = this.linkedFilePath.Text;
-                    if (!relativePath.StartsWith(".", StringComparison.Ordinal))
-                    {
-                        // Create a URI pointing to the local project folder.
-                        string localFolderPath = Path.GetDirectoryName(this.tabControl.LocalSettings.Location);
-                        if (!localFolderPath.EndsWith("\\", StringComparison.Ordinal))
-                        {
-                            localFolderPath += "\\";
-                        }
-
-                        Uri uri = new Uri(localFolderPath);
-
-                        // Create the relative path to the global file folder.
-                        Uri relative = uri.MakeRelativeUri(new Uri(this.linkedFilePath.Text));
-                        relativePath = GlobalSettingsFileOptions.ConvertBackslashes(relative.OriginalString);
-                    }
-
-                    this.tabControl.LocalSettings.GlobalSettings.SetProperty(
-                        new StringProperty(this.tabControl.Core, SettingsMerger.LinkedSettingsProperty, relativePath));
-                    this.tabControl.LocalSettings.GlobalSettings.SetProperty(
-                        new StringProperty(this.tabControl.Core, SettingsMerger.MergeSettingsFilesProperty, SettingsMerger.MergeStyleLinked));
-                }
-                else
-                {
-                    AlertDialog.Show(this.tabControl.Core, this, Strings.NoLinkedSettingsFile, Strings.Title, MessageBoxButtons.OK, MessageBoxIcon.Error);
-
-                    return false;
-                }
-            }
-            else
-            {
-                this.tabControl.LocalSettings.GlobalSettings.SetProperty(
-                    new StringProperty(
-                        this.tabControl.Core, 
-                        SettingsMerger.MergeSettingsFilesProperty, 
-                        this.noMerge.Checked ? SettingsMerger.MergeStyleNone : SettingsMerger.MergeStyleParent));
-                this.tabControl.LocalSettings.GlobalSettings.Remove(SettingsMerger.LinkedSettingsProperty);
-            }
-
-            this.dirty = false;
-            this.tabControl.DirtyChanged();
-
-            return true;
-        }
-
-        /// <summary>
-        /// Initializes the page.
-        /// </summary>
-        /// <param name="propertyControl">
-        /// The tab control object.
-        /// </param>
-        public void Initialize(PropertyControl propertyControl)
-        {
-            Param.AssertNotNull(propertyControl, "propertyControl");
-
-            this.tabControl = propertyControl;
-
-            // Get the merge style setting.
-            StringProperty mergeTypeProperty = this.tabControl.LocalSettings.GlobalSettings.GetProperty(SettingsMerger.MergeSettingsFilesProperty) as StringProperty;
-            string mergeType = mergeTypeProperty == null ? SettingsMerger.MergeStyleParent : mergeTypeProperty.Value;
-
-            // If the merge style is set to link but the current environment doesn't support linking, change it to parent.
-            if (!this.tabControl.Core.Environment.SupportsLinkedSettings && string.CompareOrdinal(mergeType, SettingsMerger.MergeStyleLinked) == 0)
-            {
-                mergeType = SettingsMerger.MergeStyleParent;
-                this.disableLinking = true;
-            }
-
-            if (string.CompareOrdinal(mergeType, SettingsMerger.MergeStyleNone) == 0)
-            {
-                this.noMerge.Checked = true;
-            }
-            else if (string.CompareOrdinal(mergeType, SettingsMerger.MergeStyleLinked) == 0)
-            {
-                this.mergeWithLinkedFile.Checked = true;
-
-                StringProperty linkedSettingsFileProperty =
-                    this.tabControl.LocalSettings.GlobalSettings.GetProperty(SettingsMerger.LinkedSettingsProperty) as StringProperty;
-                if (linkedSettingsFileProperty != null && !string.IsNullOrEmpty(linkedSettingsFileProperty.Value))
-                {
-                    // This mode assumes that StyleCop is running in a file-based environment.
-                    string linkedSettingsFile = Environment.ExpandEnvironmentVariables(linkedSettingsFileProperty.Value);
-
-                    if (linkedSettingsFile.StartsWith(".", StringComparison.Ordinal))
-                    {
-                        linkedSettingsFile = Utils.MakeAbsolutePath(Path.GetDirectoryName(this.tabControl.LocalSettings.Location), linkedSettingsFile);
-                    }
-
-                    this.linkedFilePath.Text = linkedSettingsFile;
-                }
-            }
-            else
-            {
-                this.mergeWithParents.Checked = true;
-            }
-
-            this.EnableDisable();
-
-            bool defaultSettings = this.tabControl.LocalSettings.DefaultSettings;
-
-            // Disable the parent link controls if this is the default settings file.
-            if (defaultSettings)
-            {
-                this.mergeWithParents.Enabled = false;
-                this.editParentSettingsFile.Enabled = false;
-                this.mergeWithLinkedFile.Enabled = false;
-                this.locationLabel.Enabled = false;
-                this.linkedFilePath.Enabled = false;
-                this.browse.Enabled = false;
-                this.editLinkedSettingsFile.Enabled = false;
-            }
-
-            if (!this.noMerge.Checked && defaultSettings)
-            {
-                this.noMerge.Checked = true;
-            }
-
-            // Reset the dirty flag to false now.
-            this.dirty = false;
-            this.tabControl.DirtyChanged();
-        }
-
-        /// <summary>
-        /// Called after all pages have been applied.
-        /// </summary>
-        /// <param name="wasDirty">
-        /// The dirty state of the page before it was applied.
-        /// </param>
-        public void PostApply(bool wasDirty)
-        {
-            Param.Ignore(wasDirty);
-
-            if (wasDirty)
-            {
-                this.tabControl.RefreshMergedSettings();
-            }
-        }
-
-        /// <summary>
-        /// Called before all pages are applied.
-        /// </summary>
-        /// <returns>Returns false if no pages should be applied.</returns>
-        public bool PreApply()
-        {
-            return true;
-        }
-
-        /// <summary>
-        /// Refreshes the merged override state of properties on the page.
-        /// </summary>
-        public void RefreshSettingsOverrideState()
-        {
-            // The page does not show any merged settings, so there is nothing to do.
-        }
-
-        #endregion
-
-        #region Methods
-
-        /// <summary>
-        /// Clean up any resources being used.
-        /// </summary>
-        /// <param name="disposing">
-        /// Dispose parameter.
-        /// </param>
-        protected override void Dispose(bool disposing)
-        {
-            Param.Ignore(disposing);
-
-            if (disposing)
-            {
-                if (this.components != null)
-                {
-                    this.components.Dispose();
-                }
-            }
-
-            base.Dispose(disposing);
-        }
-
-        /// <summary>
-        /// Converts forward slashes to backslashes in a path string.
-        /// </summary>
-        /// <param name="path">
-        /// The path to convert.
-        /// </param>
-        /// <returns>
-        /// Returns the converted string.
-        /// </returns>
-        private static string ConvertBackslashes(string path)
-        {
-            Param.AssertNotNull(path, "path");
-
-            char[] newPath = new char[path.Length];
-            for (int i = 0; i < path.Length; ++i)
-            {
-                char character = path[i];
-                if (character == '/')
-                {
-                    newPath[i] = '\\';
-                }
-                else
-                {
-                    newPath[i] = character;
-                }
-            }
-
-            return new string(newPath);
-        }
-
-        /// <summary>
-        /// Called when the browse button is clicked.
-        /// </summary>
-        /// <param name="sender">
-        /// The event sender.
-        /// </param>
-        /// <param name="e">
-        /// The event arguments.
-        /// </param>
-        private void BrowseClick(object sender, EventArgs e)
-        {
-            Param.Ignore(sender, e);
-
-            using (SaveFileDialog dialog = new SaveFileDialog())
-            {
-                dialog.AddExtension = true;
-                dialog.CheckFileExists = false;
-                dialog.CheckPathExists = true;
-                dialog.CreatePrompt = false;
-                dialog.DefaultExt = "StyleCop";
-                dialog.FileName = this.linkedFilePath.Text.Length == 0 ? Settings.DefaultFileName : this.linkedFilePath.Text;
-                dialog.Filter = string.Format(CultureInfo.CurrentUICulture, Strings.SettingsFileMatchPaths, Strings.SettingsFiles, Strings.AllFiles);
-                dialog.InitialDirectory = this.linkedFilePath.Text;
-                dialog.OverwritePrompt = false;
-                dialog.ShowHelp = false;
-                dialog.Title = Strings.GlobalSettingsFile;
-                dialog.ValidateNames = true;
-
-                DialogResult result = dialog.ShowDialog();
-                if (result == DialogResult.OK)
-                {
-                    this.linkedFilePath.Text = dialog.FileName;
-                }
-            }
-        }
-
-        /// <summary>
-        /// Called when the edit linked settings file button is clicked.
-        /// </summary>
-        /// <param name="sender">
-        /// The event sender.
-        /// </param>
-        /// <param name="e">
-        /// The event arguments.
-        /// </param>
-        private void EditLinkedSettingsFileClicked(object sender, EventArgs e)
-        {
-            Param.Ignore(sender, e);
-
-            if (string.IsNullOrEmpty(this.linkedFilePath.Text))
-            {
-                AlertDialog.Show(this.tabControl.Core, this, Strings.EmptySettingsFilePath, Strings.Title, MessageBoxButtons.OK, MessageBoxIcon.Error);
-            }
-            else
-            {
-                string expandedPath = Environment.ExpandEnvironmentVariables(this.linkedFilePath.Text);
-
-                if (expandedPath.StartsWith(".", StringComparison.Ordinal) || !expandedPath.Contains("\\"))
-                {
-                    expandedPath = Utils.MakeAbsolutePath(Path.GetDirectoryName(this.tabControl.LocalSettings.Location), expandedPath);
-                }
-
-                // Check if there is a file at the given path. Create the settings file if needed.
-                if (!File.Exists(expandedPath))
-                {
-                    // Create a new settings file at the given path.
-                    Exception exception;
-
-                    Settings createdSettingsFile = this.tabControl.Core.Environment.GetWritableSettings(expandedPath, out exception);
-                    if (createdSettingsFile == null)
-                    {
-                        AlertDialog.Show(
-                            this.tabControl.Core, 
-                            this, 
-                            string.Format(CultureInfo.CurrentUICulture, Strings.CannotLoadSettingsFilePath, exception == null ? string.Empty : exception.Message), 
-                            Strings.Title, 
-                            MessageBoxButtons.OK, 
-                            MessageBoxIcon.Error);
-
-                        expandedPath = null;
-                    }
-                }
-
-                if (!string.IsNullOrEmpty(expandedPath))
-                {
-                    this.EditParentSettings(expandedPath);
-                }
-            }
-        }
-
-        /// <summary>
-        /// Confirms and edits a parent settings file.
-        /// </summary>
-        /// <param name="settingsFile">
-        /// The path to the parent settings.
-        /// </param>
-        private void EditParentSettings(string settingsFile)
-        {
-            Param.AssertValidString(settingsFile, "settingsFile");
-
-            this.tabControl.Core.ShowSettings(settingsFile, StyleCopCore.ProjectSettingsPropertyPageIdProperty);
-            this.tabControl.RefreshMergedSettings();
-        }
-
-        /// <summary>
-        /// Called when the edit parent settings file button is clicked.
-        /// </summary>
-        /// <param name="sender">
-        /// The event sender.
-        /// </param>
-        /// <param name="e">
-        /// The event arguments.
-        /// </param>
-        private void EditParentSettingsFileClicked(object sender, EventArgs e)
-        {
-            Param.Ignore(sender, e);
-
-            // Find the parent settings file.
-            bool defaultSettings = false;
-            string settingsPath = this.tabControl.Core.Environment.GetParentSettingsPath(this.tabControl.LocalSettings.Location);
-            if (string.IsNullOrEmpty(settingsPath))
-            {
-                defaultSettings = true;
-                settingsPath = this.tabControl.Core.Environment.GetDefaultSettingsPath();
-            }
-
-            if (string.IsNullOrEmpty(settingsPath))
-            {
-                AlertDialog.Show(this.tabControl.Core, this, Strings.NoParentSettingsFile, Strings.Title, MessageBoxButtons.OK, MessageBoxIcon.Information);
-            }
-            else
-            {
-                if (defaultSettings)
-                {
-                    if (DialogResult.No
-                        == AlertDialog.Show(
-                            this.tabControl.Core, this, Strings.EditDefaultSettingsWarning, Strings.Title, MessageBoxButtons.YesNo, MessageBoxIcon.Warning))
-                    {
-                        return;
-                    }
-                }
-
-                this.EditParentSettings(settingsPath);
-            }
-        }
-
-        /// <summary>
-        /// Enables or disables the file controls.
-        /// </summary>
-        private void EnableDisable()
-        {
-            this.locationLabel.Enabled = this.mergeWithLinkedFile.Checked;
-            this.linkedFilePath.Enabled = this.mergeWithLinkedFile.Checked && !this.disableLinking;
-            this.browse.Enabled = this.mergeWithLinkedFile.Checked && !this.disableLinking;
-            this.editLinkedSettingsFile.Enabled = this.mergeWithLinkedFile.Checked && this.linkedFilePath.Text.Length > 0 && !this.disableLinking;
-            this.editParentSettingsFile.Enabled = this.mergeWithParents.Checked;
-
-            // If linking is diabled, hide the controls which are related to linking.
-            this.linkedFilePath.Visible = !this.disableLinking;
-            this.browse.Visible = !this.disableLinking;
-            this.editLinkedSettingsFile.Visible = !this.disableLinking;
-        }
-
-        /// <summary> 
-        /// Required method for Designer support - do not modify 
-        /// the contents of this method with the code editor.
-        /// </summary>
-        private void InitializeComponent()
-        {
-            ComponentResourceManager resources = new System.ComponentModel.ComponentResourceManager(typeof(GlobalSettingsFileOptions));
-            this.browse = new System.Windows.Forms.Button();
-            this.linkedFilePath = new System.Windows.Forms.TextBox();
-            this.locationLabel = new System.Windows.Forms.Label();
-            this.editLinkedSettingsFile = new System.Windows.Forms.Button();
-            this.mergeWithParents = new System.Windows.Forms.RadioButton();
-            this.noMerge = new System.Windows.Forms.RadioButton();
-            this.mergeWithLinkedFile = new System.Windows.Forms.RadioButton();
-            this.label1 = new System.Windows.Forms.Label();
-            this.editParentSettingsFile = new System.Windows.Forms.Button();
-            this.SuspendLayout();
-
-            // browse
-            resources.ApplyResources(this.browse, "browse");
-            this.browse.Name = "browse";
-            this.browse.UseVisualStyleBackColor = true;
-            this.browse.Click += this.BrowseClick;
-
-            // linkedFilePath
-            resources.ApplyResources(this.linkedFilePath, "linkedFilePath");
-            this.linkedFilePath.Name = "linkedFilePath";
-            this.linkedFilePath.TextChanged += this.LinkedFilePathTextChanged;
-
-            // locationLabel
-            resources.ApplyResources(this.locationLabel, "locationLabel");
-            this.locationLabel.Name = "locationLabel";
-
-            // editLinkedSettingsFile
-            resources.ApplyResources(this.editLinkedSettingsFile, "editLinkedSettingsFile");
-            this.editLinkedSettingsFile.Name = "editLinkedSettingsFile";
-            this.editLinkedSettingsFile.UseVisualStyleBackColor = true;
-            this.editLinkedSettingsFile.Click += this.EditLinkedSettingsFileClicked;
-
-            // mergeWithParents
-            resources.ApplyResources(this.mergeWithParents, "mergeWithParents");
-            this.mergeWithParents.Name = "mergeWithParents";
-            this.mergeWithParents.TabStop = true;
-            this.mergeWithParents.UseVisualStyleBackColor = true;
-            this.mergeWithParents.CheckedChanged += this.MergeWithParentsCheckedChanged;
-
-            // noMerge
-            resources.ApplyResources(this.noMerge, "noMerge");
-            this.noMerge.Name = "noMerge";
-            this.noMerge.TabStop = true;
-            this.noMerge.UseVisualStyleBackColor = true;
-            this.noMerge.CheckedChanged += this.NoMergeCheckedChanged;
-
-            // mergeWithLinkedFile
-            resources.ApplyResources(this.mergeWithLinkedFile, "mergeWithLinkedFile");
-            this.mergeWithLinkedFile.Name = "mergeWithLinkedFile";
-            this.mergeWithLinkedFile.TabStop = true;
-            this.mergeWithLinkedFile.UseVisualStyleBackColor = true;
-            this.mergeWithLinkedFile.CheckedChanged += this.MergeWithLinkedFileCheckedChanged;
-
-            // label1
-            resources.ApplyResources(this.label1, "label1");
-            this.label1.Name = "label1";
-
-            // editParentSettingsFile
-            resources.ApplyResources(this.editParentSettingsFile, "editParentSettingsFile");
-            this.editParentSettingsFile.Name = "editParentSettingsFile";
-            this.editParentSettingsFile.UseVisualStyleBackColor = true;
-            this.editParentSettingsFile.Click += this.EditParentSettingsFileClicked;
-
-            // GlobalSettingsFileOptions
-            this.Controls.Add(this.editParentSettingsFile);
-            this.Controls.Add(this.label1);
-            this.Controls.Add(this.mergeWithLinkedFile);
-            this.Controls.Add(this.noMerge);
-            this.Controls.Add(this.mergeWithParents);
-            this.Controls.Add(this.editLinkedSettingsFile);
-            this.Controls.Add(this.browse);
-            this.Controls.Add(this.linkedFilePath);
-            this.Controls.Add(this.locationLabel);
-            this.MinimumSize = new System.Drawing.Size(246, 80);
-            this.Name = "GlobalSettingsFileOptions";
-            resources.ApplyResources(this, "$this");
-            this.ResumeLayout(false);
-            this.PerformLayout();
-        }
-
-        /// <summary>
-        /// Called when the text in the global file path textbox changes.
-        /// </summary>
-        /// <param name="sender">
-        /// The event sender.
-        /// </param>
-        /// <param name="e">
-        /// The event arguments.
-        /// </param>
-        private void LinkedFilePathTextChanged(object sender, EventArgs e)
-        {
-            Param.Ignore(sender, e);
-
-            if (!this.dirty)
-            {
-                this.dirty = true;
-                this.tabControl.DirtyChanged();
-            }
-
-            this.editLinkedSettingsFile.Enabled = this.mergeWithLinkedFile.Checked && this.linkedFilePath.Text.Length > 0;
-        }
-
-        /// <summary>
-        /// Called when the 'mergeWithLinkedFile' radio button is checked or unchecked.
-        /// </summary>
-        /// <param name="sender">
-        /// The event sender.
-        /// </param>
-        /// <param name="e">
-        /// The event arguments.
-        /// </param>
-        private void MergeWithLinkedFileCheckedChanged(object sender, EventArgs e)
-        {
-            Param.Ignore(sender, e);
-
-            this.EnableDisable();
-
-            if (!this.dirty)
-            {
-                this.dirty = true;
-                this.tabControl.DirtyChanged();
-            }
-        }
-
-        /// <summary>
-        /// Called when the 'mergeWithParents' radio button is checked or unchecked.
-        /// </summary>
-        /// <param name="sender">
-        /// The event sender.
-        /// </param>
-        /// <param name="e">
-        /// The event arguments.
-        /// </param>
-        private void MergeWithParentsCheckedChanged(object sender, EventArgs e)
-        {
-            Param.Ignore(sender, e);
-
-            this.EnableDisable();
-
-            if (!this.dirty)
-            {
-                this.dirty = true;
-                this.tabControl.DirtyChanged();
-            }
-        }
-
-        /// <summary>
-        /// Called when the 'noMerge' radio button is checked or unchecked.
-        /// </summary>
-        /// <param name="sender">
-        /// The event sender.
-        /// </param>
-        /// <param name="e">
-        /// The event arguments.
-        /// </param>
-        private void NoMergeCheckedChanged(object sender, EventArgs e)
-        {
-            Param.Ignore(sender, e);
-
-            this.EnableDisable();
-
-            if (!this.dirty)
-            {
-                this.dirty = true;
-                this.tabControl.DirtyChanged();
-            }
-        }
-
-        #endregion
-    }
->>>>>>> 30ef6542
 }