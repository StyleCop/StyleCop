<<<<<<< HEAD
<?xml version="1.0" encoding="utf-8"?>
<root>
  <!-- 
    Microsoft ResX Schema 
    
    Version 2.0
    
    The primary goals of this format is to allow a simple XML format 
    that is mostly human readable. The generation and parsing of the 
    various data types are done through the TypeConverter classes 
    associated with the data types.
    
    Example:
    
    ... ado.net/XML headers & schema ...
    <resheader name="resmimetype">text/microsoft-resx</resheader>
    <resheader name="version">2.0</resheader>
    <resheader name="reader">System.Resources.ResXResourceReader, System.Windows.Forms, ...</resheader>
    <resheader name="writer">System.Resources.ResXResourceWriter, System.Windows.Forms, ...</resheader>
    <data name="Name1"><value>this is my long string</value><comment>this is a comment</comment></data>
    <data name="Color1" type="System.Drawing.Color, System.Drawing">Blue</data>
    <data name="Bitmap1" mimetype="application/x-microsoft.net.object.binary.base64">
        <value>[base64 mime encoded serialized .NET Framework object]</value>
    </data>
    <data name="Icon1" type="System.Drawing.Icon, System.Drawing" mimetype="application/x-microsoft.net.object.bytearray.base64">
        <value>[base64 mime encoded string representing a byte array form of the .NET Framework object]</value>
        <comment>This is a comment</comment>
    </data>
                
    There are any number of "resheader" rows that contain simple 
    name/value pairs.
    
    Each data row contains a name, and value. The row also contains a 
    type or mimetype. Type corresponds to a .NET class that support 
    text/value conversion through the TypeConverter architecture. 
    Classes that don't support this are serialized and stored with the 
    mimetype set.
    
    The mimetype is used for serialized objects, and tells the 
    ResXResourceReader how to depersist the object. This is currently not 
    extensible. For a given mimetype the value must be set accordingly:
    
    Note - application/x-microsoft.net.object.binary.base64 is the format 
    that the ResXResourceWriter will generate, however the reader can 
    read any of the formats listed below.
    
    mimetype: application/x-microsoft.net.object.binary.base64
    value   : The object must be serialized with 
            : System.Runtime.Serialization.Formatters.Binary.BinaryFormatter
            : and then encoded with base64 encoding.
    
    mimetype: application/x-microsoft.net.object.soap.base64
    value   : The object must be serialized with 
            : System.Runtime.Serialization.Formatters.Soap.SoapFormatter
            : and then encoded with base64 encoding.

    mimetype: application/x-microsoft.net.object.bytearray.base64
    value   : The object must be serialized into a byte array 
            : using a System.ComponentModel.TypeConverter
            : and then encoded with base64 encoding.
    -->
  <xsd:schema id="root" xmlns="" xmlns:xsd="http://www.w3.org/2001/XMLSchema" xmlns:msdata="urn:schemas-microsoft-com:xml-msdata">
    <xsd:import namespace="http://www.w3.org/XML/1998/namespace" />
    <xsd:element name="root" msdata:IsDataSet="true">
      <xsd:complexType>
        <xsd:choice maxOccurs="unbounded">
          <xsd:element name="metadata">
            <xsd:complexType>
              <xsd:sequence>
                <xsd:element name="value" type="xsd:string" minOccurs="0" />
              </xsd:sequence>
              <xsd:attribute name="name" use="required" type="xsd:string" />
              <xsd:attribute name="type" type="xsd:string" />
              <xsd:attribute name="mimetype" type="xsd:string" />
              <xsd:attribute ref="xml:space" />
            </xsd:complexType>
          </xsd:element>
          <xsd:element name="assembly">
            <xsd:complexType>
              <xsd:attribute name="alias" type="xsd:string" />
              <xsd:attribute name="name" type="xsd:string" />
            </xsd:complexType>
          </xsd:element>
          <xsd:element name="data">
            <xsd:complexType>
              <xsd:sequence>
                <xsd:element name="value" type="xsd:string" minOccurs="0" msdata:Ordinal="1" />
                <xsd:element name="comment" type="xsd:string" minOccurs="0" msdata:Ordinal="2" />
              </xsd:sequence>
              <xsd:attribute name="name" type="xsd:string" use="required" msdata:Ordinal="1" />
              <xsd:attribute name="type" type="xsd:string" msdata:Ordinal="3" />
              <xsd:attribute name="mimetype" type="xsd:string" msdata:Ordinal="4" />
              <xsd:attribute ref="xml:space" />
            </xsd:complexType>
          </xsd:element>
          <xsd:element name="resheader">
            <xsd:complexType>
              <xsd:sequence>
                <xsd:element name="value" type="xsd:string" minOccurs="0" msdata:Ordinal="1" />
              </xsd:sequence>
              <xsd:attribute name="name" type="xsd:string" use="required" />
            </xsd:complexType>
          </xsd:element>
        </xsd:choice>
      </xsd:complexType>
    </xsd:element>
  </xsd:schema>
  <resheader name="resmimetype">
    <value>text/microsoft-resx</value>
  </resheader>
  <resheader name="version">
    <value>2.0</value>
  </resheader>
  <resheader name="reader">
    <value>System.Resources.ResXResourceReader, System.Windows.Forms, Version=2.0.0.0, Culture=neutral, PublicKeyToken=b77a5c561934e089</value>
  </resheader>
  <resheader name="writer">
    <value>System.Resources.ResXResourceWriter, System.Windows.Forms, Version=2.0.0.0, Culture=neutral, PublicKeyToken=b77a5c561934e089</value>
  </resheader>
  <assembly alias="System.Windows.Forms" name="System.Windows.Forms, Version=2.0.0.0, Culture=neutral, PublicKeyToken=b77a5c561934e089" />
  <data name="label1.Anchor" type="System.Windows.Forms.AnchorStyles, System.Windows.Forms">
    <value>Top, Bottom, Left</value>
  </data>
  <assembly alias="System.Drawing" name="System.Drawing, Version=2.0.0.0, Culture=neutral, PublicKeyToken=b03f5f7f11d50a3a" />
  <data name="label1.Location" type="System.Drawing.Point, System.Drawing">
    <value>3, 0</value>
  </data>
  <data name="label1.Size" type="System.Drawing.Size, System.Drawing">
    <value>382, 29</value>
  </data>
  <assembly alias="mscorlib" name="mscorlib, Version=2.0.0.0, Culture=neutral, PublicKeyToken=b77a5c561934e089" />
  <data name="label1.TabIndex" type="System.Int32, mscorlib">
    <value>0</value>
  </data>
  <data name="label1.Text" xml:space="preserve">
    <value>&amp;Choose which rules to run on this project.</value>
  </data>
  <data name="label1.TextAlign" type="System.Drawing.ContentAlignment, System.Drawing">
    <value>MiddleLeft</value>
  </data>
  <data name="&gt;&gt;label1.Name" xml:space="preserve">
    <value>label1</value>
  </data>
  <data name="&gt;&gt;label1.Type" xml:space="preserve">
    <value>System.Windows.Forms.Label, System.Windows.Forms, Version=2.0.0.0, Culture=neutral, PublicKeyToken=b77a5c561934e089</value>
  </data>
  <data name="&gt;&gt;label1.Parent" xml:space="preserve">
    <value>tableLayoutPanel1</value>
  </data>
  <data name="&gt;&gt;label1.ZOrder" xml:space="preserve">
    <value>1</value>
  </data>
  <data name="description.Anchor" type="System.Windows.Forms.AnchorStyles, System.Windows.Forms">
    <value>Top, Bottom, Left, Right</value>
  </data>
  <data name="tableLayoutPanel1.ColumnCount" type="System.Int32, mscorlib">
    <value>4</value>
  </data>
  <data name="label4.Anchor" type="System.Windows.Forms.AnchorStyles, System.Windows.Forms">
    <value>Top, Bottom, Left, Right</value>
  </data>
  <data name="label4.AutoSize" type="System.Boolean, mscorlib">
    <value>True</value>
  </data>
  <data name="label4.ImeMode" type="System.Windows.Forms.ImeMode, System.Windows.Forms">
    <value>NoControl</value>
  </data>
  <data name="label4.Location" type="System.Drawing.Point, System.Drawing">
    <value>391, 0</value>
  </data>
  <data name="label4.Size" type="System.Drawing.Size, System.Drawing">
    <value>27, 29</value>
  </data>
  <data name="label4.TabIndex" type="System.Int32, mscorlib">
    <value>10</value>
  </data>
  <data name="label4.Text" xml:space="preserve">
    <value>Find</value>
  </data>
  <data name="label4.TextAlign" type="System.Drawing.ContentAlignment, System.Drawing">
    <value>MiddleLeft</value>
  </data>
  <data name="&gt;&gt;label4.Name" xml:space="preserve">
    <value>label4</value>
  </data>
  <data name="&gt;&gt;label4.Type" xml:space="preserve">
    <value>System.Windows.Forms.Label, System.Windows.Forms, Version=2.0.0.0, Culture=neutral, PublicKeyToken=b77a5c561934e089</value>
  </data>
  <data name="&gt;&gt;label4.Parent" xml:space="preserve">
    <value>tableLayoutPanel1</value>
  </data>
  <data name="&gt;&gt;label4.ZOrder" xml:space="preserve">
    <value>0</value>
  </data>
  <data name="findRuleId.Anchor" type="System.Windows.Forms.AnchorStyles, System.Windows.Forms">
    <value>Top, Bottom, Left, Right</value>
  </data>
  <data name="findRuleId.Location" type="System.Drawing.Point, System.Drawing">
    <value>424, 4</value>
  </data>
  <data name="findRuleId.Margin" type="System.Windows.Forms.Padding, System.Windows.Forms">
    <value>3, 4, 3, 3</value>
  </data>
  <data name="findRuleId.Size" type="System.Drawing.Size, System.Drawing">
    <value>91, 20</value>
  </data>
  <data name="findRuleId.TabIndex" type="System.Int32, mscorlib">
    <value>11</value>
  </data>
  <data name="findRuleId.WordWrap" type="System.Boolean, mscorlib">
    <value>False</value>
  </data>
  <data name="&gt;&gt;findRuleId.Name" xml:space="preserve">
    <value>findRuleId</value>
  </data>
  <data name="&gt;&gt;findRuleId.Type" xml:space="preserve">
    <value>System.Windows.Forms.TextBox, System.Windows.Forms, Version=2.0.0.0, Culture=neutral, PublicKeyToken=b77a5c561934e089</value>
  </data>
  <data name="&gt;&gt;findRuleId.Parent" xml:space="preserve">
    <value>tableLayoutPanel1</value>
  </data>
  <data name="&gt;&gt;findRuleId.ZOrder" xml:space="preserve">
    <value>3</value>
  </data>
  <data name="findRule.Anchor" type="System.Windows.Forms.AnchorStyles, System.Windows.Forms">
    <value>Top, Right</value>
  </data>
  <data name="findRule.ImeMode" type="System.Windows.Forms.ImeMode, System.Windows.Forms">
    <value>NoControl</value>
  </data>
  <data name="findRule.Location" type="System.Drawing.Point, System.Drawing">
    <value>522, 3</value>
  </data>
  <data name="findRule.Size" type="System.Drawing.Size, System.Drawing">
    <value>31, 23</value>
  </data>
  <data name="findRule.TabIndex" type="System.Int32, mscorlib">
    <value>12</value>
  </data>
  <data name="findRule.Text" xml:space="preserve">
    <value>Go</value>
  </data>
  <data name="&gt;&gt;findRule.Name" xml:space="preserve">
    <value>findRule</value>
  </data>
  <data name="&gt;&gt;findRule.Type" xml:space="preserve">
    <value>System.Windows.Forms.Button, System.Windows.Forms, Version=2.0.0.0, Culture=neutral, PublicKeyToken=b77a5c561934e089</value>
  </data>
  <data name="&gt;&gt;findRule.Parent" xml:space="preserve">
    <value>tableLayoutPanel1</value>
  </data>
  <data name="&gt;&gt;findRule.ZOrder" xml:space="preserve">
    <value>4</value>
  </data>
  <data name="tableLayoutPanel2.Anchor" type="System.Windows.Forms.AnchorStyles, System.Windows.Forms">
    <value>Top, Bottom, Left, Right</value>
  </data>
  <data name="tableLayoutPanel2.ColumnCount" type="System.Int32, mscorlib">
    <value>2</value>
  </data>
  <data name="detailsTree.Anchor" type="System.Windows.Forms.AnchorStyles, System.Windows.Forms">
    <value>Top, Bottom, Left, Right</value>
  </data>
  <data name="detailsTree.Location" type="System.Drawing.Point, System.Drawing">
    <value>278, 16</value>
  </data>
  <data name="detailsTree.Size" type="System.Drawing.Size, System.Drawing">
    <value>269, 276</value>
  </data>
  <data name="detailsTree.TabIndex" type="System.Int32, mscorlib">
    <value>4</value>
  </data>
  <data name="&gt;&gt;detailsTree.Name" xml:space="preserve">
    <value>detailsTree</value>
  </data>
  <data name="&gt;&gt;detailsTree.Type" xml:space="preserve">
    <value>System.Windows.Forms.TreeView, System.Windows.Forms, Version=2.0.0.0, Culture=neutral, PublicKeyToken=b77a5c561934e089</value>
  </data>
  <data name="&gt;&gt;detailsTree.Parent" xml:space="preserve">
    <value>tableLayoutPanel2</value>
  </data>
  <data name="&gt;&gt;detailsTree.ZOrder" xml:space="preserve">
    <value>0</value>
  </data>
  <data name="analyzeTree.Anchor" type="System.Windows.Forms.AnchorStyles, System.Windows.Forms">
    <value>Top, Bottom, Left, Right</value>
  </data>
  <data name="analyzeTree.ImageIndex" type="System.Int32, mscorlib">
    <value>0</value>
  </data>
  <metadata name="nodeImages.TrayLocation" type="System.Drawing.Point, System.Drawing, Version=2.0.0.0, Culture=neutral, PublicKeyToken=b03f5f7f11d50a3a">
    <value>17, 17</value>
  </metadata>
  <data name="nodeImages.ImageStream" mimetype="application/x-microsoft.net.object.binary.base64">
    <value>
        AAEAAAD/////AQAAAAAAAAAMAgAAAFdTeXN0ZW0uV2luZG93cy5Gb3JtcywgVmVyc2lvbj0yLjAuMC4w
        LCBDdWx0dXJlPW5ldXRyYWwsIFB1YmxpY0tleVRva2VuPWI3N2E1YzU2MTkzNGUwODkFAQAAACZTeXN0
        ZW0uV2luZG93cy5Gb3Jtcy5JbWFnZUxpc3RTdHJlYW1lcgEAAAAERGF0YQcCAgAAAAkDAAAADwMAAADM
        CgAAAk1TRnQBSQFMAgEBBAEAATABAAEwAQABEAEAARABAAT/ASEBAAj/AUIBTQE2BwABNgMAASgDAAFA
        AwABIAMAAQEBAAEgBgABIP8A/wD/AP8A/wD/AP8A/wD/AP8A/wD/AP8A/wD/AP8A/wAHAAGUAaoB9wH/
        AU8BYgG1Af8BPwFWAa0B/wE/AV4BvQH/AZwBqgHWAf/oAAFHAW4B7wH/AR4BTgHnAf8BBQE5AfcB/wEF
        ATkB9wH/AQUBOQHvAf8BBQElAb0B/wFgAXYBxgH/DAABtwGiAZMB/wFdAUMBLwH/AV0BQwEvAf8BXQFD
        AS8B/wFdAUMBLwH/AV0BQwEvAf8BXQFDAS8B/wFdAUMBLwH/AV0BQwEvAf8BXQFDAS8B/wFdAUMBLwH/
        AV0BQwEvAf8BXQFDAS8B/wFdAUMBLwH/RAABbwGEAY8B/wQAAVoBZwFxAf8EAAE8AUYBTgH/BAABHQEk
        ASoB/wQAAQgBDQESAf8EAAEIAQ0BEgH/BAABCAENARIB/wQAAQgBDQESAf8cAAFXAV4BnAH/ASYBTgHW
        Bf8BeAGaAv8BFQFSAv8BYAGGAfcF/wEAASkBvQH/AZQBogHOAf8IAAG3AaIBkzH/AV0BQwEvAf8XAAH/
        AwAB/w8AAf8DAAH/GAABwgHqAfUB/wGiAd4B8QH/AYkB0QHsAf8BdwHKAegB/wFwAcYB5gH/AWwBwgHi
        Af8BaAG7AdsB/wFoAbUB0wH/AWcBrgHKAf8BYwGsAcgB/wFhAaoBxwH/AWUBpgHBAf8BZwGjAbsB/yAA
        AUcBYgHWAf8BNgFmAv8BeAGWBv8BeAGWAfcF/wFPAXYB9wH/AQABNQH3Af8BLgFKAa0B/wgAAbcBogGT
        Mf8BXQFDAS8B/xMAAf8fAAH/EAABdAGKAZUB/wHIAfAB+QH/AboB7gH9Af8BrwHqAfwB/wGlAeQB/AH/
        AZ4B4AH6Af8BlgHaAfgB/wGNAdUB9QH/AYMBzgHzAf8BdgHIAfAB/wFvAcQB7wH/AWgBvAHqAf8BYQG3
        AeUB/wFlAaYBwQH/ARoBIQEnAf8TAAH/AwAB/wQAAU8BagHWAf8BPwFqAv8BTwGCAv8BlAGuBv8BhAGe
        Av8BFQFOAv8BAAE5Av8BBQEtAa0B/wgAAbcBogGTMf8BXQFDAS8B/xMAAf8fAAH/FAABzAHxAfkB/wHB
        AfEB/AH/AbgB7QH9Af8BrQHpAfwB/wGlAeQB/AH/AZ0B3wH6Af8BlgHaAfgB/wGLAdMB9QH/AYMBzgHz
        Af8BdgHIAfAB/wFuAcMB7wH/AWYBugHoAf8BYQGqAccB/xMAAf8MAAFHAWoB5wH/AU8BegL/AYwBpgb/
        AYQBngb/AWABigH3Af8BBQFCAv8BNgFWAbUB/wgAAbsBpgGXMf8BXQFDAS8B/xMAAf8fAAH/EAABgAGR
        AZwB/wHPAfMB+gH/AcgB8wH8Af8BvgHwAfwB/wG2Ae0B/QH/Aa0B6QH8Af8BowHkAfsB/wGdAd8B+gH/
        AZQB2QH4Af8BiwHTAfUB/wGBAc0B8wH/AXQBxwHwAf8BagHAAewB/wFdAa4BzgH/ATUBPQFFAf8PAAH/
        DAABnAGqAe8B/wFHAWoB5wX/AZwBtgL/AT8BagL/AYwBpgb/AQUBOQHWAf8BjAGeAd4B/wgAAcEBqwGc
        Ev8C/h3/AV0BQwEvAf8TAAH/HwAB/xQAAdUB9QH7Af8ByAH1AfoB/wHEAfMB/AH/AbwB7wH8Af8BsgHr
        Af0B/wGsAekB/AH/AaMB5AH7Af8BmwHeAfoB/wGSAdkB9wH/AYoB0wH1Af8BgQHNAfMB/wFwAcQB7QH/
        AVsBswHVAf8TAAH/EAABeAGSAecB/wFHAWoB5wH/AWABigL/ATYBZgL/AS4BXgL/AR4BSgHWAf8BTwFu
        Ad4B/wwAAccBsgGjMf8BXQFDAS8B/wgAA8MB/wMAAf8nAAH/A8MB/wgAAYYBmQGjAf8B1QH1AfsB/wHP
        AfMB+gH/AcwB9AH8Af8BxAHyAfwB/wG6Ae8B/AH/AbIB6wH9Af8BqgHoAf0B/wGjAeQB+wH/AZsB3gH6
        Af8BkgHZAfcB/wGJAdEB9QH/AXYBxwHvAf8BWwG2AdsB/wFRAV0BZQH/DwAB/xQAAYwBngHvAf8BeAGO
        Ad4B/wFwAYYBzgH/AXABggHGAf8BYAFmAZwB/xAAAc8BuQGpMf8BXQFDAS8B/xMAAf8fAAH/FAAB1QH1
        AfsB/wHPAfMB+gH/Ac8B8wH6Af8ByAH1AfoB/wHCAfMB/AH/AboB7wH8Af8BsgHrAf0B/wGqAegB/QH/
        AaEB4gH8Af8BmQHeAfoB/wGQAdgB9wH/AYkB0QH1Af8BYwG9AeAB/wgAA8MB/wMAAf8nAAH/A8MB/xAA
        AdgBwgGyGv8C/hX/AV0BQwEvAf8TAAH/HwAB/xAAAYsBoAGoAf8B1QH1AfsB/wHVAfUB+wH/AdUB9QH7
        Af8B1QH1AfsB/wHOAfcB+gH/AcgB8wH8Af8BwQHxAfwB/wG6Ae4B/QH/AbMB6gH9Af8BrAHmAfwB/wGl
        AeIB+gH/AZ0B3AH4Af8BlgHWAfYB/wFdAWoBdAH/DwAB/x8AAf8YAAHYAcIBsjH/AV0BQwEvAf8TAAH/
        HwAB/xQAAY0BoQGqAf8BzwHzAfoB/wGNAaEBqgH/Ac8B8wH6Af8BiwGfAagB/wQAAYkBmwGmAf8EAAGG
        AZkBowH/BAABhAGWAaAB/wQAAYMBlQGgAf8TAAH/HwAB/xgAAVoBugFgAf8BVwG1AV0B/wFTAa8BWgH/
        AU8BpgFWAf8BSwGeAVEB/wFGAZUBTQH/AUEBjAFIAf8BPAGDAUMB/wE3AXMBPwH/ATIBaQE6Af8BLQFg
        ATQB/wEpAVcBMAH/ASQBTgErAf8BIAFHASgB/xcAAf8DAAH/DwAB/wMAAf8UAAGPAaQBrAH/Ac0B7QHz
        Af8BzwHzAfoB/wHPAfMB+gH/AccB8wH5Af8BuAHrAfcB/wGNAaEBqgH/LwAB/x8AAf8YAAFaAboBYAH/
        AS0BywFhAf8BKgHHAVwB/wEoAcEBVwH/ASUBugFQAf8BIQGzAUgB/wEdAaoBPwH/ARgBogE3Af8BFAGZ
        AS4B/wEQAZABJgH/AQ0BiAEeAf8BCQGCARcB/wEGAXYBEQH/ASABRwEoAf9IAAGPAaQBrAH/BAABjwGk
        AawB/wQAAY8BpAGsAf83AAH/AwAB/w8AAf8DAAH/HAABWgG6AWAB/wFXAbUBXQH/AVMBrwFaAf8BTwGm
        AVYB/wFLAZ4BUQH/AUYBlQFNAf8BQQGMAUgB/wE8AYMBQwH/ATcBcwE/Af8BMgFpAToB/wEtAWABNAH/
        ASkBVwEwAf8BJAFOASsB/wEgAUcBKAH//wDBAAFCAU0BPgcAAT4DAAEoAwABQAMAASADAAEBAQABAQYA
        AQEWAAP/gQAH/wGDB/8BAQHAAQAC/wKqAf4BAAHAAQAB+QHPAcABAQH+AQABwAEAAvcBgAEAAfIBAAHA
        AQAC9wHAAQEB7gEAAcABAAL3AYABAAHuAQABwAEAAvcBwAEBAe8BAQHAAQABzwH5AYABAAHvAYMBwAEA
        AvcBwAEBAZ8B8wHAAQAC9wGAAQAC7wHAAQAC9wHBAVUC7wHAAQAB+QHPAYAB/wLvAcABAAL/AdUB/wHz
        AZ8BwAEADv8L
</value>
  </data>
  <data name="analyzeTree.Location" type="System.Drawing.Point, System.Drawing">
    <value>3, 16</value>
  </data>
  <data name="analyzeTree.SelectedImageIndex" type="System.Int32, mscorlib">
    <value>0</value>
  </data>
  <data name="analyzeTree.Size" type="System.Drawing.Size, System.Drawing">
    <value>269, 276</value>
  </data>
  <data name="analyzeTree.TabIndex" type="System.Int32, mscorlib">
    <value>5</value>
  </data>
  <data name="&gt;&gt;analyzeTree.Name" xml:space="preserve">
    <value>analyzeTree</value>
  </data>
  <data name="&gt;&gt;analyzeTree.Type" xml:space="preserve">
    <value>System.Windows.Forms.TreeView, System.Windows.Forms, Version=2.0.0.0, Culture=neutral, PublicKeyToken=b77a5c561934e089</value>
  </data>
  <data name="&gt;&gt;analyzeTree.Parent" xml:space="preserve">
    <value>tableLayoutPanel2</value>
  </data>
  <data name="&gt;&gt;analyzeTree.ZOrder" xml:space="preserve">
    <value>1</value>
  </data>
  <data name="label3.AutoSize" type="System.Boolean, mscorlib">
    <value>True</value>
  </data>
  <data name="label3.Location" type="System.Drawing.Point, System.Drawing">
    <value>278, 0</value>
  </data>
  <data name="label3.Size" type="System.Drawing.Size, System.Drawing">
    <value>85, 13</value>
  </data>
  <data name="label3.TabIndex" type="System.Int32, mscorlib">
    <value>5</value>
  </data>
  <data name="label3.Text" xml:space="preserve">
    <value>Detailed settings</value>
  </data>
  <data name="&gt;&gt;label3.Name" xml:space="preserve">
    <value>label3</value>
  </data>
  <data name="&gt;&gt;label3.Type" xml:space="preserve">
    <value>System.Windows.Forms.Label, System.Windows.Forms, Version=2.0.0.0, Culture=neutral, PublicKeyToken=b77a5c561934e089</value>
  </data>
  <data name="&gt;&gt;label3.Parent" xml:space="preserve">
    <value>tableLayoutPanel2</value>
  </data>
  <data name="&gt;&gt;label3.ZOrder" xml:space="preserve">
    <value>2</value>
  </data>
  <data name="label2.AutoSize" type="System.Boolean, mscorlib">
    <value>True</value>
  </data>
  <data name="label2.ImeMode" type="System.Windows.Forms.ImeMode, System.Windows.Forms">
    <value>NoControl</value>
  </data>
  <data name="label2.Location" type="System.Drawing.Point, System.Drawing">
    <value>3, 0</value>
  </data>
  <data name="label2.Size" type="System.Drawing.Size, System.Drawing">
    <value>71, 13</value>
  </data>
  <data name="label2.TabIndex" type="System.Int32, mscorlib">
    <value>6</value>
  </data>
  <data name="label2.Text" xml:space="preserve">
    <value>Enabled rules</value>
  </data>
  <data name="&gt;&gt;label2.Name" xml:space="preserve">
    <value>label2</value>
  </data>
  <data name="&gt;&gt;label2.Type" xml:space="preserve">
    <value>System.Windows.Forms.Label, System.Windows.Forms, Version=2.0.0.0, Culture=neutral, PublicKeyToken=b77a5c561934e089</value>
  </data>
  <data name="&gt;&gt;label2.Parent" xml:space="preserve">
    <value>tableLayoutPanel2</value>
  </data>
  <data name="&gt;&gt;label2.ZOrder" xml:space="preserve">
    <value>3</value>
  </data>
  <data name="tableLayoutPanel2.Location" type="System.Drawing.Point, System.Drawing">
    <value>3, 32</value>
  </data>
  <data name="tableLayoutPanel2.RowCount" type="System.Int32, mscorlib">
    <value>2</value>
  </data>
  <data name="tableLayoutPanel2.Size" type="System.Drawing.Size, System.Drawing">
    <value>550, 295</value>
  </data>
  <data name="tableLayoutPanel2.TabIndex" type="System.Int32, mscorlib">
    <value>13</value>
  </data>
  <data name="&gt;&gt;tableLayoutPanel2.Name" xml:space="preserve">
    <value>tableLayoutPanel2</value>
  </data>
  <data name="&gt;&gt;tableLayoutPanel2.Type" xml:space="preserve">
    <value>System.Windows.Forms.TableLayoutPanel, System.Windows.Forms, Version=2.0.0.0, Culture=neutral, PublicKeyToken=b77a5c561934e089</value>
  </data>
  <data name="&gt;&gt;tableLayoutPanel2.Parent" xml:space="preserve">
    <value>tableLayoutPanel1</value>
  </data>
  <data name="&gt;&gt;tableLayoutPanel2.ZOrder" xml:space="preserve">
    <value>5</value>
  </data>
  <data name="tableLayoutPanel2.LayoutSettings" type="System.Windows.Forms.TableLayoutSettings, System.Windows.Forms">
    <value>&lt;?xml version="1.0" encoding="utf-16"?&gt;&lt;TableLayoutSettings&gt;&lt;Controls&gt;&lt;Control Name="detailsTree" Row="1" RowSpan="1" Column="1" ColumnSpan="1" /&gt;&lt;Control Name="analyzeTree" Row="1" RowSpan="1" Column="0" ColumnSpan="1" /&gt;&lt;Control Name="label3" Row="0" RowSpan="1" Column="1" ColumnSpan="1" /&gt;&lt;Control Name="label2" Row="0" RowSpan="1" Column="0" ColumnSpan="1" /&gt;&lt;/Controls&gt;&lt;Columns Styles="Percent,50,Percent,50" /&gt;&lt;Rows Styles="AutoSize,0,Percent,100" /&gt;&lt;/TableLayoutSettings&gt;</value>
  </data>
  <data name="tableLayoutPanel1.Dock" type="System.Windows.Forms.DockStyle, System.Windows.Forms">
    <value>Fill</value>
  </data>
  <data name="tableLayoutPanel1.Location" type="System.Drawing.Point, System.Drawing">
    <value>0, 0</value>
  </data>
  <data name="tableLayoutPanel1.RowCount" type="System.Int32, mscorlib">
    <value>3</value>
  </data>
  <data name="tableLayoutPanel1.Size" type="System.Drawing.Size, System.Drawing">
    <value>556, 406</value>
  </data>
  <data name="tableLayoutPanel1.TabIndex" type="System.Int32, mscorlib">
    <value>13</value>
  </data>
  <data name="&gt;&gt;tableLayoutPanel1.Name" xml:space="preserve">
    <value>tableLayoutPanel1</value>
  </data>
  <data name="&gt;&gt;tableLayoutPanel1.Type" xml:space="preserve">
    <value>System.Windows.Forms.TableLayoutPanel, System.Windows.Forms, Version=2.0.0.0, Culture=neutral, PublicKeyToken=b77a5c561934e089</value>
  </data>
  <data name="&gt;&gt;tableLayoutPanel1.Parent" xml:space="preserve">
    <value>$this</value>
  </data>
  <data name="&gt;&gt;tableLayoutPanel1.ZOrder" xml:space="preserve">
    <value>0</value>
  </data>
  <data name="tableLayoutPanel1.LayoutSettings" type="System.Windows.Forms.TableLayoutSettings, System.Windows.Forms">
    <value>&lt;?xml version="1.0" encoding="utf-16"?&gt;&lt;TableLayoutSettings&gt;&lt;Controls&gt;&lt;Control Name="label4" Row="0" RowSpan="1" Column="1" ColumnSpan="1" /&gt;&lt;Control Name="label1" Row="0" RowSpan="1" Column="0" ColumnSpan="1" /&gt;&lt;Control Name="description" Row="2" RowSpan="1" Column="0" ColumnSpan="4" /&gt;&lt;Control Name="findRuleId" Row="0" RowSpan="1" Column="2" ColumnSpan="1" /&gt;&lt;Control Name="findRule" Row="0" RowSpan="1" Column="3" ColumnSpan="1" /&gt;&lt;Control Name="tableLayoutPanel2" Row="1" RowSpan="1" Column="0" ColumnSpan="4" /&gt;&lt;/Controls&gt;&lt;Columns Styles="Percent,80,AutoSize,0,Percent,20,AutoSize,0" /&gt;&lt;Rows Styles="AutoSize,0,Percent,80,Percent,20" /&gt;&lt;/TableLayoutSettings&gt;</value>
  </data>
  <data name="description.Location" type="System.Drawing.Point, System.Drawing">
    <value>3, 333</value>
  </data>
  <data name="description.Multiline" type="System.Boolean, mscorlib">
    <value>True</value>
  </data>
  <data name="description.ScrollBars" type="System.Windows.Forms.ScrollBars, System.Windows.Forms">
    <value>Vertical</value>
  </data>
  <data name="description.Size" type="System.Drawing.Size, System.Drawing">
    <value>550, 70</value>
  </data>
  <data name="description.TabIndex" type="System.Int32, mscorlib">
    <value>3</value>
  </data>
  <data name="&gt;&gt;description.Name" xml:space="preserve">
    <value>description</value>
  </data>
  <data name="&gt;&gt;description.Type" xml:space="preserve">
    <value>System.Windows.Forms.TextBox, System.Windows.Forms, Version=2.0.0.0, Culture=neutral, PublicKeyToken=b77a5c561934e089</value>
  </data>
  <data name="&gt;&gt;description.Parent" xml:space="preserve">
    <value>tableLayoutPanel1</value>
  </data>
  <data name="&gt;&gt;description.ZOrder" xml:space="preserve">
    <value>2</value>
  </data>
  <metadata name="$this.Localizable" type="System.Boolean, mscorlib, Version=2.0.0.0, Culture=neutral, PublicKeyToken=b77a5c561934e089">
    <value>True</value>
  </metadata>
  <data name="$this.Size" type="System.Drawing.Size, System.Drawing">
    <value>556, 406</value>
  </data>
  <data name="&gt;&gt;nodeImages.Name" xml:space="preserve">
    <value>nodeImages</value>
  </data>
  <data name="&gt;&gt;nodeImages.Type" xml:space="preserve">
    <value>System.Windows.Forms.ImageList, System.Windows.Forms, Version=2.0.0.0, Culture=neutral, PublicKeyToken=b77a5c561934e089</value>
  </data>
  <data name="&gt;&gt;$this.Name" xml:space="preserve">
    <value>AnalyzersOptions</value>
  </data>
  <data name="&gt;&gt;$this.Type" xml:space="preserve">
    <value>System.Windows.Forms.UserControl, System.Windows.Forms, Version=2.0.0.0, Culture=neutral, PublicKeyToken=b77a5c561934e089</value>
  </data>
=======
<?xml version="1.0" encoding="utf-8"?>
<root>
  <!-- 
    Microsoft ResX Schema 
    
    Version 2.0
    
    The primary goals of this format is to allow a simple XML format 
    that is mostly human readable. The generation and parsing of the 
    various data types are done through the TypeConverter classes 
    associated with the data types.
    
    Example:
    
    ... ado.net/XML headers & schema ...
    <resheader name="resmimetype">text/microsoft-resx</resheader>
    <resheader name="version">2.0</resheader>
    <resheader name="reader">System.Resources.ResXResourceReader, System.Windows.Forms, ...</resheader>
    <resheader name="writer">System.Resources.ResXResourceWriter, System.Windows.Forms, ...</resheader>
    <data name="Name1"><value>this is my long string</value><comment>this is a comment</comment></data>
    <data name="Color1" type="System.Drawing.Color, System.Drawing">Blue</data>
    <data name="Bitmap1" mimetype="application/x-microsoft.net.object.binary.base64">
        <value>[base64 mime encoded serialized .NET Framework object]</value>
    </data>
    <data name="Icon1" type="System.Drawing.Icon, System.Drawing" mimetype="application/x-microsoft.net.object.bytearray.base64">
        <value>[base64 mime encoded string representing a byte array form of the .NET Framework object]</value>
        <comment>This is a comment</comment>
    </data>
                
    There are any number of "resheader" rows that contain simple 
    name/value pairs.
    
    Each data row contains a name, and value. The row also contains a 
    type or mimetype. Type corresponds to a .NET class that support 
    text/value conversion through the TypeConverter architecture. 
    Classes that don't support this are serialized and stored with the 
    mimetype set.
    
    The mimetype is used for serialized objects, and tells the 
    ResXResourceReader how to depersist the object. This is currently not 
    extensible. For a given mimetype the value must be set accordingly:
    
    Note - application/x-microsoft.net.object.binary.base64 is the format 
    that the ResXResourceWriter will generate, however the reader can 
    read any of the formats listed below.
    
    mimetype: application/x-microsoft.net.object.binary.base64
    value   : The object must be serialized with 
            : System.Runtime.Serialization.Formatters.Binary.BinaryFormatter
            : and then encoded with base64 encoding.
    
    mimetype: application/x-microsoft.net.object.soap.base64
    value   : The object must be serialized with 
            : System.Runtime.Serialization.Formatters.Soap.SoapFormatter
            : and then encoded with base64 encoding.

    mimetype: application/x-microsoft.net.object.bytearray.base64
    value   : The object must be serialized into a byte array 
            : using a System.ComponentModel.TypeConverter
            : and then encoded with base64 encoding.
    -->
  <xsd:schema id="root" xmlns="" xmlns:xsd="http://www.w3.org/2001/XMLSchema" xmlns:msdata="urn:schemas-microsoft-com:xml-msdata">
    <xsd:import namespace="http://www.w3.org/XML/1998/namespace" />
    <xsd:element name="root" msdata:IsDataSet="true">
      <xsd:complexType>
        <xsd:choice maxOccurs="unbounded">
          <xsd:element name="metadata">
            <xsd:complexType>
              <xsd:sequence>
                <xsd:element name="value" type="xsd:string" minOccurs="0" />
              </xsd:sequence>
              <xsd:attribute name="name" use="required" type="xsd:string" />
              <xsd:attribute name="type" type="xsd:string" />
              <xsd:attribute name="mimetype" type="xsd:string" />
              <xsd:attribute ref="xml:space" />
            </xsd:complexType>
          </xsd:element>
          <xsd:element name="assembly">
            <xsd:complexType>
              <xsd:attribute name="alias" type="xsd:string" />
              <xsd:attribute name="name" type="xsd:string" />
            </xsd:complexType>
          </xsd:element>
          <xsd:element name="data">
            <xsd:complexType>
              <xsd:sequence>
                <xsd:element name="value" type="xsd:string" minOccurs="0" msdata:Ordinal="1" />
                <xsd:element name="comment" type="xsd:string" minOccurs="0" msdata:Ordinal="2" />
              </xsd:sequence>
              <xsd:attribute name="name" type="xsd:string" use="required" msdata:Ordinal="1" />
              <xsd:attribute name="type" type="xsd:string" msdata:Ordinal="3" />
              <xsd:attribute name="mimetype" type="xsd:string" msdata:Ordinal="4" />
              <xsd:attribute ref="xml:space" />
            </xsd:complexType>
          </xsd:element>
          <xsd:element name="resheader">
            <xsd:complexType>
              <xsd:sequence>
                <xsd:element name="value" type="xsd:string" minOccurs="0" msdata:Ordinal="1" />
              </xsd:sequence>
              <xsd:attribute name="name" type="xsd:string" use="required" />
            </xsd:complexType>
          </xsd:element>
        </xsd:choice>
      </xsd:complexType>
    </xsd:element>
  </xsd:schema>
  <resheader name="resmimetype">
    <value>text/microsoft-resx</value>
  </resheader>
  <resheader name="version">
    <value>2.0</value>
  </resheader>
  <resheader name="reader">
    <value>System.Resources.ResXResourceReader, System.Windows.Forms, Version=2.0.0.0, Culture=neutral, PublicKeyToken=b77a5c561934e089</value>
  </resheader>
  <resheader name="writer">
    <value>System.Resources.ResXResourceWriter, System.Windows.Forms, Version=2.0.0.0, Culture=neutral, PublicKeyToken=b77a5c561934e089</value>
  </resheader>
  <assembly alias="System.Drawing" name="System.Drawing, Version=2.0.0.0, Culture=neutral, PublicKeyToken=b03f5f7f11d50a3a" />
  <data name="label1.Location" type="System.Drawing.Point, System.Drawing">
    <value>8, 8</value>
  </data>
  <data name="label1.Size" type="System.Drawing.Size, System.Drawing">
    <value>540, 17</value>
  </data>
  <assembly alias="mscorlib" name="mscorlib, Version=2.0.0.0, Culture=neutral, PublicKeyToken=b77a5c561934e089" />
  <data name="label1.TabIndex" type="System.Int32, mscorlib">
    <value>0</value>
  </data>
  <data name="label1.Text" xml:space="preserve">
    <value>&amp;Choose which rules to run on this project.</value>
  </data>
  <data name="&gt;&gt;label1.Name" xml:space="preserve">
    <value>label1</value>
  </data>
  <data name="&gt;&gt;label1.Type" xml:space="preserve">
    <value>System.Windows.Forms.Label, System.Windows.Forms, Version=2.0.0.0, Culture=neutral, PublicKeyToken=b77a5c561934e089</value>
  </data>
  <data name="&gt;&gt;label1.Parent" xml:space="preserve">
    <value>$this</value>
  </data>
  <data name="&gt;&gt;label1.ZOrder" xml:space="preserve">
    <value>5</value>
  </data>
  <assembly alias="System.Windows.Forms" name="System.Windows.Forms, Version=2.0.0.0, Culture=neutral, PublicKeyToken=b77a5c561934e089" />
  <data name="description.Anchor" type="System.Windows.Forms.AnchorStyles, System.Windows.Forms">
    <value>Bottom, Left, Right</value>
  </data>
  <data name="description.Location" type="System.Drawing.Point, System.Drawing">
    <value>8, 345</value>
  </data>
  <data name="description.Multiline" type="System.Boolean, mscorlib">
    <value>True</value>
  </data>
  <data name="description.ScrollBars" type="System.Windows.Forms.ScrollBars, System.Windows.Forms">
    <value>Vertical</value>
  </data>
  <data name="description.Size" type="System.Drawing.Size, System.Drawing">
    <value>540, 53</value>
  </data>
  <data name="description.TabIndex" type="System.Int32, mscorlib">
    <value>3</value>
  </data>
  <data name="&gt;&gt;description.Name" xml:space="preserve">
    <value>description</value>
  </data>
  <data name="&gt;&gt;description.Type" xml:space="preserve">
    <value>System.Windows.Forms.TextBox, System.Windows.Forms, Version=2.0.0.0, Culture=neutral, PublicKeyToken=b77a5c561934e089</value>
  </data>
  <data name="&gt;&gt;description.Parent" xml:space="preserve">
    <value>$this</value>
  </data>
  <data name="&gt;&gt;description.ZOrder" xml:space="preserve">
    <value>4</value>
  </data>
  <data name="splitContainer1.Anchor" type="System.Windows.Forms.AnchorStyles, System.Windows.Forms">
    <value>Top, Bottom, Left, Right</value>
  </data>
  <data name="splitContainer1.Location" type="System.Drawing.Point, System.Drawing">
    <value>11, 38</value>
  </data>
  <data name="label2.AutoSize" type="System.Boolean, mscorlib">
    <value>True</value>
  </data>
  <data name="label2.ImeMode" type="System.Windows.Forms.ImeMode, System.Windows.Forms">
    <value>NoControl</value>
  </data>
  <data name="label2.Location" type="System.Drawing.Point, System.Drawing">
    <value>4, -1</value>
  </data>
  <data name="label2.Size" type="System.Drawing.Size, System.Drawing">
    <value>71, 13</value>
  </data>
  <data name="label2.TabIndex" type="System.Int32, mscorlib">
    <value>6</value>
  </data>
  <data name="label2.Text" xml:space="preserve">
    <value>Enabled rules</value>
  </data>
  <data name="&gt;&gt;label2.Name" xml:space="preserve">
    <value>label2</value>
  </data>
  <data name="&gt;&gt;label2.Type" xml:space="preserve">
    <value>System.Windows.Forms.Label, System.Windows.Forms, Version=2.0.0.0, Culture=neutral, PublicKeyToken=b77a5c561934e089</value>
  </data>
  <data name="&gt;&gt;label2.Parent" xml:space="preserve">
    <value>splitContainer1.Panel1</value>
  </data>
  <data name="&gt;&gt;label2.ZOrder" xml:space="preserve">
    <value>0</value>
  </data>
  <data name="analyzeTree.Anchor" type="System.Windows.Forms.AnchorStyles, System.Windows.Forms">
    <value>Top, Bottom, Left, Right</value>
  </data>
  <data name="analyzeTree.ImageIndex" type="System.Int32, mscorlib">
    <value>0</value>
  </data>
  <metadata name="nodeImages.TrayLocation" type="System.Drawing.Point, System.Drawing, Version=2.0.0.0, Culture=neutral, PublicKeyToken=b03f5f7f11d50a3a">
    <value>17, 17</value>
  </metadata>
  <data name="nodeImages.ImageStream" mimetype="application/x-microsoft.net.object.binary.base64">
    <value>
        AAEAAAD/////AQAAAAAAAAAMAgAAAFdTeXN0ZW0uV2luZG93cy5Gb3JtcywgVmVyc2lvbj00LjAuMC4w
        LCBDdWx0dXJlPW5ldXRyYWwsIFB1YmxpY0tleVRva2VuPWI3N2E1YzU2MTkzNGUwODkFAQAAACZTeXN0
        ZW0uV2luZG93cy5Gb3Jtcy5JbWFnZUxpc3RTdHJlYW1lcgEAAAAERGF0YQcCAgAAAAkDAAAADwMAAADM
        CgAAAk1TRnQBSQFMAgEBBAEAASgBAAEoAQABEAEAARABAAT/ASEBAAj/AUIBTQE2BwABNgMAASgDAAFA
        AwABIAMAAQEBAAEgBgABIP8A/wD/AP8A/wD/AP8A/wD/AP8A/wD/AP8A/wD/AP8A/wAHAAGUAaoB9wH/
        AVABYwG1Af8BQAFXAa0B/wFAAV8BvQH/AZwBqgHWAf/oAAFIAW8B7wH/AR8BTwHnAf8BBgE6AfcB/wEG
        AToB9wH/AQYBOgHvAf8BBgEmAb0B/wFhAXcBxgH/DAABtwGiAZMB/wFeAUQBMAH/AV4BRAEwAf8BXgFE
        ATAB/wFeAUQBMAH/AV4BRAEwAf8BXgFEATAB/wFeAUQBMAH/AV4BRAEwAf8BXgFEATAB/wFeAUQBMAH/
        AV4BRAEwAf8BXgFEATAB/wFeAUQBMAH/RAABcAGEAY8B/wQAAVsBaAFyAf8EAAE9AUcBTwH/BAABHgEl
        ASsB/wQAAQkBDgETAf8EAAEJAQ4BEwH/BAABCQEOARMB/wQAAQkBDgETAf8cAAFYAV8BnAH/AScBTwHW
        Bf8BeQGaAv8BFgFTAv8BYQGGAfcF/wEAASoBvQH/AZQBogHOAf8IAAG3AaIBkzH/AV4BRAEwAf8XAAH/
        AwAB/w8AAf8DAAH/GAABwgHqAfUB/wGiAd4B8QH/AYkB0QHsAf8BeAHKAegB/wFxAcYB5gH/AW0BwgHi
        Af8BaQG7AdsB/wFpAbUB0wH/AWgBrgHKAf8BZAGsAcgB/wFiAaoBxwH/AWYBpgHBAf8BaAGjAbsB/yAA
        AUgBYwHWAf8BNwFnAv8BeQGWBv8BeQGWAfcF/wFQAXcB9wH/AQABNgH3Af8BLwFLAa0B/wgAAbcBogGT
        Mf8BXgFEATAB/xMAAf8fAAH/EAABdQGKAZUB/wHIAfAB+QH/AboB7gH9Af8BrwHqAfwB/wGlAeQB/AH/
        AZ4B4AH6Af8BlgHaAfgB/wGNAdUB9QH/AYMBzgHzAf8BdwHIAfAB/wFwAcQB7wH/AWkBvAHqAf8BYgG3
        AeUB/wFmAaYBwQH/ARsBIgEoAf8TAAH/AwAB/wQAAVABawHWAf8BQAFrAv8BUAGCAv8BlAGuBv8BhAGe
        Av8BFgFPAv8BAAE6Av8BBgEuAa0B/wgAAbcBogGTMf8BXgFEATAB/xMAAf8fAAH/FAABzAHxAfkB/wHB
        AfEB/AH/AbgB7QH9Af8BrQHpAfwB/wGlAeQB/AH/AZ0B3wH6Af8BlgHaAfgB/wGLAdMB9QH/AYMBzgHz
        Af8BdwHIAfAB/wFvAcMB7wH/AWcBugHoAf8BYgGqAccB/xMAAf8MAAFIAWsB5wH/AVABewL/AYwBpgb/
        AYQBngb/AWEBigH3Af8BBgFDAv8BNwFXAbUB/wgAAbsBpgGXMf8BXgFEATAB/xMAAf8fAAH/EAABgAGR
        AZwB/wHPAfMB+gH/AcgB8wH8Af8BvgHwAfwB/wG2Ae0B/QH/Aa0B6QH8Af8BowHkAfsB/wGdAd8B+gH/
        AZQB2QH4Af8BiwHTAfUB/wGBAc0B8wH/AXUBxwHwAf8BawHAAewB/wFeAa4BzgH/ATYBPgFGAf8PAAH/
        DAABnAGqAe8B/wFIAWsB5wX/AZwBtgL/AUABawL/AYwBpgb/AQYBOgHWAf8BjAGeAd4B/wgAAcEBqwGc
        Ev8C/h3/AV4BRAEwAf8TAAH/HwAB/xQAAdUB9QH7Af8ByAH1AfoB/wHEAfMB/AH/AbwB7wH8Af8BsgHr
        Af0B/wGsAekB/AH/AaMB5AH7Af8BmwHeAfoB/wGSAdkB9wH/AYoB0wH1Af8BgQHNAfMB/wFxAcQB7QH/
        AVwBswHVAf8TAAH/EAABeQGSAecB/wFIAWsB5wH/AWEBigL/ATcBZwL/AS8BXwL/AR8BSwHWAf8BUAFv
        Ad4B/wwAAccBsgGjMf8BXgFEATAB/wgAA8MB/wMAAf8nAAH/A8MB/wgAAYYBmQGjAf8B1QH1AfsB/wHP
        AfMB+gH/AcwB9AH8Af8BxAHyAfwB/wG6Ae8B/AH/AbIB6wH9Af8BqgHoAf0B/wGjAeQB+wH/AZsB3gH6
        Af8BkgHZAfcB/wGJAdEB9QH/AXcBxwHvAf8BXAG2AdsB/wFSAV4BZgH/DwAB/xQAAYwBngHvAf8BeQGO
        Ad4B/wFxAYYBzgH/AXEBggHGAf8BYQFnAZwB/xAAAc8BuQGpMf8BXgFEATAB/xMAAf8fAAH/FAAB1QH1
        AfsB/wHPAfMB+gH/Ac8B8wH6Af8ByAH1AfoB/wHCAfMB/AH/AboB7wH8Af8BsgHrAf0B/wGqAegB/QH/
        AaEB4gH8Af8BmQHeAfoB/wGQAdgB9wH/AYkB0QH1Af8BZAG9AeAB/wgAA8MB/wMAAf8nAAH/A8MB/xAA
        AdgBwgGyGv8C/hX/AV4BRAEwAf8TAAH/HwAB/xAAAYsBoAGoAf8B1QH1AfsB/wHVAfUB+wH/AdUB9QH7
        Af8B1QH1AfsB/wHOAfcB+gH/AcgB8wH8Af8BwQHxAfwB/wG6Ae4B/QH/AbMB6gH9Af8BrAHmAfwB/wGl
        AeIB+gH/AZ0B3AH4Af8BlgHWAfYB/wFeAWsBdQH/DwAB/x8AAf8YAAHYAcIBsjH/AV4BRAEwAf8TAAH/
        HwAB/xQAAY0BoQGqAf8BzwHzAfoB/wGNAaEBqgH/Ac8B8wH6Af8BiwGfAagB/wQAAYkBmwGmAf8EAAGG
        AZkBowH/BAABhAGWAaAB/wQAAYMBlQGgAf8TAAH/HwAB/xgAAVsBugFhAf8BWAG1AV4B/wFUAa8BWwH/
        AVABpgFXAf8BTAGeAVIB/wFHAZUBTgH/AUIBjAFJAf8BPQGDAUQB/wE4AXQBQAH/ATMBagE7Af8BLgFh
        ATUB/wEqAVgBMQH/ASUBTwEsAf8BIQFIASkB/xcAAf8DAAH/DwAB/wMAAf8UAAGPAaQBrAH/Ac0B7QHz
        Af8BzwHzAfoB/wHPAfMB+gH/AccB8wH5Af8BuAHrAfcB/wGNAaEBqgH/LwAB/x8AAf8YAAFbAboBYQH/
        AS4BywFiAf8BKwHHAV0B/wEpAcEBWAH/ASYBugFRAf8BIgGzAUkB/wEeAaoBQAH/ARkBogE4Af8BFQGZ
        AS8B/wERAZABJwH/AQ4BiAEfAf8BCgGCARgB/wEHAXcBEgH/ASEBSAEpAf9IAAGPAaQBrAH/BAABjwGk
        AawB/wQAAY8BpAGsAf83AAH/AwAB/w8AAf8DAAH/HAABWwG6AWEB/wFYAbUBXgH/AVQBrwFbAf8BUAGm
        AVcB/wFMAZ4BUgH/AUcBlQFOAf8BQgGMAUkB/wE9AYMBRAH/ATgBdAFAAf8BMwFqATsB/wEuAWEBNQH/
        ASoBWAExAf8BJQFPASwB/wEhAUgBKQH//wDBAAFCAU0BPgcAAT4DAAEoAwABQAMAASADAAEBAQABAQYA
        AQEWAAP/gQAH/wGDB/8BAQHAAQAC/wKqAf4BAAHAAQAB+QHPAcABAQH+AQABwAEAAvcBgAEAAfIBAAHA
        AQAC9wHAAQEB7gEAAcABAAL3AYABAAHuAQABwAEAAvcBwAEBAe8BAQHAAQABzwH5AYABAAHvAYMBwAEA
        AvcBwAEBAZ8B8wHAAQAC9wGAAQAC7wHAAQAC9wHBAVUC7wHAAQAB+QHPAYAB/wLvAcABAAL/AdUB/wHz
        AZ8BwAEADv8L
</value>
  </data>
  <data name="analyzeTree.Location" type="System.Drawing.Point, System.Drawing">
    <value>0, 15</value>
  </data>
  <data name="analyzeTree.SelectedImageIndex" type="System.Int32, mscorlib">
    <value>0</value>
  </data>
  <data name="analyzeTree.Size" type="System.Drawing.Size, System.Drawing">
    <value>267, 281</value>
  </data>
  <data name="analyzeTree.TabIndex" type="System.Int32, mscorlib">
    <value>5</value>
  </data>
  <data name="&gt;&gt;analyzeTree.Name" xml:space="preserve">
    <value>analyzeTree</value>
  </data>
  <data name="&gt;&gt;analyzeTree.Type" xml:space="preserve">
    <value>System.Windows.Forms.TreeView, System.Windows.Forms, Version=2.0.0.0, Culture=neutral, PublicKeyToken=b77a5c561934e089</value>
  </data>
  <data name="&gt;&gt;analyzeTree.Parent" xml:space="preserve">
    <value>splitContainer1.Panel1</value>
  </data>
  <data name="&gt;&gt;analyzeTree.ZOrder" xml:space="preserve">
    <value>1</value>
  </data>
  <data name="&gt;&gt;splitContainer1.Panel1.Name" xml:space="preserve">
    <value>splitContainer1.Panel1</value>
  </data>
  <data name="&gt;&gt;splitContainer1.Panel1.Type" xml:space="preserve">
    <value>System.Windows.Forms.SplitterPanel, System.Windows.Forms, Version=2.0.0.0, Culture=neutral, PublicKeyToken=b77a5c561934e089</value>
  </data>
  <data name="&gt;&gt;splitContainer1.Panel1.Parent" xml:space="preserve">
    <value>splitContainer1</value>
  </data>
  <data name="&gt;&gt;splitContainer1.Panel1.ZOrder" xml:space="preserve">
    <value>0</value>
  </data>
  <data name="label3.AutoSize" type="System.Boolean, mscorlib">
    <value>True</value>
  </data>
  <data name="label3.Location" type="System.Drawing.Point, System.Drawing">
    <value>4, -1</value>
  </data>
  <data name="label3.Size" type="System.Drawing.Size, System.Drawing">
    <value>85, 13</value>
  </data>
  <data name="label3.TabIndex" type="System.Int32, mscorlib">
    <value>5</value>
  </data>
  <data name="label3.Text" xml:space="preserve">
    <value>Detailed settings</value>
  </data>
  <data name="&gt;&gt;label3.Name" xml:space="preserve">
    <value>label3</value>
  </data>
  <data name="&gt;&gt;label3.Type" xml:space="preserve">
    <value>System.Windows.Forms.Label, System.Windows.Forms, Version=2.0.0.0, Culture=neutral, PublicKeyToken=b77a5c561934e089</value>
  </data>
  <data name="&gt;&gt;label3.Parent" xml:space="preserve">
    <value>splitContainer1.Panel2</value>
  </data>
  <data name="&gt;&gt;label3.ZOrder" xml:space="preserve">
    <value>0</value>
  </data>
  <data name="detailsTree.Anchor" type="System.Windows.Forms.AnchorStyles, System.Windows.Forms">
    <value>Top, Bottom, Left, Right</value>
  </data>
  <data name="detailsTree.Location" type="System.Drawing.Point, System.Drawing">
    <value>0, 15</value>
  </data>
  <data name="detailsTree.Size" type="System.Drawing.Size, System.Drawing">
    <value>266, 281</value>
  </data>
  <data name="detailsTree.TabIndex" type="System.Int32, mscorlib">
    <value>4</value>
  </data>
  <data name="&gt;&gt;detailsTree.Name" xml:space="preserve">
    <value>detailsTree</value>
  </data>
  <data name="&gt;&gt;detailsTree.Type" xml:space="preserve">
    <value>System.Windows.Forms.TreeView, System.Windows.Forms, Version=2.0.0.0, Culture=neutral, PublicKeyToken=b77a5c561934e089</value>
  </data>
  <data name="&gt;&gt;detailsTree.Parent" xml:space="preserve">
    <value>splitContainer1.Panel2</value>
  </data>
  <data name="&gt;&gt;detailsTree.ZOrder" xml:space="preserve">
    <value>1</value>
  </data>
  <data name="&gt;&gt;splitContainer1.Panel2.Name" xml:space="preserve">
    <value>splitContainer1.Panel2</value>
  </data>
  <data name="&gt;&gt;splitContainer1.Panel2.Type" xml:space="preserve">
    <value>System.Windows.Forms.SplitterPanel, System.Windows.Forms, Version=2.0.0.0, Culture=neutral, PublicKeyToken=b77a5c561934e089</value>
  </data>
  <data name="&gt;&gt;splitContainer1.Panel2.Parent" xml:space="preserve">
    <value>splitContainer1</value>
  </data>
  <data name="&gt;&gt;splitContainer1.Panel2.ZOrder" xml:space="preserve">
    <value>1</value>
  </data>
  <data name="splitContainer1.Size" type="System.Drawing.Size, System.Drawing">
    <value>537, 301</value>
  </data>
  <data name="splitContainer1.SplitterDistance" type="System.Int32, mscorlib">
    <value>267</value>
  </data>
  <data name="splitContainer1.TabIndex" type="System.Int32, mscorlib">
    <value>4</value>
  </data>
  <data name="&gt;&gt;splitContainer1.Name" xml:space="preserve">
    <value>splitContainer1</value>
  </data>
  <data name="&gt;&gt;splitContainer1.Type" xml:space="preserve">
    <value>System.Windows.Forms.SplitContainer, System.Windows.Forms, Version=2.0.0.0, Culture=neutral, PublicKeyToken=b77a5c561934e089</value>
  </data>
  <data name="&gt;&gt;splitContainer1.Parent" xml:space="preserve">
    <value>$this</value>
  </data>
  <data name="&gt;&gt;splitContainer1.ZOrder" xml:space="preserve">
    <value>3</value>
  </data>
  <data name="findRule.Anchor" type="System.Windows.Forms.AnchorStyles, System.Windows.Forms">
    <value>Top, Right</value>
  </data>
  <data name="findRule.ImeMode" type="System.Windows.Forms.ImeMode, System.Windows.Forms">
    <value>NoControl</value>
  </data>
  <data name="findRule.Location" type="System.Drawing.Point, System.Drawing">
    <value>517, 5</value>
  </data>
  <data name="findRule.Size" type="System.Drawing.Size, System.Drawing">
    <value>31, 23</value>
  </data>
  <data name="findRule.TabIndex" type="System.Int32, mscorlib">
    <value>12</value>
  </data>
  <data name="findRule.Text" xml:space="preserve">
    <value>Go</value>
  </data>
  <data name="&gt;&gt;findRule.Name" xml:space="preserve">
    <value>findRule</value>
  </data>
  <data name="&gt;&gt;findRule.Type" xml:space="preserve">
    <value>System.Windows.Forms.Button, System.Windows.Forms, Version=2.0.0.0, Culture=neutral, PublicKeyToken=b77a5c561934e089</value>
  </data>
  <data name="&gt;&gt;findRule.Parent" xml:space="preserve">
    <value>$this</value>
  </data>
  <data name="&gt;&gt;findRule.ZOrder" xml:space="preserve">
    <value>0</value>
  </data>
  <data name="findRuleId.Anchor" type="System.Windows.Forms.AnchorStyles, System.Windows.Forms">
    <value>Top, Right</value>
  </data>
  <data name="findRuleId.Location" type="System.Drawing.Point, System.Drawing">
    <value>449, 7</value>
  </data>
  <data name="findRuleId.Size" type="System.Drawing.Size, System.Drawing">
    <value>63, 20</value>
  </data>
  <data name="findRuleId.TabIndex" type="System.Int32, mscorlib">
    <value>11</value>
  </data>
  <data name="findRuleId.WordWrap" type="System.Boolean, mscorlib">
    <value>False</value>
  </data>
  <data name="&gt;&gt;findRuleId.Name" xml:space="preserve">
    <value>findRuleId</value>
  </data>
  <data name="&gt;&gt;findRuleId.Type" xml:space="preserve">
    <value>System.Windows.Forms.TextBox, System.Windows.Forms, Version=2.0.0.0, Culture=neutral, PublicKeyToken=b77a5c561934e089</value>
  </data>
  <data name="&gt;&gt;findRuleId.Parent" xml:space="preserve">
    <value>$this</value>
  </data>
  <data name="&gt;&gt;findRuleId.ZOrder" xml:space="preserve">
    <value>1</value>
  </data>
  <data name="label4.Anchor" type="System.Windows.Forms.AnchorStyles, System.Windows.Forms">
    <value>Top, Right</value>
  </data>
  <data name="label4.AutoSize" type="System.Boolean, mscorlib">
    <value>True</value>
  </data>
  <data name="label4.ImeMode" type="System.Windows.Forms.ImeMode, System.Windows.Forms">
    <value>NoControl</value>
  </data>
  <data name="label4.Location" type="System.Drawing.Point, System.Drawing">
    <value>420, 9</value>
  </data>
  <data name="label4.Size" type="System.Drawing.Size, System.Drawing">
    <value>27, 13</value>
  </data>
  <data name="label4.TabIndex" type="System.Int32, mscorlib">
    <value>10</value>
  </data>
  <data name="label4.Text" xml:space="preserve">
    <value>Find</value>
  </data>
  <data name="&gt;&gt;label4.Name" xml:space="preserve">
    <value>label4</value>
  </data>
  <data name="&gt;&gt;label4.Type" xml:space="preserve">
    <value>System.Windows.Forms.Label, System.Windows.Forms, Version=2.0.0.0, Culture=neutral, PublicKeyToken=b77a5c561934e089</value>
  </data>
  <data name="&gt;&gt;label4.Parent" xml:space="preserve">
    <value>$this</value>
  </data>
  <data name="&gt;&gt;label4.ZOrder" xml:space="preserve">
    <value>2</value>
  </data>
  <metadata name="$this.Localizable" type="System.Boolean, mscorlib, Version=2.0.0.0, Culture=neutral, PublicKeyToken=b77a5c561934e089">
    <value>True</value>
  </metadata>
  <data name="$this.Size" type="System.Drawing.Size, System.Drawing">
    <value>556, 406</value>
  </data>
  <data name="&gt;&gt;nodeImages.Name" xml:space="preserve">
    <value>nodeImages</value>
  </data>
  <data name="&gt;&gt;nodeImages.Type" xml:space="preserve">
    <value>System.Windows.Forms.ImageList, System.Windows.Forms, Version=2.0.0.0, Culture=neutral, PublicKeyToken=b77a5c561934e089</value>
  </data>
  <data name="&gt;&gt;$this.Name" xml:space="preserve">
    <value>AnalyzersOptions</value>
  </data>
  <data name="&gt;&gt;$this.Type" xml:space="preserve">
    <value>System.Windows.Forms.UserControl, System.Windows.Forms, Version=2.0.0.0, Culture=neutral, PublicKeyToken=b77a5c561934e089</value>
  </data>
>>>>>>> 30ef6542
</root><|MERGE_RESOLUTION|>--- conflicted
+++ resolved
@@ -1,4 +1,3 @@
-<<<<<<< HEAD
 <?xml version="1.0" encoding="utf-8"?>
 <root>
   <!-- 
@@ -529,509 +528,4 @@
   <data name="&gt;&gt;$this.Type" xml:space="preserve">
     <value>System.Windows.Forms.UserControl, System.Windows.Forms, Version=2.0.0.0, Culture=neutral, PublicKeyToken=b77a5c561934e089</value>
   </data>
-=======
-<?xml version="1.0" encoding="utf-8"?>
-<root>
-  <!-- 
-    Microsoft ResX Schema 
-    
-    Version 2.0
-    
-    The primary goals of this format is to allow a simple XML format 
-    that is mostly human readable. The generation and parsing of the 
-    various data types are done through the TypeConverter classes 
-    associated with the data types.
-    
-    Example:
-    
-    ... ado.net/XML headers & schema ...
-    <resheader name="resmimetype">text/microsoft-resx</resheader>
-    <resheader name="version">2.0</resheader>
-    <resheader name="reader">System.Resources.ResXResourceReader, System.Windows.Forms, ...</resheader>
-    <resheader name="writer">System.Resources.ResXResourceWriter, System.Windows.Forms, ...</resheader>
-    <data name="Name1"><value>this is my long string</value><comment>this is a comment</comment></data>
-    <data name="Color1" type="System.Drawing.Color, System.Drawing">Blue</data>
-    <data name="Bitmap1" mimetype="application/x-microsoft.net.object.binary.base64">
-        <value>[base64 mime encoded serialized .NET Framework object]</value>
-    </data>
-    <data name="Icon1" type="System.Drawing.Icon, System.Drawing" mimetype="application/x-microsoft.net.object.bytearray.base64">
-        <value>[base64 mime encoded string representing a byte array form of the .NET Framework object]</value>
-        <comment>This is a comment</comment>
-    </data>
-                
-    There are any number of "resheader" rows that contain simple 
-    name/value pairs.
-    
-    Each data row contains a name, and value. The row also contains a 
-    type or mimetype. Type corresponds to a .NET class that support 
-    text/value conversion through the TypeConverter architecture. 
-    Classes that don't support this are serialized and stored with the 
-    mimetype set.
-    
-    The mimetype is used for serialized objects, and tells the 
-    ResXResourceReader how to depersist the object. This is currently not 
-    extensible. For a given mimetype the value must be set accordingly:
-    
-    Note - application/x-microsoft.net.object.binary.base64 is the format 
-    that the ResXResourceWriter will generate, however the reader can 
-    read any of the formats listed below.
-    
-    mimetype: application/x-microsoft.net.object.binary.base64
-    value   : The object must be serialized with 
-            : System.Runtime.Serialization.Formatters.Binary.BinaryFormatter
-            : and then encoded with base64 encoding.
-    
-    mimetype: application/x-microsoft.net.object.soap.base64
-    value   : The object must be serialized with 
-            : System.Runtime.Serialization.Formatters.Soap.SoapFormatter
-            : and then encoded with base64 encoding.
-
-    mimetype: application/x-microsoft.net.object.bytearray.base64
-    value   : The object must be serialized into a byte array 
-            : using a System.ComponentModel.TypeConverter
-            : and then encoded with base64 encoding.
-    -->
-  <xsd:schema id="root" xmlns="" xmlns:xsd="http://www.w3.org/2001/XMLSchema" xmlns:msdata="urn:schemas-microsoft-com:xml-msdata">
-    <xsd:import namespace="http://www.w3.org/XML/1998/namespace" />
-    <xsd:element name="root" msdata:IsDataSet="true">
-      <xsd:complexType>
-        <xsd:choice maxOccurs="unbounded">
-          <xsd:element name="metadata">
-            <xsd:complexType>
-              <xsd:sequence>
-                <xsd:element name="value" type="xsd:string" minOccurs="0" />
-              </xsd:sequence>
-              <xsd:attribute name="name" use="required" type="xsd:string" />
-              <xsd:attribute name="type" type="xsd:string" />
-              <xsd:attribute name="mimetype" type="xsd:string" />
-              <xsd:attribute ref="xml:space" />
-            </xsd:complexType>
-          </xsd:element>
-          <xsd:element name="assembly">
-            <xsd:complexType>
-              <xsd:attribute name="alias" type="xsd:string" />
-              <xsd:attribute name="name" type="xsd:string" />
-            </xsd:complexType>
-          </xsd:element>
-          <xsd:element name="data">
-            <xsd:complexType>
-              <xsd:sequence>
-                <xsd:element name="value" type="xsd:string" minOccurs="0" msdata:Ordinal="1" />
-                <xsd:element name="comment" type="xsd:string" minOccurs="0" msdata:Ordinal="2" />
-              </xsd:sequence>
-              <xsd:attribute name="name" type="xsd:string" use="required" msdata:Ordinal="1" />
-              <xsd:attribute name="type" type="xsd:string" msdata:Ordinal="3" />
-              <xsd:attribute name="mimetype" type="xsd:string" msdata:Ordinal="4" />
-              <xsd:attribute ref="xml:space" />
-            </xsd:complexType>
-          </xsd:element>
-          <xsd:element name="resheader">
-            <xsd:complexType>
-              <xsd:sequence>
-                <xsd:element name="value" type="xsd:string" minOccurs="0" msdata:Ordinal="1" />
-              </xsd:sequence>
-              <xsd:attribute name="name" type="xsd:string" use="required" />
-            </xsd:complexType>
-          </xsd:element>
-        </xsd:choice>
-      </xsd:complexType>
-    </xsd:element>
-  </xsd:schema>
-  <resheader name="resmimetype">
-    <value>text/microsoft-resx</value>
-  </resheader>
-  <resheader name="version">
-    <value>2.0</value>
-  </resheader>
-  <resheader name="reader">
-    <value>System.Resources.ResXResourceReader, System.Windows.Forms, Version=2.0.0.0, Culture=neutral, PublicKeyToken=b77a5c561934e089</value>
-  </resheader>
-  <resheader name="writer">
-    <value>System.Resources.ResXResourceWriter, System.Windows.Forms, Version=2.0.0.0, Culture=neutral, PublicKeyToken=b77a5c561934e089</value>
-  </resheader>
-  <assembly alias="System.Drawing" name="System.Drawing, Version=2.0.0.0, Culture=neutral, PublicKeyToken=b03f5f7f11d50a3a" />
-  <data name="label1.Location" type="System.Drawing.Point, System.Drawing">
-    <value>8, 8</value>
-  </data>
-  <data name="label1.Size" type="System.Drawing.Size, System.Drawing">
-    <value>540, 17</value>
-  </data>
-  <assembly alias="mscorlib" name="mscorlib, Version=2.0.0.0, Culture=neutral, PublicKeyToken=b77a5c561934e089" />
-  <data name="label1.TabIndex" type="System.Int32, mscorlib">
-    <value>0</value>
-  </data>
-  <data name="label1.Text" xml:space="preserve">
-    <value>&amp;Choose which rules to run on this project.</value>
-  </data>
-  <data name="&gt;&gt;label1.Name" xml:space="preserve">
-    <value>label1</value>
-  </data>
-  <data name="&gt;&gt;label1.Type" xml:space="preserve">
-    <value>System.Windows.Forms.Label, System.Windows.Forms, Version=2.0.0.0, Culture=neutral, PublicKeyToken=b77a5c561934e089</value>
-  </data>
-  <data name="&gt;&gt;label1.Parent" xml:space="preserve">
-    <value>$this</value>
-  </data>
-  <data name="&gt;&gt;label1.ZOrder" xml:space="preserve">
-    <value>5</value>
-  </data>
-  <assembly alias="System.Windows.Forms" name="System.Windows.Forms, Version=2.0.0.0, Culture=neutral, PublicKeyToken=b77a5c561934e089" />
-  <data name="description.Anchor" type="System.Windows.Forms.AnchorStyles, System.Windows.Forms">
-    <value>Bottom, Left, Right</value>
-  </data>
-  <data name="description.Location" type="System.Drawing.Point, System.Drawing">
-    <value>8, 345</value>
-  </data>
-  <data name="description.Multiline" type="System.Boolean, mscorlib">
-    <value>True</value>
-  </data>
-  <data name="description.ScrollBars" type="System.Windows.Forms.ScrollBars, System.Windows.Forms">
-    <value>Vertical</value>
-  </data>
-  <data name="description.Size" type="System.Drawing.Size, System.Drawing">
-    <value>540, 53</value>
-  </data>
-  <data name="description.TabIndex" type="System.Int32, mscorlib">
-    <value>3</value>
-  </data>
-  <data name="&gt;&gt;description.Name" xml:space="preserve">
-    <value>description</value>
-  </data>
-  <data name="&gt;&gt;description.Type" xml:space="preserve">
-    <value>System.Windows.Forms.TextBox, System.Windows.Forms, Version=2.0.0.0, Culture=neutral, PublicKeyToken=b77a5c561934e089</value>
-  </data>
-  <data name="&gt;&gt;description.Parent" xml:space="preserve">
-    <value>$this</value>
-  </data>
-  <data name="&gt;&gt;description.ZOrder" xml:space="preserve">
-    <value>4</value>
-  </data>
-  <data name="splitContainer1.Anchor" type="System.Windows.Forms.AnchorStyles, System.Windows.Forms">
-    <value>Top, Bottom, Left, Right</value>
-  </data>
-  <data name="splitContainer1.Location" type="System.Drawing.Point, System.Drawing">
-    <value>11, 38</value>
-  </data>
-  <data name="label2.AutoSize" type="System.Boolean, mscorlib">
-    <value>True</value>
-  </data>
-  <data name="label2.ImeMode" type="System.Windows.Forms.ImeMode, System.Windows.Forms">
-    <value>NoControl</value>
-  </data>
-  <data name="label2.Location" type="System.Drawing.Point, System.Drawing">
-    <value>4, -1</value>
-  </data>
-  <data name="label2.Size" type="System.Drawing.Size, System.Drawing">
-    <value>71, 13</value>
-  </data>
-  <data name="label2.TabIndex" type="System.Int32, mscorlib">
-    <value>6</value>
-  </data>
-  <data name="label2.Text" xml:space="preserve">
-    <value>Enabled rules</value>
-  </data>
-  <data name="&gt;&gt;label2.Name" xml:space="preserve">
-    <value>label2</value>
-  </data>
-  <data name="&gt;&gt;label2.Type" xml:space="preserve">
-    <value>System.Windows.Forms.Label, System.Windows.Forms, Version=2.0.0.0, Culture=neutral, PublicKeyToken=b77a5c561934e089</value>
-  </data>
-  <data name="&gt;&gt;label2.Parent" xml:space="preserve">
-    <value>splitContainer1.Panel1</value>
-  </data>
-  <data name="&gt;&gt;label2.ZOrder" xml:space="preserve">
-    <value>0</value>
-  </data>
-  <data name="analyzeTree.Anchor" type="System.Windows.Forms.AnchorStyles, System.Windows.Forms">
-    <value>Top, Bottom, Left, Right</value>
-  </data>
-  <data name="analyzeTree.ImageIndex" type="System.Int32, mscorlib">
-    <value>0</value>
-  </data>
-  <metadata name="nodeImages.TrayLocation" type="System.Drawing.Point, System.Drawing, Version=2.0.0.0, Culture=neutral, PublicKeyToken=b03f5f7f11d50a3a">
-    <value>17, 17</value>
-  </metadata>
-  <data name="nodeImages.ImageStream" mimetype="application/x-microsoft.net.object.binary.base64">
-    <value>
-        AAEAAAD/////AQAAAAAAAAAMAgAAAFdTeXN0ZW0uV2luZG93cy5Gb3JtcywgVmVyc2lvbj00LjAuMC4w
-        LCBDdWx0dXJlPW5ldXRyYWwsIFB1YmxpY0tleVRva2VuPWI3N2E1YzU2MTkzNGUwODkFAQAAACZTeXN0
-        ZW0uV2luZG93cy5Gb3Jtcy5JbWFnZUxpc3RTdHJlYW1lcgEAAAAERGF0YQcCAgAAAAkDAAAADwMAAADM
-        CgAAAk1TRnQBSQFMAgEBBAEAASgBAAEoAQABEAEAARABAAT/ASEBAAj/AUIBTQE2BwABNgMAASgDAAFA
-        AwABIAMAAQEBAAEgBgABIP8A/wD/AP8A/wD/AP8A/wD/AP8A/wD/AP8A/wD/AP8A/wAHAAGUAaoB9wH/
-        AVABYwG1Af8BQAFXAa0B/wFAAV8BvQH/AZwBqgHWAf/oAAFIAW8B7wH/AR8BTwHnAf8BBgE6AfcB/wEG
-        AToB9wH/AQYBOgHvAf8BBgEmAb0B/wFhAXcBxgH/DAABtwGiAZMB/wFeAUQBMAH/AV4BRAEwAf8BXgFE
-        ATAB/wFeAUQBMAH/AV4BRAEwAf8BXgFEATAB/wFeAUQBMAH/AV4BRAEwAf8BXgFEATAB/wFeAUQBMAH/
-        AV4BRAEwAf8BXgFEATAB/wFeAUQBMAH/RAABcAGEAY8B/wQAAVsBaAFyAf8EAAE9AUcBTwH/BAABHgEl
-        ASsB/wQAAQkBDgETAf8EAAEJAQ4BEwH/BAABCQEOARMB/wQAAQkBDgETAf8cAAFYAV8BnAH/AScBTwHW
-        Bf8BeQGaAv8BFgFTAv8BYQGGAfcF/wEAASoBvQH/AZQBogHOAf8IAAG3AaIBkzH/AV4BRAEwAf8XAAH/
-        AwAB/w8AAf8DAAH/GAABwgHqAfUB/wGiAd4B8QH/AYkB0QHsAf8BeAHKAegB/wFxAcYB5gH/AW0BwgHi
-        Af8BaQG7AdsB/wFpAbUB0wH/AWgBrgHKAf8BZAGsAcgB/wFiAaoBxwH/AWYBpgHBAf8BaAGjAbsB/yAA
-        AUgBYwHWAf8BNwFnAv8BeQGWBv8BeQGWAfcF/wFQAXcB9wH/AQABNgH3Af8BLwFLAa0B/wgAAbcBogGT
-        Mf8BXgFEATAB/xMAAf8fAAH/EAABdQGKAZUB/wHIAfAB+QH/AboB7gH9Af8BrwHqAfwB/wGlAeQB/AH/
-        AZ4B4AH6Af8BlgHaAfgB/wGNAdUB9QH/AYMBzgHzAf8BdwHIAfAB/wFwAcQB7wH/AWkBvAHqAf8BYgG3
-        AeUB/wFmAaYBwQH/ARsBIgEoAf8TAAH/AwAB/wQAAVABawHWAf8BQAFrAv8BUAGCAv8BlAGuBv8BhAGe
-        Av8BFgFPAv8BAAE6Av8BBgEuAa0B/wgAAbcBogGTMf8BXgFEATAB/xMAAf8fAAH/FAABzAHxAfkB/wHB
-        AfEB/AH/AbgB7QH9Af8BrQHpAfwB/wGlAeQB/AH/AZ0B3wH6Af8BlgHaAfgB/wGLAdMB9QH/AYMBzgHz
-        Af8BdwHIAfAB/wFvAcMB7wH/AWcBugHoAf8BYgGqAccB/xMAAf8MAAFIAWsB5wH/AVABewL/AYwBpgb/
-        AYQBngb/AWEBigH3Af8BBgFDAv8BNwFXAbUB/wgAAbsBpgGXMf8BXgFEATAB/xMAAf8fAAH/EAABgAGR
-        AZwB/wHPAfMB+gH/AcgB8wH8Af8BvgHwAfwB/wG2Ae0B/QH/Aa0B6QH8Af8BowHkAfsB/wGdAd8B+gH/
-        AZQB2QH4Af8BiwHTAfUB/wGBAc0B8wH/AXUBxwHwAf8BawHAAewB/wFeAa4BzgH/ATYBPgFGAf8PAAH/
-        DAABnAGqAe8B/wFIAWsB5wX/AZwBtgL/AUABawL/AYwBpgb/AQYBOgHWAf8BjAGeAd4B/wgAAcEBqwGc
-        Ev8C/h3/AV4BRAEwAf8TAAH/HwAB/xQAAdUB9QH7Af8ByAH1AfoB/wHEAfMB/AH/AbwB7wH8Af8BsgHr
-        Af0B/wGsAekB/AH/AaMB5AH7Af8BmwHeAfoB/wGSAdkB9wH/AYoB0wH1Af8BgQHNAfMB/wFxAcQB7QH/
-        AVwBswHVAf8TAAH/EAABeQGSAecB/wFIAWsB5wH/AWEBigL/ATcBZwL/AS8BXwL/AR8BSwHWAf8BUAFv
-        Ad4B/wwAAccBsgGjMf8BXgFEATAB/wgAA8MB/wMAAf8nAAH/A8MB/wgAAYYBmQGjAf8B1QH1AfsB/wHP
-        AfMB+gH/AcwB9AH8Af8BxAHyAfwB/wG6Ae8B/AH/AbIB6wH9Af8BqgHoAf0B/wGjAeQB+wH/AZsB3gH6
-        Af8BkgHZAfcB/wGJAdEB9QH/AXcBxwHvAf8BXAG2AdsB/wFSAV4BZgH/DwAB/xQAAYwBngHvAf8BeQGO
-        Ad4B/wFxAYYBzgH/AXEBggHGAf8BYQFnAZwB/xAAAc8BuQGpMf8BXgFEATAB/xMAAf8fAAH/FAAB1QH1
-        AfsB/wHPAfMB+gH/Ac8B8wH6Af8ByAH1AfoB/wHCAfMB/AH/AboB7wH8Af8BsgHrAf0B/wGqAegB/QH/
-        AaEB4gH8Af8BmQHeAfoB/wGQAdgB9wH/AYkB0QH1Af8BZAG9AeAB/wgAA8MB/wMAAf8nAAH/A8MB/xAA
-        AdgBwgGyGv8C/hX/AV4BRAEwAf8TAAH/HwAB/xAAAYsBoAGoAf8B1QH1AfsB/wHVAfUB+wH/AdUB9QH7
-        Af8B1QH1AfsB/wHOAfcB+gH/AcgB8wH8Af8BwQHxAfwB/wG6Ae4B/QH/AbMB6gH9Af8BrAHmAfwB/wGl
-        AeIB+gH/AZ0B3AH4Af8BlgHWAfYB/wFeAWsBdQH/DwAB/x8AAf8YAAHYAcIBsjH/AV4BRAEwAf8TAAH/
-        HwAB/xQAAY0BoQGqAf8BzwHzAfoB/wGNAaEBqgH/Ac8B8wH6Af8BiwGfAagB/wQAAYkBmwGmAf8EAAGG
-        AZkBowH/BAABhAGWAaAB/wQAAYMBlQGgAf8TAAH/HwAB/xgAAVsBugFhAf8BWAG1AV4B/wFUAa8BWwH/
-        AVABpgFXAf8BTAGeAVIB/wFHAZUBTgH/AUIBjAFJAf8BPQGDAUQB/wE4AXQBQAH/ATMBagE7Af8BLgFh
-        ATUB/wEqAVgBMQH/ASUBTwEsAf8BIQFIASkB/xcAAf8DAAH/DwAB/wMAAf8UAAGPAaQBrAH/Ac0B7QHz
-        Af8BzwHzAfoB/wHPAfMB+gH/AccB8wH5Af8BuAHrAfcB/wGNAaEBqgH/LwAB/x8AAf8YAAFbAboBYQH/
-        AS4BywFiAf8BKwHHAV0B/wEpAcEBWAH/ASYBugFRAf8BIgGzAUkB/wEeAaoBQAH/ARkBogE4Af8BFQGZ
-        AS8B/wERAZABJwH/AQ4BiAEfAf8BCgGCARgB/wEHAXcBEgH/ASEBSAEpAf9IAAGPAaQBrAH/BAABjwGk
-        AawB/wQAAY8BpAGsAf83AAH/AwAB/w8AAf8DAAH/HAABWwG6AWEB/wFYAbUBXgH/AVQBrwFbAf8BUAGm
-        AVcB/wFMAZ4BUgH/AUcBlQFOAf8BQgGMAUkB/wE9AYMBRAH/ATgBdAFAAf8BMwFqATsB/wEuAWEBNQH/
-        ASoBWAExAf8BJQFPASwB/wEhAUgBKQH//wDBAAFCAU0BPgcAAT4DAAEoAwABQAMAASADAAEBAQABAQYA
-        AQEWAAP/gQAH/wGDB/8BAQHAAQAC/wKqAf4BAAHAAQAB+QHPAcABAQH+AQABwAEAAvcBgAEAAfIBAAHA
-        AQAC9wHAAQEB7gEAAcABAAL3AYABAAHuAQABwAEAAvcBwAEBAe8BAQHAAQABzwH5AYABAAHvAYMBwAEA
-        AvcBwAEBAZ8B8wHAAQAC9wGAAQAC7wHAAQAC9wHBAVUC7wHAAQAB+QHPAYAB/wLvAcABAAL/AdUB/wHz
-        AZ8BwAEADv8L
-</value>
-  </data>
-  <data name="analyzeTree.Location" type="System.Drawing.Point, System.Drawing">
-    <value>0, 15</value>
-  </data>
-  <data name="analyzeTree.SelectedImageIndex" type="System.Int32, mscorlib">
-    <value>0</value>
-  </data>
-  <data name="analyzeTree.Size" type="System.Drawing.Size, System.Drawing">
-    <value>267, 281</value>
-  </data>
-  <data name="analyzeTree.TabIndex" type="System.Int32, mscorlib">
-    <value>5</value>
-  </data>
-  <data name="&gt;&gt;analyzeTree.Name" xml:space="preserve">
-    <value>analyzeTree</value>
-  </data>
-  <data name="&gt;&gt;analyzeTree.Type" xml:space="preserve">
-    <value>System.Windows.Forms.TreeView, System.Windows.Forms, Version=2.0.0.0, Culture=neutral, PublicKeyToken=b77a5c561934e089</value>
-  </data>
-  <data name="&gt;&gt;analyzeTree.Parent" xml:space="preserve">
-    <value>splitContainer1.Panel1</value>
-  </data>
-  <data name="&gt;&gt;analyzeTree.ZOrder" xml:space="preserve">
-    <value>1</value>
-  </data>
-  <data name="&gt;&gt;splitContainer1.Panel1.Name" xml:space="preserve">
-    <value>splitContainer1.Panel1</value>
-  </data>
-  <data name="&gt;&gt;splitContainer1.Panel1.Type" xml:space="preserve">
-    <value>System.Windows.Forms.SplitterPanel, System.Windows.Forms, Version=2.0.0.0, Culture=neutral, PublicKeyToken=b77a5c561934e089</value>
-  </data>
-  <data name="&gt;&gt;splitContainer1.Panel1.Parent" xml:space="preserve">
-    <value>splitContainer1</value>
-  </data>
-  <data name="&gt;&gt;splitContainer1.Panel1.ZOrder" xml:space="preserve">
-    <value>0</value>
-  </data>
-  <data name="label3.AutoSize" type="System.Boolean, mscorlib">
-    <value>True</value>
-  </data>
-  <data name="label3.Location" type="System.Drawing.Point, System.Drawing">
-    <value>4, -1</value>
-  </data>
-  <data name="label3.Size" type="System.Drawing.Size, System.Drawing">
-    <value>85, 13</value>
-  </data>
-  <data name="label3.TabIndex" type="System.Int32, mscorlib">
-    <value>5</value>
-  </data>
-  <data name="label3.Text" xml:space="preserve">
-    <value>Detailed settings</value>
-  </data>
-  <data name="&gt;&gt;label3.Name" xml:space="preserve">
-    <value>label3</value>
-  </data>
-  <data name="&gt;&gt;label3.Type" xml:space="preserve">
-    <value>System.Windows.Forms.Label, System.Windows.Forms, Version=2.0.0.0, Culture=neutral, PublicKeyToken=b77a5c561934e089</value>
-  </data>
-  <data name="&gt;&gt;label3.Parent" xml:space="preserve">
-    <value>splitContainer1.Panel2</value>
-  </data>
-  <data name="&gt;&gt;label3.ZOrder" xml:space="preserve">
-    <value>0</value>
-  </data>
-  <data name="detailsTree.Anchor" type="System.Windows.Forms.AnchorStyles, System.Windows.Forms">
-    <value>Top, Bottom, Left, Right</value>
-  </data>
-  <data name="detailsTree.Location" type="System.Drawing.Point, System.Drawing">
-    <value>0, 15</value>
-  </data>
-  <data name="detailsTree.Size" type="System.Drawing.Size, System.Drawing">
-    <value>266, 281</value>
-  </data>
-  <data name="detailsTree.TabIndex" type="System.Int32, mscorlib">
-    <value>4</value>
-  </data>
-  <data name="&gt;&gt;detailsTree.Name" xml:space="preserve">
-    <value>detailsTree</value>
-  </data>
-  <data name="&gt;&gt;detailsTree.Type" xml:space="preserve">
-    <value>System.Windows.Forms.TreeView, System.Windows.Forms, Version=2.0.0.0, Culture=neutral, PublicKeyToken=b77a5c561934e089</value>
-  </data>
-  <data name="&gt;&gt;detailsTree.Parent" xml:space="preserve">
-    <value>splitContainer1.Panel2</value>
-  </data>
-  <data name="&gt;&gt;detailsTree.ZOrder" xml:space="preserve">
-    <value>1</value>
-  </data>
-  <data name="&gt;&gt;splitContainer1.Panel2.Name" xml:space="preserve">
-    <value>splitContainer1.Panel2</value>
-  </data>
-  <data name="&gt;&gt;splitContainer1.Panel2.Type" xml:space="preserve">
-    <value>System.Windows.Forms.SplitterPanel, System.Windows.Forms, Version=2.0.0.0, Culture=neutral, PublicKeyToken=b77a5c561934e089</value>
-  </data>
-  <data name="&gt;&gt;splitContainer1.Panel2.Parent" xml:space="preserve">
-    <value>splitContainer1</value>
-  </data>
-  <data name="&gt;&gt;splitContainer1.Panel2.ZOrder" xml:space="preserve">
-    <value>1</value>
-  </data>
-  <data name="splitContainer1.Size" type="System.Drawing.Size, System.Drawing">
-    <value>537, 301</value>
-  </data>
-  <data name="splitContainer1.SplitterDistance" type="System.Int32, mscorlib">
-    <value>267</value>
-  </data>
-  <data name="splitContainer1.TabIndex" type="System.Int32, mscorlib">
-    <value>4</value>
-  </data>
-  <data name="&gt;&gt;splitContainer1.Name" xml:space="preserve">
-    <value>splitContainer1</value>
-  </data>
-  <data name="&gt;&gt;splitContainer1.Type" xml:space="preserve">
-    <value>System.Windows.Forms.SplitContainer, System.Windows.Forms, Version=2.0.0.0, Culture=neutral, PublicKeyToken=b77a5c561934e089</value>
-  </data>
-  <data name="&gt;&gt;splitContainer1.Parent" xml:space="preserve">
-    <value>$this</value>
-  </data>
-  <data name="&gt;&gt;splitContainer1.ZOrder" xml:space="preserve">
-    <value>3</value>
-  </data>
-  <data name="findRule.Anchor" type="System.Windows.Forms.AnchorStyles, System.Windows.Forms">
-    <value>Top, Right</value>
-  </data>
-  <data name="findRule.ImeMode" type="System.Windows.Forms.ImeMode, System.Windows.Forms">
-    <value>NoControl</value>
-  </data>
-  <data name="findRule.Location" type="System.Drawing.Point, System.Drawing">
-    <value>517, 5</value>
-  </data>
-  <data name="findRule.Size" type="System.Drawing.Size, System.Drawing">
-    <value>31, 23</value>
-  </data>
-  <data name="findRule.TabIndex" type="System.Int32, mscorlib">
-    <value>12</value>
-  </data>
-  <data name="findRule.Text" xml:space="preserve">
-    <value>Go</value>
-  </data>
-  <data name="&gt;&gt;findRule.Name" xml:space="preserve">
-    <value>findRule</value>
-  </data>
-  <data name="&gt;&gt;findRule.Type" xml:space="preserve">
-    <value>System.Windows.Forms.Button, System.Windows.Forms, Version=2.0.0.0, Culture=neutral, PublicKeyToken=b77a5c561934e089</value>
-  </data>
-  <data name="&gt;&gt;findRule.Parent" xml:space="preserve">
-    <value>$this</value>
-  </data>
-  <data name="&gt;&gt;findRule.ZOrder" xml:space="preserve">
-    <value>0</value>
-  </data>
-  <data name="findRuleId.Anchor" type="System.Windows.Forms.AnchorStyles, System.Windows.Forms">
-    <value>Top, Right</value>
-  </data>
-  <data name="findRuleId.Location" type="System.Drawing.Point, System.Drawing">
-    <value>449, 7</value>
-  </data>
-  <data name="findRuleId.Size" type="System.Drawing.Size, System.Drawing">
-    <value>63, 20</value>
-  </data>
-  <data name="findRuleId.TabIndex" type="System.Int32, mscorlib">
-    <value>11</value>
-  </data>
-  <data name="findRuleId.WordWrap" type="System.Boolean, mscorlib">
-    <value>False</value>
-  </data>
-  <data name="&gt;&gt;findRuleId.Name" xml:space="preserve">
-    <value>findRuleId</value>
-  </data>
-  <data name="&gt;&gt;findRuleId.Type" xml:space="preserve">
-    <value>System.Windows.Forms.TextBox, System.Windows.Forms, Version=2.0.0.0, Culture=neutral, PublicKeyToken=b77a5c561934e089</value>
-  </data>
-  <data name="&gt;&gt;findRuleId.Parent" xml:space="preserve">
-    <value>$this</value>
-  </data>
-  <data name="&gt;&gt;findRuleId.ZOrder" xml:space="preserve">
-    <value>1</value>
-  </data>
-  <data name="label4.Anchor" type="System.Windows.Forms.AnchorStyles, System.Windows.Forms">
-    <value>Top, Right</value>
-  </data>
-  <data name="label4.AutoSize" type="System.Boolean, mscorlib">
-    <value>True</value>
-  </data>
-  <data name="label4.ImeMode" type="System.Windows.Forms.ImeMode, System.Windows.Forms">
-    <value>NoControl</value>
-  </data>
-  <data name="label4.Location" type="System.Drawing.Point, System.Drawing">
-    <value>420, 9</value>
-  </data>
-  <data name="label4.Size" type="System.Drawing.Size, System.Drawing">
-    <value>27, 13</value>
-  </data>
-  <data name="label4.TabIndex" type="System.Int32, mscorlib">
-    <value>10</value>
-  </data>
-  <data name="label4.Text" xml:space="preserve">
-    <value>Find</value>
-  </data>
-  <data name="&gt;&gt;label4.Name" xml:space="preserve">
-    <value>label4</value>
-  </data>
-  <data name="&gt;&gt;label4.Type" xml:space="preserve">
-    <value>System.Windows.Forms.Label, System.Windows.Forms, Version=2.0.0.0, Culture=neutral, PublicKeyToken=b77a5c561934e089</value>
-  </data>
-  <data name="&gt;&gt;label4.Parent" xml:space="preserve">
-    <value>$this</value>
-  </data>
-  <data name="&gt;&gt;label4.ZOrder" xml:space="preserve">
-    <value>2</value>
-  </data>
-  <metadata name="$this.Localizable" type="System.Boolean, mscorlib, Version=2.0.0.0, Culture=neutral, PublicKeyToken=b77a5c561934e089">
-    <value>True</value>
-  </metadata>
-  <data name="$this.Size" type="System.Drawing.Size, System.Drawing">
-    <value>556, 406</value>
-  </data>
-  <data name="&gt;&gt;nodeImages.Name" xml:space="preserve">
-    <value>nodeImages</value>
-  </data>
-  <data name="&gt;&gt;nodeImages.Type" xml:space="preserve">
-    <value>System.Windows.Forms.ImageList, System.Windows.Forms, Version=2.0.0.0, Culture=neutral, PublicKeyToken=b77a5c561934e089</value>
-  </data>
-  <data name="&gt;&gt;$this.Name" xml:space="preserve">
-    <value>AnalyzersOptions</value>
-  </data>
-  <data name="&gt;&gt;$this.Type" xml:space="preserve">
-    <value>System.Windows.Forms.UserControl, System.Windows.Forms, Version=2.0.0.0, Culture=neutral, PublicKeyToken=b77a5c561934e089</value>
-  </data>
->>>>>>> 30ef6542
 </root>