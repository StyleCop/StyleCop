<<<<<<< HEAD
// --------------------------------------------------------------------------------------------------------------------
// <copyright file="CacheOptions.cs" company="http://stylecop.codeplex.com">
//   MS-PL
// </copyright>
// <license>
//   This source code is subject to terms and conditions of the Microsoft 
//   Public License. A copy of the license can be found in the License.html 
//   file at the root of this distribution. If you cannot locate the  
//   Microsoft Public License, please send an email to dlr@microsoft.com. 
//   By using this source code in any fashion, you are agreeing to be bound 
//   by the terms of the Microsoft Public License. You must not remove this 
//   notice, or any other, from this software.
// </license>
// <summary>
//   Options dialog to choose which settings files to use.
// </summary>
// --------------------------------------------------------------------------------------------------------------------

namespace StyleCop
{
    using System;
    using System.Collections.Generic;
    using System.ComponentModel;
    using System.Drawing;
    using System.Globalization;
    using System.IO;
    using System.Reflection;
    using System.Windows.Forms;

    /// <summary>
    /// Options dialog to choose which settings files to use.
    /// </summary>
    internal class CacheOptions : UserControl, IPropertyControlPage
    {
        #region Fields

        /// <summary>
        /// The components.
        /// </summary>
        private IContainer components;

        /// <summary>
        /// The culture combo box.
        /// </summary>
        private ComboBox cultureComboBox;

        /// <summary>
        /// The culture parent property.
        /// </summary>
        private StringProperty cultureParentProperty;

        /// <summary>
        /// The culture property descriptor.
        /// </summary>
        private PropertyDescriptor<string> culturePropertyDescriptor;

        /// <summary>
        /// Indicates whether the page is dirty.
        /// </summary>
        private bool dirty;

        /// <summary>
        /// Indicates whether to enable writing of the cache.
        /// </summary>
        private CheckBox enableCache;

        /// <summary>
        /// The page description.
        /// </summary>
        private Label label1;

        /// <summary>
        /// The label 2.
        /// </summary>
        private Label label2;

        /// <summary>
        /// The label 3.
        /// </summary>
        private Label label3;

        /// <summary>
        /// The max violation count masked text box.
        /// </summary>
        private MaskedTextBox maxViolationCountMaskedTextBox;

        /// <summary>
        /// The max violation count parent property.
        /// </summary>
        private IntProperty maxViolationCountParentProperty;

        /// <summary>
        /// The max violation count property descriptor.
        /// </summary>
        private PropertyDescriptor<int> maxViolationCountPropertyDescriptor;

        /// <summary>
        /// The tab control hosting this page.
        /// </summary>
        private PropertyControl tabControl;

        /// <summary>
        /// The tool tip.
        /// </summary>
        private ToolTip toolTip;

        /// <summary>
        /// The global value of the property.
        /// </summary>
        private BooleanProperty writeCacheParentProperty;

        /// <summary>
        /// The violations as errors check box.
        /// </summary>
        private CheckBox violationsAsErrorsCheckBox;

        /// <summary>
        /// The violations as errors property descriptor.
        /// </summary>
        private PropertyDescriptor<bool> violationsAsErrorsPropertyDescriptor;

        /// <summary>
        /// The violations as errors parent property.
        /// </summary>
        private BooleanProperty violationsAsErrorsParentProperty;

        /// <summary>
        /// The table layout panel 1.
        /// </summary>
        private TableLayoutPanel tableLayoutPanel1;

        /// <summary>
        /// The table layout panel 2.
        /// </summary>
        private TableLayoutPanel tableLayoutPanel2;

        /// <summary>
        /// The needed to make last row fill.
        /// </summary>
        private Panel neededToMakeLastRowFill;

        /// <summary>
        /// Property writeCachePropertyDescriptor.
        /// </summary>
        private PropertyDescriptor<bool> writeCachePropertyDescriptor;

        #endregion

        #region Constructors and Destructors

        /// <summary>
        /// Initializes a new instance of the CacheOptions class.
        /// </summary>
        public CacheOptions()
        {
            this.InitializeComponent();
            this.maxViolationCountMaskedTextBox.ValidatingType = typeof(int);

            this.cultureComboBox.Items.Add("en-US");

            List<CultureInfo> cultures = new List<CultureInfo>(GetSatelliteLanguages("StyleCop.CSharp.Rules"));

            foreach (CultureInfo cultureInfo in cultures)
            {
                this.cultureComboBox.Items.Add(cultureInfo.IetfLanguageTag);
            }
        }

        #endregion

        #region Public Properties

        /// <summary>
        /// Gets or sets a value indicating whether the page is dirty.
        /// </summary>
        public bool Dirty
        {
            get
            {
                return this.dirty;
            }

            set
            {
                Param.Ignore(value);

                if (this.dirty != value)
                {
                    this.dirty = value;
                    this.tabControl.DirtyChanged();
                }
            }
        }

        /// <summary>
        /// Gets the value to place on the page tab.
        /// </summary>
        public string TabName
        {
            get
            {
                return Strings.CacheTab;
            }
        }

        #endregion

        #region Public Methods and Operators

        /// <summary>
        /// Called when the page is activated.
        /// </summary>
        /// <param name="activated">
        /// Indicates whether the page is being activated or deactivated.
        /// </param>
        public void Activate(bool activated)
        {
            Param.Ignore(activated);
        }

        /// <summary>
        /// Saves the data and clears the dirty flag.
        /// </summary>
        /// <returns>Returns true if the data was saved, false if not.</returns>
        public bool Apply()
        {
            if (this.ValidatePage())
            {
                this.tabControl.LocalSettings.GlobalSettings.SetProperty(
                    new BooleanProperty(this.tabControl.Core, this.writeCachePropertyDescriptor.PropertyName, this.enableCache.Checked));
                
                this.tabControl.LocalSettings.GlobalSettings.SetProperty(
                   new BooleanProperty(this.tabControl.Core, this.violationsAsErrorsPropertyDescriptor.PropertyName, this.violationsAsErrorsCheckBox.Checked));

                this.tabControl.LocalSettings.GlobalSettings.SetProperty(
                    new IntProperty(
                        this.tabControl.Core, this.maxViolationCountPropertyDescriptor.PropertyName, Convert.ToInt32(this.maxViolationCountMaskedTextBox.Text)));

                this.tabControl.LocalSettings.GlobalSettings.SetProperty(
                    new StringProperty(this.tabControl.Core, this.culturePropertyDescriptor.PropertyName, this.cultureComboBox.SelectedItem.ToString()));

                this.dirty = false;
                this.tabControl.DirtyChanged();

                return true;
            }

            return false;
        }

        /// <summary>
        /// Initializes the page.
        /// </summary>
        /// <param name="propertyControl">
        /// The tab control object.
        /// </param>
        public void Initialize(PropertyControl propertyControl)
        {
            Param.AssertNotNull(propertyControl, "propertyControl");

            this.tabControl = propertyControl;

            // Get the cache setting.
            this.writeCachePropertyDescriptor = this.tabControl.Core.PropertyDescriptors["WriteCache"] as PropertyDescriptor<bool>;

            this.writeCacheParentProperty = this.tabControl.ParentSettings == null
                                                ? null
                                                : this.tabControl.ParentSettings.GlobalSettings.GetProperty(this.writeCachePropertyDescriptor.PropertyName) as
                                                  BooleanProperty;

            BooleanProperty mergedWriteCacheProperty = this.tabControl.MergedSettings == null
                                                           ? null
                                                           : this.tabControl.MergedSettings.GlobalSettings.GetProperty(this.writeCachePropertyDescriptor.PropertyName) as
                                                             BooleanProperty;

            this.enableCache.Checked = mergedWriteCacheProperty == null ? this.writeCachePropertyDescriptor.DefaultValue : mergedWriteCacheProperty.Value;

            // Max Violation Count
            this.maxViolationCountPropertyDescriptor = this.tabControl.Core.PropertyDescriptors["MaxViolationCount"] as PropertyDescriptor<int>;

            this.maxViolationCountParentProperty = this.tabControl.ParentSettings == null
                                                       ? null
                                                       : this.tabControl.ParentSettings.GlobalSettings.GetProperty(this.maxViolationCountPropertyDescriptor.PropertyName)
                                                         as IntProperty;

            IntProperty mergedMaxViolationCountProperty = this.tabControl.MergedSettings == null
                                                              ? null
                                                              : this.tabControl.MergedSettings.GlobalSettings.GetProperty(
                                                                  this.maxViolationCountPropertyDescriptor.PropertyName) as IntProperty;

            this.maxViolationCountMaskedTextBox.Text = mergedMaxViolationCountProperty == null
                                                           ? this.maxViolationCountPropertyDescriptor.DefaultValue.ToString(CultureInfo.InvariantCulture)
                                                           : mergedMaxViolationCountProperty.Value.ToString(CultureInfo.InvariantCulture);

            // Culture
            this.culturePropertyDescriptor = this.tabControl.Core.PropertyDescriptors["Culture"] as PropertyDescriptor<string>;

            this.cultureParentProperty = this.tabControl.ParentSettings == null
                                             ? null
                                             : this.tabControl.ParentSettings.GlobalSettings.GetProperty(this.culturePropertyDescriptor.PropertyName) as StringProperty;

            StringProperty mergedCultureProperty = this.tabControl.MergedSettings == null
                                                       ? null
                                                       : this.tabControl.MergedSettings.GlobalSettings.GetProperty(this.culturePropertyDescriptor.PropertyName) as
                                                         StringProperty;

            this.cultureComboBox.SelectedIndex =
                this.cultureComboBox.FindStringExact(
                    mergedCultureProperty == null
                        ? this.culturePropertyDescriptor.DefaultValue.ToString(CultureInfo.InvariantCulture)
                        : mergedCultureProperty.Value.ToString(CultureInfo.InvariantCulture));

            // Errors As Warnings
            this.violationsAsErrorsPropertyDescriptor = this.tabControl.Core.PropertyDescriptors["ViolationsAsErrors"] as PropertyDescriptor<bool>;

            this.violationsAsErrorsParentProperty = this.tabControl.ParentSettings == null
                                                ? null
                                                : this.tabControl.ParentSettings.GlobalSettings.GetProperty(this.violationsAsErrorsPropertyDescriptor.PropertyName) as
                                                  BooleanProperty;

            BooleanProperty mergedViolationsAsErrorsProperty = this.tabControl.MergedSettings == null
                                                           ? null
                                                           : this.tabControl.MergedSettings.GlobalSettings.GetProperty(
                                                               this.violationsAsErrorsPropertyDescriptor.PropertyName) as BooleanProperty;

            this.violationsAsErrorsCheckBox.Checked = mergedViolationsAsErrorsProperty == null
                                                          ? this.violationsAsErrorsPropertyDescriptor.DefaultValue
                                                          : mergedViolationsAsErrorsProperty.Value;

            this.SetBoldState();

            // Reset the dirty flag to false now.
            this.dirty = false;
            this.tabControl.DirtyChanged();
        }

        /// <summary>
        /// Called after all pages have been applied.
        /// </summary>
        /// <param name="wasDirty">
        /// The dirty state of the page before it was applied.
        /// </param>
        public void PostApply(bool wasDirty)
        {
            Param.Ignore(wasDirty);
        }

        /// <summary>
        /// Called before all pages are applied.
        /// </summary>
        /// <returns>Returns false if no pages should be applied.</returns>
        public bool PreApply()
        {
            return true;
        }

        /// <summary>
        /// Refreshes the merged override state of properties on the page.
        /// </summary>
        public void RefreshSettingsOverrideState()
        {
            this.writeCacheParentProperty = this.tabControl.ParentSettings == null
                                                ? null
                                                : this.tabControl.ParentSettings.GlobalSettings.GetProperty(this.writeCachePropertyDescriptor.PropertyName) as
                                                  BooleanProperty;

            this.maxViolationCountParentProperty = this.tabControl.ParentSettings == null
                                                       ? null
                                                       : this.tabControl.ParentSettings.GlobalSettings.GetProperty(this.maxViolationCountPropertyDescriptor.PropertyName)
                                                         as IntProperty;

            this.cultureParentProperty = this.tabControl.ParentSettings == null
                                             ? null
                                             : this.tabControl.ParentSettings.GlobalSettings.GetProperty(this.culturePropertyDescriptor.PropertyName) as StringProperty;

            this.violationsAsErrorsParentProperty = this.tabControl.ParentSettings == null
                                                        ? null
                                                        : this.tabControl.ParentSettings.GlobalSettings.GetProperty(
                                                            this.violationsAsErrorsPropertyDescriptor.PropertyName) as
                                                          BooleanProperty;

            this.SetBoldState();
        }

        /// <summary>
        /// The validate page.
        /// </summary>
        /// <returns>
        /// The <see cref="bool"/>.
        /// </returns>
        public bool ValidatePage()
        {
            if (!this.maxViolationCountMaskedTextBox.MaskCompleted || this.maxViolationCountMaskedTextBox.Text == string.Empty)
            {
                this.toolTip.ToolTipTitle = "Invalid number";
                this.toolTip.Show("Enter a valid number.", this.maxViolationCountMaskedTextBox, this.maxViolationCountMaskedTextBox.Width, -20, 5000);
                return false;
            }

            return true;
        }

        #endregion

        #region Methods

        /// <summary>
        /// Clean up any resources being used.
        /// </summary>
        /// <param name="disposing">
        /// Dispose parameter.
        /// </param>
        protected override void Dispose(bool disposing)
        {
            Param.Ignore(disposing);

            if (disposing)
            {
                if (this.components != null)
                {
                    this.components.Dispose();
                }
            }

            base.Dispose(disposing);
        }

        /// <summary>
        /// Gets the satellite languages.
        /// </summary>
        /// <param name="baseName">
        /// The base name.
        /// </param>
        /// <returns>
        /// The <see cref="IEnumerable{T}"/>.
        /// </returns>
        private static IEnumerable<CultureInfo> EnumSatelliteLanguages(string baseName)
        {
            string location = Assembly.GetExecutingAssembly().Location;
            string directoryName = Path.GetDirectoryName(location);

            foreach (string directory in Directory.GetDirectories(directoryName))
            {
                string name = Path.GetFileNameWithoutExtension(directory);

                if (name.Length > 5)
                {
                    continue;
                }

                CultureInfo culture = null;
                try
                {
                    culture = CultureInfo.GetCultureInfo(name);
                }
                catch (ArgumentNullException)
                {
                    continue;
                }
                catch (ArgumentException)
                {
                    continue;
                }

                string resName = baseName + ".resources.dll";
                if (File.Exists(Path.Combine(Path.Combine(directoryName, name), resName)))
                {
                    yield return culture;
                }
            }
        }

        /// <summary>
        /// The get satellite languages.
        /// </summary>
        /// <param name="baseName">
        /// The base name.
        /// </param>
        /// <returns>
        /// The <see cref="IEnumerable{T}"/>.
        /// </returns>
        /// <exception cref="ArgumentNullException">
        /// The <paramref name="baseName"/> argument was null.
        /// </exception>
        private static IEnumerable<CultureInfo> GetSatelliteLanguages(string baseName)
        {
            if (baseName == null)
            {
                throw new ArgumentNullException("baseName");
            }

            return EnumSatelliteLanguages(baseName);
        }

        /// <summary>
        /// The culture combo box selected index changed.
        /// </summary>
        /// <param name="sender">
        /// The sender.
        /// </param>
        /// <param name="e">
        /// The e.
        /// </param>
        private void CultureComboBoxSelectedIndexChanged(object sender, EventArgs e)
        {
            Param.Ignore(sender, e);

            if (!this.dirty)
            {
                this.dirty = true;
                this.tabControl.DirtyChanged();
            }

            this.SetBoldState();
        }

        /// <summary>
        /// Called when the checkbox is checked or unchecked.
        /// </summary>
        /// <param name="sender">
        /// The event sender.
        /// </param>
        /// <param name="e">
        /// The event arguments.
        /// </param>
        private void EnableCacheCheckedChanged(object sender, EventArgs e)
        {
            Param.Ignore(sender, e);

            if (!this.dirty)
            {
                this.dirty = true;
                this.tabControl.DirtyChanged();
            }

            this.SetBoldState();
        }

        /// <summary> 
        /// Required method for Designer support - do not modify 
        /// the contents of this method with the code editor.
        /// </summary>
        private void InitializeComponent()
        {
            this.components = new System.ComponentModel.Container();
            System.ComponentModel.ComponentResourceManager resources = new System.ComponentModel.ComponentResourceManager(typeof(CacheOptions));
            this.label1 = new System.Windows.Forms.Label();
            this.enableCache = new System.Windows.Forms.CheckBox();
            this.toolTip = new System.Windows.Forms.ToolTip(this.components);
            this.label3 = new System.Windows.Forms.Label();
            this.maxViolationCountMaskedTextBox = new System.Windows.Forms.MaskedTextBox();
            this.label2 = new System.Windows.Forms.Label();
            this.cultureComboBox = new System.Windows.Forms.ComboBox();
            this.violationsAsErrorsCheckBox = new System.Windows.Forms.CheckBox();
            this.tableLayoutPanel1 = new System.Windows.Forms.TableLayoutPanel();
            this.tableLayoutPanel2 = new System.Windows.Forms.TableLayoutPanel();
            this.neededToMakeLastRowFill = new System.Windows.Forms.Panel();
            this.tableLayoutPanel1.SuspendLayout();
            this.SuspendLayout();

            // label1
            resources.ApplyResources(this.label1, "label1");
            this.tableLayoutPanel1.SetColumnSpan(this.label1, 3);
            this.label1.Name = "label1";

            // enableCache
            resources.ApplyResources(this.enableCache, "enableCache");
            this.tableLayoutPanel1.SetColumnSpan(this.enableCache, 3);
            this.enableCache.Name = "enableCache";
            this.enableCache.UseVisualStyleBackColor = true;
            this.enableCache.CheckedChanged += new System.EventHandler(this.EnableCacheCheckedChanged);
            
            // label3
            resources.ApplyResources(this.label3, "label3");
            this.tableLayoutPanel1.SetColumnSpan(this.label3, 2);
            this.label3.Name = "label3";
            
            // maxViolationCountMaskedTextBox
            this.maxViolationCountMaskedTextBox.AllowPromptAsInput = false;
            this.maxViolationCountMaskedTextBox.CausesValidation = false;
            this.maxViolationCountMaskedTextBox.CutCopyMaskFormat = System.Windows.Forms.MaskFormat.ExcludePromptAndLiterals;
            resources.ApplyResources(this.maxViolationCountMaskedTextBox, "maxViolationCountMaskedTextBox");
            this.maxViolationCountMaskedTextBox.Name = "maxViolationCountMaskedTextBox";
            this.maxViolationCountMaskedTextBox.RejectInputOnFirstFailure = true;
            this.maxViolationCountMaskedTextBox.ResetOnPrompt = false;
            this.maxViolationCountMaskedTextBox.ResetOnSpace = false;
            this.maxViolationCountMaskedTextBox.TextMaskFormat = System.Windows.Forms.MaskFormat.ExcludePromptAndLiterals;
            this.maxViolationCountMaskedTextBox.TextChanged += new System.EventHandler(this.MaxViolationCountTextBoxTextChanged);
            this.maxViolationCountMaskedTextBox.KeyDown += new System.Windows.Forms.KeyEventHandler(this.MaxViolationCountMaskedTextBoxKeyDown);
            
            // label2
            resources.ApplyResources(this.label2, "label2");
            this.label2.Name = "label2";
            
            // cultureComboBox
            this.tableLayoutPanel1.SetColumnSpan(this.cultureComboBox, 2);
            this.cultureComboBox.DropDownStyle = System.Windows.Forms.ComboBoxStyle.DropDownList;
            this.cultureComboBox.FormattingEnabled = true;
            resources.ApplyResources(this.cultureComboBox, "cultureComboBox");
            this.cultureComboBox.Name = "cultureComboBox";
            this.cultureComboBox.SelectedIndexChanged += new System.EventHandler(this.CultureComboBoxSelectedIndexChanged);
            
            // violationsAsErrorsCheckBox
            resources.ApplyResources(this.violationsAsErrorsCheckBox, "violationsAsErrorsCheckBox");
            this.tableLayoutPanel1.SetColumnSpan(this.violationsAsErrorsCheckBox, 3);
            this.violationsAsErrorsCheckBox.Name = "violationsAsErrorsCheckBox";
            this.violationsAsErrorsCheckBox.UseVisualStyleBackColor = true;
            this.violationsAsErrorsCheckBox.CheckedChanged += new System.EventHandler(this.ViolationsAsErrorsCheckBoxCheckedChanged);
            
            // tableLayoutPanel1
            resources.ApplyResources(this.tableLayoutPanel1, "tableLayoutPanel1");
            this.tableLayoutPanel1.Controls.Add(this.maxViolationCountMaskedTextBox, 2, 4);
            this.tableLayoutPanel1.Controls.Add(this.label2, 0, 5);
            this.tableLayoutPanel1.Controls.Add(this.label3, 0, 4);
            this.tableLayoutPanel1.Controls.Add(this.tableLayoutPanel2, 0, 0);
            this.tableLayoutPanel1.Controls.Add(this.enableCache, 0, 1);
            this.tableLayoutPanel1.Controls.Add(this.label1, 0, 2);
            this.tableLayoutPanel1.Controls.Add(this.cultureComboBox, 1, 5);
            this.tableLayoutPanel1.Controls.Add(this.violationsAsErrorsCheckBox, 0, 3);
            this.tableLayoutPanel1.Controls.Add(this.neededToMakeLastRowFill, 0, 6);
            this.tableLayoutPanel1.Name = "tableLayoutPanel1";
            
            // tableLayoutPanel2
            resources.ApplyResources(this.tableLayoutPanel2, "tableLayoutPanel2");
            this.tableLayoutPanel1.SetColumnSpan(this.tableLayoutPanel2, 3);
            this.tableLayoutPanel2.Name = "tableLayoutPanel2";
            
            // neededToMakeLastRowFill
            this.tableLayoutPanel1.SetColumnSpan(this.neededToMakeLastRowFill, 3);
            resources.ApplyResources(this.neededToMakeLastRowFill, "neededToMakeLastRowFill");
            this.neededToMakeLastRowFill.Name = "neededToMakeLastRowFill";
            
            // CacheOptions
            resources.ApplyResources(this, "$this");
            this.AutoScaleMode = System.Windows.Forms.AutoScaleMode.Dpi;
            this.Controls.Add(this.tableLayoutPanel1);
            this.MinimumSize = new System.Drawing.Size(123, 40);
            this.Name = "CacheOptions";
            this.tableLayoutPanel1.ResumeLayout(false);
            this.tableLayoutPanel1.PerformLayout();
            this.ResumeLayout(false);
        }

        /// <summary>
        /// The max violation count masked text box key down.
        /// </summary>
        /// <param name="sender">
        /// The sender.
        /// </param>
        /// <param name="e">
        /// The e.
        /// </param>
        private void MaxViolationCountMaskedTextBoxKeyDown(object sender, KeyEventArgs e)
        {
            this.toolTip.Hide(this.maxViolationCountMaskedTextBox);
        }

        /// <summary>
        /// The max violation count text box text changed.
        /// </summary>
        /// <param name="sender">
        /// The sender.
        /// </param>
        /// <param name="e">
        /// The e.
        /// </param>
        private void MaxViolationCountTextBoxTextChanged(object sender, EventArgs e)
        {
            Param.Ignore(sender, e);

            if (!this.dirty)
            {
                this.dirty = true;
                this.tabControl.DirtyChanged();
            }

            this.SetBoldState();
        }

        /// <summary>
        /// Sets the bold state of the checkboxes.
        /// </summary>
        private void SetBoldState()
        {
            bool bold;

            if (this.writeCachePropertyDescriptor != null)
            {
                bold = this.writeCacheParentProperty == null
                           ? this.enableCache.Checked != this.writeCachePropertyDescriptor.DefaultValue
                           : this.enableCache.Checked != this.writeCacheParentProperty.Value;

                this.enableCache.Font = bold ? new Font(this.enableCache.Font, FontStyle.Bold) : new Font(this.enableCache.Font, FontStyle.Regular);
            }

            if (this.violationsAsErrorsPropertyDescriptor != null)
            {
                bold = this.violationsAsErrorsParentProperty == null
                           ? this.violationsAsErrorsCheckBox.Checked != this.violationsAsErrorsPropertyDescriptor.DefaultValue
                           : this.violationsAsErrorsCheckBox.Checked != this.violationsAsErrorsParentProperty.Value;

                this.violationsAsErrorsCheckBox.Font = bold
                                                           ? new Font(
                                                                 this.violationsAsErrorsCheckBox.Font, 
                                                                 FontStyle.Bold)
                                                           : new Font(
                                                                 this.violationsAsErrorsCheckBox.Font, 
                                                                 FontStyle.Regular);
            }

            if (this.maxViolationCountPropertyDescriptor != null)
            {
                bold = this.maxViolationCountParentProperty == null
                           ? this.maxViolationCountMaskedTextBox.Text != this.maxViolationCountPropertyDescriptor.DefaultValue.ToString(CultureInfo.InvariantCulture)
                           : this.maxViolationCountMaskedTextBox.Text != this.maxViolationCountParentProperty.Value.ToString(CultureInfo.InvariantCulture);

                this.maxViolationCountMaskedTextBox.Font = bold
                                                               ? new Font(this.maxViolationCountMaskedTextBox.Font, FontStyle.Bold)
                                                               : new Font(this.maxViolationCountMaskedTextBox.Font, FontStyle.Regular);
            }

            if (this.culturePropertyDescriptor != null)
            {
                if (this.cultureParentProperty == null)
                {
                    bold = this.cultureComboBox.Text != this.culturePropertyDescriptor.DefaultValue.ToString(CultureInfo.InvariantCulture);
                }
                else
                {
                    bold = this.cultureComboBox.Text != this.cultureParentProperty.Value.ToString(CultureInfo.InvariantCulture);
                }

                this.cultureComboBox.Font = bold ? new Font(this.cultureComboBox.Font, FontStyle.Bold) : new Font(this.cultureComboBox.Font, FontStyle.Regular);
            }
        }

        #endregion

        /// <summary>
        /// The violations as errors check box checked changed.
        /// </summary>
        /// <param name="sender">
        /// The sender.
        /// </param>
        /// <param name="e">
        /// The e.
        /// </param>
        private void ViolationsAsErrorsCheckBoxCheckedChanged(object sender, EventArgs e)
        {
            Param.Ignore(sender, e);

            if (!this.dirty)
            {
                this.dirty = true;
                this.tabControl.DirtyChanged();
            }

            this.SetBoldState();
        }
    }
=======
// --------------------------------------------------------------------------------------------------------------------
// <copyright file="CacheOptions.cs" company="http://stylecop.codeplex.com">
//   MS-PL
// </copyright>
// <license>
//   This source code is subject to terms and conditions of the Microsoft 
//   Public License. A copy of the license can be found in the License.html 
//   file at the root of this distribution. If you cannot locate the  
//   Microsoft Public License, please send an email to dlr@microsoft.com. 
//   By using this source code in any fashion, you are agreeing to be bound 
//   by the terms of the Microsoft Public License. You must not remove this 
//   notice, or any other, from this software.
// </license>
// <summary>
//   Options dialog to choose which settings files to use.
// </summary>
// --------------------------------------------------------------------------------------------------------------------
namespace StyleCop
{
    using System;
    using System.Collections.Generic;
    using System.ComponentModel;
    using System.Drawing;
    using System.Globalization;
    using System.IO;
    using System.Reflection;
    using System.Windows.Forms;

    /// <summary>
    /// Options dialog to choose which settings files to use.
    /// </summary>
    internal class CacheOptions : UserControl, IPropertyControlPage
    {
        #region Fields

        private CheckBox autoUpdateCheckBox;

        private PropertyDescriptor<bool> autoUpdateCheckPropertyDescriptor;

        private BooleanProperty autoUpdateParentProperty;

        private Label checkForUpdatesLabel;

        private IContainer components;

        private ComboBox cultureComboBox;

        private StringProperty cultureParentProperty;

        private PropertyDescriptor<string> culturePropertyDescriptor;

        private Label daysLabel;

        private MaskedTextBox daysMaskedTextBox;

        private IntProperty daysToCheckParentProperty;

        private PropertyDescriptor<int> daysToCheckPropertyDescriptor;

        /// <summary>
        /// Indicates whether the page is dirty.
        /// </summary>
        private bool dirty;

        /// <summary>
        /// Indicates whether to enable writing of the cache.
        /// </summary>
        private CheckBox enableCache;

        /// <summary>
        /// The page description.
        /// </summary>
        private Label label1;

        private Label label2;

        private Label label3;

        private Label label5;

        private MaskedTextBox maxViolationCountMaskedTextBox;

        private IntProperty maxViolationCountParentProperty;

        private PropertyDescriptor<int> maxViolationCountPropertyDescriptor;

        private Panel panel3;

        /// <summary>
        /// The tab control hosting this page.
        /// </summary>
        private PropertyControl tabControl;

        private ToolTip toolTip;

        /// <summary>
        /// The global value of the property.
        /// </summary>
        private BooleanProperty writeCacheParentProperty;

        private CheckBox violationsAsErrorsCheckBox;

        private PropertyDescriptor<bool> violationsAsErrorsPropertyDescriptor;

        private BooleanProperty violationsAsErrorsParentProperty;

        /// <summary>
        /// Property writeCachePropertyDescriptor.
        /// </summary>
        private PropertyDescriptor<bool> writeCachePropertyDescriptor;

        #endregion

        #region Constructors and Destructors

        /// <summary>
        /// Initializes a new instance of the CacheOptions class.
        /// </summary>
        public CacheOptions()
        {
            this.InitializeComponent();
            this.daysMaskedTextBox.ValidatingType = typeof(int);
            this.maxViolationCountMaskedTextBox.ValidatingType = typeof(int);

            this.cultureComboBox.Items.Add("en-US");

            List<CultureInfo> cultures = new List<CultureInfo>(GetSatelliteLanguages("StyleCop.CSharp.Rules"));

            foreach (CultureInfo cultureInfo in cultures)
            {
                this.cultureComboBox.Items.Add(cultureInfo.IetfLanguageTag);
            }
        }

        #endregion

        #region Public Properties

        /// <summary>
        /// Gets or sets a value indicating whether the page is dirty.
        /// </summary>
        public bool Dirty
        {
            get
            {
                return this.dirty;
            }

            set
            {
                Param.Ignore(value);

                if (this.dirty != value)
                {
                    this.dirty = value;
                    this.tabControl.DirtyChanged();
                }
            }
        }

        /// <summary>
        /// Gets the value to place on the page tab.
        /// </summary>
        public string TabName
        {
            get
            {
                return Strings.CacheTab;
            }
        }

        #endregion

        #region Public Methods and Operators

        /// <summary>
        /// Called when the page is activated.
        /// </summary>
        /// <param name="activated">
        /// Indicates whether the page is being activated or deactivated.
        /// </param>
        public void Activate(bool activated)
        {
            Param.Ignore(activated);
        }

        /// <summary>
        /// Saves the data and clears the dirty flag.
        /// </summary>
        /// <returns>Returns true if the data was saved, false if not.</returns>
        public bool Apply()
        {
            if (this.ValidatePage())
            {
                this.tabControl.LocalSettings.GlobalSettings.SetProperty(
                    new BooleanProperty(this.tabControl.Core, this.writeCachePropertyDescriptor.PropertyName, this.enableCache.Checked));

                this.tabControl.LocalSettings.GlobalSettings.SetProperty(
                    new BooleanProperty(this.tabControl.Core, this.autoUpdateCheckPropertyDescriptor.PropertyName, this.autoUpdateCheckBox.Checked));

                this.tabControl.LocalSettings.GlobalSettings.SetProperty(
                   new BooleanProperty(this.tabControl.Core, this.violationsAsErrorsPropertyDescriptor.PropertyName, this.violationsAsErrorsCheckBox.Checked));

                this.tabControl.LocalSettings.GlobalSettings.SetProperty(
                    new IntProperty(this.tabControl.Core, this.daysToCheckPropertyDescriptor.PropertyName, Convert.ToInt32(this.daysMaskedTextBox.Text)));

                this.tabControl.LocalSettings.GlobalSettings.SetProperty(
                    new IntProperty(
                        this.tabControl.Core, this.maxViolationCountPropertyDescriptor.PropertyName, Convert.ToInt32(this.maxViolationCountMaskedTextBox.Text)));

                this.tabControl.LocalSettings.GlobalSettings.SetProperty(
                    new StringProperty(this.tabControl.Core, this.culturePropertyDescriptor.PropertyName, this.cultureComboBox.SelectedItem.ToString()));

                this.dirty = false;
                this.tabControl.DirtyChanged();

                return true;
            }

            return false;
        }

        /// <summary>
        /// Initializes the page.
        /// </summary>
        /// <param name="propertyControl">
        /// The tab control object.
        /// </param>
        public void Initialize(PropertyControl propertyControl)
        {
            Param.AssertNotNull(propertyControl, "propertyControl");

            this.tabControl = propertyControl;

            // Get the cache setting.
            this.writeCachePropertyDescriptor = this.tabControl.Core.PropertyDescriptors["WriteCache"] as PropertyDescriptor<bool>;

            this.writeCacheParentProperty = this.tabControl.ParentSettings == null
                                                ? null
                                                : this.tabControl.ParentSettings.GlobalSettings.GetProperty(this.writeCachePropertyDescriptor.PropertyName) as
                                                  BooleanProperty;

            BooleanProperty mergedWriteCacheProperty = this.tabControl.MergedSettings == null
                                                           ? null
                                                           : this.tabControl.MergedSettings.GlobalSettings.GetProperty(this.writeCachePropertyDescriptor.PropertyName) as
                                                             BooleanProperty;

            this.enableCache.Checked = mergedWriteCacheProperty == null ? this.writeCachePropertyDescriptor.DefaultValue : mergedWriteCacheProperty.Value;

            // Auto update check
            this.autoUpdateCheckPropertyDescriptor = this.tabControl.Core.PropertyDescriptors["AutoCheckForUpdate"] as PropertyDescriptor<bool>;

            this.autoUpdateParentProperty = this.tabControl.ParentSettings == null
                                                ? null
                                                : this.tabControl.ParentSettings.GlobalSettings.GetProperty(this.autoUpdateCheckPropertyDescriptor.PropertyName) as
                                                  BooleanProperty;

            BooleanProperty mergedAutoUpdateProperty = this.tabControl.MergedSettings == null
                                                           ? null
                                                           : this.tabControl.MergedSettings.GlobalSettings.GetProperty(
                                                               this.autoUpdateCheckPropertyDescriptor.PropertyName) as BooleanProperty;

            this.autoUpdateCheckBox.Checked = mergedAutoUpdateProperty == null ? this.autoUpdateCheckPropertyDescriptor.DefaultValue : mergedAutoUpdateProperty.Value;

            // Days to Check
            this.daysToCheckPropertyDescriptor = this.tabControl.Core.PropertyDescriptors["DaysToCheckForUpdates"] as PropertyDescriptor<int>;

            this.daysToCheckParentProperty = this.tabControl.ParentSettings == null
                                                 ? null
                                                 : this.tabControl.ParentSettings.GlobalSettings.GetProperty(this.daysToCheckPropertyDescriptor.PropertyName) as
                                                   IntProperty;

            IntProperty mergedDaysToCheckProperty = this.tabControl.MergedSettings == null
                                                        ? null
                                                        : this.tabControl.MergedSettings.GlobalSettings.GetProperty(this.daysToCheckPropertyDescriptor.PropertyName) as
                                                          IntProperty;

            this.daysMaskedTextBox.Text = mergedDaysToCheckProperty == null
                                              ? this.daysToCheckPropertyDescriptor.DefaultValue.ToString(CultureInfo.InvariantCulture)
                                              : mergedDaysToCheckProperty.Value.ToString(CultureInfo.InvariantCulture);

            // Max Violation Count
            this.maxViolationCountPropertyDescriptor = this.tabControl.Core.PropertyDescriptors["MaxViolationCount"] as PropertyDescriptor<int>;

            this.maxViolationCountParentProperty = this.tabControl.ParentSettings == null
                                                       ? null
                                                       : this.tabControl.ParentSettings.GlobalSettings.GetProperty(this.maxViolationCountPropertyDescriptor.PropertyName)
                                                         as IntProperty;

            IntProperty mergedMaxViolationCountProperty = this.tabControl.MergedSettings == null
                                                              ? null
                                                              : this.tabControl.MergedSettings.GlobalSettings.GetProperty(
                                                                  this.maxViolationCountPropertyDescriptor.PropertyName) as IntProperty;

            this.maxViolationCountMaskedTextBox.Text = mergedMaxViolationCountProperty == null
                                                           ? this.maxViolationCountPropertyDescriptor.DefaultValue.ToString(CultureInfo.InvariantCulture)
                                                           : mergedMaxViolationCountProperty.Value.ToString(CultureInfo.InvariantCulture);

            // Culture
            this.culturePropertyDescriptor = this.tabControl.Core.PropertyDescriptors["Culture"] as PropertyDescriptor<string>;

            this.cultureParentProperty = this.tabControl.ParentSettings == null
                                             ? null
                                             : this.tabControl.ParentSettings.GlobalSettings.GetProperty(this.culturePropertyDescriptor.PropertyName) as StringProperty;

            StringProperty mergedCultureProperty = this.tabControl.MergedSettings == null
                                                       ? null
                                                       : this.tabControl.MergedSettings.GlobalSettings.GetProperty(this.culturePropertyDescriptor.PropertyName) as
                                                         StringProperty;

            this.cultureComboBox.SelectedIndex =
                this.cultureComboBox.FindStringExact(
                    mergedCultureProperty == null
                        ? this.culturePropertyDescriptor.DefaultValue.ToString(CultureInfo.InvariantCulture)
                        : mergedCultureProperty.Value.ToString(CultureInfo.InvariantCulture));

            // Errors As Warnings
            this.violationsAsErrorsPropertyDescriptor = this.tabControl.Core.PropertyDescriptors["ViolationsAsErrors"] as PropertyDescriptor<bool>;

            this.violationsAsErrorsParentProperty = this.tabControl.ParentSettings == null
                                                ? null
                                                : this.tabControl.ParentSettings.GlobalSettings.GetProperty(this.violationsAsErrorsPropertyDescriptor.PropertyName) as
                                                  BooleanProperty;

            BooleanProperty mergedViolationsAsErrorsProperty = this.tabControl.MergedSettings == null
                                                           ? null
                                                           : this.tabControl.MergedSettings.GlobalSettings.GetProperty(
                                                               this.violationsAsErrorsPropertyDescriptor.PropertyName) as BooleanProperty;

            this.violationsAsErrorsCheckBox.Checked = mergedViolationsAsErrorsProperty == null
                                                          ? this.violationsAsErrorsPropertyDescriptor.DefaultValue
                                                          : mergedViolationsAsErrorsProperty.Value;

            this.SetBoldState();

            // Reset the dirty flag to false now.
            this.dirty = false;
            this.tabControl.DirtyChanged();
        }

        /// <summary>
        /// Called after all pages have been applied.
        /// </summary>
        /// <param name="wasDirty">
        /// The dirty state of the page before it was applied.
        /// </param>
        public void PostApply(bool wasDirty)
        {
            Param.Ignore(wasDirty);
        }

        /// <summary>
        /// Called before all pages are applied.
        /// </summary>
        /// <returns>Returns false if no pages should be applied.</returns>
        public bool PreApply()
        {
            return true;
        }

        /// <summary>
        /// Refreshes the merged override state of properties on the page.
        /// </summary>
        public void RefreshSettingsOverrideState()
        {
            this.writeCacheParentProperty = this.tabControl.ParentSettings == null
                                                ? null
                                                : this.tabControl.ParentSettings.GlobalSettings.GetProperty(this.writeCachePropertyDescriptor.PropertyName) as
                                                  BooleanProperty;

            this.autoUpdateParentProperty = this.tabControl.ParentSettings == null
                                                ? null
                                                : this.tabControl.ParentSettings.GlobalSettings.GetProperty(this.autoUpdateCheckPropertyDescriptor.PropertyName) as
                                                  BooleanProperty;

            this.daysToCheckParentProperty = this.tabControl.ParentSettings == null
                                                 ? null
                                                 : this.tabControl.ParentSettings.GlobalSettings.GetProperty(this.daysToCheckPropertyDescriptor.PropertyName) as
                                                   IntProperty;

            this.maxViolationCountParentProperty = this.tabControl.ParentSettings == null
                                                       ? null
                                                       : this.tabControl.ParentSettings.GlobalSettings.GetProperty(this.maxViolationCountPropertyDescriptor.PropertyName)
                                                         as IntProperty;

            this.cultureParentProperty = this.tabControl.ParentSettings == null
                                             ? null
                                             : this.tabControl.ParentSettings.GlobalSettings.GetProperty(this.culturePropertyDescriptor.PropertyName) as StringProperty;

            this.violationsAsErrorsParentProperty = this.tabControl.ParentSettings == null
                                                        ? null
                                                        : this.tabControl.ParentSettings.GlobalSettings.GetProperty(
                                                            this.violationsAsErrorsPropertyDescriptor.PropertyName) as
                                                          BooleanProperty;

            this.SetBoldState();
        }

        /// <summary>
        /// The validate page.
        /// </summary>
        /// <returns>
        /// The <see cref="bool"/>.
        /// </returns>
        public bool ValidatePage()
        {
            if (this.daysMaskedTextBox.Enabled && (!this.daysMaskedTextBox.MaskCompleted || this.daysMaskedTextBox.Text == string.Empty))
            {
                this.toolTip.ToolTipTitle = "Invalid number";
                this.toolTip.Show("Enter a valid number.", this.daysMaskedTextBox, this.daysMaskedTextBox.Width, -20, 5000);
                return false;
            }

            if (!this.maxViolationCountMaskedTextBox.MaskCompleted || this.maxViolationCountMaskedTextBox.Text == string.Empty)
            {
                this.toolTip.ToolTipTitle = "Invalid number";
                this.toolTip.Show("Enter a valid number.", this.maxViolationCountMaskedTextBox, this.maxViolationCountMaskedTextBox.Width, -20, 5000);
                return false;
            }

            return true;
        }

        #endregion

        #region Methods

        /// <summary>
        /// Clean up any resources being used.
        /// </summary>
        /// <param name="disposing">
        /// Dispose parameter.
        /// </param>
        protected override void Dispose(bool disposing)
        {
            Param.Ignore(disposing);

            if (disposing)
            {
                if (this.components != null)
                {
                    this.components.Dispose();
                }
            }

            base.Dispose(disposing);
        }

        /// <summary>
        /// Set up the tooltips.
        /// </summary>
        /// <param name="e">
        /// The arguments to use.
        /// </param>
        protected override void OnLoad(EventArgs e)
        {
            this.toolTip.SetToolTip(this.daysMaskedTextBox, string.Empty);
            base.OnLoad(e);
        }

        private static IEnumerable<CultureInfo> EnumSatelliteLanguages(string baseName)
        {
            string location = Assembly.GetExecutingAssembly().Location;
            string directoryName = Path.GetDirectoryName(location);

            foreach (string directory in Directory.GetDirectories(directoryName))
            {
                string name = Path.GetFileNameWithoutExtension(directory);

                if (name.Length > 5)
                {
                    continue;
                }

                CultureInfo culture = null;
                try
                {
                    culture = CultureInfo.GetCultureInfo(name);
                }
                catch (ArgumentNullException)
                {
                    continue;
                }
                catch (ArgumentException)
                {
                    continue;
                }

                string resName = baseName + ".resources.dll";
                if (File.Exists(Path.Combine(Path.Combine(directoryName, name), resName)))
                {
                    yield return culture;
                }
            }
        }

        private static IEnumerable<CultureInfo> GetSatelliteLanguages(string baseName)
        {
            if (baseName == null)
            {
                throw new ArgumentNullException("baseName");
            }

            return EnumSatelliteLanguages(baseName);
        }

        /// <summary>
        /// Called when the autoUpdate is checked or unchecked.
        /// </summary>
        /// <param name="sender">
        /// The event sender.
        /// </param>
        /// <param name="e">
        /// The event arguments.
        /// </param>
        private void AutoUpdateCheckBoxCheckedChanged(object sender, EventArgs e)
        {
            Param.Ignore(sender, e);

            if (!this.dirty)
            {
                this.dirty = true;
                this.tabControl.DirtyChanged();
            }

            this.checkForUpdatesLabel.Enabled = this.autoUpdateCheckBox.Checked;
            this.daysMaskedTextBox.Enabled = this.autoUpdateCheckBox.Checked;
            this.daysLabel.Enabled = this.autoUpdateCheckBox.Checked;

            this.SetBoldState();
        }

        private void CultureComboBoxSelectedIndexChanged(object sender, EventArgs e)
        {
            Param.Ignore(sender, e);

            if (!this.dirty)
            {
                this.dirty = true;
                this.tabControl.DirtyChanged();
            }

            this.SetBoldState();
        }

        private void DaysMaskedTextBoxKeyDown(object sender, KeyEventArgs e)
        {
            this.toolTip.Hide(this.daysMaskedTextBox);
        }

        private void DaysMaskedTextBoxTextChanged(object sender, EventArgs e)
        {
            Param.Ignore(sender, e);

            if (!this.dirty)
            {
                this.dirty = true;
                this.tabControl.DirtyChanged();
            }

            this.SetBoldState();
        }

        /// <summary>
        /// Called when the checkbox is checked or unchecked.
        /// </summary>
        /// <param name="sender">
        /// The event sender.
        /// </param>
        /// <param name="e">
        /// The event arguments.
        /// </param>
        private void EnableCacheCheckedChanged(object sender, EventArgs e)
        {
            Param.Ignore(sender, e);

            if (!this.dirty)
            {
                this.dirty = true;
                this.tabControl.DirtyChanged();
            }

            this.SetBoldState();
        }

        /// <summary> 
        /// Required method for Designer support - do not modify 
        /// the contents of this method with the code editor.
        /// </summary>
        private void InitializeComponent()
        {
            this.components = new System.ComponentModel.Container();
            System.ComponentModel.ComponentResourceManager resources = new System.ComponentModel.ComponentResourceManager(typeof(CacheOptions));
            this.label1 = new System.Windows.Forms.Label();
            this.enableCache = new System.Windows.Forms.CheckBox();
            this.daysLabel = new System.Windows.Forms.Label();
            this.daysMaskedTextBox = new System.Windows.Forms.MaskedTextBox();
            this.panel3 = new System.Windows.Forms.Panel();
            this.checkForUpdatesLabel = new System.Windows.Forms.Label();
            this.label5 = new System.Windows.Forms.Label();
            this.autoUpdateCheckBox = new System.Windows.Forms.CheckBox();
            this.toolTip = new System.Windows.Forms.ToolTip(this.components);
            this.label3 = new System.Windows.Forms.Label();
            this.maxViolationCountMaskedTextBox = new System.Windows.Forms.MaskedTextBox();
            this.label2 = new System.Windows.Forms.Label();
            this.cultureComboBox = new System.Windows.Forms.ComboBox();
            this.violationsAsErrorsCheckBox = new System.Windows.Forms.CheckBox();
            this.panel3.SuspendLayout();
            this.SuspendLayout();

            // label1
            resources.ApplyResources(this.label1, "label1");
            this.label1.Name = "label1";

            // enableCache
            resources.ApplyResources(this.enableCache, "enableCache");
            this.enableCache.Name = "enableCache";
            this.enableCache.UseVisualStyleBackColor = true;
            this.enableCache.CheckedChanged += new System.EventHandler(this.EnableCacheCheckedChanged);

            // daysLabel
            resources.ApplyResources(this.daysLabel, "daysLabel");
            this.daysLabel.Name = "daysLabel";

            // daysMaskedTextBox
            this.daysMaskedTextBox.AllowPromptAsInput = false;
            this.daysMaskedTextBox.CausesValidation = false;
            this.daysMaskedTextBox.CutCopyMaskFormat = System.Windows.Forms.MaskFormat.ExcludePromptAndLiterals;
            resources.ApplyResources(this.daysMaskedTextBox, "daysMaskedTextBox");
            this.daysMaskedTextBox.Name = "daysMaskedTextBox";
            this.daysMaskedTextBox.RejectInputOnFirstFailure = true;
            this.daysMaskedTextBox.ResetOnPrompt = false;
            this.daysMaskedTextBox.ResetOnSpace = false;
            this.daysMaskedTextBox.TextMaskFormat = System.Windows.Forms.MaskFormat.ExcludePromptAndLiterals;
            this.daysMaskedTextBox.TextChanged += new System.EventHandler(this.DaysMaskedTextBoxTextChanged);
            this.daysMaskedTextBox.KeyDown += new System.Windows.Forms.KeyEventHandler(this.DaysMaskedTextBoxKeyDown);

            // panel3
            resources.ApplyResources(this.panel3, "panel3");
            this.panel3.Controls.Add(this.checkForUpdatesLabel);
            this.panel3.Controls.Add(this.daysLabel);
            this.panel3.Controls.Add(this.daysMaskedTextBox);
            this.panel3.Controls.Add(this.label5);
            this.panel3.Controls.Add(this.autoUpdateCheckBox);
            this.panel3.Name = "panel3";
 
            // checkForUpdatesLabel
            resources.ApplyResources(this.checkForUpdatesLabel, "checkForUpdatesLabel");
            this.checkForUpdatesLabel.Name = "checkForUpdatesLabel";

            // label5
            resources.ApplyResources(this.label5, "label5");
            this.label5.Name = "label5";

            // autoUpdateCheckBox
            resources.ApplyResources(this.autoUpdateCheckBox, "autoUpdateCheckBox");
            this.autoUpdateCheckBox.Checked = true;
            this.autoUpdateCheckBox.CheckState = System.Windows.Forms.CheckState.Checked;
            this.autoUpdateCheckBox.Name = "autoUpdateCheckBox";
            this.autoUpdateCheckBox.UseVisualStyleBackColor = true;
            this.autoUpdateCheckBox.CheckedChanged += new System.EventHandler(this.AutoUpdateCheckBoxCheckedChanged);

            // label3
            resources.ApplyResources(this.label3, "label3");
            this.label3.Name = "label3";
 
            // maxViolationCountMaskedTextBox
            this.maxViolationCountMaskedTextBox.AllowPromptAsInput = false;
            this.maxViolationCountMaskedTextBox.CausesValidation = false;
            this.maxViolationCountMaskedTextBox.CutCopyMaskFormat = System.Windows.Forms.MaskFormat.ExcludePromptAndLiterals;
            resources.ApplyResources(this.maxViolationCountMaskedTextBox, "maxViolationCountMaskedTextBox");
            this.maxViolationCountMaskedTextBox.Name = "maxViolationCountMaskedTextBox";
            this.maxViolationCountMaskedTextBox.RejectInputOnFirstFailure = true;
            this.maxViolationCountMaskedTextBox.ResetOnPrompt = false;
            this.maxViolationCountMaskedTextBox.ResetOnSpace = false;
            this.maxViolationCountMaskedTextBox.TextMaskFormat = System.Windows.Forms.MaskFormat.ExcludePromptAndLiterals;
            this.maxViolationCountMaskedTextBox.TextChanged += new System.EventHandler(this.MaxViolationCountTextBoxTextChanged);
            this.maxViolationCountMaskedTextBox.KeyDown += new System.Windows.Forms.KeyEventHandler(this.MaxViolationCountMaskedTextBoxKeyDown);

            // label2
            resources.ApplyResources(this.label2, "label2");
            this.label2.Name = "label2";

            // cultureComboBox
            this.cultureComboBox.DropDownStyle = System.Windows.Forms.ComboBoxStyle.DropDownList;
            this.cultureComboBox.FormattingEnabled = true;
            resources.ApplyResources(this.cultureComboBox, "cultureComboBox");
            this.cultureComboBox.Name = "cultureComboBox";
            this.cultureComboBox.SelectedIndexChanged += new System.EventHandler(this.CultureComboBoxSelectedIndexChanged);

            // violationsAsErrorsCheckBox
            resources.ApplyResources(this.violationsAsErrorsCheckBox, "violationsAsErrorsCheckBox");
            this.violationsAsErrorsCheckBox.Name = "violationsAsErrorsCheckBox";
            this.violationsAsErrorsCheckBox.UseVisualStyleBackColor = true;
            this.violationsAsErrorsCheckBox.CheckedChanged += new System.EventHandler(this.ViolationsAsErrorsCheckBoxCheckedChanged);

            // CacheOptions
            this.Controls.Add(this.violationsAsErrorsCheckBox);
            this.Controls.Add(this.cultureComboBox);
            this.Controls.Add(this.label2);
            this.Controls.Add(this.enableCache);
            this.Controls.Add(this.label3);
            this.Controls.Add(this.maxViolationCountMaskedTextBox);
            this.Controls.Add(this.panel3);
            this.Controls.Add(this.label1);
            this.MinimumSize = new System.Drawing.Size(246, 80);
            this.Name = "CacheOptions";
            resources.ApplyResources(this, "$this");
            this.panel3.ResumeLayout(false);
            this.panel3.PerformLayout();
            this.ResumeLayout(false);
            this.PerformLayout();
        }

        private void MaxViolationCountMaskedTextBoxKeyDown(object sender, KeyEventArgs e)
        {
            this.toolTip.Hide(this.maxViolationCountMaskedTextBox);
        }

        private void MaxViolationCountTextBoxTextChanged(object sender, EventArgs e)
        {
            Param.Ignore(sender, e);

            if (!this.dirty)
            {
                this.dirty = true;
                this.tabControl.DirtyChanged();
            }

            this.SetBoldState();
        }

        /// <summary>
        /// Sets the bold state of the checkboxes.
        /// </summary>
        private void SetBoldState()
        {
            bool bold;

            if (this.writeCachePropertyDescriptor != null)
            {
                bold = this.writeCacheParentProperty == null
                           ? this.enableCache.Checked != this.writeCachePropertyDescriptor.DefaultValue
                           : this.enableCache.Checked != this.writeCacheParentProperty.Value;

                this.enableCache.Font = bold ? new Font(this.enableCache.Font, FontStyle.Bold) : new Font(this.enableCache.Font, FontStyle.Regular);
            }

            if (this.autoUpdateCheckPropertyDescriptor != null)
            {
                bold = this.autoUpdateParentProperty == null
                           ? this.autoUpdateCheckBox.Checked != this.autoUpdateCheckPropertyDescriptor.DefaultValue
                           : this.autoUpdateCheckBox.Checked != this.autoUpdateParentProperty.Value;

                this.autoUpdateCheckBox.Font = bold ? new Font(this.autoUpdateCheckBox.Font, FontStyle.Bold) : new Font(this.autoUpdateCheckBox.Font, FontStyle.Regular);
            }

            if (this.violationsAsErrorsPropertyDescriptor != null)
            {
                bold = this.violationsAsErrorsParentProperty == null
                           ? this.violationsAsErrorsCheckBox.Checked != this.violationsAsErrorsPropertyDescriptor.DefaultValue
                           : this.violationsAsErrorsCheckBox.Checked != this.violationsAsErrorsParentProperty.Value;

                this.violationsAsErrorsCheckBox.Font = bold
                                                           ? new Font(
                                                                 this.violationsAsErrorsCheckBox.Font,
                                                                 FontStyle.Bold)
                                                           : new Font(
                                                                 this.violationsAsErrorsCheckBox.Font,
                                                                 FontStyle.Regular);
            }

            if (this.daysToCheckPropertyDescriptor != null)
            {
                bold = this.daysToCheckParentProperty == null
                           ? this.daysMaskedTextBox.Text != this.daysToCheckPropertyDescriptor.DefaultValue.ToString(CultureInfo.InvariantCulture)
                           : this.daysMaskedTextBox.Text != this.daysToCheckParentProperty.Value.ToString(CultureInfo.InvariantCulture);

                this.daysMaskedTextBox.Font = bold ? new Font(this.daysMaskedTextBox.Font, FontStyle.Bold) : new Font(this.daysMaskedTextBox.Font, FontStyle.Regular);
            }

            if (this.maxViolationCountPropertyDescriptor != null)
            {
                bold = this.maxViolationCountParentProperty == null
                           ? this.maxViolationCountMaskedTextBox.Text != this.maxViolationCountPropertyDescriptor.DefaultValue.ToString(CultureInfo.InvariantCulture)
                           : this.maxViolationCountMaskedTextBox.Text != this.maxViolationCountParentProperty.Value.ToString(CultureInfo.InvariantCulture);

                this.maxViolationCountMaskedTextBox.Font = bold
                                                               ? new Font(this.maxViolationCountMaskedTextBox.Font, FontStyle.Bold)
                                                               : new Font(this.maxViolationCountMaskedTextBox.Font, FontStyle.Regular);
            }

            if (this.culturePropertyDescriptor != null)
            {
                if (this.cultureParentProperty == null)
                {
                    bold = this.cultureComboBox.Text != this.culturePropertyDescriptor.DefaultValue.ToString(CultureInfo.InvariantCulture);
                }
                else
                {
                    bold = this.cultureComboBox.Text != this.cultureParentProperty.Value.ToString(CultureInfo.InvariantCulture);
                }

                this.cultureComboBox.Font = bold ? new Font(this.cultureComboBox.Font, FontStyle.Bold) : new Font(this.cultureComboBox.Font, FontStyle.Regular);
            }
        }

        #endregion

        private void ViolationsAsErrorsCheckBoxCheckedChanged(object sender, EventArgs e)
        {
            Param.Ignore(sender, e);

            if (!this.dirty)
            {
                this.dirty = true;
                this.tabControl.DirtyChanged();
            }

            this.SetBoldState();
        }
    }
>>>>>>> 30ef6542
}<|MERGE_RESOLUTION|>--- conflicted
+++ resolved
@@ -1,4 +1,3 @@
-<<<<<<< HEAD
 // --------------------------------------------------------------------------------------------------------------------
 // <copyright file="CacheOptions.cs" company="http://stylecop.codeplex.com">
 //   MS-PL
@@ -759,828 +758,4 @@
             this.SetBoldState();
         }
     }
-=======
-// --------------------------------------------------------------------------------------------------------------------
-// <copyright file="CacheOptions.cs" company="http://stylecop.codeplex.com">
-//   MS-PL
-// </copyright>
-// <license>
-//   This source code is subject to terms and conditions of the Microsoft 
-//   Public License. A copy of the license can be found in the License.html 
-//   file at the root of this distribution. If you cannot locate the  
-//   Microsoft Public License, please send an email to dlr@microsoft.com. 
-//   By using this source code in any fashion, you are agreeing to be bound 
-//   by the terms of the Microsoft Public License. You must not remove this 
-//   notice, or any other, from this software.
-// </license>
-// <summary>
-//   Options dialog to choose which settings files to use.
-// </summary>
-// --------------------------------------------------------------------------------------------------------------------
-namespace StyleCop
-{
-    using System;
-    using System.Collections.Generic;
-    using System.ComponentModel;
-    using System.Drawing;
-    using System.Globalization;
-    using System.IO;
-    using System.Reflection;
-    using System.Windows.Forms;
-
-    /// <summary>
-    /// Options dialog to choose which settings files to use.
-    /// </summary>
-    internal class CacheOptions : UserControl, IPropertyControlPage
-    {
-        #region Fields
-
-        private CheckBox autoUpdateCheckBox;
-
-        private PropertyDescriptor<bool> autoUpdateCheckPropertyDescriptor;
-
-        private BooleanProperty autoUpdateParentProperty;
-
-        private Label checkForUpdatesLabel;
-
-        private IContainer components;
-
-        private ComboBox cultureComboBox;
-
-        private StringProperty cultureParentProperty;
-
-        private PropertyDescriptor<string> culturePropertyDescriptor;
-
-        private Label daysLabel;
-
-        private MaskedTextBox daysMaskedTextBox;
-
-        private IntProperty daysToCheckParentProperty;
-
-        private PropertyDescriptor<int> daysToCheckPropertyDescriptor;
-
-        /// <summary>
-        /// Indicates whether the page is dirty.
-        /// </summary>
-        private bool dirty;
-
-        /// <summary>
-        /// Indicates whether to enable writing of the cache.
-        /// </summary>
-        private CheckBox enableCache;
-
-        /// <summary>
-        /// The page description.
-        /// </summary>
-        private Label label1;
-
-        private Label label2;
-
-        private Label label3;
-
-        private Label label5;
-
-        private MaskedTextBox maxViolationCountMaskedTextBox;
-
-        private IntProperty maxViolationCountParentProperty;
-
-        private PropertyDescriptor<int> maxViolationCountPropertyDescriptor;
-
-        private Panel panel3;
-
-        /// <summary>
-        /// The tab control hosting this page.
-        /// </summary>
-        private PropertyControl tabControl;
-
-        private ToolTip toolTip;
-
-        /// <summary>
-        /// The global value of the property.
-        /// </summary>
-        private BooleanProperty writeCacheParentProperty;
-
-        private CheckBox violationsAsErrorsCheckBox;
-
-        private PropertyDescriptor<bool> violationsAsErrorsPropertyDescriptor;
-
-        private BooleanProperty violationsAsErrorsParentProperty;
-
-        /// <summary>
-        /// Property writeCachePropertyDescriptor.
-        /// </summary>
-        private PropertyDescriptor<bool> writeCachePropertyDescriptor;
-
-        #endregion
-
-        #region Constructors and Destructors
-
-        /// <summary>
-        /// Initializes a new instance of the CacheOptions class.
-        /// </summary>
-        public CacheOptions()
-        {
-            this.InitializeComponent();
-            this.daysMaskedTextBox.ValidatingType = typeof(int);
-            this.maxViolationCountMaskedTextBox.ValidatingType = typeof(int);
-
-            this.cultureComboBox.Items.Add("en-US");
-
-            List<CultureInfo> cultures = new List<CultureInfo>(GetSatelliteLanguages("StyleCop.CSharp.Rules"));
-
-            foreach (CultureInfo cultureInfo in cultures)
-            {
-                this.cultureComboBox.Items.Add(cultureInfo.IetfLanguageTag);
-            }
-        }
-
-        #endregion
-
-        #region Public Properties
-
-        /// <summary>
-        /// Gets or sets a value indicating whether the page is dirty.
-        /// </summary>
-        public bool Dirty
-        {
-            get
-            {
-                return this.dirty;
-            }
-
-            set
-            {
-                Param.Ignore(value);
-
-                if (this.dirty != value)
-                {
-                    this.dirty = value;
-                    this.tabControl.DirtyChanged();
-                }
-            }
-        }
-
-        /// <summary>
-        /// Gets the value to place on the page tab.
-        /// </summary>
-        public string TabName
-        {
-            get
-            {
-                return Strings.CacheTab;
-            }
-        }
-
-        #endregion
-
-        #region Public Methods and Operators
-
-        /// <summary>
-        /// Called when the page is activated.
-        /// </summary>
-        /// <param name="activated">
-        /// Indicates whether the page is being activated or deactivated.
-        /// </param>
-        public void Activate(bool activated)
-        {
-            Param.Ignore(activated);
-        }
-
-        /// <summary>
-        /// Saves the data and clears the dirty flag.
-        /// </summary>
-        /// <returns>Returns true if the data was saved, false if not.</returns>
-        public bool Apply()
-        {
-            if (this.ValidatePage())
-            {
-                this.tabControl.LocalSettings.GlobalSettings.SetProperty(
-                    new BooleanProperty(this.tabControl.Core, this.writeCachePropertyDescriptor.PropertyName, this.enableCache.Checked));
-
-                this.tabControl.LocalSettings.GlobalSettings.SetProperty(
-                    new BooleanProperty(this.tabControl.Core, this.autoUpdateCheckPropertyDescriptor.PropertyName, this.autoUpdateCheckBox.Checked));
-
-                this.tabControl.LocalSettings.GlobalSettings.SetProperty(
-                   new BooleanProperty(this.tabControl.Core, this.violationsAsErrorsPropertyDescriptor.PropertyName, this.violationsAsErrorsCheckBox.Checked));
-
-                this.tabControl.LocalSettings.GlobalSettings.SetProperty(
-                    new IntProperty(this.tabControl.Core, this.daysToCheckPropertyDescriptor.PropertyName, Convert.ToInt32(this.daysMaskedTextBox.Text)));
-
-                this.tabControl.LocalSettings.GlobalSettings.SetProperty(
-                    new IntProperty(
-                        this.tabControl.Core, this.maxViolationCountPropertyDescriptor.PropertyName, Convert.ToInt32(this.maxViolationCountMaskedTextBox.Text)));
-
-                this.tabControl.LocalSettings.GlobalSettings.SetProperty(
-                    new StringProperty(this.tabControl.Core, this.culturePropertyDescriptor.PropertyName, this.cultureComboBox.SelectedItem.ToString()));
-
-                this.dirty = false;
-                this.tabControl.DirtyChanged();
-
-                return true;
-            }
-
-            return false;
-        }
-
-        /// <summary>
-        /// Initializes the page.
-        /// </summary>
-        /// <param name="propertyControl">
-        /// The tab control object.
-        /// </param>
-        public void Initialize(PropertyControl propertyControl)
-        {
-            Param.AssertNotNull(propertyControl, "propertyControl");
-
-            this.tabControl = propertyControl;
-
-            // Get the cache setting.
-            this.writeCachePropertyDescriptor = this.tabControl.Core.PropertyDescriptors["WriteCache"] as PropertyDescriptor<bool>;
-
-            this.writeCacheParentProperty = this.tabControl.ParentSettings == null
-                                                ? null
-                                                : this.tabControl.ParentSettings.GlobalSettings.GetProperty(this.writeCachePropertyDescriptor.PropertyName) as
-                                                  BooleanProperty;
-
-            BooleanProperty mergedWriteCacheProperty = this.tabControl.MergedSettings == null
-                                                           ? null
-                                                           : this.tabControl.MergedSettings.GlobalSettings.GetProperty(this.writeCachePropertyDescriptor.PropertyName) as
-                                                             BooleanProperty;
-
-            this.enableCache.Checked = mergedWriteCacheProperty == null ? this.writeCachePropertyDescriptor.DefaultValue : mergedWriteCacheProperty.Value;
-
-            // Auto update check
-            this.autoUpdateCheckPropertyDescriptor = this.tabControl.Core.PropertyDescriptors["AutoCheckForUpdate"] as PropertyDescriptor<bool>;
-
-            this.autoUpdateParentProperty = this.tabControl.ParentSettings == null
-                                                ? null
-                                                : this.tabControl.ParentSettings.GlobalSettings.GetProperty(this.autoUpdateCheckPropertyDescriptor.PropertyName) as
-                                                  BooleanProperty;
-
-            BooleanProperty mergedAutoUpdateProperty = this.tabControl.MergedSettings == null
-                                                           ? null
-                                                           : this.tabControl.MergedSettings.GlobalSettings.GetProperty(
-                                                               this.autoUpdateCheckPropertyDescriptor.PropertyName) as BooleanProperty;
-
-            this.autoUpdateCheckBox.Checked = mergedAutoUpdateProperty == null ? this.autoUpdateCheckPropertyDescriptor.DefaultValue : mergedAutoUpdateProperty.Value;
-
-            // Days to Check
-            this.daysToCheckPropertyDescriptor = this.tabControl.Core.PropertyDescriptors["DaysToCheckForUpdates"] as PropertyDescriptor<int>;
-
-            this.daysToCheckParentProperty = this.tabControl.ParentSettings == null
-                                                 ? null
-                                                 : this.tabControl.ParentSettings.GlobalSettings.GetProperty(this.daysToCheckPropertyDescriptor.PropertyName) as
-                                                   IntProperty;
-
-            IntProperty mergedDaysToCheckProperty = this.tabControl.MergedSettings == null
-                                                        ? null
-                                                        : this.tabControl.MergedSettings.GlobalSettings.GetProperty(this.daysToCheckPropertyDescriptor.PropertyName) as
-                                                          IntProperty;
-
-            this.daysMaskedTextBox.Text = mergedDaysToCheckProperty == null
-                                              ? this.daysToCheckPropertyDescriptor.DefaultValue.ToString(CultureInfo.InvariantCulture)
-                                              : mergedDaysToCheckProperty.Value.ToString(CultureInfo.InvariantCulture);
-
-            // Max Violation Count
-            this.maxViolationCountPropertyDescriptor = this.tabControl.Core.PropertyDescriptors["MaxViolationCount"] as PropertyDescriptor<int>;
-
-            this.maxViolationCountParentProperty = this.tabControl.ParentSettings == null
-                                                       ? null
-                                                       : this.tabControl.ParentSettings.GlobalSettings.GetProperty(this.maxViolationCountPropertyDescriptor.PropertyName)
-                                                         as IntProperty;
-
-            IntProperty mergedMaxViolationCountProperty = this.tabControl.MergedSettings == null
-                                                              ? null
-                                                              : this.tabControl.MergedSettings.GlobalSettings.GetProperty(
-                                                                  this.maxViolationCountPropertyDescriptor.PropertyName) as IntProperty;
-
-            this.maxViolationCountMaskedTextBox.Text = mergedMaxViolationCountProperty == null
-                                                           ? this.maxViolationCountPropertyDescriptor.DefaultValue.ToString(CultureInfo.InvariantCulture)
-                                                           : mergedMaxViolationCountProperty.Value.ToString(CultureInfo.InvariantCulture);
-
-            // Culture
-            this.culturePropertyDescriptor = this.tabControl.Core.PropertyDescriptors["Culture"] as PropertyDescriptor<string>;
-
-            this.cultureParentProperty = this.tabControl.ParentSettings == null
-                                             ? null
-                                             : this.tabControl.ParentSettings.GlobalSettings.GetProperty(this.culturePropertyDescriptor.PropertyName) as StringProperty;
-
-            StringProperty mergedCultureProperty = this.tabControl.MergedSettings == null
-                                                       ? null
-                                                       : this.tabControl.MergedSettings.GlobalSettings.GetProperty(this.culturePropertyDescriptor.PropertyName) as
-                                                         StringProperty;
-
-            this.cultureComboBox.SelectedIndex =
-                this.cultureComboBox.FindStringExact(
-                    mergedCultureProperty == null
-                        ? this.culturePropertyDescriptor.DefaultValue.ToString(CultureInfo.InvariantCulture)
-                        : mergedCultureProperty.Value.ToString(CultureInfo.InvariantCulture));
-
-            // Errors As Warnings
-            this.violationsAsErrorsPropertyDescriptor = this.tabControl.Core.PropertyDescriptors["ViolationsAsErrors"] as PropertyDescriptor<bool>;
-
-            this.violationsAsErrorsParentProperty = this.tabControl.ParentSettings == null
-                                                ? null
-                                                : this.tabControl.ParentSettings.GlobalSettings.GetProperty(this.violationsAsErrorsPropertyDescriptor.PropertyName) as
-                                                  BooleanProperty;
-
-            BooleanProperty mergedViolationsAsErrorsProperty = this.tabControl.MergedSettings == null
-                                                           ? null
-                                                           : this.tabControl.MergedSettings.GlobalSettings.GetProperty(
-                                                               this.violationsAsErrorsPropertyDescriptor.PropertyName) as BooleanProperty;
-
-            this.violationsAsErrorsCheckBox.Checked = mergedViolationsAsErrorsProperty == null
-                                                          ? this.violationsAsErrorsPropertyDescriptor.DefaultValue
-                                                          : mergedViolationsAsErrorsProperty.Value;
-
-            this.SetBoldState();
-
-            // Reset the dirty flag to false now.
-            this.dirty = false;
-            this.tabControl.DirtyChanged();
-        }
-
-        /// <summary>
-        /// Called after all pages have been applied.
-        /// </summary>
-        /// <param name="wasDirty">
-        /// The dirty state of the page before it was applied.
-        /// </param>
-        public void PostApply(bool wasDirty)
-        {
-            Param.Ignore(wasDirty);
-        }
-
-        /// <summary>
-        /// Called before all pages are applied.
-        /// </summary>
-        /// <returns>Returns false if no pages should be applied.</returns>
-        public bool PreApply()
-        {
-            return true;
-        }
-
-        /// <summary>
-        /// Refreshes the merged override state of properties on the page.
-        /// </summary>
-        public void RefreshSettingsOverrideState()
-        {
-            this.writeCacheParentProperty = this.tabControl.ParentSettings == null
-                                                ? null
-                                                : this.tabControl.ParentSettings.GlobalSettings.GetProperty(this.writeCachePropertyDescriptor.PropertyName) as
-                                                  BooleanProperty;
-
-            this.autoUpdateParentProperty = this.tabControl.ParentSettings == null
-                                                ? null
-                                                : this.tabControl.ParentSettings.GlobalSettings.GetProperty(this.autoUpdateCheckPropertyDescriptor.PropertyName) as
-                                                  BooleanProperty;
-
-            this.daysToCheckParentProperty = this.tabControl.ParentSettings == null
-                                                 ? null
-                                                 : this.tabControl.ParentSettings.GlobalSettings.GetProperty(this.daysToCheckPropertyDescriptor.PropertyName) as
-                                                   IntProperty;
-
-            this.maxViolationCountParentProperty = this.tabControl.ParentSettings == null
-                                                       ? null
-                                                       : this.tabControl.ParentSettings.GlobalSettings.GetProperty(this.maxViolationCountPropertyDescriptor.PropertyName)
-                                                         as IntProperty;
-
-            this.cultureParentProperty = this.tabControl.ParentSettings == null
-                                             ? null
-                                             : this.tabControl.ParentSettings.GlobalSettings.GetProperty(this.culturePropertyDescriptor.PropertyName) as StringProperty;
-
-            this.violationsAsErrorsParentProperty = this.tabControl.ParentSettings == null
-                                                        ? null
-                                                        : this.tabControl.ParentSettings.GlobalSettings.GetProperty(
-                                                            this.violationsAsErrorsPropertyDescriptor.PropertyName) as
-                                                          BooleanProperty;
-
-            this.SetBoldState();
-        }
-
-        /// <summary>
-        /// The validate page.
-        /// </summary>
-        /// <returns>
-        /// The <see cref="bool"/>.
-        /// </returns>
-        public bool ValidatePage()
-        {
-            if (this.daysMaskedTextBox.Enabled && (!this.daysMaskedTextBox.MaskCompleted || this.daysMaskedTextBox.Text == string.Empty))
-            {
-                this.toolTip.ToolTipTitle = "Invalid number";
-                this.toolTip.Show("Enter a valid number.", this.daysMaskedTextBox, this.daysMaskedTextBox.Width, -20, 5000);
-                return false;
-            }
-
-            if (!this.maxViolationCountMaskedTextBox.MaskCompleted || this.maxViolationCountMaskedTextBox.Text == string.Empty)
-            {
-                this.toolTip.ToolTipTitle = "Invalid number";
-                this.toolTip.Show("Enter a valid number.", this.maxViolationCountMaskedTextBox, this.maxViolationCountMaskedTextBox.Width, -20, 5000);
-                return false;
-            }
-
-            return true;
-        }
-
-        #endregion
-
-        #region Methods
-
-        /// <summary>
-        /// Clean up any resources being used.
-        /// </summary>
-        /// <param name="disposing">
-        /// Dispose parameter.
-        /// </param>
-        protected override void Dispose(bool disposing)
-        {
-            Param.Ignore(disposing);
-
-            if (disposing)
-            {
-                if (this.components != null)
-                {
-                    this.components.Dispose();
-                }
-            }
-
-            base.Dispose(disposing);
-        }
-
-        /// <summary>
-        /// Set up the tooltips.
-        /// </summary>
-        /// <param name="e">
-        /// The arguments to use.
-        /// </param>
-        protected override void OnLoad(EventArgs e)
-        {
-            this.toolTip.SetToolTip(this.daysMaskedTextBox, string.Empty);
-            base.OnLoad(e);
-        }
-
-        private static IEnumerable<CultureInfo> EnumSatelliteLanguages(string baseName)
-        {
-            string location = Assembly.GetExecutingAssembly().Location;
-            string directoryName = Path.GetDirectoryName(location);
-
-            foreach (string directory in Directory.GetDirectories(directoryName))
-            {
-                string name = Path.GetFileNameWithoutExtension(directory);
-
-                if (name.Length > 5)
-                {
-                    continue;
-                }
-
-                CultureInfo culture = null;
-                try
-                {
-                    culture = CultureInfo.GetCultureInfo(name);
-                }
-                catch (ArgumentNullException)
-                {
-                    continue;
-                }
-                catch (ArgumentException)
-                {
-                    continue;
-                }
-
-                string resName = baseName + ".resources.dll";
-                if (File.Exists(Path.Combine(Path.Combine(directoryName, name), resName)))
-                {
-                    yield return culture;
-                }
-            }
-        }
-
-        private static IEnumerable<CultureInfo> GetSatelliteLanguages(string baseName)
-        {
-            if (baseName == null)
-            {
-                throw new ArgumentNullException("baseName");
-            }
-
-            return EnumSatelliteLanguages(baseName);
-        }
-
-        /// <summary>
-        /// Called when the autoUpdate is checked or unchecked.
-        /// </summary>
-        /// <param name="sender">
-        /// The event sender.
-        /// </param>
-        /// <param name="e">
-        /// The event arguments.
-        /// </param>
-        private void AutoUpdateCheckBoxCheckedChanged(object sender, EventArgs e)
-        {
-            Param.Ignore(sender, e);
-
-            if (!this.dirty)
-            {
-                this.dirty = true;
-                this.tabControl.DirtyChanged();
-            }
-
-            this.checkForUpdatesLabel.Enabled = this.autoUpdateCheckBox.Checked;
-            this.daysMaskedTextBox.Enabled = this.autoUpdateCheckBox.Checked;
-            this.daysLabel.Enabled = this.autoUpdateCheckBox.Checked;
-
-            this.SetBoldState();
-        }
-
-        private void CultureComboBoxSelectedIndexChanged(object sender, EventArgs e)
-        {
-            Param.Ignore(sender, e);
-
-            if (!this.dirty)
-            {
-                this.dirty = true;
-                this.tabControl.DirtyChanged();
-            }
-
-            this.SetBoldState();
-        }
-
-        private void DaysMaskedTextBoxKeyDown(object sender, KeyEventArgs e)
-        {
-            this.toolTip.Hide(this.daysMaskedTextBox);
-        }
-
-        private void DaysMaskedTextBoxTextChanged(object sender, EventArgs e)
-        {
-            Param.Ignore(sender, e);
-
-            if (!this.dirty)
-            {
-                this.dirty = true;
-                this.tabControl.DirtyChanged();
-            }
-
-            this.SetBoldState();
-        }
-
-        /// <summary>
-        /// Called when the checkbox is checked or unchecked.
-        /// </summary>
-        /// <param name="sender">
-        /// The event sender.
-        /// </param>
-        /// <param name="e">
-        /// The event arguments.
-        /// </param>
-        private void EnableCacheCheckedChanged(object sender, EventArgs e)
-        {
-            Param.Ignore(sender, e);
-
-            if (!this.dirty)
-            {
-                this.dirty = true;
-                this.tabControl.DirtyChanged();
-            }
-
-            this.SetBoldState();
-        }
-
-        /// <summary> 
-        /// Required method for Designer support - do not modify 
-        /// the contents of this method with the code editor.
-        /// </summary>
-        private void InitializeComponent()
-        {
-            this.components = new System.ComponentModel.Container();
-            System.ComponentModel.ComponentResourceManager resources = new System.ComponentModel.ComponentResourceManager(typeof(CacheOptions));
-            this.label1 = new System.Windows.Forms.Label();
-            this.enableCache = new System.Windows.Forms.CheckBox();
-            this.daysLabel = new System.Windows.Forms.Label();
-            this.daysMaskedTextBox = new System.Windows.Forms.MaskedTextBox();
-            this.panel3 = new System.Windows.Forms.Panel();
-            this.checkForUpdatesLabel = new System.Windows.Forms.Label();
-            this.label5 = new System.Windows.Forms.Label();
-            this.autoUpdateCheckBox = new System.Windows.Forms.CheckBox();
-            this.toolTip = new System.Windows.Forms.ToolTip(this.components);
-            this.label3 = new System.Windows.Forms.Label();
-            this.maxViolationCountMaskedTextBox = new System.Windows.Forms.MaskedTextBox();
-            this.label2 = new System.Windows.Forms.Label();
-            this.cultureComboBox = new System.Windows.Forms.ComboBox();
-            this.violationsAsErrorsCheckBox = new System.Windows.Forms.CheckBox();
-            this.panel3.SuspendLayout();
-            this.SuspendLayout();
-
-            // label1
-            resources.ApplyResources(this.label1, "label1");
-            this.label1.Name = "label1";
-
-            // enableCache
-            resources.ApplyResources(this.enableCache, "enableCache");
-            this.enableCache.Name = "enableCache";
-            this.enableCache.UseVisualStyleBackColor = true;
-            this.enableCache.CheckedChanged += new System.EventHandler(this.EnableCacheCheckedChanged);
-
-            // daysLabel
-            resources.ApplyResources(this.daysLabel, "daysLabel");
-            this.daysLabel.Name = "daysLabel";
-
-            // daysMaskedTextBox
-            this.daysMaskedTextBox.AllowPromptAsInput = false;
-            this.daysMaskedTextBox.CausesValidation = false;
-            this.daysMaskedTextBox.CutCopyMaskFormat = System.Windows.Forms.MaskFormat.ExcludePromptAndLiterals;
-            resources.ApplyResources(this.daysMaskedTextBox, "daysMaskedTextBox");
-            this.daysMaskedTextBox.Name = "daysMaskedTextBox";
-            this.daysMaskedTextBox.RejectInputOnFirstFailure = true;
-            this.daysMaskedTextBox.ResetOnPrompt = false;
-            this.daysMaskedTextBox.ResetOnSpace = false;
-            this.daysMaskedTextBox.TextMaskFormat = System.Windows.Forms.MaskFormat.ExcludePromptAndLiterals;
-            this.daysMaskedTextBox.TextChanged += new System.EventHandler(this.DaysMaskedTextBoxTextChanged);
-            this.daysMaskedTextBox.KeyDown += new System.Windows.Forms.KeyEventHandler(this.DaysMaskedTextBoxKeyDown);
-
-            // panel3
-            resources.ApplyResources(this.panel3, "panel3");
-            this.panel3.Controls.Add(this.checkForUpdatesLabel);
-            this.panel3.Controls.Add(this.daysLabel);
-            this.panel3.Controls.Add(this.daysMaskedTextBox);
-            this.panel3.Controls.Add(this.label5);
-            this.panel3.Controls.Add(this.autoUpdateCheckBox);
-            this.panel3.Name = "panel3";
- 
-            // checkForUpdatesLabel
-            resources.ApplyResources(this.checkForUpdatesLabel, "checkForUpdatesLabel");
-            this.checkForUpdatesLabel.Name = "checkForUpdatesLabel";
-
-            // label5
-            resources.ApplyResources(this.label5, "label5");
-            this.label5.Name = "label5";
-
-            // autoUpdateCheckBox
-            resources.ApplyResources(this.autoUpdateCheckBox, "autoUpdateCheckBox");
-            this.autoUpdateCheckBox.Checked = true;
-            this.autoUpdateCheckBox.CheckState = System.Windows.Forms.CheckState.Checked;
-            this.autoUpdateCheckBox.Name = "autoUpdateCheckBox";
-            this.autoUpdateCheckBox.UseVisualStyleBackColor = true;
-            this.autoUpdateCheckBox.CheckedChanged += new System.EventHandler(this.AutoUpdateCheckBoxCheckedChanged);
-
-            // label3
-            resources.ApplyResources(this.label3, "label3");
-            this.label3.Name = "label3";
- 
-            // maxViolationCountMaskedTextBox
-            this.maxViolationCountMaskedTextBox.AllowPromptAsInput = false;
-            this.maxViolationCountMaskedTextBox.CausesValidation = false;
-            this.maxViolationCountMaskedTextBox.CutCopyMaskFormat = System.Windows.Forms.MaskFormat.ExcludePromptAndLiterals;
-            resources.ApplyResources(this.maxViolationCountMaskedTextBox, "maxViolationCountMaskedTextBox");
-            this.maxViolationCountMaskedTextBox.Name = "maxViolationCountMaskedTextBox";
-            this.maxViolationCountMaskedTextBox.RejectInputOnFirstFailure = true;
-            this.maxViolationCountMaskedTextBox.ResetOnPrompt = false;
-            this.maxViolationCountMaskedTextBox.ResetOnSpace = false;
-            this.maxViolationCountMaskedTextBox.TextMaskFormat = System.Windows.Forms.MaskFormat.ExcludePromptAndLiterals;
-            this.maxViolationCountMaskedTextBox.TextChanged += new System.EventHandler(this.MaxViolationCountTextBoxTextChanged);
-            this.maxViolationCountMaskedTextBox.KeyDown += new System.Windows.Forms.KeyEventHandler(this.MaxViolationCountMaskedTextBoxKeyDown);
-
-            // label2
-            resources.ApplyResources(this.label2, "label2");
-            this.label2.Name = "label2";
-
-            // cultureComboBox
-            this.cultureComboBox.DropDownStyle = System.Windows.Forms.ComboBoxStyle.DropDownList;
-            this.cultureComboBox.FormattingEnabled = true;
-            resources.ApplyResources(this.cultureComboBox, "cultureComboBox");
-            this.cultureComboBox.Name = "cultureComboBox";
-            this.cultureComboBox.SelectedIndexChanged += new System.EventHandler(this.CultureComboBoxSelectedIndexChanged);
-
-            // violationsAsErrorsCheckBox
-            resources.ApplyResources(this.violationsAsErrorsCheckBox, "violationsAsErrorsCheckBox");
-            this.violationsAsErrorsCheckBox.Name = "violationsAsErrorsCheckBox";
-            this.violationsAsErrorsCheckBox.UseVisualStyleBackColor = true;
-            this.violationsAsErrorsCheckBox.CheckedChanged += new System.EventHandler(this.ViolationsAsErrorsCheckBoxCheckedChanged);
-
-            // CacheOptions
-            this.Controls.Add(this.violationsAsErrorsCheckBox);
-            this.Controls.Add(this.cultureComboBox);
-            this.Controls.Add(this.label2);
-            this.Controls.Add(this.enableCache);
-            this.Controls.Add(this.label3);
-            this.Controls.Add(this.maxViolationCountMaskedTextBox);
-            this.Controls.Add(this.panel3);
-            this.Controls.Add(this.label1);
-            this.MinimumSize = new System.Drawing.Size(246, 80);
-            this.Name = "CacheOptions";
-            resources.ApplyResources(this, "$this");
-            this.panel3.ResumeLayout(false);
-            this.panel3.PerformLayout();
-            this.ResumeLayout(false);
-            this.PerformLayout();
-        }
-
-        private void MaxViolationCountMaskedTextBoxKeyDown(object sender, KeyEventArgs e)
-        {
-            this.toolTip.Hide(this.maxViolationCountMaskedTextBox);
-        }
-
-        private void MaxViolationCountTextBoxTextChanged(object sender, EventArgs e)
-        {
-            Param.Ignore(sender, e);
-
-            if (!this.dirty)
-            {
-                this.dirty = true;
-                this.tabControl.DirtyChanged();
-            }
-
-            this.SetBoldState();
-        }
-
-        /// <summary>
-        /// Sets the bold state of the checkboxes.
-        /// </summary>
-        private void SetBoldState()
-        {
-            bool bold;
-
-            if (this.writeCachePropertyDescriptor != null)
-            {
-                bold = this.writeCacheParentProperty == null
-                           ? this.enableCache.Checked != this.writeCachePropertyDescriptor.DefaultValue
-                           : this.enableCache.Checked != this.writeCacheParentProperty.Value;
-
-                this.enableCache.Font = bold ? new Font(this.enableCache.Font, FontStyle.Bold) : new Font(this.enableCache.Font, FontStyle.Regular);
-            }
-
-            if (this.autoUpdateCheckPropertyDescriptor != null)
-            {
-                bold = this.autoUpdateParentProperty == null
-                           ? this.autoUpdateCheckBox.Checked != this.autoUpdateCheckPropertyDescriptor.DefaultValue
-                           : this.autoUpdateCheckBox.Checked != this.autoUpdateParentProperty.Value;
-
-                this.autoUpdateCheckBox.Font = bold ? new Font(this.autoUpdateCheckBox.Font, FontStyle.Bold) : new Font(this.autoUpdateCheckBox.Font, FontStyle.Regular);
-            }
-
-            if (this.violationsAsErrorsPropertyDescriptor != null)
-            {
-                bold = this.violationsAsErrorsParentProperty == null
-                           ? this.violationsAsErrorsCheckBox.Checked != this.violationsAsErrorsPropertyDescriptor.DefaultValue
-                           : this.violationsAsErrorsCheckBox.Checked != this.violationsAsErrorsParentProperty.Value;
-
-                this.violationsAsErrorsCheckBox.Font = bold
-                                                           ? new Font(
-                                                                 this.violationsAsErrorsCheckBox.Font,
-                                                                 FontStyle.Bold)
-                                                           : new Font(
-                                                                 this.violationsAsErrorsCheckBox.Font,
-                                                                 FontStyle.Regular);
-            }
-
-            if (this.daysToCheckPropertyDescriptor != null)
-            {
-                bold = this.daysToCheckParentProperty == null
-                           ? this.daysMaskedTextBox.Text != this.daysToCheckPropertyDescriptor.DefaultValue.ToString(CultureInfo.InvariantCulture)
-                           : this.daysMaskedTextBox.Text != this.daysToCheckParentProperty.Value.ToString(CultureInfo.InvariantCulture);
-
-                this.daysMaskedTextBox.Font = bold ? new Font(this.daysMaskedTextBox.Font, FontStyle.Bold) : new Font(this.daysMaskedTextBox.Font, FontStyle.Regular);
-            }
-
-            if (this.maxViolationCountPropertyDescriptor != null)
-            {
-                bold = this.maxViolationCountParentProperty == null
-                           ? this.maxViolationCountMaskedTextBox.Text != this.maxViolationCountPropertyDescriptor.DefaultValue.ToString(CultureInfo.InvariantCulture)
-                           : this.maxViolationCountMaskedTextBox.Text != this.maxViolationCountParentProperty.Value.ToString(CultureInfo.InvariantCulture);
-
-                this.maxViolationCountMaskedTextBox.Font = bold
-                                                               ? new Font(this.maxViolationCountMaskedTextBox.Font, FontStyle.Bold)
-                                                               : new Font(this.maxViolationCountMaskedTextBox.Font, FontStyle.Regular);
-            }
-
-            if (this.culturePropertyDescriptor != null)
-            {
-                if (this.cultureParentProperty == null)
-                {
-                    bold = this.cultureComboBox.Text != this.culturePropertyDescriptor.DefaultValue.ToString(CultureInfo.InvariantCulture);
-                }
-                else
-                {
-                    bold = this.cultureComboBox.Text != this.cultureParentProperty.Value.ToString(CultureInfo.InvariantCulture);
-                }
-
-                this.cultureComboBox.Font = bold ? new Font(this.cultureComboBox.Font, FontStyle.Bold) : new Font(this.cultureComboBox.Font, FontStyle.Regular);
-            }
-        }
-
-        #endregion
-
-        private void ViolationsAsErrorsCheckBoxCheckedChanged(object sender, EventArgs e)
-        {
-            Param.Ignore(sender, e);
-
-            if (!this.dirty)
-            {
-                this.dirty = true;
-                this.tabControl.DirtyChanged();
-            }
-
-            this.SetBoldState();
-        }
-    }
->>>>>>> 30ef6542
 }