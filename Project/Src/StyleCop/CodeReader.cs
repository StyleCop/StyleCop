<<<<<<< HEAD
// --------------------------------------------------------------------------------------------------------------------
// <copyright file="CodeReader.cs" company="http://stylecop.codeplex.com">
//   MS-PL
// </copyright>
// <license>
//   This source code is subject to terms and conditions of the Microsoft 
//   Public License. A copy of the license can be found in the License.html 
//   file at the root of this distribution. If you cannot locate the  
//   Microsoft Public License, please send an email to dlr@microsoft.com. 
//   By using this source code in any fashion, you are agreeing to be bound 
//   by the terms of the Microsoft Public License. You must not remove this 
//   notice, or any other, from this software.
// </license>
// <summary>
//   Reads code from a text reader.
// </summary>
// --------------------------------------------------------------------------------------------------------------------
namespace StyleCop
{
    using System.Diagnostics;
    using System.Diagnostics.CodeAnalysis;
    using System.IO;

    /// <summary>
    /// Reads code from a text reader.
    /// </summary>
    public class CodeReader
    {
        #region Constants

        /// <summary>
        /// The number of characters to read at a time from the text reader.
        /// </summary>
        private const int CharacterBlockSize = 80;

        #endregion

        #region Fields

        /// <summary>
        /// Contains the code to read.
        /// </summary>
        private readonly TextReader code;

        /// <summary>
        /// The number of characters in the buffer.
        /// </summary>
        private int bufferLength;

        /// <summary>
        /// Cached characters read from the text reader.
        /// </summary>
        private char[] charBuffer;

        /// <summary>
        /// The position of the next unread character in the character buffer.
        /// </summary>
        private int position;

        #endregion

        #region Constructors and Destructors

        /// <summary>
        /// Initializes a new instance of the CodeReader class.
        /// </summary>
        /// <param name="code">
        /// Contains the code to read.
        /// </param>
        public CodeReader(TextReader code)
        {
            Param.RequireNotNull(code, "code");
            this.code = code;
        }

        #endregion

        #region Public Methods and Operators

        /// <summary>
        /// Gets the next character from the code without advancing the internal pointer.
        /// </summary>
        /// <returns>Returns the next character from the code or char.MinValue if there are no more characters to read.</returns>
        public char Peek()
        {
            if (!this.LoadBuffer(1))
            {
                return char.MinValue;
            }

            return this.charBuffer[this.position];
        }

        /// <summary>
        /// Gets the next character from the code without advancing the internal pointer.
        /// </summary>
        /// <param name="index">
        /// The index of the character to retrieve, advanced from the current index.
        /// </param>
        /// <returns>
        /// Returns the next character from the code or char.MinValue if there are no more characters to read.
        /// </returns>
        [SuppressMessage("Microsoft.Usage", "CA2233:OperationsShouldNotOverflow", Justification = "There is no danger of overflow.")]
        public char Peek(int index)
        {
            Param.Ignore(index);

            if (!this.LoadBuffer(index + 1))
            {
                return char.MinValue;
            }

            return this.charBuffer[this.position + index];
        }

        /// <summary>
        /// Gets the next non-whitespace character from the code without advancing the internal pointer.
        /// </summary>
        /// <param name="index">
        /// The index of the character to retrieve, advanced from the current index.
        /// </param>
        /// <returns>
        /// Returns the next non-whitespace character from the code or <see cref="char.MinValue"/> if there are no more 
        /// non-whitespace characters to read.
        /// </returns>
        public char PeekNonWhitespace(int index)
        {
            Param.Ignore(index);

            while (true)
            {
                char currChar = this.Peek(index);

                if (char.IsWhiteSpace(currChar) == false)
                {
                    // Found a non-whitespace character (could be char.MinValue) - return it.
                    return currChar;
                }

                // Keep looping.
                index++;
            }
        }

        /// <summary>
        /// Reads the next character from the code and advances the internal index.
        /// </summary>
        /// <returns>Returns the next character from the code or char.MinValue if there are no more characters to read.</returns>
        public char ReadNext()
        {
            if (!this.LoadBuffer(1))
            {
                return char.MinValue;
            }

            return this.charBuffer[this.position++];
        }

        /// <summary>
        /// Reads the given number of characters from the code and advances the internal index.
        /// </summary>
        /// <param name="count">
        /// The number of characters to read.
        /// </param>
        /// <returns>
        /// Returns the characters or null if all of the characters could not be read.
        /// </returns>
        public char[] ReadNext(int count)
        {
            Param.RequireGreaterThanOrEqualToZero(count, "count");

            if (!this.LoadBuffer(count))
            {
                return null;
            }

            char[] data = new char[count];
            for (int i = 0; i < count; ++i)
            {
                data[i] = this.charBuffer[this.position++];
            }

            return data;
        }

        /// <summary>
        /// Reads the given number of characters from the code as a string and advances the internal index.
        /// </summary>
        /// <param name="count">
        /// The number of characters to read.
        /// </param>
        /// <returns>
        /// Returns the string or null if all of the characters could not be read.
        /// </returns>
        public string ReadString(int count)
        {
            Param.RequireGreaterThanOrEqualToZero(count, "count");

            char[] characters = this.ReadNext(count);
            if (characters == null)
            {
                return null;
            }

            return new string(characters);
        }

        #endregion

        #region Methods

        /// <summary>
        /// Loads the internal character buffer with the requested number of characters.
        /// </summary>
        /// <param name="count">
        /// The number of characters to load.
        /// </param>
        /// <returns>
        /// Returns true if the characters were loaded, or false if the end 
        /// of the character source was reached before all the characters were loaded.
        /// </returns>
        private bool LoadBuffer(int count)
        {
            Param.AssertGreaterThanOrEqualToZero(count, "count");

            // Check whether there are already enough characters in the current buffer.
            if (this.bufferLength > this.position + count - 1)
            {
                Debug.Assert(this.charBuffer != null && this.charBuffer.Length > this.position + count - 1, "The buffer position is invalid.");
                return true;
            }

            // Create a new buffer large enough to contain the left over characters from the previous
            // buffer, as well as the new characters to read from the code.
            char[] newBuffer;

            int leftOverCharacterCount = this.bufferLength - this.position;

            if (this.charBuffer == null || ((CharacterBlockSize + leftOverCharacterCount) > this.charBuffer.Length))
            {
                // allocate a bigger buffer
                newBuffer = new char[CharacterBlockSize + leftOverCharacterCount];
            }
            else
            {
                // reuse the old buffer
                newBuffer = this.charBuffer;
            }

            if (this.charBuffer != null)
            {
                // Fill in any characters left over from the previous buffer.
                for (int i = 0; i < leftOverCharacterCount; ++i)
                {
                    newBuffer[i] = this.charBuffer[this.position + i];
                }
            }

            // Read the new set of characters from the code buffer.
            int numberOfCharactersRead = this.code.ReadBlock(newBuffer, leftOverCharacterCount, CharacterBlockSize);

            // Set the correct number of characters in the new buffer.
            this.bufferLength = leftOverCharacterCount + numberOfCharactersRead;

            // Save the new buffer and reset the position.
            this.position = 0;
            this.charBuffer = newBuffer;

            // Return true if the requested number of characters are in the buffer.
            return this.bufferLength >= count;
        }

        #endregion
    }
=======
// --------------------------------------------------------------------------------------------------------------------
// <copyright file="CodeReader.cs" company="http://stylecop.codeplex.com">
//   MS-PL
// </copyright>
// <license>
//   This source code is subject to terms and conditions of the Microsoft 
//   Public License. A copy of the license can be found in the License.html 
//   file at the root of this distribution. If you cannot locate the  
//   Microsoft Public License, please send an email to dlr@microsoft.com. 
//   By using this source code in any fashion, you are agreeing to be bound 
//   by the terms of the Microsoft Public License. You must not remove this 
//   notice, or any other, from this software.
// </license>
// <summary>
//   Reads code from a text reader.
// </summary>
// --------------------------------------------------------------------------------------------------------------------
namespace StyleCop
{
    using System.Diagnostics;
    using System.Diagnostics.CodeAnalysis;
    using System.IO;

    /// <summary>
    /// Reads code from a text reader.
    /// </summary>
    public class CodeReader
    {
        #region Constants

        /// <summary>
        /// The number of characters to read at a time from the text reader.
        /// </summary>
        private const int CharacterBlockSize = 80;

        #endregion

        #region Fields

        /// <summary>
        /// Contains the code to read.
        /// </summary>
        private readonly TextReader code;

        /// <summary>
        /// The number of characters in the buffer.
        /// </summary>
        private int bufferLength;

        /// <summary>
        /// Cached characters read from the text reader.
        /// </summary>
        private char[] charBuffer;

        /// <summary>
        /// The position of the next unread character in the character buffer.
        /// </summary>
        private int position;

        #endregion

        #region Constructors and Destructors

        /// <summary>
        /// Initializes a new instance of the CodeReader class.
        /// </summary>
        /// <param name="code">
        /// Contains the code to read.
        /// </param>
        public CodeReader(TextReader code)
        {
            Param.RequireNotNull(code, "code");
            this.code = code;
        }

        #endregion

        #region Public Methods and Operators

        /// <summary>
        /// Gets the next character from the code without advancing the internal pointer.
        /// </summary>
        /// <returns>Returns the next character from the code or char.MinValue if there are no more characters to read.</returns>
        public char Peek()
        {
            if (!this.LoadBuffer(1))
            {
                return char.MinValue;
            }

            return this.charBuffer[this.position];
        }

        /// <summary>
        /// Gets the next character from the code without advancing the internal pointer.
        /// </summary>
        /// <param name="index">
        /// The index of the character to retrieve, advanced from the current index.
        /// </param>
        /// <returns>
        /// Returns the next character from the code or char.MinValue if there are no more characters to read.
        /// </returns>
        [SuppressMessage("Microsoft.Usage", "CA2233:OperationsShouldNotOverflow", Justification = "There is no danger of overflow.")]
        public char Peek(int index)
        {
            Param.Ignore(index);

            if (!this.LoadBuffer(index + 1))
            {
                return char.MinValue;
            }

            return this.charBuffer[this.position + index];
        }

        /// <summary>
        /// Reads the next character from the code and advances the internal index.
        /// </summary>
        /// <returns>Returns the next character from the code or char.MinValue if there are no more characters to read.</returns>
        public char ReadNext()
        {
            if (!this.LoadBuffer(1))
            {
                return char.MinValue;
            }

            return this.charBuffer[this.position++];
        }

        /// <summary>
        /// Reads the given number of characters from the code and advances the internal index.
        /// </summary>
        /// <param name="count">
        /// The number of characters to read.
        /// </param>
        /// <returns>
        /// Returns the characters or null if all of the characters could not be read.
        /// </returns>
        public char[] ReadNext(int count)
        {
            Param.RequireGreaterThanOrEqualToZero(count, "count");

            if (!this.LoadBuffer(count))
            {
                return null;
            }

            char[] data = new char[count];
            for (int i = 0; i < count; ++i)
            {
                data[i] = this.charBuffer[this.position++];
            }

            return data;
        }

        /// <summary>
        /// Reads the given number of characters from the code as a string and advances the internal index.
        /// </summary>
        /// <param name="count">
        /// The number of characters to read.
        /// </param>
        /// <returns>
        /// Returns the string or null if all of the characters could not be read.
        /// </returns>
        public string ReadString(int count)
        {
            Param.RequireGreaterThanOrEqualToZero(count, "count");

            char[] characters = this.ReadNext(count);
            if (characters == null)
            {
                return null;
            }

            return new string(characters);
        }

        #endregion

        #region Methods

        /// <summary>
        /// Loads the internal character buffer with the requested number of characters.
        /// </summary>
        /// <param name="count">
        /// The number of characters to load.
        /// </param>
        /// <returns>
        /// Returns true if the characters were loaded, or false if the end 
        /// of the character source was reached before all the characters were loaded.
        /// </returns>
        private bool LoadBuffer(int count)
        {
            Param.AssertGreaterThanOrEqualToZero(count, "count");

            // Check whether there are already enough characters in the current buffer.
            if (this.bufferLength > this.position + count - 1)
            {
                Debug.Assert(this.charBuffer != null && this.charBuffer.Length > this.position + count - 1, "The buffer position is invalid.");
                return true;
            }

            // Create a new buffer large enough to contain the left over characters from the previous
            // buffer, as well as the new characters to read from the code.
            char[] newBuffer;

            int leftOverCharacterCount = this.bufferLength - this.position;

            if (this.charBuffer == null || ((CharacterBlockSize + leftOverCharacterCount) > this.charBuffer.Length))
            {
                // allocate a bigger buffer
                newBuffer = new char[CharacterBlockSize + leftOverCharacterCount];
            }
            else
            {
                // reuse the old buffer
                newBuffer = this.charBuffer;
            }

            if (this.charBuffer != null)
            {
                // Fill in any characters left over from the previous buffer.
                for (int i = 0; i < leftOverCharacterCount; ++i)
                {
                    newBuffer[i] = this.charBuffer[this.position + i];
                }
            }

            // Read the new set of characters from the code buffer.
            int numberOfCharactersRead = this.code.ReadBlock(newBuffer, leftOverCharacterCount, CharacterBlockSize);

            // Set the correct number of characters in the new buffer.
            this.bufferLength = leftOverCharacterCount + numberOfCharactersRead;

            // Save the new buffer and reset the position.
            this.position = 0;
            this.charBuffer = newBuffer;

            // Return true if the requested number of characters are in the buffer.
            return this.bufferLength >= count;
        }

        #endregion
    }
>>>>>>> 30ef6542
}<|MERGE_RESOLUTION|>--- conflicted
+++ resolved
@@ -1,4 +1,3 @@
-<<<<<<< HEAD
 // --------------------------------------------------------------------------------------------------------------------
 // <copyright file="CodeReader.cs" company="http://stylecop.codeplex.com">
 //   MS-PL
@@ -273,251 +272,4 @@
 
         #endregion
     }
-=======
-// --------------------------------------------------------------------------------------------------------------------
-// <copyright file="CodeReader.cs" company="http://stylecop.codeplex.com">
-//   MS-PL
-// </copyright>
-// <license>
-//   This source code is subject to terms and conditions of the Microsoft 
-//   Public License. A copy of the license can be found in the License.html 
-//   file at the root of this distribution. If you cannot locate the  
-//   Microsoft Public License, please send an email to dlr@microsoft.com. 
-//   By using this source code in any fashion, you are agreeing to be bound 
-//   by the terms of the Microsoft Public License. You must not remove this 
-//   notice, or any other, from this software.
-// </license>
-// <summary>
-//   Reads code from a text reader.
-// </summary>
-// --------------------------------------------------------------------------------------------------------------------
-namespace StyleCop
-{
-    using System.Diagnostics;
-    using System.Diagnostics.CodeAnalysis;
-    using System.IO;
-
-    /// <summary>
-    /// Reads code from a text reader.
-    /// </summary>
-    public class CodeReader
-    {
-        #region Constants
-
-        /// <summary>
-        /// The number of characters to read at a time from the text reader.
-        /// </summary>
-        private const int CharacterBlockSize = 80;
-
-        #endregion
-
-        #region Fields
-
-        /// <summary>
-        /// Contains the code to read.
-        /// </summary>
-        private readonly TextReader code;
-
-        /// <summary>
-        /// The number of characters in the buffer.
-        /// </summary>
-        private int bufferLength;
-
-        /// <summary>
-        /// Cached characters read from the text reader.
-        /// </summary>
-        private char[] charBuffer;
-
-        /// <summary>
-        /// The position of the next unread character in the character buffer.
-        /// </summary>
-        private int position;
-
-        #endregion
-
-        #region Constructors and Destructors
-
-        /// <summary>
-        /// Initializes a new instance of the CodeReader class.
-        /// </summary>
-        /// <param name="code">
-        /// Contains the code to read.
-        /// </param>
-        public CodeReader(TextReader code)
-        {
-            Param.RequireNotNull(code, "code");
-            this.code = code;
-        }
-
-        #endregion
-
-        #region Public Methods and Operators
-
-        /// <summary>
-        /// Gets the next character from the code without advancing the internal pointer.
-        /// </summary>
-        /// <returns>Returns the next character from the code or char.MinValue if there are no more characters to read.</returns>
-        public char Peek()
-        {
-            if (!this.LoadBuffer(1))
-            {
-                return char.MinValue;
-            }
-
-            return this.charBuffer[this.position];
-        }
-
-        /// <summary>
-        /// Gets the next character from the code without advancing the internal pointer.
-        /// </summary>
-        /// <param name="index">
-        /// The index of the character to retrieve, advanced from the current index.
-        /// </param>
-        /// <returns>
-        /// Returns the next character from the code or char.MinValue if there are no more characters to read.
-        /// </returns>
-        [SuppressMessage("Microsoft.Usage", "CA2233:OperationsShouldNotOverflow", Justification = "There is no danger of overflow.")]
-        public char Peek(int index)
-        {
-            Param.Ignore(index);
-
-            if (!this.LoadBuffer(index + 1))
-            {
-                return char.MinValue;
-            }
-
-            return this.charBuffer[this.position + index];
-        }
-
-        /// <summary>
-        /// Reads the next character from the code and advances the internal index.
-        /// </summary>
-        /// <returns>Returns the next character from the code or char.MinValue if there are no more characters to read.</returns>
-        public char ReadNext()
-        {
-            if (!this.LoadBuffer(1))
-            {
-                return char.MinValue;
-            }
-
-            return this.charBuffer[this.position++];
-        }
-
-        /// <summary>
-        /// Reads the given number of characters from the code and advances the internal index.
-        /// </summary>
-        /// <param name="count">
-        /// The number of characters to read.
-        /// </param>
-        /// <returns>
-        /// Returns the characters or null if all of the characters could not be read.
-        /// </returns>
-        public char[] ReadNext(int count)
-        {
-            Param.RequireGreaterThanOrEqualToZero(count, "count");
-
-            if (!this.LoadBuffer(count))
-            {
-                return null;
-            }
-
-            char[] data = new char[count];
-            for (int i = 0; i < count; ++i)
-            {
-                data[i] = this.charBuffer[this.position++];
-            }
-
-            return data;
-        }
-
-        /// <summary>
-        /// Reads the given number of characters from the code as a string and advances the internal index.
-        /// </summary>
-        /// <param name="count">
-        /// The number of characters to read.
-        /// </param>
-        /// <returns>
-        /// Returns the string or null if all of the characters could not be read.
-        /// </returns>
-        public string ReadString(int count)
-        {
-            Param.RequireGreaterThanOrEqualToZero(count, "count");
-
-            char[] characters = this.ReadNext(count);
-            if (characters == null)
-            {
-                return null;
-            }
-
-            return new string(characters);
-        }
-
-        #endregion
-
-        #region Methods
-
-        /// <summary>
-        /// Loads the internal character buffer with the requested number of characters.
-        /// </summary>
-        /// <param name="count">
-        /// The number of characters to load.
-        /// </param>
-        /// <returns>
-        /// Returns true if the characters were loaded, or false if the end 
-        /// of the character source was reached before all the characters were loaded.
-        /// </returns>
-        private bool LoadBuffer(int count)
-        {
-            Param.AssertGreaterThanOrEqualToZero(count, "count");
-
-            // Check whether there are already enough characters in the current buffer.
-            if (this.bufferLength > this.position + count - 1)
-            {
-                Debug.Assert(this.charBuffer != null && this.charBuffer.Length > this.position + count - 1, "The buffer position is invalid.");
-                return true;
-            }
-
-            // Create a new buffer large enough to contain the left over characters from the previous
-            // buffer, as well as the new characters to read from the code.
-            char[] newBuffer;
-
-            int leftOverCharacterCount = this.bufferLength - this.position;
-
-            if (this.charBuffer == null || ((CharacterBlockSize + leftOverCharacterCount) > this.charBuffer.Length))
-            {
-                // allocate a bigger buffer
-                newBuffer = new char[CharacterBlockSize + leftOverCharacterCount];
-            }
-            else
-            {
-                // reuse the old buffer
-                newBuffer = this.charBuffer;
-            }
-
-            if (this.charBuffer != null)
-            {
-                // Fill in any characters left over from the previous buffer.
-                for (int i = 0; i < leftOverCharacterCount; ++i)
-                {
-                    newBuffer[i] = this.charBuffer[this.position + i];
-                }
-            }
-
-            // Read the new set of characters from the code buffer.
-            int numberOfCharactersRead = this.code.ReadBlock(newBuffer, leftOverCharacterCount, CharacterBlockSize);
-
-            // Set the correct number of characters in the new buffer.
-            this.bufferLength = leftOverCharacterCount + numberOfCharactersRead;
-
-            // Save the new buffer and reset the position.
-            this.position = 0;
-            this.charBuffer = newBuffer;
-
-            // Return true if the requested number of characters are in the buffer.
-            return this.bufferLength >= count;
-        }
-
-        #endregion
-    }
->>>>>>> 30ef6542
 }