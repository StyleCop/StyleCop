--- conflicted
+++ resolved
@@ -1,4 +1,3 @@
-<<<<<<< HEAD
 ﻿// --------------------------------------------------------------------------------------------------------------------
 // <copyright file="NamingService.cs" company="http://stylecop.codeplex.com">
 //   MS-PL
@@ -696,703 +695,4 @@
 
         #endregion
     }
-=======
-﻿// --------------------------------------------------------------------------------------------------------------------
-// <copyright file="NamingService.cs" company="http://stylecop.codeplex.com">
-//   MS-PL
-// </copyright>
-// <license>
-//   This source code is subject to terms and conditions of the Microsoft 
-//   Public License. A copy of the license can be found in the License.html 
-//   file at the root of this distribution. If you cannot locate the  
-//   Microsoft Public License, please send an email to dlr@microsoft.com. 
-//   By using this source code in any fashion, you are agreeing to be bound 
-//   by the terms of the Microsoft Public License. You must not remove this 
-//   notice, or any other, from this software.
-// </license>
-// <summary>
-//   The naming service.
-// </summary>
-// --------------------------------------------------------------------------------------------------------------------
-namespace StyleCop.Spelling
-{
-    using System;
-    using System.Collections.Generic;
-    using System.Collections.ObjectModel;
-    using System.Diagnostics.CodeAnalysis;
-    using System.Globalization;
-    using System.IO;
-    using System.Linq;
-    using System.Reflection;
-    using System.Xml;
-
-    /// <summary>
-    /// The naming service.
-    /// </summary>
-    public class NamingService : IDisposable
-    {
-        #region Static Fields
-
-        private static readonly Dictionary<string, NamingService> ServiceCache = new Dictionary<string, NamingService>();
-
-        private static readonly object ServiceCacheLock = new object();
-
-        private static NamingService defaultNamingService;
-
-        #endregion
-
-        #region Fields
-
-        private readonly CultureInfo culture;
-
-        private IDictionary<string, string> alternatesForDeprecatedWords;
-
-        private IDictionary<string, string> casingExceptions;
-
-        private IDictionary<string, string> compoundAlternatesForDiscreteWords;
-
-        private int customDictionaryHashCode;
-
-        private ICollection<string> dictionaryFolders;
-
-        private IDictionary<string, string> discreteWordExceptions;
-
-        private SpellChecker spellChecker;
-
-        #endregion
-
-        #region Constructors and Destructors
-
-        private NamingService(CultureInfo culture)
-        {
-            this.culture = culture;
-
-            if (StyleCopCore.PlatformID == PlatformID.Win32NT)
-            {
-                this.spellChecker = SpellChecker.FromCulture(culture);
-            }
-
-            this.InitCustomDictionaries();
-        }
-
-        #endregion
-
-        #region Public Properties
-
-        /// <summary>
-        /// Gets the default naming service.
-        /// </summary>
-        public static NamingService DefaultNamingService
-        {
-            get
-            {
-                return defaultNamingService ?? (defaultNamingService = GetNamingService(System.Threading.Thread.CurrentThread.CurrentCulture));
-            }
-        }
-
-        /// <summary>
-        /// Gets the culture.
-        /// </summary>
-        public CultureInfo Culture
-        {
-            get
-            {
-                return this.culture;
-            }
-        }
-
-        /// <summary>
-        /// Gets an array of the dictionary folders which have been scanned for dictionaries.
-        /// </summary>
-        public ICollection<string> DictionaryFolders
-        {
-            get
-            {
-                return this.dictionaryFolders.ToArray();
-            }
-        }
-
-        /// <summary>
-        /// Gets a value indicating whether supports spelling.
-        /// </summary>
-        public bool SupportsSpelling
-        {
-            get
-            {
-                return this.spellChecker != null;
-            }
-        }
-
-        #endregion
-
-        #region Properties
-
-        internal bool IsEnglishCulture
-        {
-            get
-            {
-                return this.culture.Name.Equals("en", StringComparison.OrdinalIgnoreCase) || this.culture.Parent.Name.Equals("en", StringComparison.OrdinalIgnoreCase);
-            }
-        }
-
-        #endregion
-
-        #region Public Methods and Operators
-
-        /// <summary>
-        /// Clears the cached services.
-        /// </summary>
-        public static void ClearCachedServices()
-        {
-            lock (ServiceCacheLock)
-            {
-                foreach (NamingService service in ServiceCache.Values)
-                {
-                    service.Dispose();
-                }
-
-                ServiceCache.Clear();
-                defaultNamingService = null;
-            }
-        }
-
-        /// <summary>
-        /// Gets a naming service for the specified culture.
-        /// </summary>
-        /// <param name="culture">
-        /// The culture to use.
-        /// </param>
-        /// <returns>
-        /// The NamingService for the culture.
-        /// </returns>
-        [SuppressMessage("Microsoft.Reliability", "CA2000:Dispose objects before losing scope", Justification = "OK here.")]
-        public static NamingService GetNamingService(CultureInfo culture)
-        {
-            if (culture == null)
-            {
-                throw new ArgumentNullException("culture");
-            }
-
-            lock (ServiceCacheLock)
-            {
-                NamingService service;
-                if (!ServiceCache.TryGetValue(culture.Name, out service))
-                {
-                    service = new NamingService(culture);
-                    ServiceCache[culture.Name] = service;
-                }
-
-                return service;
-            }
-        }
-
-        /// <summary>
-        /// Adds the deprecated words dictionary and their preferred alternatives to the list of current deprecated words.
-        /// </summary>
-        /// <param name="deprecatedWords">
-        /// The dictionary of words to add.
-        /// </param>
-        public void AddDeprecatedWords(IDictionary<string, string> deprecatedWords)
-        {
-            if (deprecatedWords != null)
-            {
-                foreach (KeyValuePair<string, string> deprecatedWord in deprecatedWords)
-                {
-                    if (!this.alternatesForDeprecatedWords.ContainsKey(deprecatedWord.Key))
-                    {
-                        this.alternatesForDeprecatedWords.Add(deprecatedWord);
-                    }
-                }
-            }
-        }
-
-        /// <summary>
-        /// Adds a folder to the list of folders scanned for CustomDictionary.xml files.
-        /// </summary>
-        /// <param name="path">
-        /// The path to add.
-        /// </param>
-        public void AddDictionaryFolder(string path)
-        {
-            if (!string.IsNullOrEmpty(path))
-            {
-                string fullPath = Path.GetFullPath(Environment.ExpandEnvironmentVariables(path));
-
-                if (Directory.Exists(fullPath))
-                {
-                    if (!this.dictionaryFolders.Contains(fullPath, StringComparer.InvariantCultureIgnoreCase))
-                    {
-                        this.dictionaryFolders.Add(fullPath);
-                        this.ScanAndLoadDictionaries(fullPath);
-                    }
-                }
-            }
-        }
-
-        /// <summary>
-        /// Check spelling of the word provided.
-        /// </summary>
-        /// <param name="word">
-        /// The word to check.
-        /// </param>
-        /// <returns>
-        /// The StyleCop.Spelling.WordSpelling.
-        /// </returns>
-        public WordSpelling CheckSpelling(string word)
-        {
-            if (!this.SupportsSpelling)
-            {
-                throw new InvalidOperationException();
-            }
-
-            return this.spellChecker.Check(word);
-        }
-
-        /// <summary>
-        /// The dispose.
-        /// </summary>
-        public void Dispose()
-        {
-            this.Dispose(true);
-            GC.SuppressFinalize(this);
-        }
-
-        /// <summary>
-        /// The get compound alternate for discrete word.
-        /// </summary>
-        /// <param name="word">
-        /// The word.
-        /// </param>
-        /// <returns>
-        /// The System.String.
-        /// </returns>
-        public string GetCompoundAlternateForDiscreteWord(string word)
-        {
-            if (word == null)
-            {
-                throw new ArgumentNullException("word");
-            }
-
-            string str = this.compoundAlternatesForDiscreteWords[word];
-            if ((str != null) && char.IsLower(word[0]))
-            {
-                str = char.ToLower(str[0], this.culture) + str.Substring(1);
-            }
-
-            return str;
-        }
-
-        /// <summary>
-        /// Returns a hash code of the files we use to check spelling.
-        /// </summary>
-        /// <returns>The hash code or 0 if we don't use any other files.</returns>
-        public int GetDependantFilesHashCode()
-        {
-            return this.SupportsSpelling ? this.spellChecker.GetDependantFilesHashCode() ^ this.customDictionaryHashCode : 0;
-        }
-
-        /// <summary>
-        /// The get discrete alternate for compound word.
-        /// </summary>
-        /// <param name="word1">
-        /// The word 1.
-        /// </param>
-        /// <param name="word2">
-        /// The word 2.
-        /// </param>
-        /// <returns>
-        /// The System.String.
-        /// </returns>
-        public string GetDiscreteAlternateForCompoundWord(string word1, string word2)
-        {
-            if ((word1 == null) || (word2 == null))
-            {
-                throw new ArgumentNullException((word1 == null) ? "word1" : "word2");
-            }
-
-            if (!this.SupportsSpelling)
-            {
-                throw new InvalidOperationException();
-            }
-
-            if (word2.Length != 1)
-            {
-                if ((word1.Length > 1) && IsAllUpperCase(word1))
-                {
-                    return null;
-                }
-
-                if ((word2.Length > 1) && IsAllUpperCase(word2))
-                {
-                    return null;
-                }
-
-                string key = word1 + word2;
-                if (this.discreteWordExceptions.ContainsKey(key))
-                {
-                    return null;
-                }
-
-                if (ContainsNonLetter(key))
-                {
-                    return null;
-                }
-
-                if (IsMixedCase(key))
-                {
-                    key = key.ToLower(this.culture);
-                }
-
-                if (this.CheckSpelling(key) == WordSpelling.SpelledCorrectly)
-                {
-                    string str2 = char.ToLower(word2[0], this.culture) + word2.Substring(1);
-                    return word1 + str2;
-                }
-            }
-
-            return null;
-        }
-
-        /// <summary>
-        /// The get preferred alternate for deprecated word.
-        /// </summary>
-        /// <param name="word">
-        /// The word.
-        /// </param>
-        /// <returns>
-        /// The System.String.
-        /// </returns>
-        public string GetPreferredAlternateForDeprecatedWord(string word)
-        {
-            if (word == null)
-            {
-                throw new ArgumentNullException("word");
-            }
-
-            return this.alternatesForDeprecatedWords[word];
-        }
-
-        /// <summary>
-        /// The is casing exception.
-        /// </summary>
-        /// <param name="word">
-        /// The word.
-        /// </param>
-        /// <returns>
-        /// The System.Boolean.
-        /// </returns>
-        public bool IsCasingException(string word)
-        {
-            if (word == null)
-            {
-                throw new ArgumentNullException("word");
-            }
-
-            return this.casingExceptions.ContainsKey(word);
-        }
-
-        #endregion
-
-        #region Methods
-
-        internal static CultureInfo TryParseCulture(string cultureName)
-        {
-            try
-            {
-                return CultureInfo.GetCultureInfo(cultureName);
-            }
-            catch (ArgumentException)
-            {
-            }
-
-            return null;
-        }
-
-        internal bool IsAlwaysMisspelledWord(string word)
-        {
-            return this.spellChecker != null && this.spellChecker.AlwaysMisspelledWords.Contains(word);
-        }
-
-        internal bool IsIgnoredWord(string word)
-        {
-            return this.spellChecker != null && this.spellChecker.IgnoredWords.Contains(word);
-        }
-
-        /// <summary>
-        /// The dispose.
-        /// </summary>
-        /// <param name="disposing">
-        /// The disposing.
-        /// </param>
-        protected virtual void Dispose(bool disposing)
-        {
-            if (disposing)
-            {
-                try
-                {
-                    if (this.spellChecker != null)
-                    {
-                        this.spellChecker.Dispose();
-                    }
-                }
-                finally
-                {
-                    this.spellChecker = null;
-                }
-            }
-        }
-
-        private static bool ContainsNonLetter(string word)
-        {
-            return word.Any(ch => !char.IsLetter(ch));
-        }
-
-        /// <summary>
-        /// Called when the file changes.
-        /// </summary>
-        /// <param name="source">
-        /// The source of the event.
-        /// </param>
-        /// <param name="e">
-        /// The FileSystemEventArgs for the changing file.
-        /// </param>
-        private static void FileChanged(object source, FileSystemEventArgs e)
-        {
-            ClearCachedServices();
-        }
-
-        private static bool IsAllUpperCase(string word)
-        {
-            return word.All(ch => !char.IsLower(ch));
-        }
-
-        private static bool IsMixedCase(string word)
-        {
-            bool flag = false;
-            bool flag2 = false;
-            foreach (char ch in word)
-            {
-                if (char.IsUpper(ch))
-                {
-                    flag = true;
-                }
-                else
-                {
-                    flag2 = true;
-                }
-
-                if (flag && flag2)
-                {
-                    return true;
-                }
-            }
-
-            return false;
-        }
-
-        private static void LoadWordsFromXml(IDictionary<string, string> list, XmlDocument document, string xPathQuery, string attributeName)
-        {
-            XmlNodeList xmlNodeList = document.SelectNodes(xPathQuery);
-            if (xmlNodeList == null)
-            {
-                return;
-            }
-
-            foreach (XmlNode node in xmlNodeList)
-            {
-                string str = string.Empty;
-                if (attributeName != null)
-                {
-                    if (node.Attributes != null)
-                    {
-                        XmlAttribute attribute = node.Attributes[attributeName];
-                        if (attribute != null)
-                        {
-                            str = attribute.Value;
-                        }
-                    }
-                }
-
-                list[node.InnerText] = str;
-            }
-        }
-
-        /// <summary>
-        /// Called when the file renames.
-        /// </summary>
-        /// <param name="source">
-        /// The source of the event.
-        /// </param>
-        /// <param name="e">
-        /// The RenamedEventArgs for the changing file.
-        /// </param>
-        private static void OnRenamed(object source, RenamedEventArgs e)
-        {
-            ClearCachedServices();
-        }
-
-        /// <summary>
-        /// Creates a FileWatcher.
-        /// </summary>
-        /// <param name="path">
-        /// The file to watch.
-        /// </param>
-        private void AddFileWatcher(string path)
-        {
-            if (string.IsNullOrEmpty(path) || !File.Exists(path))
-            {
-                return;
-            }
-
-            FileSystemWatcher watch = new FileSystemWatcher();
-            string directoryName = Path.GetDirectoryName(path);
-            watch.Path = directoryName;
-            watch.Filter = Path.GetFileName(path);
-            watch.Changed += FileChanged;
-            watch.Created += FileChanged;
-            watch.Deleted += FileChanged;
-            watch.Renamed += OnRenamed;
-            watch.EnableRaisingEvents = true;
-        }
-
-        private void AddWordsToCollection(ICollection<string> collection, IEnumerable<string> wordsToAdd)
-        {
-            foreach (string word in wordsToAdd)
-            {
-                if (!collection.Contains(word) && WordCollection.IsValidWordLength(word))
-                {
-                    collection.Add(word);
-                    collection.Add(word.ToLower(this.culture));
-                    collection.Add(char.ToUpper(word.ToLower(this.culture)[0], this.culture) + word.ToLower(this.culture).Substring(1));
-                }
-            }
-        }
-
-        private void AddWordsToSpellChecker(IDictionary<string, string> ignoredWords, IDictionary<string, string> alwaysMisspelledWords)
-        {
-            if (this.spellChecker == null)
-            {
-                return;
-            }
-
-            if (ignoredWords != null)
-            {
-                this.AddWordsToCollection(this.spellChecker.IgnoredWords, ignoredWords.Keys);
-            }
-
-            if (alwaysMisspelledWords != null)
-            {
-                this.AddWordsToCollection(this.spellChecker.AlwaysMisspelledWords, alwaysMisspelledWords.Keys);
-            }
-        }
-
-        private IDictionary<string, string> CreateCaseInsensitiveDictionary()
-        {
-            return new NullIfNotFoundDictionary<string, string>(StringComparer.Create(this.culture, true));
-        }
-
-        private IDictionary<string, string> CreateDictionary()
-        {
-            return new NullIfNotFoundDictionary<string, string>(StringComparer.Create(this.culture, false));
-        }
-
-        private void InitCustomDictionaries()
-        {
-            this.casingExceptions = this.CreateDictionary();
-            this.alternatesForDeprecatedWords = this.CreateDictionary();
-            this.compoundAlternatesForDiscreteWords = this.CreateCaseInsensitiveDictionary();
-            this.discreteWordExceptions = this.CreateCaseInsensitiveDictionary();
-            this.dictionaryFolders = new Collection<string>();
-
-            this.customDictionaryHashCode = 0;
-            this.ScanAndLoadDictionaries(Path.GetDirectoryName(Assembly.GetExecutingAssembly().Location));
-        }
-
-        private void LoadCustomDic(string fileName)
-        {
-            IDictionary<string, string> ignoredWords = this.CreateCaseInsensitiveDictionary();
-            using (StreamReader reader = new StreamReader(fileName))
-            {
-                string str;
-                while ((str = reader.ReadLine()) != null)
-                {
-                    ignoredWords[str] = string.Empty;
-                }
-            }
-
-            this.AddFileWatcher(fileName);
-
-            this.customDictionaryHashCode ^= File.GetLastWriteTime(fileName).GetHashCode();
-
-            this.AddWordsToSpellChecker(ignoredWords, null);
-        }
-
-        private void LoadCustomDictionaryXml(string fileName)
-        {
-            XmlDocument document = new XmlDocument();
-            try
-            {
-                document.Load(fileName);
-            }
-            catch (FileNotFoundException)
-            {
-            }
-            catch (XmlException)
-            {
-            }
-
-            this.AddFileWatcher(fileName);
-            this.customDictionaryHashCode ^= File.GetLastWriteTime(fileName).GetHashCode();
-
-            IDictionary<string, string> list = this.CreateCaseInsensitiveDictionary();
-            IDictionary<string, string> dictionary2 = this.CreateCaseInsensitiveDictionary();
-            LoadWordsFromXml(list, document, "/Dictionary/Words/Recognized/Word", null);
-            LoadWordsFromXml(dictionary2, document, "/Dictionary/Words/Unrecognized/Word", null);
-            LoadWordsFromXml(this.compoundAlternatesForDiscreteWords, document, "/Dictionary/Words/Compound/Term", "CompoundAlternate");
-            LoadWordsFromXml(this.discreteWordExceptions, document, "/Dictionary/Words/Compound/Term", null);
-            LoadWordsFromXml(this.discreteWordExceptions, document, "/Dictionary/Words/DiscreteExceptions/Term", null);
-            LoadWordsFromXml(this.casingExceptions, document, "/Dictionary/Acronyms/CasingExceptions/Acronym", null);
-            LoadWordsFromXml(this.alternatesForDeprecatedWords, document, "/Dictionary/Words/Deprecated/Term", "PreferredAlternate");
-            this.AddWordsToSpellChecker(list, dictionary2);
-        }
-
-        private void ScanAndLoadDictionaries(string directory)
-        {
-            if (!string.IsNullOrEmpty(directory))
-            {
-                foreach (string str in Directory.GetFiles(directory, "CustomDictionary.xml", SearchOption.AllDirectories))
-                {
-                    this.LoadCustomDictionaryXml(str);
-                }
-
-                foreach (string str in Directory.GetFiles(directory, string.Format("CustomDictionary.{0}.xml", this.culture.Name), SearchOption.AllDirectories))
-                {
-                    this.LoadCustomDictionaryXml(str);
-                }
-
-                foreach (string str in Directory.GetFiles(directory, string.Format("CustomDictionary.{0}.xml", this.culture.Parent.Name), SearchOption.AllDirectories))
-                {
-                    this.LoadCustomDictionaryXml(str);
-                }
-
-                foreach (string str2 in Directory.GetFiles(directory, "custom.dic", SearchOption.AllDirectories))
-                {
-                    this.LoadCustomDic(str2);
-                }
-
-                foreach (string str2 in Directory.GetFiles(directory, string.Format("custom.{0}.dic", this.culture.Name), SearchOption.AllDirectories))
-                {
-                    this.LoadCustomDic(str2);
-                }
-
-                foreach (string str2 in Directory.GetFiles(directory, string.Format("custom.{0}.dic", this.culture.Parent.Name), SearchOption.AllDirectories))
-                {
-                    this.LoadCustomDic(str2);
-                }
-            }
-        }
-
-        #endregion
-    }
->>>>>>> 30ef6542
 }