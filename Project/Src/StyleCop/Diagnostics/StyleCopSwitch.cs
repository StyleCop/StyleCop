<<<<<<< HEAD
﻿// --------------------------------------------------------------------------------------------------------------------
// <copyright file="StyleCopSwitch.cs" company="http://stylecop.codeplex.com">
//   MS-PL
// </copyright>
// <license>
//   This source code is subject to terms and conditions of the Microsoft 
//   Public License. A copy of the license can be found in the License.html 
//   file at the root of this distribution. If you cannot locate the  
//   Microsoft Public License, please send an email to dlr@microsoft.com. 
//   By using this source code in any fashion, you are agreeing to be bound 
//   by the terms of the Microsoft Public License. You must not remove this 
//   notice, or any other, from this software.
// </license>
// <summary>
//   A custom  class allowing more trace levels than the default switch.
// </summary>
// --------------------------------------------------------------------------------------------------------------------
namespace StyleCop.Diagnostics
{
    #region Using Directives

    using System;
    using System.Diagnostics;

    #endregion

    /// <summary>
    /// A custom <see cref="TraceSwitch"/> class allowing more trace levels than the default switch.
    /// </summary>
    /// <remarks>
    /// This is a replacement for the default <see cref="TraceSwitch"/> class. This class publishes the <see cref="Level"/> as 
    /// an <see cref="int"/> rather than as an <see cref="Enum"/> as with the default implementation. This allows us to use any 
    /// value for the tracing level rather than the restricted 5 values of the default class.
    /// </remarks>
    [DebuggerStepThrough]
    public sealed class StyleCopSwitch : Switch
    {
        #region Constructors and Destructors

        /// <summary>
        /// Initializes a new instance of the <see cref="StyleCopSwitch"/> class with the default trace level.
        /// </summary>
        /// <param name="displayName">
        /// The name of the switch.
        /// </param>
        /// <param name="description">
        /// A description of the switch.
        /// </param>
        public StyleCopSwitch(string displayName, string description)
            : this(displayName, description, TraceTypes.Warning | TraceTypes.Error)
        {
        }

        /// <summary>
        /// Initializes a new instance of the <see cref="StyleCopSwitch"/> class with a specified enumerated trace level.
        /// </summary>
        /// <param name="displayName">
        /// The name of the switch.
        /// </param>
        /// <param name="description">
        /// A description of the switch.
        /// </param>
        /// <param name="level">
        /// The trace level as a combination of <see cref="TraceTypes"/> values.
        /// </param>
        public StyleCopSwitch(string displayName, string description, TraceTypes level)
            : this(displayName, description, (int)level)
        {
        }

        /// <summary>
        /// Initializes a new instance of the <see cref="StyleCopSwitch"/> class with a specified trace level.
        /// </summary>
        /// <param name="displayName">
        /// The name of the switch.
        /// </param>
        /// <param name="description">
        /// A description of the switch.
        /// </param>
        /// <param name="level">
        /// The trace level.
        /// </param>
        public StyleCopSwitch(string displayName, string description, int level)
            : base(displayName, description)
        {
            this.SwitchSetting = level;
        }

        #endregion

        #region Public Properties

        /// <summary>
        /// Gets or sets the current trace level.
        /// </summary>
        public int Level
        {
            get
            {
                return this.SwitchSetting;
            }

            set
            {
                this.SwitchSetting = value;
            }
        }

        /// <summary>
        /// Gets a value indicating whether tracing of errors is enabled.
        /// </summary>
        public bool TraceError { get; private set; }

        /// <summary>
        /// Gets a value indicating whether tracing in and out of method bodies is enabled.
        /// </summary>
        public bool TraceInOut { get; private set; }

        /// <summary>
        /// Gets a value indicating whether tracing of informational messages is enabled.
        /// </summary>
        public bool TraceInfo { get; private set; }

        /// <summary>
        /// Gets a value indicating whether tracing of sensitive data is enabled.
        /// </summary>
        public bool TraceSensitiveData { get; private set; }

        /// <summary>
        /// Gets a value indicating whether the managed thread identifier should be included in the trace output.
        /// </summary>
        public bool TraceThreadId { get; private set; }

        /// <summary>
        /// Gets a value indicating whether the managed thread name should be included in the trace output.
        /// </summary>
        public bool TraceThreadName { get; private set; }

        /// <summary>
        /// Gets a value indicating whether tracing of verbose information is enabled.
        /// </summary>
        public bool TraceVerbose { get; private set; }

        /// <summary>
        /// Gets a value indicating whether tracing of warnings is enabled.
        /// </summary>
        public bool TraceWarning { get; private set; }

        #endregion

        #region Methods

        /// <summary>
        /// On switch setting changed.
        /// </summary>
        protected override void OnSwitchSettingChanged()
        {
            int value = this.SwitchSetting;
            this.TraceInOut = (value & (int)TraceTypes.InOut) != 0;
            this.TraceError = (value & (int)TraceTypes.Error) != 0;
            this.TraceWarning = (value & (int)TraceTypes.Warning) != 0;
            this.TraceInfo = (value & (int)TraceTypes.Info) != 0;
            this.TraceVerbose = (value & (int)TraceTypes.Verbose) != 0;
            this.TraceSensitiveData = (value & (int)TraceTypes.SensitiveData) != 0;
            this.TraceThreadId = (value & (int)TraceTypes.IncludeThreadId) != 0;
            this.TraceThreadName = (value & (int)TraceTypes.IncludeThreadName) != 0;
        }

        #endregion
    }
=======
﻿// --------------------------------------------------------------------------------------------------------------------
// <copyright file="StyleCopSwitch.cs" company="http://stylecop.codeplex.com">
//   MS-PL
// </copyright>
// <license>
//   This source code is subject to terms and conditions of the Microsoft 
//   Public License. A copy of the license can be found in the License.html 
//   file at the root of this distribution. If you cannot locate the  
//   Microsoft Public License, please send an email to dlr@microsoft.com. 
//   By using this source code in any fashion, you are agreeing to be bound 
//   by the terms of the Microsoft Public License. You must not remove this 
//   notice, or any other, from this software.
// </license>
// <summary>
//   A custom  class allowing more trace levels than the default switch.
// </summary>
// --------------------------------------------------------------------------------------------------------------------
namespace StyleCop.Diagnostics
{
    #region Using Directives

    using System;
    using System.Diagnostics;

    #endregion

    /// <summary>
    /// A custom <see cref="TraceSwitch"/> class allowing more trace levels than the default switch.
    /// </summary>
    /// <remarks>
    /// This is a replacement for the default <see cref="TraceSwitch"/> class. This class publishes the <see cref="Level"/> as 
    /// an <see cref="int"/> rather than as an <see cref="Enum"/> as with the default implementation. This allows us to use any 
    /// value for the tracing level rather than the restricted 5 values of the default class.
    /// </remarks>
    [DebuggerStepThrough]
    public sealed class StyleCopSwitch : Switch
    {
        #region Constructors and Destructors

        /// <summary>
        /// Initializes a new instance of the <see cref="StyleCopSwitch"/> class with the default trace level.
        /// </summary>
        /// <param name="displayName">
        /// The name of the switch.
        /// </param>
        /// <param name="description">
        /// A description of the switch.
        /// </param>
        public StyleCopSwitch(string displayName, string description)
            : this(displayName, description, TraceTypes.Warning | TraceTypes.Error)
        {
        }

        /// <summary>
        /// Initializes a new instance of the <see cref="StyleCopSwitch"/> class with a specified enumerated trace level.
        /// </summary>
        /// <param name="displayName">
        /// The name of the switch.
        /// </param>
        /// <param name="description">
        /// A description of the switch.
        /// </param>
        /// <param name="level">
        /// The trace level as a combination of <see cref="TraceTypes"/> values.
        /// </param>
        public StyleCopSwitch(string displayName, string description, TraceTypes level)
            : this(displayName, description, (int)level)
        {
        }

        /// <summary>
        /// Initializes a new instance of the <see cref="StyleCopSwitch"/> class with a specified trace level.
        /// </summary>
        /// <param name="displayName">
        /// The name of the switch.
        /// </param>
        /// <param name="description">
        /// A description of the switch.
        /// </param>
        /// <param name="level">
        /// The trace level.
        /// </param>
        public StyleCopSwitch(string displayName, string description, int level)
            : base(displayName, description)
        {
            this.SwitchSetting = level;
        }

        #endregion

        #region Public Properties

        /// <summary>
        /// Gets or sets the current trace level.
        /// </summary>
        public int Level
        {
            get
            {
                return this.SwitchSetting;
            }

            set
            {
                this.SwitchSetting = value;
            }
        }

        /// <summary>
        /// Gets a value indicating whether tracing of errors is enabled.
        /// </summary>
        public bool TraceError { get; private set; }

        /// <summary>
        /// Gets a value indicating whether tracing in and out of method bodies is enabled.
        /// </summary>
        public bool TraceInOut { get; private set; }

        /// <summary>
        /// Gets a value indicating whether tracing of informational messages is enabled.
        /// </summary>
        public bool TraceInfo { get; private set; }

        /// <summary>
        /// Gets a value indicating whether tracing of sensitive data is enabled.
        /// </summary>
        public bool TraceSensitiveData { get; private set; }

        /// <summary>
        /// Gets a value indicating whether the managed thread identifier should be included in the trace output.
        /// </summary>
        public bool TraceThreadId { get; private set; }

        /// <summary>
        /// Gets a value indicating whether the managed thread name should be included in the trace output.
        /// </summary>
        public bool TraceThreadName { get; private set; }

        /// <summary>
        /// Gets a value indicating whether tracing of verbose information is enabled.
        /// </summary>
        public bool TraceVerbose { get; private set; }

        /// <summary>
        /// Gets a value indicating whether tracing of warnings is enabled.
        /// </summary>
        public bool TraceWarning { get; private set; }

        #endregion

        #region Methods

        /// <summary>
        /// On switch setting changed.
        /// </summary>
        protected override void OnSwitchSettingChanged()
        {
            int value = this.SwitchSetting;
            this.TraceInOut = 0 != (value & (int)TraceTypes.InOut);
            this.TraceError = 0 != (value & (int)TraceTypes.Error);
            this.TraceWarning = 0 != (value & (int)TraceTypes.Warning);
            this.TraceInfo = 0 != (value & (int)TraceTypes.Info);
            this.TraceVerbose = 0 != (value & (int)TraceTypes.Verbose);
            this.TraceSensitiveData = 0 != (value & (int)TraceTypes.SensitiveData);
            this.TraceThreadId = 0 != (value & (int)TraceTypes.IncludeThreadId);
            this.TraceThreadName = 0 != (value & (int)TraceTypes.IncludeThreadName);
        }

        #endregion
    }
>>>>>>> 30ef6542
}<|MERGE_RESOLUTION|>--- conflicted
+++ resolved
@@ -1,4 +1,3 @@
-<<<<<<< HEAD
 ﻿// --------------------------------------------------------------------------------------------------------------------
 // <copyright file="StyleCopSwitch.cs" company="http://stylecop.codeplex.com">
 //   MS-PL
@@ -169,176 +168,4 @@
 
         #endregion
     }
-=======
-﻿// --------------------------------------------------------------------------------------------------------------------
-// <copyright file="StyleCopSwitch.cs" company="http://stylecop.codeplex.com">
-//   MS-PL
-// </copyright>
-// <license>
-//   This source code is subject to terms and conditions of the Microsoft 
-//   Public License. A copy of the license can be found in the License.html 
-//   file at the root of this distribution. If you cannot locate the  
-//   Microsoft Public License, please send an email to dlr@microsoft.com. 
-//   By using this source code in any fashion, you are agreeing to be bound 
-//   by the terms of the Microsoft Public License. You must not remove this 
-//   notice, or any other, from this software.
-// </license>
-// <summary>
-//   A custom  class allowing more trace levels than the default switch.
-// </summary>
-// --------------------------------------------------------------------------------------------------------------------
-namespace StyleCop.Diagnostics
-{
-    #region Using Directives
-
-    using System;
-    using System.Diagnostics;
-
-    #endregion
-
-    /// <summary>
-    /// A custom <see cref="TraceSwitch"/> class allowing more trace levels than the default switch.
-    /// </summary>
-    /// <remarks>
-    /// This is a replacement for the default <see cref="TraceSwitch"/> class. This class publishes the <see cref="Level"/> as 
-    /// an <see cref="int"/> rather than as an <see cref="Enum"/> as with the default implementation. This allows us to use any 
-    /// value for the tracing level rather than the restricted 5 values of the default class.
-    /// </remarks>
-    [DebuggerStepThrough]
-    public sealed class StyleCopSwitch : Switch
-    {
-        #region Constructors and Destructors
-
-        /// <summary>
-        /// Initializes a new instance of the <see cref="StyleCopSwitch"/> class with the default trace level.
-        /// </summary>
-        /// <param name="displayName">
-        /// The name of the switch.
-        /// </param>
-        /// <param name="description">
-        /// A description of the switch.
-        /// </param>
-        public StyleCopSwitch(string displayName, string description)
-            : this(displayName, description, TraceTypes.Warning | TraceTypes.Error)
-        {
-        }
-
-        /// <summary>
-        /// Initializes a new instance of the <see cref="StyleCopSwitch"/> class with a specified enumerated trace level.
-        /// </summary>
-        /// <param name="displayName">
-        /// The name of the switch.
-        /// </param>
-        /// <param name="description">
-        /// A description of the switch.
-        /// </param>
-        /// <param name="level">
-        /// The trace level as a combination of <see cref="TraceTypes"/> values.
-        /// </param>
-        public StyleCopSwitch(string displayName, string description, TraceTypes level)
-            : this(displayName, description, (int)level)
-        {
-        }
-
-        /// <summary>
-        /// Initializes a new instance of the <see cref="StyleCopSwitch"/> class with a specified trace level.
-        /// </summary>
-        /// <param name="displayName">
-        /// The name of the switch.
-        /// </param>
-        /// <param name="description">
-        /// A description of the switch.
-        /// </param>
-        /// <param name="level">
-        /// The trace level.
-        /// </param>
-        public StyleCopSwitch(string displayName, string description, int level)
-            : base(displayName, description)
-        {
-            this.SwitchSetting = level;
-        }
-
-        #endregion
-
-        #region Public Properties
-
-        /// <summary>
-        /// Gets or sets the current trace level.
-        /// </summary>
-        public int Level
-        {
-            get
-            {
-                return this.SwitchSetting;
-            }
-
-            set
-            {
-                this.SwitchSetting = value;
-            }
-        }
-
-        /// <summary>
-        /// Gets a value indicating whether tracing of errors is enabled.
-        /// </summary>
-        public bool TraceError { get; private set; }
-
-        /// <summary>
-        /// Gets a value indicating whether tracing in and out of method bodies is enabled.
-        /// </summary>
-        public bool TraceInOut { get; private set; }
-
-        /// <summary>
-        /// Gets a value indicating whether tracing of informational messages is enabled.
-        /// </summary>
-        public bool TraceInfo { get; private set; }
-
-        /// <summary>
-        /// Gets a value indicating whether tracing of sensitive data is enabled.
-        /// </summary>
-        public bool TraceSensitiveData { get; private set; }
-
-        /// <summary>
-        /// Gets a value indicating whether the managed thread identifier should be included in the trace output.
-        /// </summary>
-        public bool TraceThreadId { get; private set; }
-
-        /// <summary>
-        /// Gets a value indicating whether the managed thread name should be included in the trace output.
-        /// </summary>
-        public bool TraceThreadName { get; private set; }
-
-        /// <summary>
-        /// Gets a value indicating whether tracing of verbose information is enabled.
-        /// </summary>
-        public bool TraceVerbose { get; private set; }
-
-        /// <summary>
-        /// Gets a value indicating whether tracing of warnings is enabled.
-        /// </summary>
-        public bool TraceWarning { get; private set; }
-
-        #endregion
-
-        #region Methods
-
-        /// <summary>
-        /// On switch setting changed.
-        /// </summary>
-        protected override void OnSwitchSettingChanged()
-        {
-            int value = this.SwitchSetting;
-            this.TraceInOut = 0 != (value & (int)TraceTypes.InOut);
-            this.TraceError = 0 != (value & (int)TraceTypes.Error);
-            this.TraceWarning = 0 != (value & (int)TraceTypes.Warning);
-            this.TraceInfo = 0 != (value & (int)TraceTypes.Info);
-            this.TraceVerbose = 0 != (value & (int)TraceTypes.Verbose);
-            this.TraceSensitiveData = 0 != (value & (int)TraceTypes.SensitiveData);
-            this.TraceThreadId = 0 != (value & (int)TraceTypes.IncludeThreadId);
-            this.TraceThreadName = 0 != (value & (int)TraceTypes.IncludeThreadName);
-        }
-
-        #endregion
-    }
->>>>>>> 30ef6542
 }