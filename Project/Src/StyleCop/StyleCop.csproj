<<<<<<< HEAD
﻿<?xml version="1.0" encoding="utf-8"?>
<Project DefaultTargets="Build" xmlns="http://schemas.microsoft.com/developer/msbuild/2003" ToolsVersion="4.0">
  <PropertyGroup>
    <Configuration Condition=" '$(Configuration)' == '' ">Debug</Configuration>
    <Platform Condition=" '$(Platform)' == '' ">AnyCPU</Platform>
    <ProductVersion>9.0.21022</ProductVersion>
    <SchemaVersion>2.0</SchemaVersion>
    <RootNamespace>StyleCop</RootNamespace>
    <AssemblyName>StyleCop</AssemblyName>
    <SignAssembly>true</SignAssembly>
    <AssemblyOriginatorKeyFile>..\StyleCop.snk</AssemblyOriginatorKeyFile>
    <DelaySign>false</DelaySign>
    <OutputType>Library</OutputType>
    <RunPostBuildEvent>OnBuildSuccess</RunPostBuildEvent>
    <ProjectGuid>{AF7A7FEA-C07B-456A-B072-C7E795A6CBD4}</ProjectGuid>
    <OldToolsVersion>3.5</OldToolsVersion>
    <TargetFrameworkVersion>v3.5</TargetFrameworkVersion>
    <FileUpgradeFlags>
    </FileUpgradeFlags>
    <UpgradeBackupLocation />
    <IsWebBootstrapper>false</IsWebBootstrapper>
    <PublishUrl>publish\</PublishUrl>
    <Install>true</Install>
    <InstallFrom>Disk</InstallFrom>
    <UpdateEnabled>false</UpdateEnabled>
    <UpdateMode>Foreground</UpdateMode>
    <UpdateInterval>7</UpdateInterval>
    <UpdateIntervalUnits>Days</UpdateIntervalUnits>
    <UpdatePeriodically>false</UpdatePeriodically>
    <UpdateRequired>false</UpdateRequired>
    <MapFileExtensions>true</MapFileExtensions>
    <ApplicationRevision>0</ApplicationRevision>
    <ApplicationVersion>1.0.0.%2a</ApplicationVersion>
    <UseApplicationTrust>false</UseApplicationTrust>
    <BootstrapperEnabled>true</BootstrapperEnabled>
    <TargetFrameworkProfile />
  </PropertyGroup>
  <PropertyGroup Condition=" '$(Configuration)|$(Platform)' == 'Debug|AnyCPU' ">
    <OutputPath>..\..\BuildDrop\Debug\</OutputPath>
    <AllowUnsafeBlocks>true</AllowUnsafeBlocks>
    <BaseAddress>285212672</BaseAddress>
    <CheckForOverflowUnderflow>false</CheckForOverflowUnderflow>
    <DefineConstants>TRACE;DEBUG;DEBUGTHREADING_OFF</DefineConstants>
    <DebugSymbols>true</DebugSymbols>
    <FileAlignment>4096</FileAlignment>
    <NoStdLib>false</NoStdLib>
    <Optimize>false</Optimize>
    <RegisterForComInterop>false</RegisterForComInterop>
    <RemoveIntegerChecks>false</RemoveIntegerChecks>
    <WarningLevel>4</WarningLevel>
    <RunCodeAnalysis>false</RunCodeAnalysis>
    <CodeAnalysisRules>
    </CodeAnalysisRules>
    <CodeAnalysisRuleSet>..\FxCopRules.ruleset</CodeAnalysisRuleSet>
    <DocumentationFile>..\..\BuildDrop\Debug\StyleCop.xml</DocumentationFile>
  </PropertyGroup>
  <PropertyGroup Condition=" '$(Configuration)|$(Platform)' == 'Release|AnyCPU' ">
    <OutputPath>..\..\BuildDrop\Release\</OutputPath>
    <AllowUnsafeBlocks>true</AllowUnsafeBlocks>
    <BaseAddress>285212672</BaseAddress>
    <CheckForOverflowUnderflow>false</CheckForOverflowUnderflow>
    <DefineConstants>TRACE</DefineConstants>
    <DocumentationFile>..\..\BuildDrop\Release\StyleCop.xml</DocumentationFile>
    <DebugSymbols>true</DebugSymbols>
    <FileAlignment>4096</FileAlignment>
    <NoStdLib>false</NoStdLib>
    <Optimize>true</Optimize>
    <RegisterForComInterop>false</RegisterForComInterop>
    <RemoveIntegerChecks>false</RemoveIntegerChecks>
    <WarningLevel>4</WarningLevel>
    <CodeAnalysisRuleSet>..\FxCopRules.ruleset</CodeAnalysisRuleSet>
  </PropertyGroup>
  <ItemGroup>
    <Reference Include="Microsoft.Build.Framework" />
    <Reference Include="Microsoft.Build.Utilities.v3.5" />
    <Reference Include="System" />
    <Reference Include="System.configuration" />
    <Reference Include="System.Drawing" />
    <Reference Include="System.Windows.Forms" />
    <Reference Include="System.Xml" />
  </ItemGroup>
  <ItemGroup>
    <Compile Include="..\AssemblyVersion.cs">
      <Link>Properties\AssemblyVersion.cs</Link>
    </Compile>
    <Compile Include="..\Constants.cs">
      <Link>Properties\Constants.cs</Link>
    </Compile>
    <Compile Include="AlertDialog.cs" />
    <Compile Include="AddSettingsPagesEventArgs.cs" />
    <Compile Include="CodeLocation.cs" />
    <Compile Include="CodePoint.cs" />
    <Compile Include="CodeReader.cs" />
    <Compile Include="Collections\INodeList{T}.cs" />
    <Compile Include="Collections\ItemList.cs" />
    <Compile Include="Collections\LinkedItemList.cs" />
    <Compile Include="Collections\LinkedItemListEnumerators{T}.cs">
    </Compile>
    <Compile Include="Collections\Node{T}.cs" />
    <Compile Include="Collections\NodeIndex.cs" />
    <Compile Include="CacheOptions.cs">
      <SubType>UserControl</SubType>
    </Compile>
    <Compile Include="Countdown.cs" />
    <Compile Include="Diagnostics\SensitiveDataAttribute.cs" />
    <Compile Include="Diagnostics\StyleCopSwitch.cs" />
    <Compile Include="Diagnostics\StyleCopTrace.cs" />
    <Compile Include="Diagnostics\StyleCopTraceFormatter.cs" />
    <Compile Include="Diagnostics\TraceTypes.cs" />
    <Compile Include="Extensions\ParameterInfoExtensions.cs" />
    <Compile Include="Extensions\StringExtensions.cs" />
    <Compile Include="Extensions\TypeExtensions.cs" />
    <Compile Include="NativeMethods.cs" />
    <Compile Include="Spelling\NamingService.cs" />
    <Compile Include="Spelling\NullIfNotFoundDictionary.cs" />
    <Compile Include="Spelling\SpellChecker.cs" />
    <Compile Include="Spelling\WordCollection.cs" />
    <Compile Include="Spelling\WordParser.cs" />
    <Compile Include="Spelling\WordParserOptions.cs" />
    <Compile Include="Spelling\WordSpelling.cs" />
    <Compile Include="UnixNativeMethods.cs" />
    <Compile Include="Settings\IPropertyControlHost.cs" />
    <Compile Include="Settings\PropertyControlSaveResult.cs" />
    <Compile Include="Settings\PropertyDialog.cs">
      <SubType>Form</SubType>
    </Compile>
    <Compile Include="Settings\PropertyDialog.Designer.cs">
      <DependentUpon>PropertyDialog.cs</DependentUpon>
    </Compile>
    <Compile Include="Settings\v105Settings.cs" />
    <Compile Include="StyleCopRunner.cs" />
    <Compile Include="StyleCopObjectConsole.cs" />
    <Compile Include="ObjectBasedEnvironment.cs" />
    <Compile Include="CoreParser.cs" />
    <Compile Include="DocumentAnalysisStatus.cs" />
    <Compile Include="GlobalSuppressions.cs" />
    <Compile Include="ICodeElement.cs" />
    <Compile Include="LegacyEnumeratorAdapter.cs" />
    <Compile Include="FileBasedEnvironment.cs" />
    <Compile Include="Settings\SourceFileListSettings.cs" />
    <Compile Include="Settings\v104Settings.cs" />
    <Compile Include="Settings\v102Settings.cs" />
    <Compile Include="Settings\v103Settings.cs" />
    <Compile Include="Settings\IPropertyContainer.cs" />
    <Compile Include="ResultsCache.cs" />
    <Compile Include="Settings\AddInPropertyCollection.cs" />
    <Compile Include="Settings\CollectionPropertyDescriptor.cs" />
    <Compile Include="Settings\PropertyDescriptor.cs" />
    <Compile Include="Settings\PropertyDescriptorCollection.cs" />
    <Compile Include="Settings\PropertyDescriptor{T}.cs" />
    <Compile Include="Settings\PropertyValue{T}.cs" />
    <Compile Include="Settings\v101Settings.cs" />
    <Compile Include="StyleCopAddInAttribute.cs" />
    <Compile Include="StyleCopEnvironment.cs" />
    <Compile Include="SourceCode.cs" />
    <Compile Include="Configuration.cs" />
    <Compile Include="EnumerableAdapter.cs" />
    <Compile Include="ProjectStatus.cs" />
    <Compile Include="Rule.cs" />
    <Compile Include="Rules.cs" />
    <Compile Include="Settings\BooleanProperty.cs" />
    <Compile Include="Settings\CollectionProperty.cs" />
    <Compile Include="Settings\IntProperty.cs" />
    <Compile Include="Settings\IPropertyControlPage.cs" />
    <Compile Include="Settings\PropertyCollection.cs" />
    <Compile Include="Settings\PropertyControl.cs">
      <SubType>Component</SubType>
    </Compile>
    <Compile Include="Settings\PropertyType.cs" />
    <Compile Include="Settings\PropertyValue.cs" />
    <Compile Include="Settings\Settings.cs" />
    <Compile Include="Settings\SettingsComparer.cs" />
    <Compile Include="Settings\SettingsMerger.cs" />
    <Compile Include="Settings\StringProperty.cs" />
    <Compile Include="Settings\WritableSettings.cs" />
    <Compile Include="StyleCopAddIn.cs" />
    <Compile Include="StyleCopCore.cs" />
    <Compile Include="Strings.Designer.cs">
      <AutoGen>True</AutoGen>
      <DesignTime>True</DesignTime>
      <DependentUpon>Strings.resx</DependentUpon>
    </Compile>
    <Compile Include="StyleCopThread.Data.cs">
      <DependentUpon>StyleCopThread.cs</DependentUpon>
    </Compile>
    <Compile Include="RegistryUtils.Permissions.cs">
      <DependentUpon>RegistryUtils.cs</DependentUpon>
    </Compile>
    <Compile Include="RegistryUtils.WindowLocation.cs">
      <DependentUpon>RegistryUtils.cs</DependentUpon>
    </Compile>
    <Compile Include="StyleCopConsole.cs" />
    <Compile Include="Properties\AssemblyInfo.cs">
      <SubType>Code</SubType>
    </Compile>
    <Compile Include="CodeDocument.cs" />
    <Compile Include="CodeProject.cs" />
    <Compile Include="AnalyzersOptions.cs">
      <SubType>UserControl</SubType>
    </Compile>
    <Compile Include="GlobalSettingsFileOptions.cs">
      <SubType>UserControl</SubType>
    </Compile>
    <Compile Include="SourceAnalyzerAttribute.cs" />
    <Compile Include="StyleCopLogLevel.cs" />
    <Compile Include="SourceParserAttribute.cs" />
    <Compile Include="StyleCopWebClient.cs">
      <SubType>Component</SubType>
    </Compile>
    <Compile Include="SyntaxException.cs" />
    <Compile Include="CodeFile.cs">
      <SubType>Code</SubType>
    </Compile>
    <Compile Include="OutputEventArgs.cs">
      <SubType>Code</SubType>
    </Compile>
    <Compile Include="Param.cs">
      <SubType>Code</SubType>
    </Compile>
    <Compile Include="RegistryUtils.cs">
      <SubType>Code</SubType>
    </Compile>
    <Compile Include="SourceAnalyzer.cs">
      <SubType>Code</SubType>
    </Compile>
    <Compile Include="StyleCopException.cs">
      <SubType>Code</SubType>
    </Compile>
    <Compile Include="SourceParser.cs">
      <SubType>Code</SubType>
    </Compile>
    <Compile Include="StyleCopThread.cs">
      <SubType>Code</SubType>
    </Compile>
    <Compile Include="StyleCopTask.cs" />
    <Compile Include="Collections\MasterList{T}.cs" />
    <Compile Include="Utils.cs" />
    <Compile Include="SpellingTab.cs">
      <SubType>UserControl</SubType>
    </Compile>
    <Compile Include="Violation.cs">
      <SubType>Code</SubType>
    </Compile>
    <Compile Include="ViolationEventArgs.cs">
      <SubType>Code</SubType>
    </Compile>
    <AppDesigner Include="Properties\" />
  </ItemGroup>
  <ItemGroup>
    <EmbeddedResource Include="AnalyzersOptions.resx">
      <DependentUpon>AnalyzersOptions.cs</DependentUpon>
      <SubType>Designer</SubType>
    </EmbeddedResource>
    <EmbeddedResource Include="GlobalSettingsFileOptions.resx">
      <DependentUpon>GlobalSettingsFileOptions.cs</DependentUpon>
      <SubType>Designer</SubType>
    </EmbeddedResource>
    <EmbeddedResource Include="Settings\PropertyControl.resx">
      <DependentUpon>PropertyControl.cs</DependentUpon>
      <SubType>Designer</SubType>
    </EmbeddedResource>
    <EmbeddedResource Include="Settings\PropertyDialog.resx">
      <DependentUpon>PropertyDialog.cs</DependentUpon>
    </EmbeddedResource>
    <EmbeddedResource Include="Strings.resx">
      <SubType>Designer</SubType>
      <Generator>ResXFileCodeGenerator</Generator>
      <LastGenOutput>Strings.Designer.cs</LastGenOutput>
    </EmbeddedResource>
    <EmbeddedResource Include="SpellingTab.resx">
      <DependentUpon>SpellingTab.cs</DependentUpon>
      <SubType>Designer</SubType>
    </EmbeddedResource>
  </ItemGroup>
  <ItemGroup>
    <EmbeddedResource Include="CacheOptions.resx">
      <DependentUpon>CacheOptions.cs</DependentUpon>
      <SubType>Designer</SubType>
    </EmbeddedResource>
    <EmbeddedResource Include="CoreParser.xml" />
    <Content Include="CustomDictionary.xml">
      <CopyToOutputDirectory>PreserveNewest</CopyToOutputDirectory>
      <SubType>Designer</SubType>
    </Content>
    <None Include="mssp7en.lex">
      <CopyToOutputDirectory>PreserveNewest</CopyToOutputDirectory>
    </None>
    <None Include="packages.config" />
    <None Include="Settings\DefaultSettings.xml">
      <SubType>Designer</SubType>
    </None>
    <EmbeddedResource Include="StyleCopAddIn.xml" />
  </ItemGroup>
  <ItemGroup>
    <None Include="StyleCop.Targets">
      <CopyToOutputDirectory>PreserveNewest</CopyToOutputDirectory>
      <SubType>Designer</SubType>
    </None>
  </ItemGroup>
  <ItemGroup>
    <BootstrapperPackage Include="Microsoft.Net.Client.3.5">
      <Visible>False</Visible>
      <ProductName>.NET Framework 3.5 SP1 Client Profile</ProductName>
      <Install>false</Install>
    </BootstrapperPackage>
    <BootstrapperPackage Include="Microsoft.Net.Framework.3.5.SP1">
      <Visible>False</Visible>
      <ProductName>.NET Framework 3.5 SP1</ProductName>
      <Install>true</Install>
    </BootstrapperPackage>
    <BootstrapperPackage Include="Microsoft.VisualBasic.PowerPacks.10.0">
      <Visible>False</Visible>
      <ProductName>Microsoft Visual Basic PowerPacks 10.0</ProductName>
      <Install>true</Install>
    </BootstrapperPackage>
    <BootstrapperPackage Include="Microsoft.Windows.Installer.3.1">
      <Visible>False</Visible>
      <ProductName>Windows Installer 3.1</ProductName>
      <Install>true</Install>
    </BootstrapperPackage>
  </ItemGroup>
  <ItemGroup>
    <None Include="mssp7en.dll">
      <CopyToOutputDirectory>PreserveNewest</CopyToOutputDirectory>
    </None>
  </ItemGroup>
  <ItemGroup>
    <Content Include="CustomDictionary.en-GB.xml">
      <SubType>Designer</SubType>
      <CopyToOutputDirectory>PreserveNewest</CopyToOutputDirectory>
    </Content>
  </ItemGroup>
  <ItemGroup>
    <Content Include="CustomDictionary.en-US.xml">
      <SubType>Designer</SubType>
      <CopyToOutputDirectory>PreserveNewest</CopyToOutputDirectory>
    </Content>
  </ItemGroup>
  <Import Project="$(MSBuildBinPath)\Microsoft.CSHARP.Targets" />
  <Import Project="$(SolutionDir)..\Tools\StyleCop\v4.7\StyleCop.Targets" />
  <PropertyGroup>
    <PostBuildEvent>copy /y "$(ProjectDir)Settings\DefaultSettings.xml" "$(TargetDir)Settings.StyleCop"</PostBuildEvent>
  </PropertyGroup>
  <Target Name="BeforeBuild">
    <!-- Since we copy to this directory in the post build event,
         we should make sure the directory exists before trying to make the copy -->
    <MakeDir Directories="$(ProjectDir)..\..\BuildDrop\$(Configuration)\" />
  </Target>
=======
﻿<?xml version="1.0" encoding="utf-8"?>
<Project DefaultTargets="Build" xmlns="http://schemas.microsoft.com/developer/msbuild/2003" ToolsVersion="4.0">
  <PropertyGroup>
    <Configuration Condition=" '$(Configuration)' == '' ">Debug</Configuration>
    <Platform Condition=" '$(Platform)' == '' ">AnyCPU</Platform>
    <ProductVersion>9.0.21022</ProductVersion>
    <SchemaVersion>2.0</SchemaVersion>
    <RootNamespace>StyleCop</RootNamespace>
    <AssemblyName>StyleCop</AssemblyName>
    <SignAssembly>true</SignAssembly>
    <AssemblyOriginatorKeyFile>..\StyleCop.snk</AssemblyOriginatorKeyFile>
    <DelaySign>$(SADelaySign)</DelaySign>
    <OutputType>Library</OutputType>
    <RunPostBuildEvent>OnBuildSuccess</RunPostBuildEvent>
    <ProjectGuid>{AF7A7FEA-C07B-456A-B072-C7E795A6CBD4}</ProjectGuid>
    <OldToolsVersion>3.5</OldToolsVersion>
    <TargetFrameworkVersion>v3.5</TargetFrameworkVersion>
    <FileUpgradeFlags>
    </FileUpgradeFlags>
    <UpgradeBackupLocation />
    <IsWebBootstrapper>false</IsWebBootstrapper>
    <PublishUrl>publish\</PublishUrl>
    <Install>true</Install>
    <InstallFrom>Disk</InstallFrom>
    <UpdateEnabled>false</UpdateEnabled>
    <UpdateMode>Foreground</UpdateMode>
    <UpdateInterval>7</UpdateInterval>
    <UpdateIntervalUnits>Days</UpdateIntervalUnits>
    <UpdatePeriodically>false</UpdatePeriodically>
    <UpdateRequired>false</UpdateRequired>
    <MapFileExtensions>true</MapFileExtensions>
    <ApplicationRevision>0</ApplicationRevision>
    <ApplicationVersion>1.0.0.%2a</ApplicationVersion>
    <UseApplicationTrust>false</UseApplicationTrust>
    <BootstrapperEnabled>true</BootstrapperEnabled>
    <TargetFrameworkProfile />
  </PropertyGroup>
  <PropertyGroup Condition=" '$(Configuration)|$(Platform)' == 'Debug|AnyCPU' ">
    <OutputPath>bin\Debug\</OutputPath>
    <AllowUnsafeBlocks>true</AllowUnsafeBlocks>
    <BaseAddress>285212672</BaseAddress>
    <CheckForOverflowUnderflow>false</CheckForOverflowUnderflow>
    <DefineConstants>TRACE;DEBUG;DEBUGTHREADING_OFF</DefineConstants>
    <DebugSymbols>true</DebugSymbols>
    <FileAlignment>4096</FileAlignment>
    <NoStdLib>false</NoStdLib>
    <Optimize>false</Optimize>
    <RegisterForComInterop>false</RegisterForComInterop>
    <RemoveIntegerChecks>false</RemoveIntegerChecks>
    <WarningLevel>4</WarningLevel>
    <RunCodeAnalysis>false</RunCodeAnalysis>
    <CodeAnalysisRules>
    </CodeAnalysisRules>
    <CodeAnalysisRuleSet>..\FxCopRules.ruleset</CodeAnalysisRuleSet>
    <DocumentationFile>bin\Debug\StyleCop.xml</DocumentationFile>
  </PropertyGroup>
  <PropertyGroup Condition=" '$(Configuration)|$(Platform)' == 'Release|AnyCPU' ">
    <OutputPath>bin\Release\</OutputPath>
    <AllowUnsafeBlocks>true</AllowUnsafeBlocks>
    <BaseAddress>285212672</BaseAddress>
    <CheckForOverflowUnderflow>false</CheckForOverflowUnderflow>
    <DefineConstants>TRACE</DefineConstants>
    <DocumentationFile>bin\Release\StyleCop.xml</DocumentationFile>
    <DebugSymbols>true</DebugSymbols>
    <FileAlignment>4096</FileAlignment>
    <NoStdLib>false</NoStdLib>
    <Optimize>true</Optimize>
    <RegisterForComInterop>false</RegisterForComInterop>
    <RemoveIntegerChecks>false</RemoveIntegerChecks>
    <WarningLevel>4</WarningLevel>
    <CodeAnalysisRuleSet>..\FxCopRules.ruleset</CodeAnalysisRuleSet>
  </PropertyGroup>
  <ItemGroup>
    <Reference Include="Microsoft.Build.Framework" />
    <Reference Include="Microsoft.Build.Utilities.v3.5" />
    <Reference Include="System" />
    <Reference Include="System.configuration" />
    <Reference Include="System.Drawing" />
    <Reference Include="System.Windows.Forms" />
    <Reference Include="System.Xml" />
  </ItemGroup>
  <ItemGroup>
    <Compile Include="..\AssemblyVersion.cs">
      <Link>Properties\AssemblyVersion.cs</Link>
    </Compile>
    <Compile Include="..\Constants.cs">
      <Link>Properties\Constants.cs</Link>
    </Compile>
    <Compile Include="AlertDialog.cs" />
    <Compile Include="AddSettingsPagesEventArgs.cs" />
    <Compile Include="AutoUpdater.cs" />
    <Compile Include="CodeLocation.cs" />
    <Compile Include="CodePoint.cs" />
    <Compile Include="CodeReader.cs" />
    <Compile Include="Collections\INodeList{T}.cs" />
    <Compile Include="Collections\ItemList.cs" />
    <Compile Include="Collections\LinkedItemList.cs" />
    <Compile Include="Collections\LinkedItemListEnumerators{T}.cs">
    </Compile>
    <Compile Include="Collections\Node{T}.cs" />
    <Compile Include="Collections\NodeIndex.cs" />
    <Compile Include="CacheOptions.cs">
      <SubType>UserControl</SubType>
    </Compile>
    <Compile Include="Countdown.cs" />
    <Compile Include="Diagnostics\SensitiveDataAttribute.cs" />
    <Compile Include="Diagnostics\StyleCopSwitch.cs" />
    <Compile Include="Diagnostics\StyleCopTrace.cs" />
    <Compile Include="Diagnostics\StyleCopTraceFormatter.cs" />
    <Compile Include="Diagnostics\TraceTypes.cs" />
    <Compile Include="Extensions\ParameterInfoExtensions.cs" />
    <Compile Include="Extensions\StringExtensions.cs" />
    <Compile Include="Extensions\TypeExtensions.cs" />
    <Compile Include="NativeMethods.cs" />
    <Compile Include="Spelling\NamingService.cs" />
    <Compile Include="Spelling\NullIfNotFoundDictionary.cs" />
    <Compile Include="Spelling\SpellChecker.cs" />
    <Compile Include="Spelling\WordCollection.cs" />
    <Compile Include="Spelling\WordParser.cs" />
    <Compile Include="Spelling\WordParserOptions.cs" />
    <Compile Include="Spelling\WordSpelling.cs" />
    <Compile Include="UnixNativeMethods.cs" />
    <Compile Include="Settings\IPropertyControlHost.cs" />
    <Compile Include="Settings\PropertyControlSaveResult.cs" />
    <Compile Include="Settings\PropertyDialog.cs">
      <SubType>Form</SubType>
    </Compile>
    <Compile Include="Settings\PropertyDialog.Designer.cs">
      <DependentUpon>PropertyDialog.cs</DependentUpon>
    </Compile>
    <Compile Include="Settings\v105Settings.cs" />
    <Compile Include="StyleCopRunner.cs" />
    <Compile Include="StyleCopObjectConsole.cs" />
    <Compile Include="ObjectBasedEnvironment.cs" />
    <Compile Include="CoreParser.cs" />
    <Compile Include="DocumentAnalysisStatus.cs" />
    <Compile Include="GlobalSuppressions.cs" />
    <Compile Include="ICodeElement.cs" />
    <Compile Include="LegacyEnumeratorAdapter.cs" />
    <Compile Include="FileBasedEnvironment.cs" />
    <Compile Include="Settings\SourceFileListSettings.cs" />
    <Compile Include="Settings\v104Settings.cs" />
    <Compile Include="Settings\v102Settings.cs" />
    <Compile Include="Settings\v103Settings.cs" />
    <Compile Include="Settings\IPropertyContainer.cs" />
    <Compile Include="ResultsCache.cs" />
    <Compile Include="Settings\AddInPropertyCollection.cs" />
    <Compile Include="Settings\CollectionPropertyDescriptor.cs" />
    <Compile Include="Settings\PropertyDescriptor.cs" />
    <Compile Include="Settings\PropertyDescriptorCollection.cs" />
    <Compile Include="Settings\PropertyDescriptor{T}.cs" />
    <Compile Include="Settings\PropertyValue{T}.cs" />
    <Compile Include="Settings\v101Settings.cs" />
    <Compile Include="StyleCopAddInAttribute.cs" />
    <Compile Include="StyleCopEnvironment.cs" />
    <Compile Include="SourceCode.cs" />
    <Compile Include="Configuration.cs" />
    <Compile Include="EnumerableAdapter.cs" />
    <Compile Include="ProjectStatus.cs" />
    <Compile Include="Rule.cs" />
    <Compile Include="Rules.cs" />
    <Compile Include="Settings\BooleanProperty.cs" />
    <Compile Include="Settings\CollectionProperty.cs" />
    <Compile Include="Settings\IntProperty.cs" />
    <Compile Include="Settings\IPropertyControlPage.cs" />
    <Compile Include="Settings\PropertyCollection.cs" />
    <Compile Include="Settings\PropertyControl.cs">
      <SubType>Component</SubType>
    </Compile>
    <Compile Include="Settings\PropertyType.cs" />
    <Compile Include="Settings\PropertyValue.cs" />
    <Compile Include="Settings\Settings.cs" />
    <Compile Include="Settings\SettingsComparer.cs" />
    <Compile Include="Settings\SettingsMerger.cs" />
    <Compile Include="Settings\StringProperty.cs" />
    <Compile Include="Settings\WritableSettings.cs" />
    <Compile Include="StyleCopAddIn.cs" />
    <Compile Include="StyleCopCore.cs" />
    <Compile Include="Strings.Designer.cs">
      <AutoGen>True</AutoGen>
      <DesignTime>True</DesignTime>
      <DependentUpon>Strings.resx</DependentUpon>
    </Compile>
    <Compile Include="StyleCopThread.Data.cs">
      <DependentUpon>StyleCopThread.cs</DependentUpon>
    </Compile>
    <Compile Include="RegistryUtils.Permissions.cs">
      <DependentUpon>RegistryUtils.cs</DependentUpon>
    </Compile>
    <Compile Include="RegistryUtils.WindowLocation.cs">
      <DependentUpon>RegistryUtils.cs</DependentUpon>
    </Compile>
    <Compile Include="StyleCopConsole.cs" />
    <Compile Include="Properties\AssemblyInfo.cs">
      <SubType>Code</SubType>
    </Compile>
    <Compile Include="CodeDocument.cs" />
    <Compile Include="CodeProject.cs" />
    <Compile Include="AnalyzersOptions.cs">
      <SubType>UserControl</SubType>
    </Compile>
    <Compile Include="GlobalSettingsFileOptions.cs">
      <SubType>UserControl</SubType>
    </Compile>
    <Compile Include="SourceAnalyzerAttribute.cs" />
    <Compile Include="StyleCopLogLevel.cs" />
    <Compile Include="SourceParserAttribute.cs" />
    <Compile Include="StyleCopWebClient.cs">
      <SubType>Component</SubType>
    </Compile>
    <Compile Include="SyntaxException.cs" />
    <Compile Include="CodeFile.cs">
      <SubType>Code</SubType>
    </Compile>
    <Compile Include="OutputEventArgs.cs">
      <SubType>Code</SubType>
    </Compile>
    <Compile Include="Param.cs">
      <SubType>Code</SubType>
    </Compile>
    <Compile Include="RegistryUtils.cs">
      <SubType>Code</SubType>
    </Compile>
    <Compile Include="SourceAnalyzer.cs">
      <SubType>Code</SubType>
    </Compile>
    <Compile Include="StyleCopException.cs">
      <SubType>Code</SubType>
    </Compile>
    <Compile Include="SourceParser.cs">
      <SubType>Code</SubType>
    </Compile>
    <Compile Include="StyleCopThread.cs">
      <SubType>Code</SubType>
    </Compile>
    <Compile Include="StyleCopTask.cs" />
    <Compile Include="Collections\MasterList{T}.cs" />
    <Compile Include="Utils.cs" />
    <Compile Include="SpellingTab.cs">
      <SubType>UserControl</SubType>
    </Compile>
    <Compile Include="Violation.cs">
      <SubType>Code</SubType>
    </Compile>
    <Compile Include="ViolationEventArgs.cs">
      <SubType>Code</SubType>
    </Compile>
    <AppDesigner Include="Properties\" />
  </ItemGroup>
  <ItemGroup>
    <EmbeddedResource Include="AnalyzersOptions.resx">
      <DependentUpon>AnalyzersOptions.cs</DependentUpon>
      <SubType>Designer</SubType>
    </EmbeddedResource>
    <EmbeddedResource Include="GlobalSettingsFileOptions.resx">
      <DependentUpon>GlobalSettingsFileOptions.cs</DependentUpon>
      <SubType>Designer</SubType>
    </EmbeddedResource>
    <EmbeddedResource Include="Settings\PropertyControl.resx">
      <DependentUpon>PropertyControl.cs</DependentUpon>
      <SubType>Designer</SubType>
    </EmbeddedResource>
    <EmbeddedResource Include="Settings\PropertyDialog.resx">
      <DependentUpon>PropertyDialog.cs</DependentUpon>
    </EmbeddedResource>
    <EmbeddedResource Include="Strings.resx">
      <SubType>Designer</SubType>
      <Generator>ResXFileCodeGenerator</Generator>
      <LastGenOutput>Strings.Designer.cs</LastGenOutput>
    </EmbeddedResource>
    <EmbeddedResource Include="SpellingTab.resx">
      <DependentUpon>SpellingTab.cs</DependentUpon>
      <SubType>Designer</SubType>
    </EmbeddedResource>
  </ItemGroup>
  <ItemGroup>
    <EmbeddedResource Include="CacheOptions.resx">
      <DependentUpon>CacheOptions.cs</DependentUpon>
      <SubType>Designer</SubType>
    </EmbeddedResource>
    <EmbeddedResource Include="CoreParser.xml" />
    <CodeAnalysisDictionary Include="CustomDictionary.xml">
      <CopyToOutputDirectory>PreserveNewest</CopyToOutputDirectory>
      <SubType>Designer</SubType>
    </CodeAnalysisDictionary>
    <None Include="..\StyleCop.snk">
      <Link>StyleCop.snk</Link>
    </None>
    <None Include="mssp7en.lex">
      <CopyToOutputDirectory>PreserveNewest</CopyToOutputDirectory>
    </None>
    <None Include="Settings\DefaultSettings.xml">
      <SubType>Designer</SubType>
    </None>
    <EmbeddedResource Include="StyleCopAddIn.xml" />
  </ItemGroup>
  <ItemGroup>
    <None Include="StyleCop.Targets">
      <CopyToOutputDirectory>PreserveNewest</CopyToOutputDirectory>
      <SubType>Designer</SubType>
    </None>
  </ItemGroup>
  <ItemGroup>
    <BootstrapperPackage Include="Microsoft.Net.Client.3.5">
      <Visible>False</Visible>
      <ProductName>.NET Framework 3.5 SP1 Client Profile</ProductName>
      <Install>false</Install>
    </BootstrapperPackage>
    <BootstrapperPackage Include="Microsoft.Net.Framework.3.5.SP1">
      <Visible>False</Visible>
      <ProductName>.NET Framework 3.5 SP1</ProductName>
      <Install>true</Install>
    </BootstrapperPackage>
    <BootstrapperPackage Include="Microsoft.VisualBasic.PowerPacks.10.0">
      <Visible>False</Visible>
      <ProductName>Microsoft Visual Basic PowerPacks 10.0</ProductName>
      <Install>true</Install>
    </BootstrapperPackage>
    <BootstrapperPackage Include="Microsoft.Windows.Installer.3.1">
      <Visible>False</Visible>
      <ProductName>Windows Installer 3.1</ProductName>
      <Install>true</Install>
    </BootstrapperPackage>
  </ItemGroup>
  <ItemGroup>
    <None Include="mssp7en.dll">
      <CopyToOutputDirectory>PreserveNewest</CopyToOutputDirectory>
    </None>
  </ItemGroup>
  <ItemGroup>
    <CodeAnalysisDictionary Include="CustomDictionary.en-GB.xml">
      <SubType>Designer</SubType>
      <CopyToOutputDirectory>PreserveNewest</CopyToOutputDirectory>
    </CodeAnalysisDictionary>
  </ItemGroup>
  <ItemGroup>
    <CodeAnalysisDictionary Include="CustomDictionary.en-US.xml">
      <SubType>Designer</SubType>
      <CopyToOutputDirectory>PreserveNewest</CopyToOutputDirectory>
    </CodeAnalysisDictionary>
  </ItemGroup>
  <Import Project="$(MSBuildBinPath)\Microsoft.CSHARP.Targets" />
  <Import Project="..\..\..\Tools\msbuild\StyleCop.Build.Targets" />
  <Import Project="..\..\..\Tools\msbuild\StyleCop.Shipping.Targets" />
  <PropertyGroup>
    <PostBuildEvent>xcopy /y "$(TargetPath)" "$(TestBin)"&amp;copy /y "$(ProjectDir)\Settings\DefaultSettings.xml" "$(TargetDir)Settings.StyleCop"&amp;copy /y "$(TargetDir)\Settings.StyleCop" "$(PROJECTROOT)\BuildDrop\$(Configuration)\"&amp;copy /y "$(TargetDir)StyleCop.Targets" "$(PROJECTROOT)\BuildDrop\$(Configuration)\"&amp;copy /y "$(TargetDir)*.lex" "$(PROJECTROOT)\BuildDrop\$(Configuration)\"&amp;copy /y "$(ProjectDir)CustomDictionary*" "$(TargetDir)"&amp;copy /y "$(TargetDir)CustomDictionary*" "$(PROJECTROOT)\BuildDrop\$(Configuration)\"</PostBuildEvent>
  </PropertyGroup>
  <Target Name="BeforeBuild">
    <!-- Since we copy to this directory in the post build event,
         we should make sure the directory exists before trying to make the copy -->
    <MakeDir Directories="$(PROJECTROOT)\BuildDrop\$(Configuration)\" />
  </Target>
>>>>>>> 30ef6542
</Project><|MERGE_RESOLUTION|>--- conflicted
+++ resolved
@@ -1,4 +1,3 @@
-<<<<<<< HEAD
 ﻿<?xml version="1.0" encoding="utf-8"?>
 <Project DefaultTargets="Build" xmlns="http://schemas.microsoft.com/developer/msbuild/2003" ToolsVersion="4.0">
   <PropertyGroup>
@@ -347,358 +346,4 @@
          we should make sure the directory exists before trying to make the copy -->
     <MakeDir Directories="$(ProjectDir)..\..\BuildDrop\$(Configuration)\" />
   </Target>
-=======
-﻿<?xml version="1.0" encoding="utf-8"?>
-<Project DefaultTargets="Build" xmlns="http://schemas.microsoft.com/developer/msbuild/2003" ToolsVersion="4.0">
-  <PropertyGroup>
-    <Configuration Condition=" '$(Configuration)' == '' ">Debug</Configuration>
-    <Platform Condition=" '$(Platform)' == '' ">AnyCPU</Platform>
-    <ProductVersion>9.0.21022</ProductVersion>
-    <SchemaVersion>2.0</SchemaVersion>
-    <RootNamespace>StyleCop</RootNamespace>
-    <AssemblyName>StyleCop</AssemblyName>
-    <SignAssembly>true</SignAssembly>
-    <AssemblyOriginatorKeyFile>..\StyleCop.snk</AssemblyOriginatorKeyFile>
-    <DelaySign>$(SADelaySign)</DelaySign>
-    <OutputType>Library</OutputType>
-    <RunPostBuildEvent>OnBuildSuccess</RunPostBuildEvent>
-    <ProjectGuid>{AF7A7FEA-C07B-456A-B072-C7E795A6CBD4}</ProjectGuid>
-    <OldToolsVersion>3.5</OldToolsVersion>
-    <TargetFrameworkVersion>v3.5</TargetFrameworkVersion>
-    <FileUpgradeFlags>
-    </FileUpgradeFlags>
-    <UpgradeBackupLocation />
-    <IsWebBootstrapper>false</IsWebBootstrapper>
-    <PublishUrl>publish\</PublishUrl>
-    <Install>true</Install>
-    <InstallFrom>Disk</InstallFrom>
-    <UpdateEnabled>false</UpdateEnabled>
-    <UpdateMode>Foreground</UpdateMode>
-    <UpdateInterval>7</UpdateInterval>
-    <UpdateIntervalUnits>Days</UpdateIntervalUnits>
-    <UpdatePeriodically>false</UpdatePeriodically>
-    <UpdateRequired>false</UpdateRequired>
-    <MapFileExtensions>true</MapFileExtensions>
-    <ApplicationRevision>0</ApplicationRevision>
-    <ApplicationVersion>1.0.0.%2a</ApplicationVersion>
-    <UseApplicationTrust>false</UseApplicationTrust>
-    <BootstrapperEnabled>true</BootstrapperEnabled>
-    <TargetFrameworkProfile />
-  </PropertyGroup>
-  <PropertyGroup Condition=" '$(Configuration)|$(Platform)' == 'Debug|AnyCPU' ">
-    <OutputPath>bin\Debug\</OutputPath>
-    <AllowUnsafeBlocks>true</AllowUnsafeBlocks>
-    <BaseAddress>285212672</BaseAddress>
-    <CheckForOverflowUnderflow>false</CheckForOverflowUnderflow>
-    <DefineConstants>TRACE;DEBUG;DEBUGTHREADING_OFF</DefineConstants>
-    <DebugSymbols>true</DebugSymbols>
-    <FileAlignment>4096</FileAlignment>
-    <NoStdLib>false</NoStdLib>
-    <Optimize>false</Optimize>
-    <RegisterForComInterop>false</RegisterForComInterop>
-    <RemoveIntegerChecks>false</RemoveIntegerChecks>
-    <WarningLevel>4</WarningLevel>
-    <RunCodeAnalysis>false</RunCodeAnalysis>
-    <CodeAnalysisRules>
-    </CodeAnalysisRules>
-    <CodeAnalysisRuleSet>..\FxCopRules.ruleset</CodeAnalysisRuleSet>
-    <DocumentationFile>bin\Debug\StyleCop.xml</DocumentationFile>
-  </PropertyGroup>
-  <PropertyGroup Condition=" '$(Configuration)|$(Platform)' == 'Release|AnyCPU' ">
-    <OutputPath>bin\Release\</OutputPath>
-    <AllowUnsafeBlocks>true</AllowUnsafeBlocks>
-    <BaseAddress>285212672</BaseAddress>
-    <CheckForOverflowUnderflow>false</CheckForOverflowUnderflow>
-    <DefineConstants>TRACE</DefineConstants>
-    <DocumentationFile>bin\Release\StyleCop.xml</DocumentationFile>
-    <DebugSymbols>true</DebugSymbols>
-    <FileAlignment>4096</FileAlignment>
-    <NoStdLib>false</NoStdLib>
-    <Optimize>true</Optimize>
-    <RegisterForComInterop>false</RegisterForComInterop>
-    <RemoveIntegerChecks>false</RemoveIntegerChecks>
-    <WarningLevel>4</WarningLevel>
-    <CodeAnalysisRuleSet>..\FxCopRules.ruleset</CodeAnalysisRuleSet>
-  </PropertyGroup>
-  <ItemGroup>
-    <Reference Include="Microsoft.Build.Framework" />
-    <Reference Include="Microsoft.Build.Utilities.v3.5" />
-    <Reference Include="System" />
-    <Reference Include="System.configuration" />
-    <Reference Include="System.Drawing" />
-    <Reference Include="System.Windows.Forms" />
-    <Reference Include="System.Xml" />
-  </ItemGroup>
-  <ItemGroup>
-    <Compile Include="..\AssemblyVersion.cs">
-      <Link>Properties\AssemblyVersion.cs</Link>
-    </Compile>
-    <Compile Include="..\Constants.cs">
-      <Link>Properties\Constants.cs</Link>
-    </Compile>
-    <Compile Include="AlertDialog.cs" />
-    <Compile Include="AddSettingsPagesEventArgs.cs" />
-    <Compile Include="AutoUpdater.cs" />
-    <Compile Include="CodeLocation.cs" />
-    <Compile Include="CodePoint.cs" />
-    <Compile Include="CodeReader.cs" />
-    <Compile Include="Collections\INodeList{T}.cs" />
-    <Compile Include="Collections\ItemList.cs" />
-    <Compile Include="Collections\LinkedItemList.cs" />
-    <Compile Include="Collections\LinkedItemListEnumerators{T}.cs">
-    </Compile>
-    <Compile Include="Collections\Node{T}.cs" />
-    <Compile Include="Collections\NodeIndex.cs" />
-    <Compile Include="CacheOptions.cs">
-      <SubType>UserControl</SubType>
-    </Compile>
-    <Compile Include="Countdown.cs" />
-    <Compile Include="Diagnostics\SensitiveDataAttribute.cs" />
-    <Compile Include="Diagnostics\StyleCopSwitch.cs" />
-    <Compile Include="Diagnostics\StyleCopTrace.cs" />
-    <Compile Include="Diagnostics\StyleCopTraceFormatter.cs" />
-    <Compile Include="Diagnostics\TraceTypes.cs" />
-    <Compile Include="Extensions\ParameterInfoExtensions.cs" />
-    <Compile Include="Extensions\StringExtensions.cs" />
-    <Compile Include="Extensions\TypeExtensions.cs" />
-    <Compile Include="NativeMethods.cs" />
-    <Compile Include="Spelling\NamingService.cs" />
-    <Compile Include="Spelling\NullIfNotFoundDictionary.cs" />
-    <Compile Include="Spelling\SpellChecker.cs" />
-    <Compile Include="Spelling\WordCollection.cs" />
-    <Compile Include="Spelling\WordParser.cs" />
-    <Compile Include="Spelling\WordParserOptions.cs" />
-    <Compile Include="Spelling\WordSpelling.cs" />
-    <Compile Include="UnixNativeMethods.cs" />
-    <Compile Include="Settings\IPropertyControlHost.cs" />
-    <Compile Include="Settings\PropertyControlSaveResult.cs" />
-    <Compile Include="Settings\PropertyDialog.cs">
-      <SubType>Form</SubType>
-    </Compile>
-    <Compile Include="Settings\PropertyDialog.Designer.cs">
-      <DependentUpon>PropertyDialog.cs</DependentUpon>
-    </Compile>
-    <Compile Include="Settings\v105Settings.cs" />
-    <Compile Include="StyleCopRunner.cs" />
-    <Compile Include="StyleCopObjectConsole.cs" />
-    <Compile Include="ObjectBasedEnvironment.cs" />
-    <Compile Include="CoreParser.cs" />
-    <Compile Include="DocumentAnalysisStatus.cs" />
-    <Compile Include="GlobalSuppressions.cs" />
-    <Compile Include="ICodeElement.cs" />
-    <Compile Include="LegacyEnumeratorAdapter.cs" />
-    <Compile Include="FileBasedEnvironment.cs" />
-    <Compile Include="Settings\SourceFileListSettings.cs" />
-    <Compile Include="Settings\v104Settings.cs" />
-    <Compile Include="Settings\v102Settings.cs" />
-    <Compile Include="Settings\v103Settings.cs" />
-    <Compile Include="Settings\IPropertyContainer.cs" />
-    <Compile Include="ResultsCache.cs" />
-    <Compile Include="Settings\AddInPropertyCollection.cs" />
-    <Compile Include="Settings\CollectionPropertyDescriptor.cs" />
-    <Compile Include="Settings\PropertyDescriptor.cs" />
-    <Compile Include="Settings\PropertyDescriptorCollection.cs" />
-    <Compile Include="Settings\PropertyDescriptor{T}.cs" />
-    <Compile Include="Settings\PropertyValue{T}.cs" />
-    <Compile Include="Settings\v101Settings.cs" />
-    <Compile Include="StyleCopAddInAttribute.cs" />
-    <Compile Include="StyleCopEnvironment.cs" />
-    <Compile Include="SourceCode.cs" />
-    <Compile Include="Configuration.cs" />
-    <Compile Include="EnumerableAdapter.cs" />
-    <Compile Include="ProjectStatus.cs" />
-    <Compile Include="Rule.cs" />
-    <Compile Include="Rules.cs" />
-    <Compile Include="Settings\BooleanProperty.cs" />
-    <Compile Include="Settings\CollectionProperty.cs" />
-    <Compile Include="Settings\IntProperty.cs" />
-    <Compile Include="Settings\IPropertyControlPage.cs" />
-    <Compile Include="Settings\PropertyCollection.cs" />
-    <Compile Include="Settings\PropertyControl.cs">
-      <SubType>Component</SubType>
-    </Compile>
-    <Compile Include="Settings\PropertyType.cs" />
-    <Compile Include="Settings\PropertyValue.cs" />
-    <Compile Include="Settings\Settings.cs" />
-    <Compile Include="Settings\SettingsComparer.cs" />
-    <Compile Include="Settings\SettingsMerger.cs" />
-    <Compile Include="Settings\StringProperty.cs" />
-    <Compile Include="Settings\WritableSettings.cs" />
-    <Compile Include="StyleCopAddIn.cs" />
-    <Compile Include="StyleCopCore.cs" />
-    <Compile Include="Strings.Designer.cs">
-      <AutoGen>True</AutoGen>
-      <DesignTime>True</DesignTime>
-      <DependentUpon>Strings.resx</DependentUpon>
-    </Compile>
-    <Compile Include="StyleCopThread.Data.cs">
-      <DependentUpon>StyleCopThread.cs</DependentUpon>
-    </Compile>
-    <Compile Include="RegistryUtils.Permissions.cs">
-      <DependentUpon>RegistryUtils.cs</DependentUpon>
-    </Compile>
-    <Compile Include="RegistryUtils.WindowLocation.cs">
-      <DependentUpon>RegistryUtils.cs</DependentUpon>
-    </Compile>
-    <Compile Include="StyleCopConsole.cs" />
-    <Compile Include="Properties\AssemblyInfo.cs">
-      <SubType>Code</SubType>
-    </Compile>
-    <Compile Include="CodeDocument.cs" />
-    <Compile Include="CodeProject.cs" />
-    <Compile Include="AnalyzersOptions.cs">
-      <SubType>UserControl</SubType>
-    </Compile>
-    <Compile Include="GlobalSettingsFileOptions.cs">
-      <SubType>UserControl</SubType>
-    </Compile>
-    <Compile Include="SourceAnalyzerAttribute.cs" />
-    <Compile Include="StyleCopLogLevel.cs" />
-    <Compile Include="SourceParserAttribute.cs" />
-    <Compile Include="StyleCopWebClient.cs">
-      <SubType>Component</SubType>
-    </Compile>
-    <Compile Include="SyntaxException.cs" />
-    <Compile Include="CodeFile.cs">
-      <SubType>Code</SubType>
-    </Compile>
-    <Compile Include="OutputEventArgs.cs">
-      <SubType>Code</SubType>
-    </Compile>
-    <Compile Include="Param.cs">
-      <SubType>Code</SubType>
-    </Compile>
-    <Compile Include="RegistryUtils.cs">
-      <SubType>Code</SubType>
-    </Compile>
-    <Compile Include="SourceAnalyzer.cs">
-      <SubType>Code</SubType>
-    </Compile>
-    <Compile Include="StyleCopException.cs">
-      <SubType>Code</SubType>
-    </Compile>
-    <Compile Include="SourceParser.cs">
-      <SubType>Code</SubType>
-    </Compile>
-    <Compile Include="StyleCopThread.cs">
-      <SubType>Code</SubType>
-    </Compile>
-    <Compile Include="StyleCopTask.cs" />
-    <Compile Include="Collections\MasterList{T}.cs" />
-    <Compile Include="Utils.cs" />
-    <Compile Include="SpellingTab.cs">
-      <SubType>UserControl</SubType>
-    </Compile>
-    <Compile Include="Violation.cs">
-      <SubType>Code</SubType>
-    </Compile>
-    <Compile Include="ViolationEventArgs.cs">
-      <SubType>Code</SubType>
-    </Compile>
-    <AppDesigner Include="Properties\" />
-  </ItemGroup>
-  <ItemGroup>
-    <EmbeddedResource Include="AnalyzersOptions.resx">
-      <DependentUpon>AnalyzersOptions.cs</DependentUpon>
-      <SubType>Designer</SubType>
-    </EmbeddedResource>
-    <EmbeddedResource Include="GlobalSettingsFileOptions.resx">
-      <DependentUpon>GlobalSettingsFileOptions.cs</DependentUpon>
-      <SubType>Designer</SubType>
-    </EmbeddedResource>
-    <EmbeddedResource Include="Settings\PropertyControl.resx">
-      <DependentUpon>PropertyControl.cs</DependentUpon>
-      <SubType>Designer</SubType>
-    </EmbeddedResource>
-    <EmbeddedResource Include="Settings\PropertyDialog.resx">
-      <DependentUpon>PropertyDialog.cs</DependentUpon>
-    </EmbeddedResource>
-    <EmbeddedResource Include="Strings.resx">
-      <SubType>Designer</SubType>
-      <Generator>ResXFileCodeGenerator</Generator>
-      <LastGenOutput>Strings.Designer.cs</LastGenOutput>
-    </EmbeddedResource>
-    <EmbeddedResource Include="SpellingTab.resx">
-      <DependentUpon>SpellingTab.cs</DependentUpon>
-      <SubType>Designer</SubType>
-    </EmbeddedResource>
-  </ItemGroup>
-  <ItemGroup>
-    <EmbeddedResource Include="CacheOptions.resx">
-      <DependentUpon>CacheOptions.cs</DependentUpon>
-      <SubType>Designer</SubType>
-    </EmbeddedResource>
-    <EmbeddedResource Include="CoreParser.xml" />
-    <CodeAnalysisDictionary Include="CustomDictionary.xml">
-      <CopyToOutputDirectory>PreserveNewest</CopyToOutputDirectory>
-      <SubType>Designer</SubType>
-    </CodeAnalysisDictionary>
-    <None Include="..\StyleCop.snk">
-      <Link>StyleCop.snk</Link>
-    </None>
-    <None Include="mssp7en.lex">
-      <CopyToOutputDirectory>PreserveNewest</CopyToOutputDirectory>
-    </None>
-    <None Include="Settings\DefaultSettings.xml">
-      <SubType>Designer</SubType>
-    </None>
-    <EmbeddedResource Include="StyleCopAddIn.xml" />
-  </ItemGroup>
-  <ItemGroup>
-    <None Include="StyleCop.Targets">
-      <CopyToOutputDirectory>PreserveNewest</CopyToOutputDirectory>
-      <SubType>Designer</SubType>
-    </None>
-  </ItemGroup>
-  <ItemGroup>
-    <BootstrapperPackage Include="Microsoft.Net.Client.3.5">
-      <Visible>False</Visible>
-      <ProductName>.NET Framework 3.5 SP1 Client Profile</ProductName>
-      <Install>false</Install>
-    </BootstrapperPackage>
-    <BootstrapperPackage Include="Microsoft.Net.Framework.3.5.SP1">
-      <Visible>False</Visible>
-      <ProductName>.NET Framework 3.5 SP1</ProductName>
-      <Install>true</Install>
-    </BootstrapperPackage>
-    <BootstrapperPackage Include="Microsoft.VisualBasic.PowerPacks.10.0">
-      <Visible>False</Visible>
-      <ProductName>Microsoft Visual Basic PowerPacks 10.0</ProductName>
-      <Install>true</Install>
-    </BootstrapperPackage>
-    <BootstrapperPackage Include="Microsoft.Windows.Installer.3.1">
-      <Visible>False</Visible>
-      <ProductName>Windows Installer 3.1</ProductName>
-      <Install>true</Install>
-    </BootstrapperPackage>
-  </ItemGroup>
-  <ItemGroup>
-    <None Include="mssp7en.dll">
-      <CopyToOutputDirectory>PreserveNewest</CopyToOutputDirectory>
-    </None>
-  </ItemGroup>
-  <ItemGroup>
-    <CodeAnalysisDictionary Include="CustomDictionary.en-GB.xml">
-      <SubType>Designer</SubType>
-      <CopyToOutputDirectory>PreserveNewest</CopyToOutputDirectory>
-    </CodeAnalysisDictionary>
-  </ItemGroup>
-  <ItemGroup>
-    <CodeAnalysisDictionary Include="CustomDictionary.en-US.xml">
-      <SubType>Designer</SubType>
-      <CopyToOutputDirectory>PreserveNewest</CopyToOutputDirectory>
-    </CodeAnalysisDictionary>
-  </ItemGroup>
-  <Import Project="$(MSBuildBinPath)\Microsoft.CSHARP.Targets" />
-  <Import Project="..\..\..\Tools\msbuild\StyleCop.Build.Targets" />
-  <Import Project="..\..\..\Tools\msbuild\StyleCop.Shipping.Targets" />
-  <PropertyGroup>
-    <PostBuildEvent>xcopy /y "$(TargetPath)" "$(TestBin)"&amp;copy /y "$(ProjectDir)\Settings\DefaultSettings.xml" "$(TargetDir)Settings.StyleCop"&amp;copy /y "$(TargetDir)\Settings.StyleCop" "$(PROJECTROOT)\BuildDrop\$(Configuration)\"&amp;copy /y "$(TargetDir)StyleCop.Targets" "$(PROJECTROOT)\BuildDrop\$(Configuration)\"&amp;copy /y "$(TargetDir)*.lex" "$(PROJECTROOT)\BuildDrop\$(Configuration)\"&amp;copy /y "$(ProjectDir)CustomDictionary*" "$(TargetDir)"&amp;copy /y "$(TargetDir)CustomDictionary*" "$(PROJECTROOT)\BuildDrop\$(Configuration)\"</PostBuildEvent>
-  </PropertyGroup>
-  <Target Name="BeforeBuild">
-    <!-- Since we copy to this directory in the post build event,
-         we should make sure the directory exists before trying to make the copy -->
-    <MakeDir Directories="$(PROJECTROOT)\BuildDrop\$(Configuration)\" />
-  </Target>
->>>>>>> 30ef6542
 </Project>