<<<<<<< HEAD
﻿namespace StyleCop
{
    partial class PropertyDialog
    {
        /// <summary>
        /// Required designer variable.
        /// </summary>
        private System.ComponentModel.IContainer components = null;

        /// <summary>
        /// Clean up any resources being used.
        /// </summary>
        /// <param name="disposing">true if managed resources should be disposed; otherwise, false.</param>
        protected override void Dispose(bool disposing)
        {
            if (disposing && (components != null))
            {
                components.Dispose();
            }
            base.Dispose(disposing);
        }

        #region Windows Form Designer generated code

        /// <summary>
        /// Required method for Designer support - do not modify
        /// the contents of this method with the code editor.
        /// </summary>
        private void InitializeComponent()
        {
            System.ComponentModel.ComponentResourceManager resources = new System.ComponentModel.ComponentResourceManager(typeof(PropertyDialog));
            this.ok = new System.Windows.Forms.Button();
            this.cancel = new System.Windows.Forms.Button();
            this.apply = new System.Windows.Forms.Button();
            this.help = new System.Windows.Forms.Button();
            this.layoutPanel = new System.Windows.Forms.TableLayoutPanel();
            this.properties = new StyleCop.PropertyControl();
            this.layoutPanel.SuspendLayout();
            this.SuspendLayout();

            // ok

            resources.ApplyResources(this.ok, "ok");
            this.ok.Name = "ok";
            this.ok.UseVisualStyleBackColor = true;
            this.ok.Click += new System.EventHandler(this.OkClick);

            // cancel

            resources.ApplyResources(this.cancel, "cancel");
            this.cancel.DialogResult = System.Windows.Forms.DialogResult.Cancel;
            this.cancel.Name = "cancel";
            this.cancel.UseVisualStyleBackColor = true;
            this.cancel.Click += new System.EventHandler(this.CancelClick);

            // apply

            resources.ApplyResources(this.apply, "apply");
            this.apply.Name = "apply";
            this.apply.UseVisualStyleBackColor = true;
            this.apply.Click += new System.EventHandler(this.ApplyClick);

            // help

            resources.ApplyResources(this.help, "help");
            this.help.Name = "help";
            this.help.UseVisualStyleBackColor = true;
            this.help.Click += new System.EventHandler(this.HelpClick);

            // layoutPanel

            resources.ApplyResources(this.layoutPanel, "layoutPanel");
            this.layoutPanel.Controls.Add(this.help, 4, 1);
            this.layoutPanel.Controls.Add(this.properties, 0, 0);
            this.layoutPanel.Controls.Add(this.apply, 3, 1);
            this.layoutPanel.Controls.Add(this.ok, 1, 1);
            this.layoutPanel.Controls.Add(this.cancel, 2, 1);
            this.layoutPanel.Name = "layoutPanel";

            // properties

            resources.ApplyResources(this.properties, "properties");
            this.layoutPanel.SetColumnSpan(this.properties, 5);
            this.properties.HotTrack = true;
            this.properties.Name = "properties";
            this.properties.SelectedIndex = 0;

            // PropertyDialog

            this.AcceptButton = this.ok;
            resources.ApplyResources(this, "$this");
            this.AutoScaleMode = System.Windows.Forms.AutoScaleMode.Dpi;
            this.CancelButton = this.cancel;
            this.Controls.Add(this.layoutPanel);
            this.Name = "PropertyDialog";
            this.layoutPanel.ResumeLayout(false);
            this.ResumeLayout(false);

        }

        #endregion

        private System.Windows.Forms.Button ok;
        private System.Windows.Forms.Button cancel;
        private System.Windows.Forms.Button apply;
        private System.Windows.Forms.Button help;
        private PropertyControl properties;
        private System.Windows.Forms.TableLayoutPanel layoutPanel;
    }
=======
﻿namespace StyleCop
{
    partial class PropertyDialog
    {
        /// <summary>
        /// Required designer variable.
        /// </summary>
        private System.ComponentModel.IContainer components = null;

        /// <summary>
        /// Clean up any resources being used.
        /// </summary>
        /// <param name="disposing">true if managed resources should be disposed; otherwise, false.</param>
        protected override void Dispose(bool disposing)
        {
            if (disposing && (components != null))
            {
                components.Dispose();
            }
            base.Dispose(disposing);
        }

        #region Windows Form Designer generated code

        /// <summary>
        /// Required method for Designer support - do not modify
        /// the contents of this method with the code editor.
        /// </summary>
        private void InitializeComponent()
        {
            System.ComponentModel.ComponentResourceManager resources = new System.ComponentModel.ComponentResourceManager(typeof(PropertyDialog));
            this.ok = new System.Windows.Forms.Button();
            this.cancel = new System.Windows.Forms.Button();
            this.apply = new System.Windows.Forms.Button();
            this.help = new System.Windows.Forms.Button();
            this.properties = new StyleCop.PropertyControl();
            this.SuspendLayout();
            // 
            // ok
            // 
            resources.ApplyResources(this.ok, "ok");
            this.ok.Name = "ok";
            this.ok.UseVisualStyleBackColor = true;
            this.ok.Click += new System.EventHandler(this.OkClick);
            // 
            // cancel
            // 
            resources.ApplyResources(this.cancel, "cancel");
            this.cancel.DialogResult = System.Windows.Forms.DialogResult.Cancel;
            this.cancel.Name = "cancel";
            this.cancel.UseVisualStyleBackColor = true;
            this.cancel.Click += new System.EventHandler(this.CancelClick);
            // 
            // apply
            // 
            resources.ApplyResources(this.apply, "apply");
            this.apply.Name = "apply";
            this.apply.UseVisualStyleBackColor = true;
            this.apply.Click += new System.EventHandler(this.ApplyClick);
            // 
            // help
            // 
            resources.ApplyResources(this.help, "help");
            this.help.Name = "help";
            this.help.UseVisualStyleBackColor = true;
            this.help.Click += new System.EventHandler(this.HelpClick);
            // 
            // properties
            // 
            resources.ApplyResources(this.properties, "properties");
            this.properties.HotTrack = true;
            this.properties.Name = "properties";
            this.properties.SelectedIndex = 0;
            // 
            // PropertyDialog
            // 
            this.AcceptButton = this.ok;
            resources.ApplyResources(this, "$this");
            this.AutoScaleMode = System.Windows.Forms.AutoScaleMode.Font;
            this.CancelButton = this.cancel;
            this.Controls.Add(this.properties);
            this.Controls.Add(this.help);
            this.Controls.Add(this.apply);
            this.Controls.Add(this.cancel);
            this.Controls.Add(this.ok);
            this.Name = "PropertyDialog";
            this.ResumeLayout(false);

        }

        #endregion

        private System.Windows.Forms.Button ok;
        private System.Windows.Forms.Button cancel;
        private System.Windows.Forms.Button apply;
        private System.Windows.Forms.Button help;
        private PropertyControl properties;
    }
>>>>>>> 30ef6542
}<|MERGE_RESOLUTION|>--- conflicted
+++ resolved
@@ -1,4 +1,3 @@
-<<<<<<< HEAD
 ﻿namespace StyleCop
 {
     partial class PropertyDialog
@@ -108,104 +107,4 @@
         private PropertyControl properties;
         private System.Windows.Forms.TableLayoutPanel layoutPanel;
     }
-=======
-﻿namespace StyleCop
-{
-    partial class PropertyDialog
-    {
-        /// <summary>
-        /// Required designer variable.
-        /// </summary>
-        private System.ComponentModel.IContainer components = null;
-
-        /// <summary>
-        /// Clean up any resources being used.
-        /// </summary>
-        /// <param name="disposing">true if managed resources should be disposed; otherwise, false.</param>
-        protected override void Dispose(bool disposing)
-        {
-            if (disposing && (components != null))
-            {
-                components.Dispose();
-            }
-            base.Dispose(disposing);
-        }
-
-        #region Windows Form Designer generated code
-
-        /// <summary>
-        /// Required method for Designer support - do not modify
-        /// the contents of this method with the code editor.
-        /// </summary>
-        private void InitializeComponent()
-        {
-            System.ComponentModel.ComponentResourceManager resources = new System.ComponentModel.ComponentResourceManager(typeof(PropertyDialog));
-            this.ok = new System.Windows.Forms.Button();
-            this.cancel = new System.Windows.Forms.Button();
-            this.apply = new System.Windows.Forms.Button();
-            this.help = new System.Windows.Forms.Button();
-            this.properties = new StyleCop.PropertyControl();
-            this.SuspendLayout();
-            // 
-            // ok
-            // 
-            resources.ApplyResources(this.ok, "ok");
-            this.ok.Name = "ok";
-            this.ok.UseVisualStyleBackColor = true;
-            this.ok.Click += new System.EventHandler(this.OkClick);
-            // 
-            // cancel
-            // 
-            resources.ApplyResources(this.cancel, "cancel");
-            this.cancel.DialogResult = System.Windows.Forms.DialogResult.Cancel;
-            this.cancel.Name = "cancel";
-            this.cancel.UseVisualStyleBackColor = true;
-            this.cancel.Click += new System.EventHandler(this.CancelClick);
-            // 
-            // apply
-            // 
-            resources.ApplyResources(this.apply, "apply");
-            this.apply.Name = "apply";
-            this.apply.UseVisualStyleBackColor = true;
-            this.apply.Click += new System.EventHandler(this.ApplyClick);
-            // 
-            // help
-            // 
-            resources.ApplyResources(this.help, "help");
-            this.help.Name = "help";
-            this.help.UseVisualStyleBackColor = true;
-            this.help.Click += new System.EventHandler(this.HelpClick);
-            // 
-            // properties
-            // 
-            resources.ApplyResources(this.properties, "properties");
-            this.properties.HotTrack = true;
-            this.properties.Name = "properties";
-            this.properties.SelectedIndex = 0;
-            // 
-            // PropertyDialog
-            // 
-            this.AcceptButton = this.ok;
-            resources.ApplyResources(this, "$this");
-            this.AutoScaleMode = System.Windows.Forms.AutoScaleMode.Font;
-            this.CancelButton = this.cancel;
-            this.Controls.Add(this.properties);
-            this.Controls.Add(this.help);
-            this.Controls.Add(this.apply);
-            this.Controls.Add(this.cancel);
-            this.Controls.Add(this.ok);
-            this.Name = "PropertyDialog";
-            this.ResumeLayout(false);
-
-        }
-
-        #endregion
-
-        private System.Windows.Forms.Button ok;
-        private System.Windows.Forms.Button cancel;
-        private System.Windows.Forms.Button apply;
-        private System.Windows.Forms.Button help;
-        private PropertyControl properties;
-    }
->>>>>>> 30ef6542
 }