<<<<<<< HEAD
// --------------------------------------------------------------------------------------------------------------------
// <copyright file="RegistryUtils.cs" company="http://stylecop.codeplex.com">
//   MS-PL
// </copyright>
// <license>
//   This source code is subject to terms and conditions of the Microsoft 
//   Public License. A copy of the license can be found in the License.html 
//   file at the root of this distribution. If you cannot locate the  
//   Microsoft Public License, please send an email to dlr@microsoft.com. 
//   By using this source code in any fashion, you are agreeing to be bound 
//   by the terms of the Microsoft Public License. You must not remove this 
//   notice, or any other, from this software.
// </license>
// <summary>
//   Performs operations in the registry.
// </summary>
// --------------------------------------------------------------------------------------------------------------------
namespace StyleCop
{
    using System;
    using System.Diagnostics.CodeAnalysis;
    using System.Drawing;
    using System.IO;
    using System.Security;
    using System.Windows.Forms;

    using Microsoft.Win32;

    /// <summary>
    /// Performs operations in the registry.
    /// </summary>
    [SuppressMessage("Microsoft.Naming", "CA1704:IdentifiersShouldBeSpelledCorrectly", MessageId = "Utils", 
        Justification = "API has already been published and should not be changed.")]
    public partial class RegistryUtils
    {
        #region Constants

        /// <summary>
        /// The StyleCop sub key.
        /// </summary>
        private const string StyleCopSubKey = @"Software\CodePlex\StyleCop";

        #endregion

        #region Fields

        /// <summary>
        /// The current user registry key for StyleCop.
        /// </summary>
        private RegistryKey currentUserRoot;

        /// <summary>
        /// The local machine registry key for StyleCop.
        /// </summary>
        private RegistryKey localMachineRoot;

        #endregion

        #region Constructors and Destructors

        /// <summary>
        /// Finalizes an instance of the RegistryUtils class.
        /// </summary>
        ~RegistryUtils()
        {
            if (this.currentUserRoot != null)
            {
                this.currentUserRoot.Close();
            }

            if (this.localMachineRoot != null)
            {
                this.localMachineRoot.Close();
            }
        }

        #endregion

        #region Public Properties

        /// <summary>
        /// Gets the HKCU root key for the StyleCop key as read/write. It will be created if it doesn't exist.
        /// </summary>
        public RegistryKey CurrentUserRoot
        {
            get
            {
                if (this.currentUserRoot == null)
                {
                    Permissions.DemandCurrentUserAccess(StyleCopSubKey);
                    this.currentUserRoot = Registry.CurrentUser.OpenSubKey(StyleCopSubKey, true)
                        ?? Registry.CurrentUser.CreateSubKey(StyleCopSubKey);
                }

                return this.currentUserRoot;
            }
        }

        /// <summary>
        /// Gets the HKLM root key for the StyleCop key as read only.
        /// </summary>
        public RegistryKey LocalMachineRoot
        {
            get
            {
                if (this.localMachineRoot == null)
                {
                    // Don't open local machine key on non-windows as it fails.
                    if (StyleCopCore.PlatformID == PlatformID.Win32NT)
                    {
                        Permissions.DemandLocalMachineAccess(StyleCopSubKey);
                        this.localMachineRoot = Registry.LocalMachine.OpenSubKey(StyleCopSubKey, false);
                    }
                }

                return this.localMachineRoot;
            }
        }

        #endregion

        #region Public Methods and Operators

        /// <summary>
        /// Gets a RegistryKey value for the specified <paramref name="keyName"/> and <paramref name="valueName"/> from the local machine hive.
        /// </summary>
        /// <param name="keyName">
        /// The key to retrieve from the registry.
        /// </param>
        /// <param name="valueName">
        /// The value to retrieve from the key provided.
        /// </param>
        /// <returns>
        /// Returns the RegistryKey value or null if not found.
        /// </returns>
        public static string LocalMachineGetValue(string keyName, string valueName)
        {
            return Registry.GetValue(@"HKEY_LOCAL_MACHINE\" + keyName, valueName, null) as string;
        }

        /// <summary>
        /// Gets a value under the StyleCop HKCU key.
        /// </summary>
        /// <param name="name">
        /// The path to the value.
        /// </param>
        /// <returns>
        /// Returns the object retrieved.
        /// </returns>
        public object CUGetValue(string name)
        {
            Param.RequireValidString(name, "name");
            return GetValue(this.CurrentUserRoot, name);
        }

        /// <summary>
        /// Adds or overwrites a value under the StyleCop HKCU key.
        /// </summary>
        /// <param name="name">
        /// The path to the value.
        /// </param>
        /// <param name="value">
        /// The object to write.
        /// </param>
        /// <returns>
        /// Returns true if the value was written, false if not.
        /// </returns>
        public bool CUSetValue(string name, object value)
        {
            Param.RequireValidString(name, "name");
            Param.RequireNotNull(value, "value");

            return SetValue(this.CurrentUserRoot, name, value);
        }

        /// <summary>
        /// Gets a value under the StyleCop HKLM key.
        /// </summary>
        /// <param name="name">
        /// The path to the value.
        /// </param>
        /// <returns>
        /// Returns the object retrieved.
        /// </returns>
        public object LMGetValue(string name)
        {
            Param.RequireValidString(name, "name");
            return this.LocalMachineRoot == null ? null : GetValue(this.LocalMachineRoot, name);
        }

        /// <summary>
        /// Restores the position of a form.
        /// </summary>
        /// <param name="name">
        /// The unique name of the form.
        /// </param>
        /// <param name="form">
        /// The form to restore.
        /// </param>
        /// <param name="location">
        /// Form's default location (optional).
        /// </param>
        /// <param name="size">
        /// Form's default size (optional).
        /// </param>
        /// <returns>
        /// Returns false if there is no registry information for this form, or if 
        /// the position of the form could not be restored.
        /// </returns>
        public bool RestoreWindowPosition(string name, Form form, object location, object size)
        {
            Param.RequireValidString(name, "name");
            Param.RequireNotNull(form, "form");
            Param.Ignore(location);
            Param.Ignore(size);

            bool ret = false;

            object loc = this.CUGetValue("WindowLocation\\" + name);
            if (loc == null)
            {
                // Apply passed defaults.
                if (location != null)
                {
                    form.Location = (Point)location;
                }

                if (size != null)
                {
                    form.Size = (Size)size;
                }
            }
            else
            {
                WindowLocation winLoc = new WindowLocation((string)loc);
                form.Location = winLoc.Location;
                form.Size = winLoc.Size;
                form.WindowState = winLoc.State;
                form.StartPosition = FormStartPosition.Manual;

                ret = true;
            }

            // Determine if the Location and Size is within the Screen's boundaries.
            if (form.WindowState == FormWindowState.Normal)
            {
                Rectangle workArea = Screen.PrimaryScreen.WorkingArea;

                if (form.Width > workArea.Width)
                {
                    form.Width = workArea.Width;
                }

                if (form.Height > workArea.Height)
                {
                    form.Height = workArea.Height;
                }

                int posX = form.Location.X;
                if (posX < 0)
                {
                    posX = 0;
                }

                if (posX + form.Width > workArea.Right)
                {
                    posX = workArea.Right - form.Width;
                }

                int posY = form.Location.Y;
                if (posY < 0)
                {
                    posY = 0;
                }

                if (posY + form.Height > workArea.Bottom)
                {
                    posY = workArea.Bottom - form.Height;
                }

                form.Location = new Point(posX, posY);
            }

            return ret;
        }

        /// <summary>
        /// Saves the current position of a form in the registry, given the position values.
        /// </summary>
        /// <param name="name">
        /// A unique name for the form.
        /// </param>
        /// <param name="location">
        /// The location of the form.
        /// </param>
        /// <param name="size">
        /// The size of the form.
        /// </param>
        /// <param name="state">
        /// The window state of the form.
        /// </param>
        /// <returns>
        /// Return false if the position could not be saved.
        /// </returns>
        public bool SaveWindowPosition(string name, Point location, Size size, FormWindowState state)
        {
            Param.RequireValidString(name, "name");
            Param.Ignore(location);
            Param.Ignore(size);
            Param.Ignore(state);

            WindowLocation windowLocation = new WindowLocation();
            windowLocation.Location = location;
            windowLocation.Size = size;
            windowLocation.State = state;

            return this.CUSetValue("WindowLocation\\" + name, windowLocation);
        }

        /// <summary>
        /// Saves the current position of the given form in the registry.
        /// </summary>
        /// <param name="name">
        /// A unique name for this form.
        /// </param>
        /// <param name="form">
        /// The form to save.
        /// </param>
        /// <returns>
        /// Returns false if the position could not be saved.
        /// </returns>
        public bool SaveWindowPositionByForm(string name, Form form)
        {
            Param.RequireValidString(name, "name");
            Param.RequireNotNull(form, "form");

            if (form.WindowState == FormWindowState.Normal)
            {
                return this.SaveWindowPosition(name, form.Location, form.Size, form.WindowState);
            }
            else
            {
                return true;
            }
        }

        #endregion

        #region Methods
        
        /// <summary>
        /// Creates a path of keys in the registry.
        /// </summary>
        /// <param name="root">
        /// The root node to create the keys under.
        /// </param>
        /// <param name="name">
        /// The path the create under the root node.
        /// </param>
        /// <returns>
        /// Returns the key to the lowest branch created, or null if the path could not be created.
        /// </returns>
        private static PathInfo CreatePath(RegistryKey root, string name)
        {
            Param.AssertNotNull(root, "root");
            Param.AssertValidString(name, "name");

            PathInfo pathinfo = new PathInfo();

            try
            {
                pathinfo.Key = root;
                string path = name;
                string nameTemp = null;
                while (true)
                {
                    int index = path.IndexOf("\\", StringComparison.Ordinal);
                    if (-1 == index)
                    {
                        pathinfo.Stub = path;
                        break;
                    }
                    else
                    {
                        nameTemp = path.Substring(0, index);
                        path = path.Substring(index + 1, path.Length - index - 1);
                        pathinfo.Key = pathinfo.Key.CreateSubKey(nameTemp);
                    }
                }

                return pathinfo;
            }
            catch (ArgumentException)
            {
            }
            catch (SecurityException)
            {
            }
            catch (IOException)
            {
            }
            catch (UnauthorizedAccessException)
            {
            }

            pathinfo.Key = null;
            return pathinfo;
        }

        /// <summary>
        /// Traverses a path in the registry and returns the lowest key.
        /// </summary>
        /// <param name="root">
        /// The root that the path is under.
        /// </param>
        /// <param name="name">
        /// The path to traverse.
        /// </param>
        /// <returns>
        /// Returns the key if it was found and loaded, or null otherwise.
        /// </returns>
        private static PathInfo GetPath(RegistryKey root, string name)
        {
            Param.AssertNotNull(root, "root");
            Param.AssertValidString(name, "name");

            PathInfo pathinfo = new PathInfo();

            try
            {
                pathinfo.Key = root;
                string path = name;
                string nameTemp = null;
                while (true)
                {
                    int index = path.IndexOf("\\", StringComparison.Ordinal);
                    if (-1 == index)
                    {
                        pathinfo.Stub = path;
                        break;
                    }
                    else
                    {
                        nameTemp = path.Substring(0, index);
                        path = path.Substring(index + 1, path.Length - index - 1);
                        pathinfo.Key = pathinfo.Key.OpenSubKey(nameTemp, true);
                    }
                }

                return pathinfo;
            }
            catch (ArgumentException)
            {
            }
            catch (IOException)
            {
            }
            catch (SecurityException)
            {
            }

            pathinfo.Key = null;
            return pathinfo;
        }

        /// <summary>
        /// Gets one value from the registry.
        /// </summary>
        /// <param name="root">
        /// The root key to get the value under.
        /// </param>
        /// <param name="name">
        /// The path to the value under the root key.
        /// </param>
        /// <returns>
        /// Return the object or null if it could not be found or retrieved.
        /// </returns>
        private static object GetValue(RegistryKey root, string name)
        {
            Param.AssertNotNull(root, "root");
            Param.AssertValidString(name, "name");

            try
            {
                PathInfo pathinfo = GetPath(root, name);
                if (pathinfo.Key == null)
                {
                    return null;
                }
                else
                {
                    return pathinfo.Key.GetValue(pathinfo.Stub);
                }
            }
            catch (SecurityException)
            {
            }
            catch (IOException)
            {
            }
            catch (ArgumentException)
            {
            }

            return null;
        }

        /// <summary>
        /// Sets one value in the registry.
        /// </summary>
        /// <param name="root">
        /// The root key to set the value under.
        /// </param>
        /// <param name="name">
        /// The path to the value to set.
        /// </param>
        /// <param name="value">
        /// The value to set.
        /// </param>
        /// <returns>
        /// Returns true if the value is set, false otherwise.
        /// </returns>
        private static bool SetValue(RegistryKey root, string name, object value)
        {
            Param.AssertNotNull(root, "root");
            Param.AssertValidString(name, "name");
            Param.AssertNotNull(value, "value");

            try
            {
                PathInfo pathinfo = CreatePath(root, name);
                if (pathinfo.Key == null)
                {
                    return false;
                }
                else
                {
                    pathinfo.Key.SetValue(pathinfo.Stub, value);
                }

                return true;
            }
            catch (ArgumentException)
            {
            }
            catch (IOException)
            {
            }
            catch (UnauthorizedAccessException)
            {
            }
            catch (SecurityException)
            {
            }

            return false;
        }

        #endregion

        /// <summary>
        /// Used by the GetPath and CreatePath functions.
        /// </summary>
        private struct PathInfo
        {
            #region Fields

            /// <summary>
            /// The path key.
            /// </summary>
            public RegistryKey Key;

            /// <summary>
            /// The path stub.
            /// </summary>
            public string Stub;

            #endregion
        }
    }
=======
// --------------------------------------------------------------------------------------------------------------------
// <copyright file="RegistryUtils.cs" company="http://stylecop.codeplex.com">
//   MS-PL
// </copyright>
// <license>
//   This source code is subject to terms and conditions of the Microsoft 
//   Public License. A copy of the license can be found in the License.html 
//   file at the root of this distribution. If you cannot locate the  
//   Microsoft Public License, please send an email to dlr@microsoft.com. 
//   By using this source code in any fashion, you are agreeing to be bound 
//   by the terms of the Microsoft Public License. You must not remove this 
//   notice, or any other, from this software.
// </license>
// <summary>
//   Performs operations in the registry.
// </summary>
// --------------------------------------------------------------------------------------------------------------------
namespace StyleCop
{
    using System;
    using System.Diagnostics.CodeAnalysis;
    using System.Drawing;
    using System.IO;
    using System.Security;
    using System.Windows.Forms;

    using Microsoft.Win32;

    /// <summary>
    /// Performs operations in the registry.
    /// </summary>
    [SuppressMessage("Microsoft.Naming", "CA1704:IdentifiersShouldBeSpelledCorrectly", MessageId = "Utils", 
        Justification = "API has already been published and should not be changed.")]
    public partial class RegistryUtils
    {
        #region Constants

        /// <summary>
        /// The StyleCop sub key.
        /// </summary>
        private const string StyleCopSubKey = @"Software\CodePlex\StyleCop";

        #endregion

        #region Fields

        /// <summary>
        /// The current user registry key for StyleCop.
        /// </summary>
        private RegistryKey currentUserRoot;

        /// <summary>
        /// The local machine registry key for StyleCop.
        /// </summary>
        private RegistryKey localMachineRoot;

        #endregion

        #region Constructors and Destructors

        /// <summary>
        /// Finalizes an instance of the RegistryUtils class.
        /// </summary>
        ~RegistryUtils()
        {
            if (this.currentUserRoot != null)
            {
                this.currentUserRoot.Close();
            }

            if (this.localMachineRoot != null)
            {
                this.localMachineRoot.Close();
            }
        }

        #endregion

        #region Public Properties

        /// <summary>
        /// Gets the HKCU root key for the StyleCop key as read/write. It will be created if it doesn't exist.
        /// </summary>
        public RegistryKey CurrentUserRoot
        {
            get
            {
                if (this.currentUserRoot == null)
                {
                    Permissions.DemandCurrentUserAccess(StyleCopSubKey);
                    this.currentUserRoot = Registry.CurrentUser.OpenSubKey(StyleCopSubKey, true) ?? Registry.CurrentUser.CreateSubKey(StyleCopSubKey);
                }

                return this.currentUserRoot;
            }
        }

        /// <summary>
        /// Gets the HKLM root key for the StyleCop key as read only.
        /// </summary>
        public RegistryKey LocalMachineRoot
        {
            get
            {
                if (this.localMachineRoot == null)
                {
                    // Don't open local machine key on non-windows as it fails.
                    if (StyleCopCore.PlatformID == PlatformID.Win32NT)
                    {
                        Permissions.DemandLocalMachineAccess(StyleCopSubKey);
                        this.localMachineRoot = Registry.LocalMachine.OpenSubKey(StyleCopSubKey, false);
                    }
                }

                return this.localMachineRoot;
            }
        }

        #endregion

        #region Public Methods and Operators

        /// <summary>
        /// Gets a RegistryKey value for the specified <paramref name="keyName"/> and <paramref name="valueName"/> for the Current User.
        /// </summary>
        /// <param name="keyName">
        /// The key to retrieve from the registry.
        /// </param>
        /// <param name="valueName">
        /// The value to retrieve from the key provided.
        /// </param>
        /// <returns>
        /// Returns the RegistryKey value or null if not found.
        /// </returns>
        public static string CurrentUserGetValue(string keyName, string valueName)
        {
            return Registry.GetValue(@"HKEY_CURRENT_USER\" + keyName, valueName, null) as string;
        }

        /// <summary>
        /// Gets the count of the number of keys under the <paramref name="keyName"/> provided.
        /// </summary>
        /// <param name="keyName">
        /// The key to retrieve from the registry.
        /// </param>
        /// <returns>
        /// Returns the count of the keys under the key provided or 1.
        /// </returns>
        public static int LocalMachineGetSubKeyCount(string keyName)
        {
            int count = 1;
            using (RegistryKey key = Registry.LocalMachine.OpenSubKey(keyName))
            {
                if (key != null)
                {
                    if (key.SubKeyCount >= 1)
                    {
                        count = key.SubKeyCount;
                    }
                }
            }

            return count;
        }

        /// <summary>
        /// Gets a RegistryKey value for the specified <paramref name="keyName"/> and <paramref name="valueName"/> from the local machine hive.
        /// </summary>
        /// <param name="keyName">
        /// The key to retrieve from the registry.
        /// </param>
        /// <param name="valueName">
        /// The value to retrieve from the key provided.
        /// </param>
        /// <returns>
        /// Returns the RegistryKey value or null if not found.
        /// </returns>
        public static string LocalMachineGetValue(string keyName, string valueName)
        {
            return Registry.GetValue(@"HKEY_LOCAL_MACHINE\" + keyName, valueName, null) as string;
        }

        /// <summary>
        /// Sets a RegistryKey value in the registry for the current user.
        /// </summary>
        /// <param name="key">
        /// The sub key to create.
        /// </param>
        /// <param name="value">
        /// The value to use.
        /// </param>
        /// <param name="valueKind">
        /// The type of RegistryKey value to set.
        /// </param>
        public static void SetRegistry(string key, object value, RegistryValueKind valueKind)
        {
            RegistryKey registryKey = Registry.CurrentUser.CreateSubKey(StyleCopSubKey);
            if (registryKey != null)
            {
                registryKey.SetValue(key, value, valueKind);
            }
        }

        /// <summary>
        /// Adds a subkey under the StyleCop HKCU key.
        /// </summary>
        /// <param name="name">
        /// The path to the subkey to add.
        /// </param>
        /// <returns>
        /// Returns the new key object.
        /// </returns>
        public RegistryKey CUAddKey(string name)
        {
            Param.RequireValidString(name, "name");
            return AddKey(this.CurrentUserRoot, name);
        }

        /// <summary>
        /// Deletes a key under the StyleCop HKCU key.
        /// </summary>
        /// <param name="name">
        /// The path to the key to delete.
        /// </param>
        public void CUDeleteKey(string name)
        {
            Param.RequireValidString(name, "name");
            DeleteKey(this.CurrentUserRoot, name);
        }

        /// <summary>
        /// Deletes a value under the StyleCop HKCU key.
        /// </summary>
        /// <param name="name">
        /// The path to the value.
        /// </param>
        public void CUDeleteValue(string name)
        {
            Param.RequireValidString(name, "name");
            DeleteValue(this.CurrentUserRoot, name);
        }

        /// <summary>
        /// Gets a value under the StyleCop HKCU key.
        /// </summary>
        /// <param name="name">
        /// The path to the value.
        /// </param>
        /// <returns>
        /// Returns the object retrieved.
        /// </returns>
        public object CUGetValue(string name)
        {
            Param.RequireValidString(name, "name");
            return GetValue(this.CurrentUserRoot, name);
        }

        /// <summary>
        /// Opens an existing subkey under the StyleCop HKCU key.
        /// </summary>
        /// <param name="name">
        /// The path to the subkey to open.
        /// </param>
        /// <returns>
        /// Returns the key or null if the key does not exist.
        /// </returns>
        public RegistryKey CUOpenKey(string name)
        {
            Param.RequireValidString(name, "name");
            return OpenKey(this.CurrentUserRoot, name);
        }

        /// <summary>
        /// Adds or overwrites a value under the StyleCop HKCU key.
        /// </summary>
        /// <param name="name">
        /// The path to the value.
        /// </param>
        /// <param name="value">
        /// The object to write.
        /// </param>
        /// <returns>
        /// Returns true if the value was written, false if not.
        /// </returns>
        public bool CUSetValue(string name, object value)
        {
            Param.RequireValidString(name, "name");
            Param.RequireNotNull(value, "value");

            return SetValue(this.CurrentUserRoot, name, value);
        }

        /// <summary>
        /// Gets a value under the StyleCop HKLM key.
        /// </summary>
        /// <param name="name">
        /// The path to the value.
        /// </param>
        /// <returns>
        /// Returns the object retrieved.
        /// </returns>
        public object LMGetValue(string name)
        {
            Param.RequireValidString(name, "name");
            return this.LocalMachineRoot == null ? null : GetValue(this.LocalMachineRoot, name);
        }

        /// <summary>
        /// Restores the position of a form.
        /// </summary>
        /// <param name="name">
        /// The unique name of the form.
        /// </param>
        /// <param name="form">
        /// The form to restore.
        /// </param>
        /// <returns>
        /// Returns false if there is no registry information for this form, or if 
        /// the position of the form could not be restored.
        /// </returns>
        public bool RestoreWindowPosition(string name, Form form)
        {
            Param.RequireValidString(name, "name");
            Param.RequireNotNull(form, "form");
            return this.RestoreWindowPosition(name, form, null, null);
        }

        /// <summary>
        /// Restores the position of a form.
        /// </summary>
        /// <param name="name">
        /// The unique name of the form.
        /// </param>
        /// <param name="form">
        /// The form to restore.
        /// </param>
        /// <param name="location">
        /// Form's default location (optional).
        /// </param>
        /// <param name="size">
        /// Form's default size (optional).
        /// </param>
        /// <returns>
        /// Returns false if there is no registry information for this form, or if 
        /// the position of the form could not be restored.
        /// </returns>
        public bool RestoreWindowPosition(string name, Form form, object location, object size)
        {
            Param.RequireValidString(name, "name");
            Param.RequireNotNull(form, "form");
            Param.Ignore(location);
            Param.Ignore(size);

            bool ret = false;

            object loc = this.CUGetValue("WindowLocation\\" + name);
            if (loc == null)
            {
                // Apply passed defaults.
                if (location != null)
                {
                    form.Location = (Point)location;
                }

                if (size != null)
                {
                    form.Size = (Size)size;
                }
            }
            else
            {
                WindowLocation winLoc = new WindowLocation((string)loc);
                form.Location = winLoc.Location;
                form.Size = winLoc.Size;
                form.WindowState = winLoc.State;
                form.StartPosition = FormStartPosition.Manual;

                ret = true;
            }

            // Determine if the Location and Size is within the Screen's boundaries.
            if (form.WindowState == FormWindowState.Normal)
            {
                Rectangle workArea = Screen.PrimaryScreen.WorkingArea;

                if (form.Width > workArea.Width)
                {
                    form.Width = workArea.Width;
                }

                if (form.Height > workArea.Height)
                {
                    form.Height = workArea.Height;
                }

                int posX = form.Location.X;
                if (posX < 0)
                {
                    posX = 0;
                }

                if (posX + form.Width > workArea.Right)
                {
                    posX = workArea.Right - form.Width;
                }

                int posY = form.Location.Y;
                if (posY < 0)
                {
                    posY = 0;
                }

                if (posY + form.Height > workArea.Bottom)
                {
                    posY = workArea.Bottom - form.Height;
                }

                form.Location = new Point(posX, posY);
            }

            return ret;
        }

        /// <summary>
        /// Saves the current position of a form in the registry, given the position values.
        /// </summary>
        /// <param name="name">
        /// A unique name for the form.
        /// </param>
        /// <param name="location">
        /// The location of the form.
        /// </param>
        /// <param name="size">
        /// The size of the form.
        /// </param>
        /// <param name="state">
        /// The window state of the form.
        /// </param>
        /// <returns>
        /// Return false if the position could not be saved.
        /// </returns>
        public bool SaveWindowPosition(string name, Point location, Size size, FormWindowState state)
        {
            Param.RequireValidString(name, "name");
            Param.Ignore(location);
            Param.Ignore(size);
            Param.Ignore(state);

            WindowLocation windowLocation = new WindowLocation();
            windowLocation.Location = location;
            windowLocation.Size = size;
            windowLocation.State = state;

            return this.CUSetValue("WindowLocation\\" + name, windowLocation);
        }

        /// <summary>
        /// Saves the current position of the given form in the registry.
        /// </summary>
        /// <param name="name">
        /// A unique name for this form.
        /// </param>
        /// <param name="form">
        /// The form to save.
        /// </param>
        /// <returns>
        /// Returns false if the position could not be saved.
        /// </returns>
        public bool SaveWindowPositionByForm(string name, Form form)
        {
            Param.RequireValidString(name, "name");
            Param.RequireNotNull(form, "form");

            if (form.WindowState == FormWindowState.Normal)
            {
                return this.SaveWindowPosition(name, form.Location, form.Size, form.WindowState);
            }
            else
            {
                return true;
            }
        }

        #endregion

        #region Methods

        /// <summary>
        /// Adds one key to the registry under the given root node.
        /// </summary>
        /// <param name="root">
        /// The root node that the key should be added under.
        /// </param>
        /// <param name="name">
        /// The path to the key to add.
        /// </param>
        /// <returns>
        /// Returns the new key if it was added, or null if it could not be added.
        /// </returns>
        private static RegistryKey AddKey(RegistryKey root, string name)
        {
            Param.AssertNotNull(root, "root");
            Param.AssertValidString(name, "name");

            try
            {
                PathInfo pathinfo = CreatePath(root, name);
                if (pathinfo.Key == null)
                {
                    return null;
                }
                else
                {
                    return pathinfo.Key.CreateSubKey(pathinfo.Stub);
                }
            }
            catch (SecurityException)
            {
            }
            catch (ArgumentException)
            {
            }
            catch (IOException)
            {
            }
            catch (UnauthorizedAccessException)
            {
            }

            return null;
        }

        /// <summary>
        /// Creates a path of keys in the registry.
        /// </summary>
        /// <param name="root">
        /// The root node to create the keys under.
        /// </param>
        /// <param name="name">
        /// The path the create under the root node.
        /// </param>
        /// <returns>
        /// Returns the key to the lowest branch created, or null if the path could not be created.
        /// </returns>
        private static PathInfo CreatePath(RegistryKey root, string name)
        {
            Param.AssertNotNull(root, "root");
            Param.AssertValidString(name, "name");

            PathInfo pathinfo = new PathInfo();

            try
            {
                pathinfo.Key = root;
                string path = name;
                string nameTemp = null;
                while (true)
                {
                    int index = path.IndexOf("\\", StringComparison.Ordinal);
                    if (-1 == index)
                    {
                        pathinfo.Stub = path;
                        break;
                    }
                    else
                    {
                        nameTemp = path.Substring(0, index);
                        path = path.Substring(index + 1, path.Length - index - 1);
                        pathinfo.Key = pathinfo.Key.CreateSubKey(nameTemp);
                    }
                }

                return pathinfo;
            }
            catch (ArgumentException)
            {
            }
            catch (SecurityException)
            {
            }
            catch (IOException)
            {
            }
            catch (UnauthorizedAccessException)
            {
            }

            pathinfo.Key = null;
            return pathinfo;
        }

        /// <summary>
        /// Deletes one key from the registry.
        /// </summary>
        /// <param name="root">
        /// The root node to delete the key under.
        /// </param>
        /// <param name="name">
        /// The path to the key to delete under the root node.
        /// </param>
        private static void DeleteKey(RegistryKey root, string name)
        {
            Param.AssertNotNull(root, "root");
            Param.AssertValidString(name, "name");

            try
            {
                int index = name.LastIndexOf("\\", StringComparison.Ordinal);
                if (-1 == index)
                {
                    root.DeleteSubKeyTree(name);
                }
                else
                {
                    string delete = name.Substring(index + 1, name.Length - index - 1);
                    PathInfo pathinfo = GetPath(root, name);
                    if (pathinfo.Key != null)
                    {
                        pathinfo.Key.DeleteSubKeyTree(delete);
                    }
                }
            }
            catch (ArgumentException)
            {
                // This happens when the key does not exist. Just ignore it.
            }
            catch (SecurityException)
            {
            }
        }

        /// <summary>
        /// Deletes under value from the registry.
        /// </summary>
        /// <param name="root">
        /// The root note that the value is under.
        /// </param>
        /// <param name="name">
        /// The path to the value under the root node.
        /// </param>
        private static void DeleteValue(RegistryKey root, string name)
        {
            Param.AssertNotNull(root, "root");
            Param.AssertValidString(name, "name");

            try
            {
                PathInfo pathinfo = GetPath(root, name);
                if (pathinfo.Key != null)
                {
                    pathinfo.Key.DeleteValue(pathinfo.Stub);
                }
            }
            catch (ArgumentException)
            {
            }
            catch (SecurityException)
            {
            }
            catch (IOException)
            {
            }
            catch (UnauthorizedAccessException)
            {
            }
        }

        /// <summary>
        /// Traverses a path in the registry and returns the lowest key.
        /// </summary>
        /// <param name="root">
        /// The root that the path is under.
        /// </param>
        /// <param name="name">
        /// The path to traverse.
        /// </param>
        /// <returns>
        /// Returns the key if it was found and loaded, or null otherwise.
        /// </returns>
        private static PathInfo GetPath(RegistryKey root, string name)
        {
            Param.AssertNotNull(root, "root");
            Param.AssertValidString(name, "name");

            PathInfo pathinfo = new PathInfo();

            try
            {
                pathinfo.Key = root;
                string path = name;
                string nameTemp = null;
                while (true)
                {
                    int index = path.IndexOf("\\", StringComparison.Ordinal);
                    if (-1 == index)
                    {
                        pathinfo.Stub = path;
                        break;
                    }
                    else
                    {
                        nameTemp = path.Substring(0, index);
                        path = path.Substring(index + 1, path.Length - index - 1);
                        pathinfo.Key = pathinfo.Key.OpenSubKey(nameTemp, true);
                    }
                }

                return pathinfo;
            }
            catch (ArgumentException)
            {
            }
            catch (IOException)
            {
            }
            catch (SecurityException)
            {
            }

            pathinfo.Key = null;
            return pathinfo;
        }

        /// <summary>
        /// Gets one value from the registry.
        /// </summary>
        /// <param name="root">
        /// The root key to get the value under.
        /// </param>
        /// <param name="name">
        /// The path to the value under the root key.
        /// </param>
        /// <returns>
        /// Return the object or null if it could not be found or retrieved.
        /// </returns>
        private static object GetValue(RegistryKey root, string name)
        {
            Param.AssertNotNull(root, "root");
            Param.AssertValidString(name, "name");

            try
            {
                PathInfo pathinfo = GetPath(root, name);
                if (pathinfo.Key == null)
                {
                    return null;
                }
                else
                {
                    return pathinfo.Key.GetValue(pathinfo.Stub);
                }
            }
            catch (SecurityException)
            {
            }
            catch (IOException)
            {
            }
            catch (ArgumentException)
            {
            }

            return null;
        }

        /// <summary>
        /// Opens a key under the given root node.
        /// </summary>
        /// <param name="root">
        /// The root node under which the key should be opened.
        /// </param>
        /// <param name="name">
        /// The path to the key to open.
        /// </param>
        /// <returns>
        /// Returns the key if it was opened, or null if it could not be opened.
        /// </returns>
        private static RegistryKey OpenKey(RegistryKey root, string name)
        {
            Param.AssertNotNull(root, "root");
            Param.AssertValidString(name, "name");

            try
            {
                PathInfo pathinfo = CreatePath(root, name);
                if (pathinfo.Key == null)
                {
                    return null;
                }
                else
                {
                    return pathinfo.Key.OpenSubKey(pathinfo.Stub);
                }
            }
            catch (ArgumentException)
            {
            }
            catch (IOException)
            {
            }
            catch (SecurityException)
            {
            }

            return null;
        }

        /// <summary>
        /// Sets one value in the registry.
        /// </summary>
        /// <param name="root">
        /// The root key to set the value under.
        /// </param>
        /// <param name="name">
        /// The path to the value to set.
        /// </param>
        /// <param name="value">
        /// The value to set.
        /// </param>
        /// <returns>
        /// Returns true if the value is set, false otherwise.
        /// </returns>
        private static bool SetValue(RegistryKey root, string name, object value)
        {
            Param.AssertNotNull(root, "root");
            Param.AssertValidString(name, "name");
            Param.AssertNotNull(value, "value");

            try
            {
                PathInfo pathinfo = CreatePath(root, name);
                if (pathinfo.Key == null)
                {
                    return false;
                }
                else
                {
                    pathinfo.Key.SetValue(pathinfo.Stub, value);
                }

                return true;
            }
            catch (ArgumentException)
            {
            }
            catch (IOException)
            {
            }
            catch (UnauthorizedAccessException)
            {
            }
            catch (SecurityException)
            {
            }

            return false;
        }

        #endregion

        /// <summary>
        /// Used by the GetPath and CreatePath functions.
        /// </summary>
        private struct PathInfo
        {
            #region Fields

            /// <summary>
            /// The path key.
            /// </summary>
            public RegistryKey Key;

            /// <summary>
            /// The path stub.
            /// </summary>
            public string Stub;

            #endregion
        }
    }
>>>>>>> 30ef6542
}<|MERGE_RESOLUTION|>--- conflicted
+++ resolved
@@ -1,4 +1,3 @@
-<<<<<<< HEAD
 // --------------------------------------------------------------------------------------------------------------------
 // <copyright file="RegistryUtils.cs" company="http://stylecop.codeplex.com">
 //   MS-PL
@@ -579,886 +578,4 @@
             #endregion
         }
     }
-=======
-// --------------------------------------------------------------------------------------------------------------------
-// <copyright file="RegistryUtils.cs" company="http://stylecop.codeplex.com">
-//   MS-PL
-// </copyright>
-// <license>
-//   This source code is subject to terms and conditions of the Microsoft 
-//   Public License. A copy of the license can be found in the License.html 
-//   file at the root of this distribution. If you cannot locate the  
-//   Microsoft Public License, please send an email to dlr@microsoft.com. 
-//   By using this source code in any fashion, you are agreeing to be bound 
-//   by the terms of the Microsoft Public License. You must not remove this 
-//   notice, or any other, from this software.
-// </license>
-// <summary>
-//   Performs operations in the registry.
-// </summary>
-// --------------------------------------------------------------------------------------------------------------------
-namespace StyleCop
-{
-    using System;
-    using System.Diagnostics.CodeAnalysis;
-    using System.Drawing;
-    using System.IO;
-    using System.Security;
-    using System.Windows.Forms;
-
-    using Microsoft.Win32;
-
-    /// <summary>
-    /// Performs operations in the registry.
-    /// </summary>
-    [SuppressMessage("Microsoft.Naming", "CA1704:IdentifiersShouldBeSpelledCorrectly", MessageId = "Utils", 
-        Justification = "API has already been published and should not be changed.")]
-    public partial class RegistryUtils
-    {
-        #region Constants
-
-        /// <summary>
-        /// The StyleCop sub key.
-        /// </summary>
-        private const string StyleCopSubKey = @"Software\CodePlex\StyleCop";
-
-        #endregion
-
-        #region Fields
-
-        /// <summary>
-        /// The current user registry key for StyleCop.
-        /// </summary>
-        private RegistryKey currentUserRoot;
-
-        /// <summary>
-        /// The local machine registry key for StyleCop.
-        /// </summary>
-        private RegistryKey localMachineRoot;
-
-        #endregion
-
-        #region Constructors and Destructors
-
-        /// <summary>
-        /// Finalizes an instance of the RegistryUtils class.
-        /// </summary>
-        ~RegistryUtils()
-        {
-            if (this.currentUserRoot != null)
-            {
-                this.currentUserRoot.Close();
-            }
-
-            if (this.localMachineRoot != null)
-            {
-                this.localMachineRoot.Close();
-            }
-        }
-
-        #endregion
-
-        #region Public Properties
-
-        /// <summary>
-        /// Gets the HKCU root key for the StyleCop key as read/write. It will be created if it doesn't exist.
-        /// </summary>
-        public RegistryKey CurrentUserRoot
-        {
-            get
-            {
-                if (this.currentUserRoot == null)
-                {
-                    Permissions.DemandCurrentUserAccess(StyleCopSubKey);
-                    this.currentUserRoot = Registry.CurrentUser.OpenSubKey(StyleCopSubKey, true) ?? Registry.CurrentUser.CreateSubKey(StyleCopSubKey);
-                }
-
-                return this.currentUserRoot;
-            }
-        }
-
-        /// <summary>
-        /// Gets the HKLM root key for the StyleCop key as read only.
-        /// </summary>
-        public RegistryKey LocalMachineRoot
-        {
-            get
-            {
-                if (this.localMachineRoot == null)
-                {
-                    // Don't open local machine key on non-windows as it fails.
-                    if (StyleCopCore.PlatformID == PlatformID.Win32NT)
-                    {
-                        Permissions.DemandLocalMachineAccess(StyleCopSubKey);
-                        this.localMachineRoot = Registry.LocalMachine.OpenSubKey(StyleCopSubKey, false);
-                    }
-                }
-
-                return this.localMachineRoot;
-            }
-        }
-
-        #endregion
-
-        #region Public Methods and Operators
-
-        /// <summary>
-        /// Gets a RegistryKey value for the specified <paramref name="keyName"/> and <paramref name="valueName"/> for the Current User.
-        /// </summary>
-        /// <param name="keyName">
-        /// The key to retrieve from the registry.
-        /// </param>
-        /// <param name="valueName">
-        /// The value to retrieve from the key provided.
-        /// </param>
-        /// <returns>
-        /// Returns the RegistryKey value or null if not found.
-        /// </returns>
-        public static string CurrentUserGetValue(string keyName, string valueName)
-        {
-            return Registry.GetValue(@"HKEY_CURRENT_USER\" + keyName, valueName, null) as string;
-        }
-
-        /// <summary>
-        /// Gets the count of the number of keys under the <paramref name="keyName"/> provided.
-        /// </summary>
-        /// <param name="keyName">
-        /// The key to retrieve from the registry.
-        /// </param>
-        /// <returns>
-        /// Returns the count of the keys under the key provided or 1.
-        /// </returns>
-        public static int LocalMachineGetSubKeyCount(string keyName)
-        {
-            int count = 1;
-            using (RegistryKey key = Registry.LocalMachine.OpenSubKey(keyName))
-            {
-                if (key != null)
-                {
-                    if (key.SubKeyCount >= 1)
-                    {
-                        count = key.SubKeyCount;
-                    }
-                }
-            }
-
-            return count;
-        }
-
-        /// <summary>
-        /// Gets a RegistryKey value for the specified <paramref name="keyName"/> and <paramref name="valueName"/> from the local machine hive.
-        /// </summary>
-        /// <param name="keyName">
-        /// The key to retrieve from the registry.
-        /// </param>
-        /// <param name="valueName">
-        /// The value to retrieve from the key provided.
-        /// </param>
-        /// <returns>
-        /// Returns the RegistryKey value or null if not found.
-        /// </returns>
-        public static string LocalMachineGetValue(string keyName, string valueName)
-        {
-            return Registry.GetValue(@"HKEY_LOCAL_MACHINE\" + keyName, valueName, null) as string;
-        }
-
-        /// <summary>
-        /// Sets a RegistryKey value in the registry for the current user.
-        /// </summary>
-        /// <param name="key">
-        /// The sub key to create.
-        /// </param>
-        /// <param name="value">
-        /// The value to use.
-        /// </param>
-        /// <param name="valueKind">
-        /// The type of RegistryKey value to set.
-        /// </param>
-        public static void SetRegistry(string key, object value, RegistryValueKind valueKind)
-        {
-            RegistryKey registryKey = Registry.CurrentUser.CreateSubKey(StyleCopSubKey);
-            if (registryKey != null)
-            {
-                registryKey.SetValue(key, value, valueKind);
-            }
-        }
-
-        /// <summary>
-        /// Adds a subkey under the StyleCop HKCU key.
-        /// </summary>
-        /// <param name="name">
-        /// The path to the subkey to add.
-        /// </param>
-        /// <returns>
-        /// Returns the new key object.
-        /// </returns>
-        public RegistryKey CUAddKey(string name)
-        {
-            Param.RequireValidString(name, "name");
-            return AddKey(this.CurrentUserRoot, name);
-        }
-
-        /// <summary>
-        /// Deletes a key under the StyleCop HKCU key.
-        /// </summary>
-        /// <param name="name">
-        /// The path to the key to delete.
-        /// </param>
-        public void CUDeleteKey(string name)
-        {
-            Param.RequireValidString(name, "name");
-            DeleteKey(this.CurrentUserRoot, name);
-        }
-
-        /// <summary>
-        /// Deletes a value under the StyleCop HKCU key.
-        /// </summary>
-        /// <param name="name">
-        /// The path to the value.
-        /// </param>
-        public void CUDeleteValue(string name)
-        {
-            Param.RequireValidString(name, "name");
-            DeleteValue(this.CurrentUserRoot, name);
-        }
-
-        /// <summary>
-        /// Gets a value under the StyleCop HKCU key.
-        /// </summary>
-        /// <param name="name">
-        /// The path to the value.
-        /// </param>
-        /// <returns>
-        /// Returns the object retrieved.
-        /// </returns>
-        public object CUGetValue(string name)
-        {
-            Param.RequireValidString(name, "name");
-            return GetValue(this.CurrentUserRoot, name);
-        }
-
-        /// <summary>
-        /// Opens an existing subkey under the StyleCop HKCU key.
-        /// </summary>
-        /// <param name="name">
-        /// The path to the subkey to open.
-        /// </param>
-        /// <returns>
-        /// Returns the key or null if the key does not exist.
-        /// </returns>
-        public RegistryKey CUOpenKey(string name)
-        {
-            Param.RequireValidString(name, "name");
-            return OpenKey(this.CurrentUserRoot, name);
-        }
-
-        /// <summary>
-        /// Adds or overwrites a value under the StyleCop HKCU key.
-        /// </summary>
-        /// <param name="name">
-        /// The path to the value.
-        /// </param>
-        /// <param name="value">
-        /// The object to write.
-        /// </param>
-        /// <returns>
-        /// Returns true if the value was written, false if not.
-        /// </returns>
-        public bool CUSetValue(string name, object value)
-        {
-            Param.RequireValidString(name, "name");
-            Param.RequireNotNull(value, "value");
-
-            return SetValue(this.CurrentUserRoot, name, value);
-        }
-
-        /// <summary>
-        /// Gets a value under the StyleCop HKLM key.
-        /// </summary>
-        /// <param name="name">
-        /// The path to the value.
-        /// </param>
-        /// <returns>
-        /// Returns the object retrieved.
-        /// </returns>
-        public object LMGetValue(string name)
-        {
-            Param.RequireValidString(name, "name");
-            return this.LocalMachineRoot == null ? null : GetValue(this.LocalMachineRoot, name);
-        }
-
-        /// <summary>
-        /// Restores the position of a form.
-        /// </summary>
-        /// <param name="name">
-        /// The unique name of the form.
-        /// </param>
-        /// <param name="form">
-        /// The form to restore.
-        /// </param>
-        /// <returns>
-        /// Returns false if there is no registry information for this form, or if 
-        /// the position of the form could not be restored.
-        /// </returns>
-        public bool RestoreWindowPosition(string name, Form form)
-        {
-            Param.RequireValidString(name, "name");
-            Param.RequireNotNull(form, "form");
-            return this.RestoreWindowPosition(name, form, null, null);
-        }
-
-        /// <summary>
-        /// Restores the position of a form.
-        /// </summary>
-        /// <param name="name">
-        /// The unique name of the form.
-        /// </param>
-        /// <param name="form">
-        /// The form to restore.
-        /// </param>
-        /// <param name="location">
-        /// Form's default location (optional).
-        /// </param>
-        /// <param name="size">
-        /// Form's default size (optional).
-        /// </param>
-        /// <returns>
-        /// Returns false if there is no registry information for this form, or if 
-        /// the position of the form could not be restored.
-        /// </returns>
-        public bool RestoreWindowPosition(string name, Form form, object location, object size)
-        {
-            Param.RequireValidString(name, "name");
-            Param.RequireNotNull(form, "form");
-            Param.Ignore(location);
-            Param.Ignore(size);
-
-            bool ret = false;
-
-            object loc = this.CUGetValue("WindowLocation\\" + name);
-            if (loc == null)
-            {
-                // Apply passed defaults.
-                if (location != null)
-                {
-                    form.Location = (Point)location;
-                }
-
-                if (size != null)
-                {
-                    form.Size = (Size)size;
-                }
-            }
-            else
-            {
-                WindowLocation winLoc = new WindowLocation((string)loc);
-                form.Location = winLoc.Location;
-                form.Size = winLoc.Size;
-                form.WindowState = winLoc.State;
-                form.StartPosition = FormStartPosition.Manual;
-
-                ret = true;
-            }
-
-            // Determine if the Location and Size is within the Screen's boundaries.
-            if (form.WindowState == FormWindowState.Normal)
-            {
-                Rectangle workArea = Screen.PrimaryScreen.WorkingArea;
-
-                if (form.Width > workArea.Width)
-                {
-                    form.Width = workArea.Width;
-                }
-
-                if (form.Height > workArea.Height)
-                {
-                    form.Height = workArea.Height;
-                }
-
-                int posX = form.Location.X;
-                if (posX < 0)
-                {
-                    posX = 0;
-                }
-
-                if (posX + form.Width > workArea.Right)
-                {
-                    posX = workArea.Right - form.Width;
-                }
-
-                int posY = form.Location.Y;
-                if (posY < 0)
-                {
-                    posY = 0;
-                }
-
-                if (posY + form.Height > workArea.Bottom)
-                {
-                    posY = workArea.Bottom - form.Height;
-                }
-
-                form.Location = new Point(posX, posY);
-            }
-
-            return ret;
-        }
-
-        /// <summary>
-        /// Saves the current position of a form in the registry, given the position values.
-        /// </summary>
-        /// <param name="name">
-        /// A unique name for the form.
-        /// </param>
-        /// <param name="location">
-        /// The location of the form.
-        /// </param>
-        /// <param name="size">
-        /// The size of the form.
-        /// </param>
-        /// <param name="state">
-        /// The window state of the form.
-        /// </param>
-        /// <returns>
-        /// Return false if the position could not be saved.
-        /// </returns>
-        public bool SaveWindowPosition(string name, Point location, Size size, FormWindowState state)
-        {
-            Param.RequireValidString(name, "name");
-            Param.Ignore(location);
-            Param.Ignore(size);
-            Param.Ignore(state);
-
-            WindowLocation windowLocation = new WindowLocation();
-            windowLocation.Location = location;
-            windowLocation.Size = size;
-            windowLocation.State = state;
-
-            return this.CUSetValue("WindowLocation\\" + name, windowLocation);
-        }
-
-        /// <summary>
-        /// Saves the current position of the given form in the registry.
-        /// </summary>
-        /// <param name="name">
-        /// A unique name for this form.
-        /// </param>
-        /// <param name="form">
-        /// The form to save.
-        /// </param>
-        /// <returns>
-        /// Returns false if the position could not be saved.
-        /// </returns>
-        public bool SaveWindowPositionByForm(string name, Form form)
-        {
-            Param.RequireValidString(name, "name");
-            Param.RequireNotNull(form, "form");
-
-            if (form.WindowState == FormWindowState.Normal)
-            {
-                return this.SaveWindowPosition(name, form.Location, form.Size, form.WindowState);
-            }
-            else
-            {
-                return true;
-            }
-        }
-
-        #endregion
-
-        #region Methods
-
-        /// <summary>
-        /// Adds one key to the registry under the given root node.
-        /// </summary>
-        /// <param name="root">
-        /// The root node that the key should be added under.
-        /// </param>
-        /// <param name="name">
-        /// The path to the key to add.
-        /// </param>
-        /// <returns>
-        /// Returns the new key if it was added, or null if it could not be added.
-        /// </returns>
-        private static RegistryKey AddKey(RegistryKey root, string name)
-        {
-            Param.AssertNotNull(root, "root");
-            Param.AssertValidString(name, "name");
-
-            try
-            {
-                PathInfo pathinfo = CreatePath(root, name);
-                if (pathinfo.Key == null)
-                {
-                    return null;
-                }
-                else
-                {
-                    return pathinfo.Key.CreateSubKey(pathinfo.Stub);
-                }
-            }
-            catch (SecurityException)
-            {
-            }
-            catch (ArgumentException)
-            {
-            }
-            catch (IOException)
-            {
-            }
-            catch (UnauthorizedAccessException)
-            {
-            }
-
-            return null;
-        }
-
-        /// <summary>
-        /// Creates a path of keys in the registry.
-        /// </summary>
-        /// <param name="root">
-        /// The root node to create the keys under.
-        /// </param>
-        /// <param name="name">
-        /// The path the create under the root node.
-        /// </param>
-        /// <returns>
-        /// Returns the key to the lowest branch created, or null if the path could not be created.
-        /// </returns>
-        private static PathInfo CreatePath(RegistryKey root, string name)
-        {
-            Param.AssertNotNull(root, "root");
-            Param.AssertValidString(name, "name");
-
-            PathInfo pathinfo = new PathInfo();
-
-            try
-            {
-                pathinfo.Key = root;
-                string path = name;
-                string nameTemp = null;
-                while (true)
-                {
-                    int index = path.IndexOf("\\", StringComparison.Ordinal);
-                    if (-1 == index)
-                    {
-                        pathinfo.Stub = path;
-                        break;
-                    }
-                    else
-                    {
-                        nameTemp = path.Substring(0, index);
-                        path = path.Substring(index + 1, path.Length - index - 1);
-                        pathinfo.Key = pathinfo.Key.CreateSubKey(nameTemp);
-                    }
-                }
-
-                return pathinfo;
-            }
-            catch (ArgumentException)
-            {
-            }
-            catch (SecurityException)
-            {
-            }
-            catch (IOException)
-            {
-            }
-            catch (UnauthorizedAccessException)
-            {
-            }
-
-            pathinfo.Key = null;
-            return pathinfo;
-        }
-
-        /// <summary>
-        /// Deletes one key from the registry.
-        /// </summary>
-        /// <param name="root">
-        /// The root node to delete the key under.
-        /// </param>
-        /// <param name="name">
-        /// The path to the key to delete under the root node.
-        /// </param>
-        private static void DeleteKey(RegistryKey root, string name)
-        {
-            Param.AssertNotNull(root, "root");
-            Param.AssertValidString(name, "name");
-
-            try
-            {
-                int index = name.LastIndexOf("\\", StringComparison.Ordinal);
-                if (-1 == index)
-                {
-                    root.DeleteSubKeyTree(name);
-                }
-                else
-                {
-                    string delete = name.Substring(index + 1, name.Length - index - 1);
-                    PathInfo pathinfo = GetPath(root, name);
-                    if (pathinfo.Key != null)
-                    {
-                        pathinfo.Key.DeleteSubKeyTree(delete);
-                    }
-                }
-            }
-            catch (ArgumentException)
-            {
-                // This happens when the key does not exist. Just ignore it.
-            }
-            catch (SecurityException)
-            {
-            }
-        }
-
-        /// <summary>
-        /// Deletes under value from the registry.
-        /// </summary>
-        /// <param name="root">
-        /// The root note that the value is under.
-        /// </param>
-        /// <param name="name">
-        /// The path to the value under the root node.
-        /// </param>
-        private static void DeleteValue(RegistryKey root, string name)
-        {
-            Param.AssertNotNull(root, "root");
-            Param.AssertValidString(name, "name");
-
-            try
-            {
-                PathInfo pathinfo = GetPath(root, name);
-                if (pathinfo.Key != null)
-                {
-                    pathinfo.Key.DeleteValue(pathinfo.Stub);
-                }
-            }
-            catch (ArgumentException)
-            {
-            }
-            catch (SecurityException)
-            {
-            }
-            catch (IOException)
-            {
-            }
-            catch (UnauthorizedAccessException)
-            {
-            }
-        }
-
-        /// <summary>
-        /// Traverses a path in the registry and returns the lowest key.
-        /// </summary>
-        /// <param name="root">
-        /// The root that the path is under.
-        /// </param>
-        /// <param name="name">
-        /// The path to traverse.
-        /// </param>
-        /// <returns>
-        /// Returns the key if it was found and loaded, or null otherwise.
-        /// </returns>
-        private static PathInfo GetPath(RegistryKey root, string name)
-        {
-            Param.AssertNotNull(root, "root");
-            Param.AssertValidString(name, "name");
-
-            PathInfo pathinfo = new PathInfo();
-
-            try
-            {
-                pathinfo.Key = root;
-                string path = name;
-                string nameTemp = null;
-                while (true)
-                {
-                    int index = path.IndexOf("\\", StringComparison.Ordinal);
-                    if (-1 == index)
-                    {
-                        pathinfo.Stub = path;
-                        break;
-                    }
-                    else
-                    {
-                        nameTemp = path.Substring(0, index);
-                        path = path.Substring(index + 1, path.Length - index - 1);
-                        pathinfo.Key = pathinfo.Key.OpenSubKey(nameTemp, true);
-                    }
-                }
-
-                return pathinfo;
-            }
-            catch (ArgumentException)
-            {
-            }
-            catch (IOException)
-            {
-            }
-            catch (SecurityException)
-            {
-            }
-
-            pathinfo.Key = null;
-            return pathinfo;
-        }
-
-        /// <summary>
-        /// Gets one value from the registry.
-        /// </summary>
-        /// <param name="root">
-        /// The root key to get the value under.
-        /// </param>
-        /// <param name="name">
-        /// The path to the value under the root key.
-        /// </param>
-        /// <returns>
-        /// Return the object or null if it could not be found or retrieved.
-        /// </returns>
-        private static object GetValue(RegistryKey root, string name)
-        {
-            Param.AssertNotNull(root, "root");
-            Param.AssertValidString(name, "name");
-
-            try
-            {
-                PathInfo pathinfo = GetPath(root, name);
-                if (pathinfo.Key == null)
-                {
-                    return null;
-                }
-                else
-                {
-                    return pathinfo.Key.GetValue(pathinfo.Stub);
-                }
-            }
-            catch (SecurityException)
-            {
-            }
-            catch (IOException)
-            {
-            }
-            catch (ArgumentException)
-            {
-            }
-
-            return null;
-        }
-
-        /// <summary>
-        /// Opens a key under the given root node.
-        /// </summary>
-        /// <param name="root">
-        /// The root node under which the key should be opened.
-        /// </param>
-        /// <param name="name">
-        /// The path to the key to open.
-        /// </param>
-        /// <returns>
-        /// Returns the key if it was opened, or null if it could not be opened.
-        /// </returns>
-        private static RegistryKey OpenKey(RegistryKey root, string name)
-        {
-            Param.AssertNotNull(root, "root");
-            Param.AssertValidString(name, "name");
-
-            try
-            {
-                PathInfo pathinfo = CreatePath(root, name);
-                if (pathinfo.Key == null)
-                {
-                    return null;
-                }
-                else
-                {
-                    return pathinfo.Key.OpenSubKey(pathinfo.Stub);
-                }
-            }
-            catch (ArgumentException)
-            {
-            }
-            catch (IOException)
-            {
-            }
-            catch (SecurityException)
-            {
-            }
-
-            return null;
-        }
-
-        /// <summary>
-        /// Sets one value in the registry.
-        /// </summary>
-        /// <param name="root">
-        /// The root key to set the value under.
-        /// </param>
-        /// <param name="name">
-        /// The path to the value to set.
-        /// </param>
-        /// <param name="value">
-        /// The value to set.
-        /// </param>
-        /// <returns>
-        /// Returns true if the value is set, false otherwise.
-        /// </returns>
-        private static bool SetValue(RegistryKey root, string name, object value)
-        {
-            Param.AssertNotNull(root, "root");
-            Param.AssertValidString(name, "name");
-            Param.AssertNotNull(value, "value");
-
-            try
-            {
-                PathInfo pathinfo = CreatePath(root, name);
-                if (pathinfo.Key == null)
-                {
-                    return false;
-                }
-                else
-                {
-                    pathinfo.Key.SetValue(pathinfo.Stub, value);
-                }
-
-                return true;
-            }
-            catch (ArgumentException)
-            {
-            }
-            catch (IOException)
-            {
-            }
-            catch (UnauthorizedAccessException)
-            {
-            }
-            catch (SecurityException)
-            {
-            }
-
-            return false;
-        }
-
-        #endregion
-
-        /// <summary>
-        /// Used by the GetPath and CreatePath functions.
-        /// </summary>
-        private struct PathInfo
-        {
-            #region Fields
-
-            /// <summary>
-            /// The path key.
-            /// </summary>
-            public RegistryKey Key;
-
-            /// <summary>
-            /// The path stub.
-            /// </summary>
-            public string Stub;
-
-            #endregion
-        }
-    }
->>>>>>> 30ef6542
 }