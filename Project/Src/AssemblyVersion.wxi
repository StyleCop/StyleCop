<<<<<<< HEAD
<?xml version="1.0" encoding="utf-8"?>
<Include>
  <?ifdef WixVersionLong ?>
    <?undef WixVersionLong?>
  <?endif?>
  <?define WixVersionLong = "4.7.54.0" ?>
  <?ifdef WixVersionShort ?>
    <?undef WixVersionShort?>
  <?endif?>
  <?define WixVersionShort = "4.7" ?>
=======
<?xml version="1.0" encoding="utf-8"?>
<Include>
  <?ifdef WixVersionLong ?>
    <?undef WixVersionLong?>
  <?endif?>
  <?define WixVersionLong = "4.7.49.0" ?>
  <?ifdef WixVersionShort ?>
    <?undef WixVersionShort?>
  <?endif?>
  <?define WixVersionShort = "4.7" ?>
>>>>>>> 30ef6542
</Include><|MERGE_RESOLUTION|>--- conflicted
+++ resolved
@@ -1,4 +1,3 @@
-<<<<<<< HEAD
 <?xml version="1.0" encoding="utf-8"?>
 <Include>
   <?ifdef WixVersionLong ?>
@@ -9,16 +8,4 @@
     <?undef WixVersionShort?>
   <?endif?>
   <?define WixVersionShort = "4.7" ?>
-=======
-<?xml version="1.0" encoding="utf-8"?>
-<Include>
-  <?ifdef WixVersionLong ?>
-    <?undef WixVersionLong?>
-  <?endif?>
-  <?define WixVersionLong = "4.7.49.0" ?>
-  <?ifdef WixVersionShort ?>
-    <?undef WixVersionShort?>
-  <?endif?>
-  <?define WixVersionShort = "4.7" ?>
->>>>>>> 30ef6542
 </Include>