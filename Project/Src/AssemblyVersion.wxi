--- conflicted
+++ resolved
@@ -1,15 +1,11 @@
-<?xml version="1.0" encoding="utf-8"?>
-<Include>
-  <?ifdef WixVersionLong ?>
-    <?undef WixVersionLong?>
-  <?endif?>
-<<<<<<< HEAD
-  <?define WixVersionLong = "4.7.1050.0" ?>
-=======
-  <?define WixVersionLong = "4.7.51.0" ?>
->>>>>>> 80c9932d
-  <?ifdef WixVersionShort ?>
-    <?undef WixVersionShort?>
-  <?endif?>
-  <?define WixVersionShort = "4.7" ?>
+<?xml version="1.0" encoding="utf-8"?>
+<Include>
+  <?ifdef WixVersionLong ?>
+    <?undef WixVersionLong?>
+  <?endif?>
+  <?define WixVersionLong = "4.7.51.0" ?>
+  <?ifdef WixVersionShort ?>
+    <?undef WixVersionShort?>
+  <?endif?>
+  <?define WixVersionShort = "4.7" ?>
 </Include>