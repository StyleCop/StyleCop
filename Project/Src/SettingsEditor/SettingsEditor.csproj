<<<<<<< HEAD
﻿<?xml version="1.0" encoding="utf-8"?>
<Project DefaultTargets="Build" xmlns="http://schemas.microsoft.com/developer/msbuild/2003" ToolsVersion="4.0">
  <PropertyGroup>
    <Configuration Condition=" '$(Configuration)' == '' ">Debug</Configuration>
    <Platform Condition=" '$(Platform)' == '' ">AnyCPU</Platform>
    <ProductVersion>9.0.21022</ProductVersion>
    <SchemaVersion>2.0</SchemaVersion>
    <ProjectGuid>{88BEE003-4764-455A-9705-B65D3521984F}</ProjectGuid>
    <OutputType>WinExe</OutputType>
    <AppDesignerFolder>Properties</AppDesignerFolder>
    <RootNamespace>StyleCop.SettingsEditor</RootNamespace>
    <AssemblyName>StyleCopSettingsEditor</AssemblyName>
    <ApplicationIcon>..\VSPackage\Resources\StyleCop.ico</ApplicationIcon>
    <SignAssembly>true</SignAssembly>
    <AssemblyOriginatorKeyFile>..\StyleCop.snk</AssemblyOriginatorKeyFile>
    <DelaySign>false</DelaySign>
    <TargetZone>LocalIntranet</TargetZone>
    <GenerateManifests>false</GenerateManifests>
    <OldToolsVersion>3.5</OldToolsVersion>
    <TargetFrameworkVersion>v3.5</TargetFrameworkVersion>
    <FileUpgradeFlags>
    </FileUpgradeFlags>
    <UpgradeBackupLocation />
    <PublishUrl>publish\</PublishUrl>
    <Install>true</Install>
    <InstallFrom>Disk</InstallFrom>
    <UpdateEnabled>false</UpdateEnabled>
    <UpdateMode>Foreground</UpdateMode>
    <UpdateInterval>7</UpdateInterval>
    <UpdateIntervalUnits>Days</UpdateIntervalUnits>
    <UpdatePeriodically>false</UpdatePeriodically>
    <UpdateRequired>false</UpdateRequired>
    <MapFileExtensions>true</MapFileExtensions>
    <ApplicationRevision>0</ApplicationRevision>
    <ApplicationVersion>1.0.0.%2a</ApplicationVersion>
    <IsWebBootstrapper>false</IsWebBootstrapper>
    <UseApplicationTrust>false</UseApplicationTrust>
    <BootstrapperEnabled>true</BootstrapperEnabled>
    <TargetFrameworkProfile />
  </PropertyGroup>
  <PropertyGroup Condition=" '$(Configuration)|$(Platform)' == 'Debug|AnyCPU' ">
    <DebugSymbols>true</DebugSymbols>
    <DebugType>full</DebugType>
    <Optimize>false</Optimize>
    <OutputPath>..\..\BuildDrop\Debug\</OutputPath>
    <DefineConstants>DEBUG;TRACE</DefineConstants>
    <ErrorReport>prompt</ErrorReport>
    <WarningLevel>4</WarningLevel>
    <CodeAnalysisRuleSet>..\FxCopRules.ruleset</CodeAnalysisRuleSet>
  </PropertyGroup>
  <PropertyGroup Condition=" '$(Configuration)|$(Platform)' == 'Release|AnyCPU' ">
    <DebugType>pdbonly</DebugType>
    <Optimize>true</Optimize>
    <OutputPath>..\..\BuildDrop\Release\</OutputPath>
    <DefineConstants>TRACE</DefineConstants>
    <ErrorReport>prompt</ErrorReport>
    <WarningLevel>4</WarningLevel>
    <CodeAnalysisRuleSet>..\FxCopRules.ruleset</CodeAnalysisRuleSet>
  </PropertyGroup>
  <ItemGroup>
    <Reference Include="Microsoft.Build.Framework" />
    <Reference Include="Microsoft.Build.Utilities.v3.5" />
    <Reference Include="System" />
    <Reference Include="System.Windows.Forms" />
  </ItemGroup>
  <ItemGroup>
    <Compile Include="..\AssemblyVersion.cs">
      <Link>Properties\AssemblyVersion.cs</Link>
    </Compile>
    <Compile Include="Program.cs" />
    <Compile Include="Properties\AssemblyInfo.cs" />
    <EmbeddedResource Include="Properties\Resources.resx">
      <Generator>ResXFileCodeGenerator</Generator>
      <LastGenOutput>Resources.Designer.cs</LastGenOutput>
      <SubType>Designer</SubType>
    </EmbeddedResource>
    <Compile Include="Properties\Resources.Designer.cs">
      <AutoGen>True</AutoGen>
      <DependentUpon>Resources.resx</DependentUpon>
      <DesignTime>True</DesignTime>
    </Compile>
    <BaseApplicationManifest Include="Properties\app.manifest" />
    <None Include="Properties\Settings.settings">
      <Generator>SettingsSingleFileGenerator</Generator>
      <LastGenOutput>Settings.Designer.cs</LastGenOutput>
    </None>
    <Compile Include="Properties\Settings.Designer.cs">
      <AutoGen>True</AutoGen>
      <DependentUpon>Settings.settings</DependentUpon>
      <DesignTimeSharedInput>True</DesignTimeSharedInput>
    </Compile>
  </ItemGroup>
  <ItemGroup>
    <ProjectReference Include="..\StyleCop\StyleCop.csproj">
      <Project>{AF7A7FEA-C07B-456A-B072-C7E795A6CBD4}</Project>
      <Name>StyleCop</Name>
    </ProjectReference>
  </ItemGroup>
  <ItemGroup>
    <BootstrapperPackage Include="Microsoft.Net.Client.3.5">
      <Visible>False</Visible>
      <ProductName>.NET Framework 3.5 SP1 Client Profile</ProductName>
      <Install>false</Install>
    </BootstrapperPackage>
    <BootstrapperPackage Include="Microsoft.Net.Framework.3.5.SP1">
      <Visible>False</Visible>
      <ProductName>.NET Framework 3.5 SP1</ProductName>
      <Install>true</Install>
    </BootstrapperPackage>
    <BootstrapperPackage Include="Microsoft.VisualBasic.PowerPacks.10.0">
      <Visible>False</Visible>
      <ProductName>Microsoft Visual Basic PowerPacks 10.0</ProductName>
      <Install>true</Install>
    </BootstrapperPackage>
    <BootstrapperPackage Include="Microsoft.Windows.Installer.3.1">
      <Visible>False</Visible>
      <ProductName>Windows Installer 3.1</ProductName>
      <Install>true</Install>
    </BootstrapperPackage>
  </ItemGroup>
  <Import Project="$(MSBuildBinPath)\Microsoft.CSharp.targets" />
  <Import Project="$(SolutionDir)..\Tools\StyleCop\v4.7\StyleCop.Targets" />
  <!-- To modify your build process, add your task inside one of the targets below and uncomment it. 
       Other similar extension points exist, see Microsoft.Common.targets.
  <Target Name="BeforeBuild">
  </Target>
  <Target Name="AfterBuild">
  </Target>
  -->
  <PropertyGroup>
    <PostBuildEvent>
    </PostBuildEvent>
  </PropertyGroup>
=======
﻿<?xml version="1.0" encoding="utf-8"?>
<Project DefaultTargets="Build" xmlns="http://schemas.microsoft.com/developer/msbuild/2003" ToolsVersion="4.0">
  <PropertyGroup>
    <Configuration Condition=" '$(Configuration)' == '' ">Debug</Configuration>
    <Platform Condition=" '$(Platform)' == '' ">AnyCPU</Platform>
    <ProductVersion>9.0.21022</ProductVersion>
    <SchemaVersion>2.0</SchemaVersion>
    <ProjectGuid>{88BEE003-4764-455A-9705-B65D3521984F}</ProjectGuid>
    <OutputType>WinExe</OutputType>
    <AppDesignerFolder>Properties</AppDesignerFolder>
    <RootNamespace>StyleCop.SettingsEditor</RootNamespace>
    <AssemblyName>StyleCopSettingsEditor</AssemblyName>
    <ApplicationIcon>..\VSPackage\Resources\StyleCop.ico</ApplicationIcon>
    <SignAssembly>true</SignAssembly>
    <AssemblyOriginatorKeyFile>$(SAAssemblyOriginatorKeyFile)</AssemblyOriginatorKeyFile>
    <DelaySign>$(SADelaySign)</DelaySign>
    <TargetZone>LocalIntranet</TargetZone>
    <GenerateManifests>false</GenerateManifests>
    <OldToolsVersion>3.5</OldToolsVersion>
    <TargetFrameworkVersion>v3.5</TargetFrameworkVersion>
    <FileUpgradeFlags>
    </FileUpgradeFlags>
    <UpgradeBackupLocation />
    <PublishUrl>publish\</PublishUrl>
    <Install>true</Install>
    <InstallFrom>Disk</InstallFrom>
    <UpdateEnabled>false</UpdateEnabled>
    <UpdateMode>Foreground</UpdateMode>
    <UpdateInterval>7</UpdateInterval>
    <UpdateIntervalUnits>Days</UpdateIntervalUnits>
    <UpdatePeriodically>false</UpdatePeriodically>
    <UpdateRequired>false</UpdateRequired>
    <MapFileExtensions>true</MapFileExtensions>
    <ApplicationRevision>0</ApplicationRevision>
    <ApplicationVersion>1.0.0.%2a</ApplicationVersion>
    <IsWebBootstrapper>false</IsWebBootstrapper>
    <UseApplicationTrust>false</UseApplicationTrust>
    <BootstrapperEnabled>true</BootstrapperEnabled>
    <TargetFrameworkProfile />
  </PropertyGroup>
  <PropertyGroup Condition=" '$(Configuration)|$(Platform)' == 'Debug|AnyCPU' ">
    <DebugSymbols>true</DebugSymbols>
    <DebugType>full</DebugType>
    <Optimize>false</Optimize>
    <OutputPath>bin\Debug\</OutputPath>
    <DefineConstants>DEBUG;TRACE</DefineConstants>
    <ErrorReport>prompt</ErrorReport>
    <WarningLevel>4</WarningLevel>
    <CodeAnalysisRuleSet>..\FxCopRules.ruleset</CodeAnalysisRuleSet>
  </PropertyGroup>
  <PropertyGroup Condition=" '$(Configuration)|$(Platform)' == 'Release|AnyCPU' ">
    <DebugType>pdbonly</DebugType>
    <Optimize>true</Optimize>
    <OutputPath>bin\Release\</OutputPath>
    <DefineConstants>TRACE</DefineConstants>
    <ErrorReport>prompt</ErrorReport>
    <WarningLevel>4</WarningLevel>
    <CodeAnalysisRuleSet>..\FxCopRules.ruleset</CodeAnalysisRuleSet>
  </PropertyGroup>
  <ItemGroup>
    <Reference Include="Microsoft.Build.Framework" />
    <Reference Include="Microsoft.Build.Utilities.v3.5" />
    <Reference Include="System" />
    <Reference Include="System.Windows.Forms" />
  </ItemGroup>
  <ItemGroup>
    <Compile Include="..\AssemblyVersion.cs">
      <Link>Properties\AssemblyVersion.cs</Link>
    </Compile>
    <Compile Include="Program.cs" />
    <Compile Include="Properties\AssemblyInfo.cs" />
    <EmbeddedResource Include="Properties\Resources.resx">
      <Generator>ResXFileCodeGenerator</Generator>
      <LastGenOutput>Resources.Designer.cs</LastGenOutput>
      <SubType>Designer</SubType>
    </EmbeddedResource>
    <Compile Include="Properties\Resources.Designer.cs">
      <AutoGen>True</AutoGen>
      <DependentUpon>Resources.resx</DependentUpon>
      <DesignTime>True</DesignTime>
    </Compile>
    <BaseApplicationManifest Include="Properties\app.manifest" />
    <None Include="Properties\Settings.settings">
      <Generator>SettingsSingleFileGenerator</Generator>
      <LastGenOutput>Settings.Designer.cs</LastGenOutput>
    </None>
    <Compile Include="Properties\Settings.Designer.cs">
      <AutoGen>True</AutoGen>
      <DependentUpon>Settings.settings</DependentUpon>
      <DesignTimeSharedInput>True</DesignTimeSharedInput>
    </Compile>
  </ItemGroup>
  <ItemGroup>
    <ProjectReference Include="..\StyleCop\StyleCop.csproj">
      <Project>{AF7A7FEA-C07B-456A-B072-C7E795A6CBD4}</Project>
      <Name>StyleCop</Name>
    </ProjectReference>
  </ItemGroup>
  <ItemGroup>
    <BootstrapperPackage Include="Microsoft.Net.Client.3.5">
      <Visible>False</Visible>
      <ProductName>.NET Framework 3.5 SP1 Client Profile</ProductName>
      <Install>false</Install>
    </BootstrapperPackage>
    <BootstrapperPackage Include="Microsoft.Net.Framework.3.5.SP1">
      <Visible>False</Visible>
      <ProductName>.NET Framework 3.5 SP1</ProductName>
      <Install>true</Install>
    </BootstrapperPackage>
    <BootstrapperPackage Include="Microsoft.VisualBasic.PowerPacks.10.0">
      <Visible>False</Visible>
      <ProductName>Microsoft Visual Basic PowerPacks 10.0</ProductName>
      <Install>true</Install>
    </BootstrapperPackage>
    <BootstrapperPackage Include="Microsoft.Windows.Installer.3.1">
      <Visible>False</Visible>
      <ProductName>Windows Installer 3.1</ProductName>
      <Install>true</Install>
    </BootstrapperPackage>
  </ItemGroup>
  <Import Project="$(MSBuildBinPath)\Microsoft.CSharp.targets" />
  <Import Project="..\..\..\Tools\msbuild\StyleCop.Build.Targets" />
  <Import Project="..\..\..\Tools\msbuild\StyleCop.Shipping.Targets" />
  <!-- To modify your build process, add your task inside one of the targets below and uncomment it. 
       Other similar extension points exist, see Microsoft.Common.targets.
  <Target Name="BeforeBuild">
  </Target>
  <Target Name="AfterBuild">
  </Target>
  -->
  <PropertyGroup>
    <PostBuildEvent>xcopy /y "$(TargetPath)" "$(ProjectDir)..\..\Test\TestBin"</PostBuildEvent>
  </PropertyGroup>
>>>>>>> 30ef6542
</Project><|MERGE_RESOLUTION|>--- conflicted
+++ resolved
@@ -1,4 +1,3 @@
-<<<<<<< HEAD
 ﻿<?xml version="1.0" encoding="utf-8"?>
 <Project DefaultTargets="Build" xmlns="http://schemas.microsoft.com/developer/msbuild/2003" ToolsVersion="4.0">
   <PropertyGroup>
@@ -132,139 +131,4 @@
     <PostBuildEvent>
     </PostBuildEvent>
   </PropertyGroup>
-=======
-﻿<?xml version="1.0" encoding="utf-8"?>
-<Project DefaultTargets="Build" xmlns="http://schemas.microsoft.com/developer/msbuild/2003" ToolsVersion="4.0">
-  <PropertyGroup>
-    <Configuration Condition=" '$(Configuration)' == '' ">Debug</Configuration>
-    <Platform Condition=" '$(Platform)' == '' ">AnyCPU</Platform>
-    <ProductVersion>9.0.21022</ProductVersion>
-    <SchemaVersion>2.0</SchemaVersion>
-    <ProjectGuid>{88BEE003-4764-455A-9705-B65D3521984F}</ProjectGuid>
-    <OutputType>WinExe</OutputType>
-    <AppDesignerFolder>Properties</AppDesignerFolder>
-    <RootNamespace>StyleCop.SettingsEditor</RootNamespace>
-    <AssemblyName>StyleCopSettingsEditor</AssemblyName>
-    <ApplicationIcon>..\VSPackage\Resources\StyleCop.ico</ApplicationIcon>
-    <SignAssembly>true</SignAssembly>
-    <AssemblyOriginatorKeyFile>$(SAAssemblyOriginatorKeyFile)</AssemblyOriginatorKeyFile>
-    <DelaySign>$(SADelaySign)</DelaySign>
-    <TargetZone>LocalIntranet</TargetZone>
-    <GenerateManifests>false</GenerateManifests>
-    <OldToolsVersion>3.5</OldToolsVersion>
-    <TargetFrameworkVersion>v3.5</TargetFrameworkVersion>
-    <FileUpgradeFlags>
-    </FileUpgradeFlags>
-    <UpgradeBackupLocation />
-    <PublishUrl>publish\</PublishUrl>
-    <Install>true</Install>
-    <InstallFrom>Disk</InstallFrom>
-    <UpdateEnabled>false</UpdateEnabled>
-    <UpdateMode>Foreground</UpdateMode>
-    <UpdateInterval>7</UpdateInterval>
-    <UpdateIntervalUnits>Days</UpdateIntervalUnits>
-    <UpdatePeriodically>false</UpdatePeriodically>
-    <UpdateRequired>false</UpdateRequired>
-    <MapFileExtensions>true</MapFileExtensions>
-    <ApplicationRevision>0</ApplicationRevision>
-    <ApplicationVersion>1.0.0.%2a</ApplicationVersion>
-    <IsWebBootstrapper>false</IsWebBootstrapper>
-    <UseApplicationTrust>false</UseApplicationTrust>
-    <BootstrapperEnabled>true</BootstrapperEnabled>
-    <TargetFrameworkProfile />
-  </PropertyGroup>
-  <PropertyGroup Condition=" '$(Configuration)|$(Platform)' == 'Debug|AnyCPU' ">
-    <DebugSymbols>true</DebugSymbols>
-    <DebugType>full</DebugType>
-    <Optimize>false</Optimize>
-    <OutputPath>bin\Debug\</OutputPath>
-    <DefineConstants>DEBUG;TRACE</DefineConstants>
-    <ErrorReport>prompt</ErrorReport>
-    <WarningLevel>4</WarningLevel>
-    <CodeAnalysisRuleSet>..\FxCopRules.ruleset</CodeAnalysisRuleSet>
-  </PropertyGroup>
-  <PropertyGroup Condition=" '$(Configuration)|$(Platform)' == 'Release|AnyCPU' ">
-    <DebugType>pdbonly</DebugType>
-    <Optimize>true</Optimize>
-    <OutputPath>bin\Release\</OutputPath>
-    <DefineConstants>TRACE</DefineConstants>
-    <ErrorReport>prompt</ErrorReport>
-    <WarningLevel>4</WarningLevel>
-    <CodeAnalysisRuleSet>..\FxCopRules.ruleset</CodeAnalysisRuleSet>
-  </PropertyGroup>
-  <ItemGroup>
-    <Reference Include="Microsoft.Build.Framework" />
-    <Reference Include="Microsoft.Build.Utilities.v3.5" />
-    <Reference Include="System" />
-    <Reference Include="System.Windows.Forms" />
-  </ItemGroup>
-  <ItemGroup>
-    <Compile Include="..\AssemblyVersion.cs">
-      <Link>Properties\AssemblyVersion.cs</Link>
-    </Compile>
-    <Compile Include="Program.cs" />
-    <Compile Include="Properties\AssemblyInfo.cs" />
-    <EmbeddedResource Include="Properties\Resources.resx">
-      <Generator>ResXFileCodeGenerator</Generator>
-      <LastGenOutput>Resources.Designer.cs</LastGenOutput>
-      <SubType>Designer</SubType>
-    </EmbeddedResource>
-    <Compile Include="Properties\Resources.Designer.cs">
-      <AutoGen>True</AutoGen>
-      <DependentUpon>Resources.resx</DependentUpon>
-      <DesignTime>True</DesignTime>
-    </Compile>
-    <BaseApplicationManifest Include="Properties\app.manifest" />
-    <None Include="Properties\Settings.settings">
-      <Generator>SettingsSingleFileGenerator</Generator>
-      <LastGenOutput>Settings.Designer.cs</LastGenOutput>
-    </None>
-    <Compile Include="Properties\Settings.Designer.cs">
-      <AutoGen>True</AutoGen>
-      <DependentUpon>Settings.settings</DependentUpon>
-      <DesignTimeSharedInput>True</DesignTimeSharedInput>
-    </Compile>
-  </ItemGroup>
-  <ItemGroup>
-    <ProjectReference Include="..\StyleCop\StyleCop.csproj">
-      <Project>{AF7A7FEA-C07B-456A-B072-C7E795A6CBD4}</Project>
-      <Name>StyleCop</Name>
-    </ProjectReference>
-  </ItemGroup>
-  <ItemGroup>
-    <BootstrapperPackage Include="Microsoft.Net.Client.3.5">
-      <Visible>False</Visible>
-      <ProductName>.NET Framework 3.5 SP1 Client Profile</ProductName>
-      <Install>false</Install>
-    </BootstrapperPackage>
-    <BootstrapperPackage Include="Microsoft.Net.Framework.3.5.SP1">
-      <Visible>False</Visible>
-      <ProductName>.NET Framework 3.5 SP1</ProductName>
-      <Install>true</Install>
-    </BootstrapperPackage>
-    <BootstrapperPackage Include="Microsoft.VisualBasic.PowerPacks.10.0">
-      <Visible>False</Visible>
-      <ProductName>Microsoft Visual Basic PowerPacks 10.0</ProductName>
-      <Install>true</Install>
-    </BootstrapperPackage>
-    <BootstrapperPackage Include="Microsoft.Windows.Installer.3.1">
-      <Visible>False</Visible>
-      <ProductName>Windows Installer 3.1</ProductName>
-      <Install>true</Install>
-    </BootstrapperPackage>
-  </ItemGroup>
-  <Import Project="$(MSBuildBinPath)\Microsoft.CSharp.targets" />
-  <Import Project="..\..\..\Tools\msbuild\StyleCop.Build.Targets" />
-  <Import Project="..\..\..\Tools\msbuild\StyleCop.Shipping.Targets" />
-  <!-- To modify your build process, add your task inside one of the targets below and uncomment it. 
-       Other similar extension points exist, see Microsoft.Common.targets.
-  <Target Name="BeforeBuild">
-  </Target>
-  <Target Name="AfterBuild">
-  </Target>
-  -->
-  <PropertyGroup>
-    <PostBuildEvent>xcopy /y "$(TargetPath)" "$(ProjectDir)..\..\Test\TestBin"</PostBuildEvent>
-  </PropertyGroup>
->>>>>>> 30ef6542
 </Project>