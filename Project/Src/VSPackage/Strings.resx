<<<<<<< HEAD
﻿<?xml version="1.0" encoding="utf-8"?>
<root>
  <!-- 
    Microsoft ResX Schema 
    
    Version 2.0
    
    The primary goals of this format is to allow a simple XML format 
    that is mostly human readable. The generation and parsing of the 
    various data types are done through the TypeConverter classes 
    associated with the data types.
    
    Example:
    
    ... ado.net/XML headers & schema ...
    <resheader name="resmimetype">text/microsoft-resx</resheader>
    <resheader name="version">2.0</resheader>
    <resheader name="reader">System.Resources.ResXResourceReader, System.Windows.Forms, ...</resheader>
    <resheader name="writer">System.Resources.ResXResourceWriter, System.Windows.Forms, ...</resheader>
    <data name="Name1"><value>this is my long string</value><comment>this is a comment</comment></data>
    <data name="Color1" type="System.Drawing.Color, System.Drawing">Blue</data>
    <data name="Bitmap1" mimetype="application/x-microsoft.net.object.binary.base64">
        <value>[base64 mime encoded serialized .NET Framework object]</value>
    </data>
    <data name="Icon1" type="System.Drawing.Icon, System.Drawing" mimetype="application/x-microsoft.net.object.bytearray.base64">
        <value>[base64 mime encoded string representing a byte array form of the .NET Framework object]</value>
        <comment>This is a comment</comment>
    </data>
                
    There are any number of "resheader" rows that contain simple 
    name/value pairs.
    
    Each data row contains a name, and value. The row also contains a 
    type or mimetype. Type corresponds to a .NET class that support 
    text/value conversion through the TypeConverter architecture. 
    Classes that don't support this are serialized and stored with the 
    mimetype set.
    
    The mimetype is used for serialized objects, and tells the 
    ResXResourceReader how to depersist the object. This is currently not 
    extensible. For a given mimetype the value must be set accordingly:
    
    Note - application/x-microsoft.net.object.binary.base64 is the format 
    that the ResXResourceWriter will generate, however the reader can 
    read any of the formats listed below.
    
    mimetype: application/x-microsoft.net.object.binary.base64
    value   : The object must be serialized with 
            : System.Runtime.Serialization.Formatters.Binary.BinaryFormatter
            : and then encoded with base64 encoding.
    
    mimetype: application/x-microsoft.net.object.soap.base64
    value   : The object must be serialized with 
            : System.Runtime.Serialization.Formatters.Soap.SoapFormatter
            : and then encoded with base64 encoding.

    mimetype: application/x-microsoft.net.object.bytearray.base64
    value   : The object must be serialized into a byte array 
            : using a System.ComponentModel.TypeConverter
            : and then encoded with base64 encoding.
    -->
  <xsd:schema id="root" xmlns="" xmlns:xsd="http://www.w3.org/2001/XMLSchema" xmlns:msdata="urn:schemas-microsoft-com:xml-msdata">
    <xsd:import namespace="http://www.w3.org/XML/1998/namespace" />
    <xsd:element name="root" msdata:IsDataSet="true">
      <xsd:complexType>
        <xsd:choice maxOccurs="unbounded">
          <xsd:element name="metadata">
            <xsd:complexType>
              <xsd:sequence>
                <xsd:element name="value" type="xsd:string" minOccurs="0" />
              </xsd:sequence>
              <xsd:attribute name="name" use="required" type="xsd:string" />
              <xsd:attribute name="type" type="xsd:string" />
              <xsd:attribute name="mimetype" type="xsd:string" />
              <xsd:attribute ref="xml:space" />
            </xsd:complexType>
          </xsd:element>
          <xsd:element name="assembly">
            <xsd:complexType>
              <xsd:attribute name="alias" type="xsd:string" />
              <xsd:attribute name="name" type="xsd:string" />
            </xsd:complexType>
          </xsd:element>
          <xsd:element name="data">
            <xsd:complexType>
              <xsd:sequence>
                <xsd:element name="value" type="xsd:string" minOccurs="0" msdata:Ordinal="1" />
                <xsd:element name="comment" type="xsd:string" minOccurs="0" msdata:Ordinal="2" />
              </xsd:sequence>
              <xsd:attribute name="name" type="xsd:string" use="required" msdata:Ordinal="1" />
              <xsd:attribute name="type" type="xsd:string" msdata:Ordinal="3" />
              <xsd:attribute name="mimetype" type="xsd:string" msdata:Ordinal="4" />
              <xsd:attribute ref="xml:space" />
            </xsd:complexType>
          </xsd:element>
          <xsd:element name="resheader">
            <xsd:complexType>
              <xsd:sequence>
                <xsd:element name="value" type="xsd:string" minOccurs="0" msdata:Ordinal="1" />
              </xsd:sequence>
              <xsd:attribute name="name" type="xsd:string" use="required" />
            </xsd:complexType>
          </xsd:element>
        </xsd:choice>
      </xsd:complexType>
    </xsd:element>
  </xsd:schema>
  <resheader name="resmimetype">
    <value>text/microsoft-resx</value>
  </resheader>
  <resheader name="version">
    <value>2.0</value>
  </resheader>
  <resheader name="reader">
    <value>System.Resources.ResXResourceReader, System.Windows.Forms, Version=2.0.0.0, Culture=neutral, PublicKeyToken=b77a5c561934e089</value>
  </resheader>
  <resheader name="writer">
    <value>System.Resources.ResXResourceWriter, System.Windows.Forms, Version=2.0.0.0, Culture=neutral, PublicKeyToken=b77a5c561934e089</value>
  </resheader>
  <data name="AccessDeniedWhileSaving" xml:space="preserve">
    <value>The file '{0}' has been changed and it needs to be saved, but the file is marked as read-only on the disc. Please make the file writable and try again.</value>
  </data>
  <data name="AccessingProjectPropertyThrewException" xml:space="preserve">
    <value>An unexpected error occurred while trying to read the path to the project file from the project system. Please report this error to Microsoft.</value>
  </data>
  <data name="BuildIntegrationTabTitle" xml:space="preserve">
    <value>Build Integration</value>
  </data>
  <data name="Cancelled" xml:space="preserve">
    <value>StyleCop cancelled</value>
  </data>
  <data name="CantGetProjectPath" xml:space="preserve">
    <value>Unable to get the path to the project.</value>
  </data>
  <data name="CouldNotGetVSEnvironment" xml:space="preserve">
    <value>StyleCop could not get the Visual Studio environment service.</value>
  </data>
  <data name="CouldNotNavigateToFile" xml:space="preserve">
    <value>Could not navigate to the file.</value>
  </data>
  <data name="CouldNotSaveDocument" xml:space="preserve">
    <value>The file {0} could not be saved. Cancelling StyleCop.</value>
  </data>
  <data name="Done" xml:space="preserve">
    <value>StyleCop completed</value>
  </data>
  <data name="EmptyChildNode" xml:space="preserve">
    <value>Found an empty child node '{0}'.</value>
  </data>
  <data name="Error" xml:space="preserve">
    <value>Error</value>
  </data>
  <data name="ErrorHelpNotAvailable" xml:space="preserve">
    <value>No Error Help is available for this StyleCop violation. This is usually the case when a violation is discovered through a custom rule.</value>
  </data>
  <data name="ErrorWhileSavingDocument" xml:space="preserve">
    <value>Error while saving documents.</value>
  </data>
  <data name="FailedToLaunchRulesHelp" xml:space="preserve">
    <value>Unable to display the StyleCop rule help documentation.</value>
  </data>
  <data name="FileNotFoundWhileSaving" xml:space="preserve">
    <value>The file '{0}' does not exist on the disk.</value>
  </data>
  <data name="LogBreak" xml:space="preserve">
    <value>
---------------------- {0} ----------------------
</value>
  </data>
  <data name="MalFormedVsProjectLocationNode" xml:space="preserve">
    <value>The VsProjectTypes node is malformed. {0}</value>
  </data>
  <data name="MiniLogBreak" xml:space="preserve">
    <value>
------ {0} ------
</value>
  </data>
  <data name="NoFilesToAnalyze" xml:space="preserve">
    <value>No files to analyze</value>
  </data>
  <data name="NoInvisbleForm" xml:space="preserve">
    <value>StyleCop could not get the invisible form.</value>
    <comment>Internal violation. SHOULD NEVER BE SURFACED TO THE USER</comment>
  </data>
  <data name="NoProjectKindNodeFound" xml:space="preserve">
    <value>Unable to find the attribute 'ProjectKind' on the 'ProjectPathPropertyName' node.</value>
  </data>
  <data name="NoProperProjectPathConfiguration" xml:space="preserve">
    <value>Unable to locate the project property for the path to the property file. Possibly this is an error or a part missing in the parser xml file.</value>
  </data>
  <data name="NoPropertyNameNodeFound" xml:space="preserve">
    <value>Unable to find the child node 'ProjectPathPropertyName'.</value>
  </data>
  <data name="StyleCopStarted" xml:space="preserve">
    <value>StyleCop {0} (build {1}) started</value>
  </data>
  <data name="Title" xml:space="preserve">
    <value>StyleCop</value>
  </data>
  <data name="UnableToGetProjectPath" xml:space="preserve">
    <value>Unable to get the path to the project.</value>
  </data>
  <data name="UnknownFile" xml:space="preserve">
    <value>The file is unknown.</value>
  </data>
  <data name="ViolationCount" xml:space="preserve">
    <value>========== Violation Count: {0} ==========</value>
  </data>
  <data name="ViolationWindowCaption" xml:space="preserve">
    <value>StyleCop</value>
  </data>
  <data name="ViolationWindowCaptionWithViolationCount" xml:space="preserve">
    <value>{0} - {1}</value>
    <comment>example: StyleCop Violation - 3</comment>
  </data>
  <data name="Warning" xml:space="preserve">
    <value>Warning</value>
  </data>
=======
﻿<?xml version="1.0" encoding="utf-8"?>
<root>
  <!-- 
    Microsoft ResX Schema 
    
    Version 2.0
    
    The primary goals of this format is to allow a simple XML format 
    that is mostly human readable. The generation and parsing of the 
    various data types are done through the TypeConverter classes 
    associated with the data types.
    
    Example:
    
    ... ado.net/XML headers & schema ...
    <resheader name="resmimetype">text/microsoft-resx</resheader>
    <resheader name="version">2.0</resheader>
    <resheader name="reader">System.Resources.ResXResourceReader, System.Windows.Forms, ...</resheader>
    <resheader name="writer">System.Resources.ResXResourceWriter, System.Windows.Forms, ...</resheader>
    <data name="Name1"><value>this is my long string</value><comment>this is a comment</comment></data>
    <data name="Color1" type="System.Drawing.Color, System.Drawing">Blue</data>
    <data name="Bitmap1" mimetype="application/x-microsoft.net.object.binary.base64">
        <value>[base64 mime encoded serialized .NET Framework object]</value>
    </data>
    <data name="Icon1" type="System.Drawing.Icon, System.Drawing" mimetype="application/x-microsoft.net.object.bytearray.base64">
        <value>[base64 mime encoded string representing a byte array form of the .NET Framework object]</value>
        <comment>This is a comment</comment>
    </data>
                
    There are any number of "resheader" rows that contain simple 
    name/value pairs.
    
    Each data row contains a name, and value. The row also contains a 
    type or mimetype. Type corresponds to a .NET class that support 
    text/value conversion through the TypeConverter architecture. 
    Classes that don't support this are serialized and stored with the 
    mimetype set.
    
    The mimetype is used for serialized objects, and tells the 
    ResXResourceReader how to depersist the object. This is currently not 
    extensible. For a given mimetype the value must be set accordingly:
    
    Note - application/x-microsoft.net.object.binary.base64 is the format 
    that the ResXResourceWriter will generate, however the reader can 
    read any of the formats listed below.
    
    mimetype: application/x-microsoft.net.object.binary.base64
    value   : The object must be serialized with 
            : System.Runtime.Serialization.Formatters.Binary.BinaryFormatter
            : and then encoded with base64 encoding.
    
    mimetype: application/x-microsoft.net.object.soap.base64
    value   : The object must be serialized with 
            : System.Runtime.Serialization.Formatters.Soap.SoapFormatter
            : and then encoded with base64 encoding.

    mimetype: application/x-microsoft.net.object.bytearray.base64
    value   : The object must be serialized into a byte array 
            : using a System.ComponentModel.TypeConverter
            : and then encoded with base64 encoding.
    -->
  <xsd:schema id="root" xmlns="" xmlns:xsd="http://www.w3.org/2001/XMLSchema" xmlns:msdata="urn:schemas-microsoft-com:xml-msdata">
    <xsd:import namespace="http://www.w3.org/XML/1998/namespace" />
    <xsd:element name="root" msdata:IsDataSet="true">
      <xsd:complexType>
        <xsd:choice maxOccurs="unbounded">
          <xsd:element name="metadata">
            <xsd:complexType>
              <xsd:sequence>
                <xsd:element name="value" type="xsd:string" minOccurs="0" />
              </xsd:sequence>
              <xsd:attribute name="name" use="required" type="xsd:string" />
              <xsd:attribute name="type" type="xsd:string" />
              <xsd:attribute name="mimetype" type="xsd:string" />
              <xsd:attribute ref="xml:space" />
            </xsd:complexType>
          </xsd:element>
          <xsd:element name="assembly">
            <xsd:complexType>
              <xsd:attribute name="alias" type="xsd:string" />
              <xsd:attribute name="name" type="xsd:string" />
            </xsd:complexType>
          </xsd:element>
          <xsd:element name="data">
            <xsd:complexType>
              <xsd:sequence>
                <xsd:element name="value" type="xsd:string" minOccurs="0" msdata:Ordinal="1" />
                <xsd:element name="comment" type="xsd:string" minOccurs="0" msdata:Ordinal="2" />
              </xsd:sequence>
              <xsd:attribute name="name" type="xsd:string" use="required" msdata:Ordinal="1" />
              <xsd:attribute name="type" type="xsd:string" msdata:Ordinal="3" />
              <xsd:attribute name="mimetype" type="xsd:string" msdata:Ordinal="4" />
              <xsd:attribute ref="xml:space" />
            </xsd:complexType>
          </xsd:element>
          <xsd:element name="resheader">
            <xsd:complexType>
              <xsd:sequence>
                <xsd:element name="value" type="xsd:string" minOccurs="0" msdata:Ordinal="1" />
              </xsd:sequence>
              <xsd:attribute name="name" type="xsd:string" use="required" />
            </xsd:complexType>
          </xsd:element>
        </xsd:choice>
      </xsd:complexType>
    </xsd:element>
  </xsd:schema>
  <resheader name="resmimetype">
    <value>text/microsoft-resx</value>
  </resheader>
  <resheader name="version">
    <value>2.0</value>
  </resheader>
  <resheader name="reader">
    <value>System.Resources.ResXResourceReader, System.Windows.Forms, Version=2.0.0.0, Culture=neutral, PublicKeyToken=b77a5c561934e089</value>
  </resheader>
  <resheader name="writer">
    <value>System.Resources.ResXResourceWriter, System.Windows.Forms, Version=2.0.0.0, Culture=neutral, PublicKeyToken=b77a5c561934e089</value>
  </resheader>
  <data name="AccessDeniedWhileSaving" xml:space="preserve">
    <value>The file '{0}' has been changed and it needs to be saved, but the file is marked as read-only on the disc. Please make the file writable and try again.</value>
  </data>
  <data name="AccessingProjectPropertyThrewException" xml:space="preserve">
    <value>An unexpected error occurred while trying to read the path to the project file from the project system. Please report this error to Microsoft.</value>
  </data>
  <data name="BuildIntegrationTabTitle" xml:space="preserve">
    <value>Build Integration</value>
  </data>
  <data name="Cancelled" xml:space="preserve">
    <value>StyleCop cancelled</value>
  </data>
  <data name="CantGetProjectPath" xml:space="preserve">
    <value>Unable to get the path to the project.</value>
  </data>
  <data name="CouldNotGetVSEnvironment" xml:space="preserve">
    <value>StyleCop could not get the Visual Studio environment service.</value>
  </data>
  <data name="CouldNotNavigateToFile" xml:space="preserve">
    <value>Could not navigate to the file.</value>
  </data>
  <data name="CouldNotSaveDocument" xml:space="preserve">
    <value>The file {0} could not be saved. Cancelling StyleCop.</value>
  </data>
  <data name="Done" xml:space="preserve">
    <value>StyleCop completed</value>
  </data>
  <data name="EmptyChildNode" xml:space="preserve">
    <value>Found an empty child node '{0}'.</value>
  </data>
  <data name="Error" xml:space="preserve">
    <value>Error</value>
  </data>
  <data name="ErrorHelpNotAvailable" xml:space="preserve">
    <value>No Error Help is available for this StyleCop violation. This is usually the case when a violation is discovered through a custom rule.</value>
  </data>
  <data name="FailedToLaunchRulesHelp" xml:space="preserve">
    <value>Unable to display the StyleCop rule help documentation.</value>
  </data>
  <data name="FileNotFoundWhileSaving" xml:space="preserve">
    <value>The file '{0}' does not exist on the disk.</value>
  </data>
  <data name="LogBreak" xml:space="preserve">
    <value>
---------------------- {0} ----------------------
</value>
  </data>
  <data name="MalFormedVsProjectLocationNode" xml:space="preserve">
    <value>The VsProjectTypes node is malformed. {0}</value>
  </data>
  <data name="MiniLogBreak" xml:space="preserve">
    <value>
------ {0} ------
</value>
  </data>
  <data name="NoFilesToAnalyze" xml:space="preserve">
    <value>No files to analyze</value>
  </data>
  <data name="NoInvisbleForm" xml:space="preserve">
    <value>StyleCop could not get the invisible form.</value>
    <comment>Internal violation. SHOULD NEVER BE SURFACED TO THE USER</comment>
  </data>
  <data name="NoProjectKindNodeFound" xml:space="preserve">
    <value>Unable to find the attribute 'ProjectKind' on the 'ProjectPathPropertyName' node.</value>
  </data>
  <data name="NoProperProjectPathConfiguration" xml:space="preserve">
    <value>Unable to locate the project property for the path to the property file. Possibly this is an error or a part missing in the parser xml file.</value>
  </data>
  <data name="NoPropertyNameNodeFound" xml:space="preserve">
    <value>Unable to find the child node 'ProjectPathPropertyName'.</value>
  </data>
  <data name="StyleCopStarted" xml:space="preserve">
    <value>StyleCop {0} (build {1}) started</value>
  </data>
  <data name="Title" xml:space="preserve">
    <value>StyleCop</value>
  </data>
  <data name="UnableToGetProjectPath" xml:space="preserve">
    <value>Unable to get the path to the project.</value>
  </data>
  <data name="UnknownFile" xml:space="preserve">
    <value>The file is unknown.</value>
  </data>
  <data name="ViolationCount" xml:space="preserve">
    <value>========== Violation Count: {0} ==========</value>
  </data>
  <data name="ViolationWindowCaption" xml:space="preserve">
    <value>StyleCop</value>
  </data>
  <data name="ViolationWindowCaptionWithViolationCount" xml:space="preserve">
    <value>{0} - {1}</value>
    <comment>example: StyleCop Violation - 3</comment>
  </data>
  <data name="Warning" xml:space="preserve">
    <value>Warning</value>
  </data>
>>>>>>> 30ef6542
</root><|MERGE_RESOLUTION|>--- conflicted
+++ resolved
@@ -1,4 +1,3 @@
-<<<<<<< HEAD
 ﻿<?xml version="1.0" encoding="utf-8"?>
 <root>
   <!-- 
@@ -217,221 +216,4 @@
   <data name="Warning" xml:space="preserve">
     <value>Warning</value>
   </data>
-=======
-﻿<?xml version="1.0" encoding="utf-8"?>
-<root>
-  <!-- 
-    Microsoft ResX Schema 
-    
-    Version 2.0
-    
-    The primary goals of this format is to allow a simple XML format 
-    that is mostly human readable. The generation and parsing of the 
-    various data types are done through the TypeConverter classes 
-    associated with the data types.
-    
-    Example:
-    
-    ... ado.net/XML headers & schema ...
-    <resheader name="resmimetype">text/microsoft-resx</resheader>
-    <resheader name="version">2.0</resheader>
-    <resheader name="reader">System.Resources.ResXResourceReader, System.Windows.Forms, ...</resheader>
-    <resheader name="writer">System.Resources.ResXResourceWriter, System.Windows.Forms, ...</resheader>
-    <data name="Name1"><value>this is my long string</value><comment>this is a comment</comment></data>
-    <data name="Color1" type="System.Drawing.Color, System.Drawing">Blue</data>
-    <data name="Bitmap1" mimetype="application/x-microsoft.net.object.binary.base64">
-        <value>[base64 mime encoded serialized .NET Framework object]</value>
-    </data>
-    <data name="Icon1" type="System.Drawing.Icon, System.Drawing" mimetype="application/x-microsoft.net.object.bytearray.base64">
-        <value>[base64 mime encoded string representing a byte array form of the .NET Framework object]</value>
-        <comment>This is a comment</comment>
-    </data>
-                
-    There are any number of "resheader" rows that contain simple 
-    name/value pairs.
-    
-    Each data row contains a name, and value. The row also contains a 
-    type or mimetype. Type corresponds to a .NET class that support 
-    text/value conversion through the TypeConverter architecture. 
-    Classes that don't support this are serialized and stored with the 
-    mimetype set.
-    
-    The mimetype is used for serialized objects, and tells the 
-    ResXResourceReader how to depersist the object. This is currently not 
-    extensible. For a given mimetype the value must be set accordingly:
-    
-    Note - application/x-microsoft.net.object.binary.base64 is the format 
-    that the ResXResourceWriter will generate, however the reader can 
-    read any of the formats listed below.
-    
-    mimetype: application/x-microsoft.net.object.binary.base64
-    value   : The object must be serialized with 
-            : System.Runtime.Serialization.Formatters.Binary.BinaryFormatter
-            : and then encoded with base64 encoding.
-    
-    mimetype: application/x-microsoft.net.object.soap.base64
-    value   : The object must be serialized with 
-            : System.Runtime.Serialization.Formatters.Soap.SoapFormatter
-            : and then encoded with base64 encoding.
-
-    mimetype: application/x-microsoft.net.object.bytearray.base64
-    value   : The object must be serialized into a byte array 
-            : using a System.ComponentModel.TypeConverter
-            : and then encoded with base64 encoding.
-    -->
-  <xsd:schema id="root" xmlns="" xmlns:xsd="http://www.w3.org/2001/XMLSchema" xmlns:msdata="urn:schemas-microsoft-com:xml-msdata">
-    <xsd:import namespace="http://www.w3.org/XML/1998/namespace" />
-    <xsd:element name="root" msdata:IsDataSet="true">
-      <xsd:complexType>
-        <xsd:choice maxOccurs="unbounded">
-          <xsd:element name="metadata">
-            <xsd:complexType>
-              <xsd:sequence>
-                <xsd:element name="value" type="xsd:string" minOccurs="0" />
-              </xsd:sequence>
-              <xsd:attribute name="name" use="required" type="xsd:string" />
-              <xsd:attribute name="type" type="xsd:string" />
-              <xsd:attribute name="mimetype" type="xsd:string" />
-              <xsd:attribute ref="xml:space" />
-            </xsd:complexType>
-          </xsd:element>
-          <xsd:element name="assembly">
-            <xsd:complexType>
-              <xsd:attribute name="alias" type="xsd:string" />
-              <xsd:attribute name="name" type="xsd:string" />
-            </xsd:complexType>
-          </xsd:element>
-          <xsd:element name="data">
-            <xsd:complexType>
-              <xsd:sequence>
-                <xsd:element name="value" type="xsd:string" minOccurs="0" msdata:Ordinal="1" />
-                <xsd:element name="comment" type="xsd:string" minOccurs="0" msdata:Ordinal="2" />
-              </xsd:sequence>
-              <xsd:attribute name="name" type="xsd:string" use="required" msdata:Ordinal="1" />
-              <xsd:attribute name="type" type="xsd:string" msdata:Ordinal="3" />
-              <xsd:attribute name="mimetype" type="xsd:string" msdata:Ordinal="4" />
-              <xsd:attribute ref="xml:space" />
-            </xsd:complexType>
-          </xsd:element>
-          <xsd:element name="resheader">
-            <xsd:complexType>
-              <xsd:sequence>
-                <xsd:element name="value" type="xsd:string" minOccurs="0" msdata:Ordinal="1" />
-              </xsd:sequence>
-              <xsd:attribute name="name" type="xsd:string" use="required" />
-            </xsd:complexType>
-          </xsd:element>
-        </xsd:choice>
-      </xsd:complexType>
-    </xsd:element>
-  </xsd:schema>
-  <resheader name="resmimetype">
-    <value>text/microsoft-resx</value>
-  </resheader>
-  <resheader name="version">
-    <value>2.0</value>
-  </resheader>
-  <resheader name="reader">
-    <value>System.Resources.ResXResourceReader, System.Windows.Forms, Version=2.0.0.0, Culture=neutral, PublicKeyToken=b77a5c561934e089</value>
-  </resheader>
-  <resheader name="writer">
-    <value>System.Resources.ResXResourceWriter, System.Windows.Forms, Version=2.0.0.0, Culture=neutral, PublicKeyToken=b77a5c561934e089</value>
-  </resheader>
-  <data name="AccessDeniedWhileSaving" xml:space="preserve">
-    <value>The file '{0}' has been changed and it needs to be saved, but the file is marked as read-only on the disc. Please make the file writable and try again.</value>
-  </data>
-  <data name="AccessingProjectPropertyThrewException" xml:space="preserve">
-    <value>An unexpected error occurred while trying to read the path to the project file from the project system. Please report this error to Microsoft.</value>
-  </data>
-  <data name="BuildIntegrationTabTitle" xml:space="preserve">
-    <value>Build Integration</value>
-  </data>
-  <data name="Cancelled" xml:space="preserve">
-    <value>StyleCop cancelled</value>
-  </data>
-  <data name="CantGetProjectPath" xml:space="preserve">
-    <value>Unable to get the path to the project.</value>
-  </data>
-  <data name="CouldNotGetVSEnvironment" xml:space="preserve">
-    <value>StyleCop could not get the Visual Studio environment service.</value>
-  </data>
-  <data name="CouldNotNavigateToFile" xml:space="preserve">
-    <value>Could not navigate to the file.</value>
-  </data>
-  <data name="CouldNotSaveDocument" xml:space="preserve">
-    <value>The file {0} could not be saved. Cancelling StyleCop.</value>
-  </data>
-  <data name="Done" xml:space="preserve">
-    <value>StyleCop completed</value>
-  </data>
-  <data name="EmptyChildNode" xml:space="preserve">
-    <value>Found an empty child node '{0}'.</value>
-  </data>
-  <data name="Error" xml:space="preserve">
-    <value>Error</value>
-  </data>
-  <data name="ErrorHelpNotAvailable" xml:space="preserve">
-    <value>No Error Help is available for this StyleCop violation. This is usually the case when a violation is discovered through a custom rule.</value>
-  </data>
-  <data name="FailedToLaunchRulesHelp" xml:space="preserve">
-    <value>Unable to display the StyleCop rule help documentation.</value>
-  </data>
-  <data name="FileNotFoundWhileSaving" xml:space="preserve">
-    <value>The file '{0}' does not exist on the disk.</value>
-  </data>
-  <data name="LogBreak" xml:space="preserve">
-    <value>
----------------------- {0} ----------------------
-</value>
-  </data>
-  <data name="MalFormedVsProjectLocationNode" xml:space="preserve">
-    <value>The VsProjectTypes node is malformed. {0}</value>
-  </data>
-  <data name="MiniLogBreak" xml:space="preserve">
-    <value>
------- {0} ------
-</value>
-  </data>
-  <data name="NoFilesToAnalyze" xml:space="preserve">
-    <value>No files to analyze</value>
-  </data>
-  <data name="NoInvisbleForm" xml:space="preserve">
-    <value>StyleCop could not get the invisible form.</value>
-    <comment>Internal violation. SHOULD NEVER BE SURFACED TO THE USER</comment>
-  </data>
-  <data name="NoProjectKindNodeFound" xml:space="preserve">
-    <value>Unable to find the attribute 'ProjectKind' on the 'ProjectPathPropertyName' node.</value>
-  </data>
-  <data name="NoProperProjectPathConfiguration" xml:space="preserve">
-    <value>Unable to locate the project property for the path to the property file. Possibly this is an error or a part missing in the parser xml file.</value>
-  </data>
-  <data name="NoPropertyNameNodeFound" xml:space="preserve">
-    <value>Unable to find the child node 'ProjectPathPropertyName'.</value>
-  </data>
-  <data name="StyleCopStarted" xml:space="preserve">
-    <value>StyleCop {0} (build {1}) started</value>
-  </data>
-  <data name="Title" xml:space="preserve">
-    <value>StyleCop</value>
-  </data>
-  <data name="UnableToGetProjectPath" xml:space="preserve">
-    <value>Unable to get the path to the project.</value>
-  </data>
-  <data name="UnknownFile" xml:space="preserve">
-    <value>The file is unknown.</value>
-  </data>
-  <data name="ViolationCount" xml:space="preserve">
-    <value>========== Violation Count: {0} ==========</value>
-  </data>
-  <data name="ViolationWindowCaption" xml:space="preserve">
-    <value>StyleCop</value>
-  </data>
-  <data name="ViolationWindowCaptionWithViolationCount" xml:space="preserve">
-    <value>{0} - {1}</value>
-    <comment>example: StyleCop Violation - 3</comment>
-  </data>
-  <data name="Warning" xml:space="preserve">
-    <value>Warning</value>
-  </data>
->>>>>>> 30ef6542
 </root>