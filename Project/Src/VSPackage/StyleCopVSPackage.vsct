<<<<<<< HEAD
<?xml version="1.0" encoding="utf-8"?>
<CommandTable xmlns="http://schemas.microsoft.com/VisualStudio/2005-10-18/CommandTable" xmlns:xs="http://www.w3.org/2001/XMLSchema">
  <!-- // This is the file that defines the actual layout and type of the commands. -->
  <!-- // It is divided in different sections (e.g. command definition, command -->
  <!-- // placement, ...), with each defining a specific set of properties. -->
  <!-- // See the comment before each section for more details about how to -->
  <!-- // use it. -->
  <!--  -->

  <Extern href="stdidcmd.h"/>
  <!-- #include "stdidcmd.h"      // This is the file that defines the IDs for all the -->
  <!--                            // commands exposed by VisualStudio. -->
  <Extern href="vsshlids.h"/>
  <!-- #include "vsshlids.h"      // This header contains the command ids for the menus -->
  <!--                            // provided by the shell. -->
  <!--<Extern href="msobtnid.h"/>-->
  <!-- #include "msobtnid.h"      // Definition of some CTC specific constants. In this sample -->
  <!--                            // we use it for the IDs inside the guidOfficeIcon group. -->
  <Extern href="virtkeys.h"/>
  <!-- #include "virtkeys.h"      // Definition of virtual keys like VK_F1, VK_INSERT etc. -->

  <!-- // The CMDS_SECTION section is where the commands, menus and menu groups are defined.  -->
  <!-- // This section uses a Guid to identify the package that provides the command defined  -->
  <!-- // inside it. -->
  <Commands package="StyleCopPackageId">

    <!--   // In this section you can define new menu groups. A menu group is a container for other menus or  -->
    <!--   // buttons (commands); from a visual point of view you can see the group as the part of a menu  -->
    <!--   // contained between two lines. The parent of a group must be a menu. -->
    <Groups>
      
      <!--     // Puts a group on the Tools Main Menu -->
      <Group guid="StyleCopCommandGroupId" id="GroupIdTools" priority="0x0700">
        <Parent guid="guidSHLMainMenu" id="IDM_VS_MENU_TOOLS"/>
      </Group>

      <!--     // For placing the menu on folders in folders in web projects -->
      <Group guid="StyleCopCommandGroupId" id="GroupIdProjectFolder" priority="0x0050">
        <Parent guid="guidSHLMainMenu" id="IDM_VS_CTXT_FOLDERNODE"/>
      </Group>

      <!--     // For placing the menu on folders in (web)projects -->
      <Group guid="StyleCopCommandGroupId" id="GroupIdProjectFolder" priority="0x0050">
        <Parent guid="guidSHLMainMenu" id="IDM_VS_CTXT_WEBFOLDER"/>
      </Group>

      <!--     // For placing a "StyleCop" Group on the Code Window CTX menu -->
      <Group guid="StyleCopCommandGroupId" id="GroupIdCodeWindowMain" priority="0x0050">
        <Parent guid="guidSHLMainMenu" id="IDM_VS_CTXT_CODEWIN"/>
      </Group>
    </Groups>

    <!--  -->
    <!--   // This section defines the elements the user can interact with, like a menu command or a button  -->
    <!--   // or combo box in a toolbar. To define a menu group you have to specify its ID, the parent menu  -->
    <!--   // and its display priority. Some commands are not defined as shared, so they use our package CLSID -->
    <!--   // as the command set GUID. Also, by specifying blank for the FLAGS, the command is default visible  -->
    <!--   // and enabled. Other valid values for FLAGS are the following: -->
    <!--   //    DEFAULTDISABLED, DEFAULTINVISIBLE, DYNAMICVISIBILITY, TEXTCHANGES -->
    <!--   // These values for FLAGS can be or'ed together, e.g. "DEFAULTINVISIBLE | DYNAMICVISIBILITY" -->
    <!--   // If you do not want an image next to your command, set the image to "guidOfficeIcon:msotcidNoIcon" -->
    <Buttons>
      <Button guid="StyleCopCommandSetId" id="CommandIdAnalyzeSolution" priority="0x0000" type="Button">
        <Parent guid="StyleCopCommandSetId" id="0"/>
        <Icon guid="StyleCopCmdBmpId" id="bmpPic1"/>
        <CommandFlag>DynamicVisibility</CommandFlag>
        <Strings>
          <ButtonText>Run Style&amp;Cop</ButtonText>
        </Strings>
      </Button>
      <Button guid="StyleCopCommandSetId" id="CommandIdReanalyzeSolution" priority="0x0000" type="Button">
        <Parent guid="StyleCopCommandSetId" id="0"/>
        <Icon guid="StyleCopCmdBmpId" id="bmpPic1"/>
        <CommandFlag>DynamicVisibility</CommandFlag>
        <Strings>
          <ButtonText>Run StyleCop (R&amp;escan All)</ButtonText>
        </Strings>
      </Button>
      <Button guid="StyleCopCommandSetId" id="CommandIdReanalyzeProject" priority="0x0000" type="Button">
        <Parent guid="StyleCopCommandSetId" id="0"/>
        <Icon guid="StyleCopCmdBmpId" id="bmpPic1"/>
        <CommandFlag>DynamicVisibility</CommandFlag>
        <Strings>
          <ButtonText>Run StyleCop (R&amp;escan All)</ButtonText>
        </Strings>
      </Button>
      <Button guid="StyleCopCommandSetId" id="CommandIdAnalyzeProject" priority="0x0000" type="Button">
        <Parent guid="StyleCopCommandSetId" id="0"/>
        <Icon guid="StyleCopCmdBmpId" id="bmpPic1"/>
        <CommandFlag>DynamicVisibility</CommandFlag>
        <Strings>
          <ButtonText>Run Style&amp;Cop</ButtonText>
        </Strings>
      </Button>
      <Button guid="StyleCopCommandSetId" id="CommandIdAnalyzeThisFile" priority="0x0000" type="Button">
        <Parent guid="StyleCopCommandSetId" id="0"/>
        <Icon guid="StyleCopCmdBmpId" id="bmpPic1"/>
        <CommandFlag>DynamicVisibility</CommandFlag>
        <Strings>
          <ButtonText>Run Style&amp;Cop</ButtonText>
        </Strings>
      </Button>
      <Button guid="StyleCopCommandSetId" id="CommandIdExcludeThisFile" priority="0x0000" type="Button">
        <Parent guid="StyleCopCommandSetId" id="0"/>
        <CommandFlag>DynamicVisibility</CommandFlag>
        <CommandFlag>DefaultInvisible</CommandFlag>
        <Strings>
          <ButtonText>Exclude From StyleCop</ButtonText>
        </Strings>
      </Button>
      <Button guid="StyleCopCommandSetId" id="CommandIdIncludeThisFile" priority="0x0000" type="Button">
        <Parent guid="StyleCopCommandSetId" id="0"/>
        <CommandFlag>DynamicVisibility</CommandFlag>
        <CommandFlag>DefaultInvisible</CommandFlag>
        <Strings>
          <ButtonText>Include In StyleCop</ButtonText>
        </Strings>
      </Button>
      <Button guid="StyleCopCommandSetId" id="CommandIdAnalyzeItem" priority="0x0000" type="Button">
        <Parent guid="StyleCopCommandSetId" id="0"/>
        <Icon guid="StyleCopCmdBmpId" id="bmpPic1"/>
        <CommandFlag>DynamicVisibility</CommandFlag>
        <Strings>
          <ButtonText>Run Style&amp;Cop</ButtonText>
        </Strings>
      </Button>
      <Button guid="StyleCopCommandSetId" id="CommandIdExcludeItem" priority="0x0000" type="Button">
        <Parent guid="StyleCopCommandSetId" id="0"/>
        <CommandFlag>DynamicVisibility</CommandFlag>
        <CommandFlag>DefaultInvisible</CommandFlag>
        <Strings>
          <ButtonText>Exclude From StyleCop</ButtonText>
        </Strings>
      </Button>
      <Button guid="StyleCopCommandSetId" id="CommandIdIncludeItem" priority="0x0000" type="Button">
        <Parent guid="StyleCopCommandSetId" id="0"/>
        <CommandFlag>DynamicVisibility</CommandFlag>
        <CommandFlag>DefaultInvisible</CommandFlag>
        <Strings>
          <ButtonText>Include In StyleCop</ButtonText>
        </Strings>
      </Button>
      <Button guid="StyleCopCommandSetId" id="CommandIdAnalyzeFolder" priority="0x0000" type="Button">
        <Parent guid="StyleCopCommandSetId" id="0"/>
        <Icon guid="StyleCopCmdBmpId" id="bmpPic1"/>
        <CommandFlag>DynamicVisibility</CommandFlag>
        <Strings>
          <ButtonText>Run Style&amp;Cop</ButtonText>
        </Strings>
      </Button>
      <Button guid="StyleCopCommandSetId" id="CommandIdProjectSettings" priority="0x0000" type="Button">
        <Parent guid="StyleCopCommandSetId" id="0"/>
        <Icon guid="StyleCopCmdBmpId" id="bmpPic2"/>
        <CommandFlag>DynamicVisibility</CommandFlag>
        <Strings>
          <ButtonText>StyleCop Se&amp;ttings</ButtonText>
          <CommandName>StyleCop Settings</CommandName>
        </Strings>
      </Button>
      <Button guid="StyleCopCommandSetId" id="CommandIdCancel" priority="0x0000" type="Button">
        <Parent guid="StyleCopCommandSetId" id="0"/>
        <CommandFlag>DynamicVisibility</CommandFlag>
        <CommandFlag>DefaultInvisible</CommandFlag>
        <Strings>
          <ButtonText>&amp;Cancel StyleCop</ButtonText>
          <CommandName>Cancel StyleCop</CommandName>        
        </Strings>
      </Button>
    </Buttons>

    <!--   // The bitmaps section is used to define the bitmaps that are used for the commands. -->
    <!--   // The bitmap id is defined in a way that is a little bit different from the others: -->
    <!--   // The declaration starts with a guid for the bitmap strip, then there is the resource id of the -->
    <!--   // bitmap strip containing the bitmaps and then there are the numeric ids of the elements used -->
    <!--   // inside a button definition. An important aspect of this declaration is that the element id -->
    <!--   // must be the actual index (1-based) of the bitmap inside the bitmap strip. -->
    <Bitmaps>
      <Bitmap guid="StyleCopCmdBmpId" resID="IDB_MENU_IMAGES" usedList="bmpPic1, bmpPic2"/>
    </Bitmaps>
  </Commands>
  
  <!-- // Within this section you can specify the set of commands defined somewhere else that your  -->
  <!-- // packages uses; for instance if your package uses the standard ‘Copy’ command, you don’t  -->
  <!-- // need to define it, because it is defined by the shell, but you have to use this section  -->
  <!-- // of the CTC file to notify the shell that your package uses it using this section. -->
  <UsedCommands>
    <!-- CMDUSED_SECTION -->
  </UsedCommands>
  
  <!-- // Inside this section, we have the ability to place menu groups inside some other menu or -->
  <!-- // menu / commands inside other groups. -->
  <!-- // For instance, it is possible to place one of VisualStudio's menus or commands inside one of our  -->
  <!-- // groups or one of our groups inside a menu defined somewhere else. -->
  <CommandPlacements>
    <!-- CMDPLACEMENT_SECTION -->
    <!--   // Command                                       Group                                            Priority -->
    <!--  -->
    <!--   // Placement on the Tools main menu -->
    <CommandPlacement guid="StyleCopCommandSetId" id="CommandIdAnalyzeSolution" priority="0x700">
      <Parent guid="StyleCopCommandGroupId" id="GroupIdTools"/>
    </CommandPlacement>
    <CommandPlacement guid="StyleCopCommandSetId" id="CommandIdReanalyzeSolution" priority="0x710">
      <Parent guid="StyleCopCommandGroupId" id="GroupIdTools"/>
    </CommandPlacement>
    <CommandPlacement guid="StyleCopCommandSetId" id="CommandIdCancel" priority="0x750">
      <Parent guid="StyleCopCommandGroupId" id="GroupIdTools"/>
    </CommandPlacement>
    <!--  -->
    <CommandPlacement guid="StyleCopCommandSetId" id="CommandIdAnalyzeSolution" priority="0x900">
      <Parent guid="guidSHLMainMenu" id="IDG_VS_CTXT_SOLUTION_BUILD"/>
    </CommandPlacement>
    <CommandPlacement guid="StyleCopCommandSetId" id="CommandIdReanalyzeSolution" priority="0x910">
      <Parent guid="guidSHLMainMenu" id="IDG_VS_CTXT_SOLUTION_BUILD"/>
    </CommandPlacement>
    <CommandPlacement guid="StyleCopCommandSetId" id="CommandIdCancel" priority="0x950">
      <Parent guid="guidSHLMainMenu" id="IDG_VS_CTXT_SOLUTION_BUILD"/>
    </CommandPlacement>
    <!--  -->
    <!--   // Placement when a single project has been selected -->
    <CommandPlacement guid="StyleCopCommandSetId" id="CommandIdAnalyzeProject" priority="0x900">
      <Parent guid="guidSHLMainMenu" id="IDG_VS_CTXT_PROJECT_BUILD"/>
    </CommandPlacement>
    <CommandPlacement guid="StyleCopCommandSetId" id="CommandIdReanalyzeProject" priority="0x910">
      <Parent guid="guidSHLMainMenu" id="IDG_VS_CTXT_PROJECT_BUILD"/>
    </CommandPlacement>
    <CommandPlacement guid="StyleCopCommandSetId" id="CommandIdProjectSettings" priority="0x950">
      <Parent guid="guidSHLMainMenu" id="IDG_VS_CTXT_PROJECT_BUILD"/>
    </CommandPlacement>
    <!--  -->
    <CommandPlacement guid="StyleCopCommandSetId" id="CommandIdAnalyzeProject" priority="0x900">
      <Parent guid="guidVenusCmdId" id="IDG_CTX_BUILD"/>
    </CommandPlacement>
    <CommandPlacement guid="StyleCopCommandSetId" id="CommandIdReanalyzeProject" priority="0x910">
      <Parent guid="guidVenusCmdId" id="IDG_CTX_BUILD"/>
    </CommandPlacement>
    <CommandPlacement guid="StyleCopCommandSetId" id="CommandIdProjectSettings" priority="0x950">
      <Parent guid="guidVenusCmdId" id="IDG_CTX_BUILD"/>
    </CommandPlacement>
    <!--  -->
    <!--   // Placement when multiple projects have been selected -->
    <CommandPlacement guid="StyleCopCommandSetId" id="CommandIdAnalyzeProject" priority="0x900">
      <Parent guid="guidSHLMainMenu" id="IDG_VS_CTXT_MULTIPROJ_BUILD"/>
    </CommandPlacement>
    <CommandPlacement guid="StyleCopCommandSetId" id="CommandIdReanalyzeProject" priority="0x910">
      <Parent guid="guidSHLMainMenu" id="IDG_VS_CTXT_MULTIPROJ_BUILD"/>
    </CommandPlacement>
    <!--  -->
    <!--   // Placement when a single item has been selected -->
    <CommandPlacement guid="StyleCopCommandSetId" id="CommandIdAnalyzeItem" priority="0x900">
      <Parent guid="guidSHLMainMenu" id="IDG_VS_CTXT_ITEM_OPEN"/>
    </CommandPlacement>
    <CommandPlacement guid="StyleCopCommandSetId" id="CommandIdExcludeItem" priority="0x910">
      <Parent guid="guidSHLMainMenu" id="IDG_VS_CTXT_ITEM_OPEN"/>
    </CommandPlacement>
    <CommandPlacement guid="StyleCopCommandSetId" id="CommandIdIncludeItem" priority="0x920">
      <Parent guid="guidSHLMainMenu" id="IDG_VS_CTXT_ITEM_OPEN"/>
    </CommandPlacement>
    <!--  -->
    <!--   // Placement on a project folder -->
    <CommandPlacement guid="StyleCopCommandSetId" id="CommandIdAnalyzeFolder" priority="0x900">
      <Parent guid="StyleCopCommandGroupId" id="GroupIdProjectFolder"/>
    </CommandPlacement>
    <!--  -->
    <!--   // Placement on a solution folder -->
    <CommandPlacement guid="StyleCopCommandSetId" id="CommandIdAnalyzeFolder" priority="0x900">
      <Parent guid="guidSHLMainMenu" id="IDG_VS_CTXT_SLNFLDR_BUILD"/>
    </CommandPlacement>
    <!--  -->
    <!--   // Placement on the Code Editor Context Submenu -->
    <CommandPlacement guid="StyleCopCommandSetId" id="CommandIdAnalyzeThisFile" priority="0x0100">
      <Parent guid="StyleCopCommandGroupId" id="GroupIdCodeWindowMain"/>
    </CommandPlacement>
    <CommandPlacement guid="StyleCopCommandSetId" id="CommandIdExcludeThisFile" priority="0x0110">
      <Parent guid="StyleCopCommandGroupId" id="GroupIdCodeWindowMain"/>
    </CommandPlacement>
    <CommandPlacement guid="StyleCopCommandSetId" id="CommandIdIncludeThisFile" priority="0x0120">
      <Parent guid="StyleCopCommandGroupId" id="GroupIdCodeWindowMain"/>
    </CommandPlacement>
    <!--  -->

  </CommandPlacements>
  
  <VisibilityConstraints>
    <!-- VISIBILITY_SECTION -->
    <!--   // Command                                              GUID when visible -->
  </VisibilityConstraints>

  <!-- // This section is where you can associate a command with a keyboard shortcut; this association is  -->
  <!-- // valid within a specific UI context, that is when the shell is inside a specific mode, e.g. during  -->
  <!-- // debugging, editing a file or when the user is using a specific designer. -->
  <KeyBindings>
    <!-- KEYBINDINGS_SECTION -->
    <!--   // To define a binding, you have to specify the sequence of keys to press to activate the command  -->
    <!--   // (keystate); the syntax to use is <key>[:<special keys>] where the special keys section can be  -->
    <!--   // empty. The accepted special keys and their representation are: -->
    <!--   //   Alt - A -->
    <!--   //   Control - C -->
    <!--   //   Shift - S -->
    <!--   //   Windows Key - W -->
    <!--   // For example, if you want to define a binding for <Control>C the definition will be 'C':C; if the  -->
    <!--   // binding is <Control><Alt>C, then the keybinding is 'C':AC. -->
    <!--   // -->
    <!--   // Notice that Visual Studio has a lot of components and commands, so it can be difficult to find a  -->
    <!--   // key binding not used by somebody else; if the key bindings are conflicting only one will be used -->
    <!--   // and one problem is that the shell will not inform the user that a conflict was found. The only  -->
    <!--   // way to detect the problem is to start Visual Studio under debugger, try to execute any command  -->
    <!--   // and look if there is a message in the output window about a duplicated accelerator found. -->
    <!--  -->
    <!--   // Command                                             when available          emulation               keystate -->
    <KeyBinding guid="StyleCopCommandSetId" id="CommandIdAnalyzeSolution" editor="guidVSStd97" key1="Y" mod1="Control Shift"/>
  </KeyBindings>

  <!-- The "Symbols" section is where this association between descriptive names and actual values happen. -->
  <Symbols>

    <GuidSymbol name="StyleCopPackageId" value="{629EB7CC-69C2-43AC-9BC9-482B0F810C4E}" />

    <GuidSymbol name="StyleCopCommandSetId" value="{CE99DB75-E6A6-41C9-9091-434390724FAC}">

      <!--Commands-->
      <IDSymbol name="CommandIdAnalyzeProject" value="0x100" />
      <IDSymbol name="CommandIdAnalyzeFolder" value="0x110" />
      <IDSymbol name="CommandIdAnalyzeItem" value="0x120" />
      <IDSymbol name="CommandIdAnalyzeThisFile" value="0x130" />
      <IDSymbol name="CommandIdExcludeThisFile" value="0x140" />
      <IDSymbol name="CommandIdIncludeThisFile" value="0x145" />
      <IDSymbol name="CommandIdAnalyzeSolution" value="0x150" />
      <IDSymbol name="CommandIdReanalyzeSolution" value="0x160" />
      <IDSymbol name="CommandIdReanalyzeProject" value="0x170" />
      <IDSymbol name="CommandIdExcludeItem" value="0x180" />
      <IDSymbol name="CommandIdIncludeItem" value="0x190" />
      <IDSymbol name="CommandIdProjectSettings" value="0x240" />
      <IDSymbol name="CommandIdCancel" value="0x250" />

    </GuidSymbol>

    <GuidSymbol name="StyleCopCommandGroupId" value="{BE756C52-918D-44fc-8FDD-E2EB31F541FA}">
      <!--Groups-->
      <IDSymbol name="GroupIdProjectFolder" value="0x1170" />
      <IDSymbol name="GroupIdCodeWindowMain" value="0x1180" />
      <IDSymbol name="GroupIdTools" value="0x1100" />

    </GuidSymbol>>

    <!-- From venusids.h -->
    <GuidSymbol name="guidVenusCmdId" value="{C7547851-4E3A-4E5B-9173-FA6E9C8BD82C}" >
      <!--Menus-->
      <IDSymbol name="IDG_CTX_BUILD" value="0x0104" />

    </GuidSymbol>

    <!--Last is the definition of the GUID used for the Bitmap and the ID of its used slots.-->
    <GuidSymbol name="StyleCopCmdBmpId" value="{0292CA2D-1894-41d3-A3EA-EFC688EE6FE1}">
      <IDSymbol name="bmpPic1" value="1" />
      <IDSymbol name="bmpPic2" value="2" />

      <IDSymbol name="IDB_MENU_IMAGES" value="300" />
    </GuidSymbol>
  </Symbols>
  
=======
<?xml version="1.0" encoding="utf-8"?>
<CommandTable xmlns="http://schemas.microsoft.com/VisualStudio/2005-10-18/CommandTable" xmlns:xs="http://www.w3.org/2001/XMLSchema">
  <!-- // This is the file that defines the actual layout and type of the commands. -->
  <!-- // It is divided in different sections (e.g. command definition, command -->
  <!-- // placement, ...), with each defining a specific set of properties. -->
  <!-- // See the comment before each section for more details about how to -->
  <!-- // use it. -->
  <!--  -->

  <Extern href="stdidcmd.h"/>
  <!-- #include "stdidcmd.h"      // This is the file that defines the IDs for all the -->
  <!--                            // commands exposed by VisualStudio. -->
  <Extern href="vsshlids.h"/>
  <!-- #include "vsshlids.h"      // This header contains the command ids for the menus -->
  <!--                            // provided by the shell. -->
  <Extern href="msobtnid.h"/>
  <!-- #include "msobtnid.h"      // Definition of some CTC specific constants. In this sample -->
  <!--                            // we use it for the IDs inside the guidOfficeIcon group. -->
  <Extern href="virtkeys.h"/>
  <!-- #include "virtkeys.h"      // Definition of virtual keys like VK_F1, VK_INSERT etc. -->

  <!-- // The CMDS_SECTION section is where the commands, menus and menu groups are defined.  -->
  <!-- // This section uses a Guid to identify the package that provides the command defined  -->
  <!-- // inside it. -->
  <Commands package="StyleCopPackageId">

    <!--   // In this section you can define new menu groups. A menu group is a container for other menus or  -->
    <!--   // buttons (commands); from a visual point of view you can see the group as the part of a menu  -->
    <!--   // contained between two lines. The parent of a group must be a menu. -->
    <Groups>
      
      <!--     // Puts a group on the Tools Main Menu -->
      <Group guid="StyleCopCommandGroupId" id="GroupIdTools" priority="0x0700">
        <Parent guid="guidSHLMainMenu" id="IDM_VS_MENU_TOOLS"/>
      </Group>

      <!--     // For placing the menu on folders in folders in web projects -->
      <Group guid="StyleCopCommandGroupId" id="GroupIdProjectFolder" priority="0x0050">
        <Parent guid="guidSHLMainMenu" id="IDM_VS_CTXT_FOLDERNODE"/>
      </Group>

      <!--     // For placing the menu on folders in (web)projects -->
      <Group guid="StyleCopCommandGroupId" id="GroupIdProjectFolder" priority="0x0050">
        <Parent guid="guidSHLMainMenu" id="IDM_VS_CTXT_WEBFOLDER"/>
      </Group>

      <!--     // For placing a "StyleCop" Group on the Code Window CTX menu -->
      <Group guid="StyleCopCommandGroupId" id="GroupIdCodeWindowMain" priority="0x0050">
        <Parent guid="guidSHLMainMenu" id="IDM_VS_CTXT_CODEWIN"/>
      </Group>
    </Groups>

    <!--  -->
    <!--   // This section defines the elements the user can interact with, like a menu command or a button  -->
    <!--   // or combo box in a toolbar. To define a menu group you have to specify its ID, the parent menu  -->
    <!--   // and its display priority. Some commands are not defined as shared, so they use our package CLSID -->
    <!--   // as the command set GUID. Also, by specifying blank for the FLAGS, the command is default visible  -->
    <!--   // and enabled. Other valid values for FLAGS are the following: -->
    <!--   //    DEFAULTDISABLED, DEFAULTINVISIBLE, DYNAMICVISIBILITY, TEXTCHANGES -->
    <!--   // These values for FLAGS can be or'ed together, e.g. "DEFAULTINVISIBLE | DYNAMICVISIBILITY" -->
    <!--   // If you do not want an image next to your command, set the image to "guidOfficeIcon:msotcidNoIcon" -->
    <Buttons>
      <Button guid="StyleCopCommandSetId" id="CommandIdAnalyzeSolution" priority="0x0000" type="Button">
        <Parent guid="StyleCopCommandSetId" id="0"/>
        <Icon guid="StyleCopCmdBmpId" id="bmpPic1"/>
        <CommandFlag>DynamicVisibility</CommandFlag>
        <Strings>
          <ButtonText>Run Style&amp;Cop</ButtonText>
        </Strings>
      </Button>
      <Button guid="StyleCopCommandSetId" id="CommandIdReanalyzeSolution" priority="0x0000" type="Button">
        <Parent guid="StyleCopCommandSetId" id="0"/>
        <Icon guid="StyleCopCmdBmpId" id="bmpPic1"/>
        <CommandFlag>DynamicVisibility</CommandFlag>
        <Strings>
          <ButtonText>Run StyleCop (R&amp;escan All)</ButtonText>
        </Strings>
      </Button>
      <Button guid="StyleCopCommandSetId" id="CommandIdReanalyzeProject" priority="0x0000" type="Button">
        <Parent guid="StyleCopCommandSetId" id="0"/>
        <Icon guid="StyleCopCmdBmpId" id="bmpPic1"/>
        <CommandFlag>DynamicVisibility</CommandFlag>
        <Strings>
          <ButtonText>Run StyleCop (R&amp;escan All)</ButtonText>
        </Strings>
      </Button>
      <Button guid="StyleCopCommandSetId" id="CommandIdAnalyzeProject" priority="0x0000" type="Button">
        <Parent guid="StyleCopCommandSetId" id="0"/>
        <Icon guid="StyleCopCmdBmpId" id="bmpPic1"/>
        <CommandFlag>DynamicVisibility</CommandFlag>
        <Strings>
          <ButtonText>Run Style&amp;Cop</ButtonText>
        </Strings>
      </Button>
      <Button guid="StyleCopCommandSetId" id="CommandIdAnalyzeThisFile" priority="0x0000" type="Button">
        <Parent guid="StyleCopCommandSetId" id="0"/>
        <Icon guid="StyleCopCmdBmpId" id="bmpPic1"/>
        <CommandFlag>DynamicVisibility</CommandFlag>
        <Strings>
          <ButtonText>Run Style&amp;Cop</ButtonText>
        </Strings>
      </Button>
      <Button guid="StyleCopCommandSetId" id="CommandIdExcludeThisFile" priority="0x0000" type="Button">
        <Parent guid="StyleCopCommandSetId" id="0"/>
        <CommandFlag>DynamicVisibility</CommandFlag>
        <CommandFlag>DefaultInvisible</CommandFlag>
        <Strings>
          <ButtonText>Exclude From StyleCop</ButtonText>
        </Strings>
      </Button>
      <Button guid="StyleCopCommandSetId" id="CommandIdIncludeThisFile" priority="0x0000" type="Button">
        <Parent guid="StyleCopCommandSetId" id="0"/>
        <CommandFlag>DynamicVisibility</CommandFlag>
        <CommandFlag>DefaultInvisible</CommandFlag>
        <Strings>
          <ButtonText>Include In StyleCop</ButtonText>
        </Strings>
      </Button>
      <Button guid="StyleCopCommandSetId" id="CommandIdAnalyzeItem" priority="0x0000" type="Button">
        <Parent guid="StyleCopCommandSetId" id="0"/>
        <Icon guid="StyleCopCmdBmpId" id="bmpPic1"/>
        <CommandFlag>DynamicVisibility</CommandFlag>
        <Strings>
          <ButtonText>Run Style&amp;Cop</ButtonText>
        </Strings>
      </Button>
      <Button guid="StyleCopCommandSetId" id="CommandIdExcludeItem" priority="0x0000" type="Button">
        <Parent guid="StyleCopCommandSetId" id="0"/>
        <CommandFlag>DynamicVisibility</CommandFlag>
        <CommandFlag>DefaultInvisible</CommandFlag>
        <Strings>
          <ButtonText>Exclude From StyleCop</ButtonText>
        </Strings>
      </Button>
      <Button guid="StyleCopCommandSetId" id="CommandIdIncludeItem" priority="0x0000" type="Button">
        <Parent guid="StyleCopCommandSetId" id="0"/>
        <CommandFlag>DynamicVisibility</CommandFlag>
        <CommandFlag>DefaultInvisible</CommandFlag>
        <Strings>
          <ButtonText>Include In StyleCop</ButtonText>
        </Strings>
      </Button>
      <Button guid="StyleCopCommandSetId" id="CommandIdAnalyzeFolder" priority="0x0000" type="Button">
        <Parent guid="StyleCopCommandSetId" id="0"/>
        <Icon guid="StyleCopCmdBmpId" id="bmpPic1"/>
        <CommandFlag>DynamicVisibility</CommandFlag>
        <Strings>
          <ButtonText>Run Style&amp;Cop</ButtonText>
        </Strings>
      </Button>
      <Button guid="StyleCopCommandSetId" id="CommandIdProjectSettings" priority="0x0000" type="Button">
        <Parent guid="StyleCopCommandSetId" id="0"/>
        <Icon guid="StyleCopCmdBmpId" id="bmpPic2"/>
        <CommandFlag>DynamicVisibility</CommandFlag>
        <Strings>
          <ButtonText>StyleCop Se&amp;ttings</ButtonText>
          <CommandName>StyleCop Settings</CommandName>
        </Strings>
      </Button>
      <Button guid="StyleCopCommandSetId" id="CommandIdCancel" priority="0x0000" type="Button">
        <Parent guid="StyleCopCommandSetId" id="0"/>
        <CommandFlag>DynamicVisibility</CommandFlag>
        <CommandFlag>DefaultInvisible</CommandFlag>
        <Strings>
          <ButtonText>&amp;Cancel StyleCop</ButtonText>
          <CommandName>Cancel StyleCop</CommandName>        
        </Strings>
      </Button>
    </Buttons>

    <!--   // The bitmaps section is used to define the bitmaps that are used for the commands. -->
    <!--   // The bitmap id is defined in a way that is a little bit different from the others: -->
    <!--   // The declaration starts with a guid for the bitmap strip, then there is the resource id of the -->
    <!--   // bitmap strip containing the bitmaps and then there are the numeric ids of the elements used -->
    <!--   // inside a button definition. An important aspect of this declaration is that the element id -->
    <!--   // must be the actual index (1-based) of the bitmap inside the bitmap strip. -->
    <Bitmaps>
      <Bitmap guid="StyleCopCmdBmpId" resID="IDB_MENU_IMAGES" usedList="bmpPic1, bmpPic2"/>
    </Bitmaps>
  </Commands>
  
  <!-- // Within this section you can specify the set of commands defined somewhere else that your  -->
  <!-- // packages uses; for instance if your package uses the standard ‘Copy’ command, you don’t  -->
  <!-- // need to define it, because it is defined by the shell, but you have to use this section  -->
  <!-- // of the CTC file to notify the shell that your package uses it using this section. -->
  <UsedCommands>
    <!-- CMDUSED_SECTION -->
  </UsedCommands>
  
  <!-- // Inside this section, we have the ability to place menu groups inside some other menu or -->
  <!-- // menu / commands inside other groups. -->
  <!-- // For instance, it is possible to place one of VisualStudio's menus or commands inside one of our  -->
  <!-- // groups or one of our groups inside a menu defined somewhere else. -->
  <CommandPlacements>
    <!-- CMDPLACEMENT_SECTION -->
    <!--   // Command                                       Group                                            Priority -->
    <!--  -->
    <!--   // Placement on the Tools main menu -->
    <CommandPlacement guid="StyleCopCommandSetId" id="CommandIdAnalyzeSolution" priority="0x700">
      <Parent guid="StyleCopCommandGroupId" id="GroupIdTools"/>
    </CommandPlacement>
    <CommandPlacement guid="StyleCopCommandSetId" id="CommandIdReanalyzeSolution" priority="0x710">
      <Parent guid="StyleCopCommandGroupId" id="GroupIdTools"/>
    </CommandPlacement>
    <CommandPlacement guid="StyleCopCommandSetId" id="CommandIdCancel" priority="0x750">
      <Parent guid="StyleCopCommandGroupId" id="GroupIdTools"/>
    </CommandPlacement>
    <!--  -->
    <CommandPlacement guid="StyleCopCommandSetId" id="CommandIdAnalyzeSolution" priority="0x900">
      <Parent guid="guidSHLMainMenu" id="IDG_VS_CTXT_SOLUTION_BUILD"/>
    </CommandPlacement>
    <CommandPlacement guid="StyleCopCommandSetId" id="CommandIdReanalyzeSolution" priority="0x910">
      <Parent guid="guidSHLMainMenu" id="IDG_VS_CTXT_SOLUTION_BUILD"/>
    </CommandPlacement>
    <CommandPlacement guid="StyleCopCommandSetId" id="CommandIdCancel" priority="0x950">
      <Parent guid="guidSHLMainMenu" id="IDG_VS_CTXT_SOLUTION_BUILD"/>
    </CommandPlacement>
    <!--  -->
    <!--   // Placement when a single project has been selected -->
    <CommandPlacement guid="StyleCopCommandSetId" id="CommandIdAnalyzeProject" priority="0x900">
      <Parent guid="guidSHLMainMenu" id="IDG_VS_CTXT_PROJECT_BUILD"/>
    </CommandPlacement>
    <CommandPlacement guid="StyleCopCommandSetId" id="CommandIdReanalyzeProject" priority="0x910">
      <Parent guid="guidSHLMainMenu" id="IDG_VS_CTXT_PROJECT_BUILD"/>
    </CommandPlacement>
    <CommandPlacement guid="StyleCopCommandSetId" id="CommandIdProjectSettings" priority="0x950">
      <Parent guid="guidSHLMainMenu" id="IDG_VS_CTXT_PROJECT_BUILD"/>
    </CommandPlacement>
    <!--  -->
    <CommandPlacement guid="StyleCopCommandSetId" id="CommandIdAnalyzeProject" priority="0x900">
      <Parent guid="guidVenusCmdId" id="IDG_CTX_BUILD"/>
    </CommandPlacement>
    <CommandPlacement guid="StyleCopCommandSetId" id="CommandIdReanalyzeProject" priority="0x910">
      <Parent guid="guidVenusCmdId" id="IDG_CTX_BUILD"/>
    </CommandPlacement>
    <CommandPlacement guid="StyleCopCommandSetId" id="CommandIdProjectSettings" priority="0x950">
      <Parent guid="guidVenusCmdId" id="IDG_CTX_BUILD"/>
    </CommandPlacement>
    <!--  -->
    <!--   // Placement when multiple projects have been selected -->
    <CommandPlacement guid="StyleCopCommandSetId" id="CommandIdAnalyzeProject" priority="0x900">
      <Parent guid="guidSHLMainMenu" id="IDG_VS_CTXT_MULTIPROJ_BUILD"/>
    </CommandPlacement>
    <CommandPlacement guid="StyleCopCommandSetId" id="CommandIdReanalyzeProject" priority="0x910">
      <Parent guid="guidSHLMainMenu" id="IDG_VS_CTXT_MULTIPROJ_BUILD"/>
    </CommandPlacement>
    <!--  -->
    <!--   // Placement when a single item has been selected -->
    <CommandPlacement guid="StyleCopCommandSetId" id="CommandIdAnalyzeItem" priority="0x900">
      <Parent guid="guidSHLMainMenu" id="IDG_VS_CTXT_ITEM_OPEN"/>
    </CommandPlacement>
    <CommandPlacement guid="StyleCopCommandSetId" id="CommandIdExcludeItem" priority="0x910">
      <Parent guid="guidSHLMainMenu" id="IDG_VS_CTXT_ITEM_OPEN"/>
    </CommandPlacement>
    <CommandPlacement guid="StyleCopCommandSetId" id="CommandIdIncludeItem" priority="0x920">
      <Parent guid="guidSHLMainMenu" id="IDG_VS_CTXT_ITEM_OPEN"/>
    </CommandPlacement>
    <!--  -->
    <!--   // Placement on a project folder -->
    <CommandPlacement guid="StyleCopCommandSetId" id="CommandIdAnalyzeFolder" priority="0x900">
      <Parent guid="StyleCopCommandGroupId" id="GroupIdProjectFolder"/>
    </CommandPlacement>
    <!--  -->
    <!--   // Placement on a solution folder -->
    <CommandPlacement guid="StyleCopCommandSetId" id="CommandIdAnalyzeFolder" priority="0x900">
      <Parent guid="guidSHLMainMenu" id="IDG_VS_CTXT_SLNFLDR_BUILD"/>
    </CommandPlacement>
    <!--  -->
    <!--   // Placement on the Code Editor Context Submenu -->
    <CommandPlacement guid="StyleCopCommandSetId" id="CommandIdAnalyzeThisFile" priority="0x0100">
      <Parent guid="StyleCopCommandGroupId" id="GroupIdCodeWindowMain"/>
    </CommandPlacement>
    <CommandPlacement guid="StyleCopCommandSetId" id="CommandIdExcludeThisFile" priority="0x0110">
      <Parent guid="StyleCopCommandGroupId" id="GroupIdCodeWindowMain"/>
    </CommandPlacement>
    <CommandPlacement guid="StyleCopCommandSetId" id="CommandIdIncludeThisFile" priority="0x0120">
      <Parent guid="StyleCopCommandGroupId" id="GroupIdCodeWindowMain"/>
    </CommandPlacement>
    <!--  -->

  </CommandPlacements>
  
  <VisibilityConstraints>
    <!-- VISIBILITY_SECTION -->
    <!--   // Command                                              GUID when visible -->
  </VisibilityConstraints>

  <!-- // This section is where you can associate a command with a keyboard shortcut; this association is  -->
  <!-- // valid within a specific UI context, that is when the shell is inside a specific mode, e.g. during  -->
  <!-- // debugging, editing a file or when the user is using a specific designer. -->
  <KeyBindings>
    <!-- KEYBINDINGS_SECTION -->
    <!--   // To define a binding, you have to specify the sequence of keys to press to activate the command  -->
    <!--   // (keystate); the syntax to use is <key>[:<special keys>] where the special keys section can be  -->
    <!--   // empty. The accepted special keys and their representation are: -->
    <!--   //   Alt - A -->
    <!--   //   Control - C -->
    <!--   //   Shift - S -->
    <!--   //   Windows Key - W -->
    <!--   // For example, if you want to define a binding for <Control>C the definition will be 'C':C; if the  -->
    <!--   // binding is <Control><Alt>C, then the keybinding is 'C':AC. -->
    <!--   // -->
    <!--   // Notice that Visual Studio has a lot of components and commands, so it can be difficult to find a  -->
    <!--   // key binding not used by somebody else; if the key bindings are conflicting only one will be used -->
    <!--   // and one problem is that the shell will not inform the user that a conflict was found. The only  -->
    <!--   // way to detect the problem is to start Visual Studio under debugger, try to execute any command  -->
    <!--   // and look if there is a message in the output window about a duplicated accelerator found. -->
    <!--  -->
    <!--   // Command                                             when available          emulation               keystate -->
    <KeyBinding guid="StyleCopCommandSetId" id="CommandIdAnalyzeSolution" editor="guidVSStd97" key1="Y" mod1="Control Shift"/>
  </KeyBindings>

  <!-- The "Symbols" section is where this association between descriptive names and actual values happen. -->
  <Symbols>

    <GuidSymbol name="StyleCopPackageId" value="{629EB7CC-69C2-43AC-9BC9-482B0F810C4E}" />

    <GuidSymbol name="StyleCopCommandSetId" value="{CE99DB75-E6A6-41C9-9091-434390724FAC}">

      <!--Commands-->
      <IDSymbol name="CommandIdAnalyzeProject" value="0x100" />
      <IDSymbol name="CommandIdAnalyzeFolder" value="0x110" />
      <IDSymbol name="CommandIdAnalyzeItem" value="0x120" />
      <IDSymbol name="CommandIdAnalyzeThisFile" value="0x130" />
      <IDSymbol name="CommandIdExcludeThisFile" value="0x140" />
      <IDSymbol name="CommandIdIncludeThisFile" value="0x145" />
      <IDSymbol name="CommandIdAnalyzeSolution" value="0x150" />
      <IDSymbol name="CommandIdReanalyzeSolution" value="0x160" />
      <IDSymbol name="CommandIdReanalyzeProject" value="0x170" />
      <IDSymbol name="CommandIdExcludeItem" value="0x180" />
      <IDSymbol name="CommandIdIncludeItem" value="0x190" />
      <IDSymbol name="CommandIdProjectSettings" value="0x240" />
      <IDSymbol name="CommandIdCancel" value="0x250" />

    </GuidSymbol>

    <GuidSymbol name="StyleCopCommandGroupId" value="{BE756C52-918D-44fc-8FDD-E2EB31F541FA}">
      <!--Groups-->
      <IDSymbol name="GroupIdProjectFolder" value="0x1170" />
      <IDSymbol name="GroupIdCodeWindowMain" value="0x1180" />
      <IDSymbol name="GroupIdTools" value="0x1100" />

    </GuidSymbol>>

    <!-- From venusids.h -->
    <GuidSymbol name="guidVenusCmdId" value="{C7547851-4E3A-4E5B-9173-FA6E9C8BD82C}" >
      <!--Menus-->
      <IDSymbol name="IDG_CTX_BUILD" value="0x0104" />

    </GuidSymbol>

    <!--Last is the definition of the GUID used for the Bitmap and the ID of its used slots.-->
    <GuidSymbol name="StyleCopCmdBmpId" value="{0292CA2D-1894-41d3-A3EA-EFC688EE6FE1}">
      <IDSymbol name="bmpPic1" value="1" />
      <IDSymbol name="bmpPic2" value="2" />

      <IDSymbol name="IDB_MENU_IMAGES" value="300" />
    </GuidSymbol>
  </Symbols>
  
>>>>>>> 30ef6542
</CommandTable><|MERGE_RESOLUTION|>--- conflicted
+++ resolved
@@ -1,4 +1,3 @@
-<<<<<<< HEAD
 <?xml version="1.0" encoding="utf-8"?>
 <CommandTable xmlns="http://schemas.microsoft.com/VisualStudio/2005-10-18/CommandTable" xmlns:xs="http://www.w3.org/2001/XMLSchema">
   <!-- // This is the file that defines the actual layout and type of the commands. -->
@@ -359,366 +358,4 @@
     </GuidSymbol>
   </Symbols>
   
-=======
-<?xml version="1.0" encoding="utf-8"?>
-<CommandTable xmlns="http://schemas.microsoft.com/VisualStudio/2005-10-18/CommandTable" xmlns:xs="http://www.w3.org/2001/XMLSchema">
-  <!-- // This is the file that defines the actual layout and type of the commands. -->
-  <!-- // It is divided in different sections (e.g. command definition, command -->
-  <!-- // placement, ...), with each defining a specific set of properties. -->
-  <!-- // See the comment before each section for more details about how to -->
-  <!-- // use it. -->
-  <!--  -->
-
-  <Extern href="stdidcmd.h"/>
-  <!-- #include "stdidcmd.h"      // This is the file that defines the IDs for all the -->
-  <!--                            // commands exposed by VisualStudio. -->
-  <Extern href="vsshlids.h"/>
-  <!-- #include "vsshlids.h"      // This header contains the command ids for the menus -->
-  <!--                            // provided by the shell. -->
-  <Extern href="msobtnid.h"/>
-  <!-- #include "msobtnid.h"      // Definition of some CTC specific constants. In this sample -->
-  <!--                            // we use it for the IDs inside the guidOfficeIcon group. -->
-  <Extern href="virtkeys.h"/>
-  <!-- #include "virtkeys.h"      // Definition of virtual keys like VK_F1, VK_INSERT etc. -->
-
-  <!-- // The CMDS_SECTION section is where the commands, menus and menu groups are defined.  -->
-  <!-- // This section uses a Guid to identify the package that provides the command defined  -->
-  <!-- // inside it. -->
-  <Commands package="StyleCopPackageId">
-
-    <!--   // In this section you can define new menu groups. A menu group is a container for other menus or  -->
-    <!--   // buttons (commands); from a visual point of view you can see the group as the part of a menu  -->
-    <!--   // contained between two lines. The parent of a group must be a menu. -->
-    <Groups>
-      
-      <!--     // Puts a group on the Tools Main Menu -->
-      <Group guid="StyleCopCommandGroupId" id="GroupIdTools" priority="0x0700">
-        <Parent guid="guidSHLMainMenu" id="IDM_VS_MENU_TOOLS"/>
-      </Group>
-
-      <!--     // For placing the menu on folders in folders in web projects -->
-      <Group guid="StyleCopCommandGroupId" id="GroupIdProjectFolder" priority="0x0050">
-        <Parent guid="guidSHLMainMenu" id="IDM_VS_CTXT_FOLDERNODE"/>
-      </Group>
-
-      <!--     // For placing the menu on folders in (web)projects -->
-      <Group guid="StyleCopCommandGroupId" id="GroupIdProjectFolder" priority="0x0050">
-        <Parent guid="guidSHLMainMenu" id="IDM_VS_CTXT_WEBFOLDER"/>
-      </Group>
-
-      <!--     // For placing a "StyleCop" Group on the Code Window CTX menu -->
-      <Group guid="StyleCopCommandGroupId" id="GroupIdCodeWindowMain" priority="0x0050">
-        <Parent guid="guidSHLMainMenu" id="IDM_VS_CTXT_CODEWIN"/>
-      </Group>
-    </Groups>
-
-    <!--  -->
-    <!--   // This section defines the elements the user can interact with, like a menu command or a button  -->
-    <!--   // or combo box in a toolbar. To define a menu group you have to specify its ID, the parent menu  -->
-    <!--   // and its display priority. Some commands are not defined as shared, so they use our package CLSID -->
-    <!--   // as the command set GUID. Also, by specifying blank for the FLAGS, the command is default visible  -->
-    <!--   // and enabled. Other valid values for FLAGS are the following: -->
-    <!--   //    DEFAULTDISABLED, DEFAULTINVISIBLE, DYNAMICVISIBILITY, TEXTCHANGES -->
-    <!--   // These values for FLAGS can be or'ed together, e.g. "DEFAULTINVISIBLE | DYNAMICVISIBILITY" -->
-    <!--   // If you do not want an image next to your command, set the image to "guidOfficeIcon:msotcidNoIcon" -->
-    <Buttons>
-      <Button guid="StyleCopCommandSetId" id="CommandIdAnalyzeSolution" priority="0x0000" type="Button">
-        <Parent guid="StyleCopCommandSetId" id="0"/>
-        <Icon guid="StyleCopCmdBmpId" id="bmpPic1"/>
-        <CommandFlag>DynamicVisibility</CommandFlag>
-        <Strings>
-          <ButtonText>Run Style&amp;Cop</ButtonText>
-        </Strings>
-      </Button>
-      <Button guid="StyleCopCommandSetId" id="CommandIdReanalyzeSolution" priority="0x0000" type="Button">
-        <Parent guid="StyleCopCommandSetId" id="0"/>
-        <Icon guid="StyleCopCmdBmpId" id="bmpPic1"/>
-        <CommandFlag>DynamicVisibility</CommandFlag>
-        <Strings>
-          <ButtonText>Run StyleCop (R&amp;escan All)</ButtonText>
-        </Strings>
-      </Button>
-      <Button guid="StyleCopCommandSetId" id="CommandIdReanalyzeProject" priority="0x0000" type="Button">
-        <Parent guid="StyleCopCommandSetId" id="0"/>
-        <Icon guid="StyleCopCmdBmpId" id="bmpPic1"/>
-        <CommandFlag>DynamicVisibility</CommandFlag>
-        <Strings>
-          <ButtonText>Run StyleCop (R&amp;escan All)</ButtonText>
-        </Strings>
-      </Button>
-      <Button guid="StyleCopCommandSetId" id="CommandIdAnalyzeProject" priority="0x0000" type="Button">
-        <Parent guid="StyleCopCommandSetId" id="0"/>
-        <Icon guid="StyleCopCmdBmpId" id="bmpPic1"/>
-        <CommandFlag>DynamicVisibility</CommandFlag>
-        <Strings>
-          <ButtonText>Run Style&amp;Cop</ButtonText>
-        </Strings>
-      </Button>
-      <Button guid="StyleCopCommandSetId" id="CommandIdAnalyzeThisFile" priority="0x0000" type="Button">
-        <Parent guid="StyleCopCommandSetId" id="0"/>
-        <Icon guid="StyleCopCmdBmpId" id="bmpPic1"/>
-        <CommandFlag>DynamicVisibility</CommandFlag>
-        <Strings>
-          <ButtonText>Run Style&amp;Cop</ButtonText>
-        </Strings>
-      </Button>
-      <Button guid="StyleCopCommandSetId" id="CommandIdExcludeThisFile" priority="0x0000" type="Button">
-        <Parent guid="StyleCopCommandSetId" id="0"/>
-        <CommandFlag>DynamicVisibility</CommandFlag>
-        <CommandFlag>DefaultInvisible</CommandFlag>
-        <Strings>
-          <ButtonText>Exclude From StyleCop</ButtonText>
-        </Strings>
-      </Button>
-      <Button guid="StyleCopCommandSetId" id="CommandIdIncludeThisFile" priority="0x0000" type="Button">
-        <Parent guid="StyleCopCommandSetId" id="0"/>
-        <CommandFlag>DynamicVisibility</CommandFlag>
-        <CommandFlag>DefaultInvisible</CommandFlag>
-        <Strings>
-          <ButtonText>Include In StyleCop</ButtonText>
-        </Strings>
-      </Button>
-      <Button guid="StyleCopCommandSetId" id="CommandIdAnalyzeItem" priority="0x0000" type="Button">
-        <Parent guid="StyleCopCommandSetId" id="0"/>
-        <Icon guid="StyleCopCmdBmpId" id="bmpPic1"/>
-        <CommandFlag>DynamicVisibility</CommandFlag>
-        <Strings>
-          <ButtonText>Run Style&amp;Cop</ButtonText>
-        </Strings>
-      </Button>
-      <Button guid="StyleCopCommandSetId" id="CommandIdExcludeItem" priority="0x0000" type="Button">
-        <Parent guid="StyleCopCommandSetId" id="0"/>
-        <CommandFlag>DynamicVisibility</CommandFlag>
-        <CommandFlag>DefaultInvisible</CommandFlag>
-        <Strings>
-          <ButtonText>Exclude From StyleCop</ButtonText>
-        </Strings>
-      </Button>
-      <Button guid="StyleCopCommandSetId" id="CommandIdIncludeItem" priority="0x0000" type="Button">
-        <Parent guid="StyleCopCommandSetId" id="0"/>
-        <CommandFlag>DynamicVisibility</CommandFlag>
-        <CommandFlag>DefaultInvisible</CommandFlag>
-        <Strings>
-          <ButtonText>Include In StyleCop</ButtonText>
-        </Strings>
-      </Button>
-      <Button guid="StyleCopCommandSetId" id="CommandIdAnalyzeFolder" priority="0x0000" type="Button">
-        <Parent guid="StyleCopCommandSetId" id="0"/>
-        <Icon guid="StyleCopCmdBmpId" id="bmpPic1"/>
-        <CommandFlag>DynamicVisibility</CommandFlag>
-        <Strings>
-          <ButtonText>Run Style&amp;Cop</ButtonText>
-        </Strings>
-      </Button>
-      <Button guid="StyleCopCommandSetId" id="CommandIdProjectSettings" priority="0x0000" type="Button">
-        <Parent guid="StyleCopCommandSetId" id="0"/>
-        <Icon guid="StyleCopCmdBmpId" id="bmpPic2"/>
-        <CommandFlag>DynamicVisibility</CommandFlag>
-        <Strings>
-          <ButtonText>StyleCop Se&amp;ttings</ButtonText>
-          <CommandName>StyleCop Settings</CommandName>
-        </Strings>
-      </Button>
-      <Button guid="StyleCopCommandSetId" id="CommandIdCancel" priority="0x0000" type="Button">
-        <Parent guid="StyleCopCommandSetId" id="0"/>
-        <CommandFlag>DynamicVisibility</CommandFlag>
-        <CommandFlag>DefaultInvisible</CommandFlag>
-        <Strings>
-          <ButtonText>&amp;Cancel StyleCop</ButtonText>
-          <CommandName>Cancel StyleCop</CommandName>        
-        </Strings>
-      </Button>
-    </Buttons>
-
-    <!--   // The bitmaps section is used to define the bitmaps that are used for the commands. -->
-    <!--   // The bitmap id is defined in a way that is a little bit different from the others: -->
-    <!--   // The declaration starts with a guid for the bitmap strip, then there is the resource id of the -->
-    <!--   // bitmap strip containing the bitmaps and then there are the numeric ids of the elements used -->
-    <!--   // inside a button definition. An important aspect of this declaration is that the element id -->
-    <!--   // must be the actual index (1-based) of the bitmap inside the bitmap strip. -->
-    <Bitmaps>
-      <Bitmap guid="StyleCopCmdBmpId" resID="IDB_MENU_IMAGES" usedList="bmpPic1, bmpPic2"/>
-    </Bitmaps>
-  </Commands>
-  
-  <!-- // Within this section you can specify the set of commands defined somewhere else that your  -->
-  <!-- // packages uses; for instance if your package uses the standard ‘Copy’ command, you don’t  -->
-  <!-- // need to define it, because it is defined by the shell, but you have to use this section  -->
-  <!-- // of the CTC file to notify the shell that your package uses it using this section. -->
-  <UsedCommands>
-    <!-- CMDUSED_SECTION -->
-  </UsedCommands>
-  
-  <!-- // Inside this section, we have the ability to place menu groups inside some other menu or -->
-  <!-- // menu / commands inside other groups. -->
-  <!-- // For instance, it is possible to place one of VisualStudio's menus or commands inside one of our  -->
-  <!-- // groups or one of our groups inside a menu defined somewhere else. -->
-  <CommandPlacements>
-    <!-- CMDPLACEMENT_SECTION -->
-    <!--   // Command                                       Group                                            Priority -->
-    <!--  -->
-    <!--   // Placement on the Tools main menu -->
-    <CommandPlacement guid="StyleCopCommandSetId" id="CommandIdAnalyzeSolution" priority="0x700">
-      <Parent guid="StyleCopCommandGroupId" id="GroupIdTools"/>
-    </CommandPlacement>
-    <CommandPlacement guid="StyleCopCommandSetId" id="CommandIdReanalyzeSolution" priority="0x710">
-      <Parent guid="StyleCopCommandGroupId" id="GroupIdTools"/>
-    </CommandPlacement>
-    <CommandPlacement guid="StyleCopCommandSetId" id="CommandIdCancel" priority="0x750">
-      <Parent guid="StyleCopCommandGroupId" id="GroupIdTools"/>
-    </CommandPlacement>
-    <!--  -->
-    <CommandPlacement guid="StyleCopCommandSetId" id="CommandIdAnalyzeSolution" priority="0x900">
-      <Parent guid="guidSHLMainMenu" id="IDG_VS_CTXT_SOLUTION_BUILD"/>
-    </CommandPlacement>
-    <CommandPlacement guid="StyleCopCommandSetId" id="CommandIdReanalyzeSolution" priority="0x910">
-      <Parent guid="guidSHLMainMenu" id="IDG_VS_CTXT_SOLUTION_BUILD"/>
-    </CommandPlacement>
-    <CommandPlacement guid="StyleCopCommandSetId" id="CommandIdCancel" priority="0x950">
-      <Parent guid="guidSHLMainMenu" id="IDG_VS_CTXT_SOLUTION_BUILD"/>
-    </CommandPlacement>
-    <!--  -->
-    <!--   // Placement when a single project has been selected -->
-    <CommandPlacement guid="StyleCopCommandSetId" id="CommandIdAnalyzeProject" priority="0x900">
-      <Parent guid="guidSHLMainMenu" id="IDG_VS_CTXT_PROJECT_BUILD"/>
-    </CommandPlacement>
-    <CommandPlacement guid="StyleCopCommandSetId" id="CommandIdReanalyzeProject" priority="0x910">
-      <Parent guid="guidSHLMainMenu" id="IDG_VS_CTXT_PROJECT_BUILD"/>
-    </CommandPlacement>
-    <CommandPlacement guid="StyleCopCommandSetId" id="CommandIdProjectSettings" priority="0x950">
-      <Parent guid="guidSHLMainMenu" id="IDG_VS_CTXT_PROJECT_BUILD"/>
-    </CommandPlacement>
-    <!--  -->
-    <CommandPlacement guid="StyleCopCommandSetId" id="CommandIdAnalyzeProject" priority="0x900">
-      <Parent guid="guidVenusCmdId" id="IDG_CTX_BUILD"/>
-    </CommandPlacement>
-    <CommandPlacement guid="StyleCopCommandSetId" id="CommandIdReanalyzeProject" priority="0x910">
-      <Parent guid="guidVenusCmdId" id="IDG_CTX_BUILD"/>
-    </CommandPlacement>
-    <CommandPlacement guid="StyleCopCommandSetId" id="CommandIdProjectSettings" priority="0x950">
-      <Parent guid="guidVenusCmdId" id="IDG_CTX_BUILD"/>
-    </CommandPlacement>
-    <!--  -->
-    <!--   // Placement when multiple projects have been selected -->
-    <CommandPlacement guid="StyleCopCommandSetId" id="CommandIdAnalyzeProject" priority="0x900">
-      <Parent guid="guidSHLMainMenu" id="IDG_VS_CTXT_MULTIPROJ_BUILD"/>
-    </CommandPlacement>
-    <CommandPlacement guid="StyleCopCommandSetId" id="CommandIdReanalyzeProject" priority="0x910">
-      <Parent guid="guidSHLMainMenu" id="IDG_VS_CTXT_MULTIPROJ_BUILD"/>
-    </CommandPlacement>
-    <!--  -->
-    <!--   // Placement when a single item has been selected -->
-    <CommandPlacement guid="StyleCopCommandSetId" id="CommandIdAnalyzeItem" priority="0x900">
-      <Parent guid="guidSHLMainMenu" id="IDG_VS_CTXT_ITEM_OPEN"/>
-    </CommandPlacement>
-    <CommandPlacement guid="StyleCopCommandSetId" id="CommandIdExcludeItem" priority="0x910">
-      <Parent guid="guidSHLMainMenu" id="IDG_VS_CTXT_ITEM_OPEN"/>
-    </CommandPlacement>
-    <CommandPlacement guid="StyleCopCommandSetId" id="CommandIdIncludeItem" priority="0x920">
-      <Parent guid="guidSHLMainMenu" id="IDG_VS_CTXT_ITEM_OPEN"/>
-    </CommandPlacement>
-    <!--  -->
-    <!--   // Placement on a project folder -->
-    <CommandPlacement guid="StyleCopCommandSetId" id="CommandIdAnalyzeFolder" priority="0x900">
-      <Parent guid="StyleCopCommandGroupId" id="GroupIdProjectFolder"/>
-    </CommandPlacement>
-    <!--  -->
-    <!--   // Placement on a solution folder -->
-    <CommandPlacement guid="StyleCopCommandSetId" id="CommandIdAnalyzeFolder" priority="0x900">
-      <Parent guid="guidSHLMainMenu" id="IDG_VS_CTXT_SLNFLDR_BUILD"/>
-    </CommandPlacement>
-    <!--  -->
-    <!--   // Placement on the Code Editor Context Submenu -->
-    <CommandPlacement guid="StyleCopCommandSetId" id="CommandIdAnalyzeThisFile" priority="0x0100">
-      <Parent guid="StyleCopCommandGroupId" id="GroupIdCodeWindowMain"/>
-    </CommandPlacement>
-    <CommandPlacement guid="StyleCopCommandSetId" id="CommandIdExcludeThisFile" priority="0x0110">
-      <Parent guid="StyleCopCommandGroupId" id="GroupIdCodeWindowMain"/>
-    </CommandPlacement>
-    <CommandPlacement guid="StyleCopCommandSetId" id="CommandIdIncludeThisFile" priority="0x0120">
-      <Parent guid="StyleCopCommandGroupId" id="GroupIdCodeWindowMain"/>
-    </CommandPlacement>
-    <!--  -->
-
-  </CommandPlacements>
-  
-  <VisibilityConstraints>
-    <!-- VISIBILITY_SECTION -->
-    <!--   // Command                                              GUID when visible -->
-  </VisibilityConstraints>
-
-  <!-- // This section is where you can associate a command with a keyboard shortcut; this association is  -->
-  <!-- // valid within a specific UI context, that is when the shell is inside a specific mode, e.g. during  -->
-  <!-- // debugging, editing a file or when the user is using a specific designer. -->
-  <KeyBindings>
-    <!-- KEYBINDINGS_SECTION -->
-    <!--   // To define a binding, you have to specify the sequence of keys to press to activate the command  -->
-    <!--   // (keystate); the syntax to use is <key>[:<special keys>] where the special keys section can be  -->
-    <!--   // empty. The accepted special keys and their representation are: -->
-    <!--   //   Alt - A -->
-    <!--   //   Control - C -->
-    <!--   //   Shift - S -->
-    <!--   //   Windows Key - W -->
-    <!--   // For example, if you want to define a binding for <Control>C the definition will be 'C':C; if the  -->
-    <!--   // binding is <Control><Alt>C, then the keybinding is 'C':AC. -->
-    <!--   // -->
-    <!--   // Notice that Visual Studio has a lot of components and commands, so it can be difficult to find a  -->
-    <!--   // key binding not used by somebody else; if the key bindings are conflicting only one will be used -->
-    <!--   // and one problem is that the shell will not inform the user that a conflict was found. The only  -->
-    <!--   // way to detect the problem is to start Visual Studio under debugger, try to execute any command  -->
-    <!--   // and look if there is a message in the output window about a duplicated accelerator found. -->
-    <!--  -->
-    <!--   // Command                                             when available          emulation               keystate -->
-    <KeyBinding guid="StyleCopCommandSetId" id="CommandIdAnalyzeSolution" editor="guidVSStd97" key1="Y" mod1="Control Shift"/>
-  </KeyBindings>
-
-  <!-- The "Symbols" section is where this association between descriptive names and actual values happen. -->
-  <Symbols>
-
-    <GuidSymbol name="StyleCopPackageId" value="{629EB7CC-69C2-43AC-9BC9-482B0F810C4E}" />
-
-    <GuidSymbol name="StyleCopCommandSetId" value="{CE99DB75-E6A6-41C9-9091-434390724FAC}">
-
-      <!--Commands-->
-      <IDSymbol name="CommandIdAnalyzeProject" value="0x100" />
-      <IDSymbol name="CommandIdAnalyzeFolder" value="0x110" />
-      <IDSymbol name="CommandIdAnalyzeItem" value="0x120" />
-      <IDSymbol name="CommandIdAnalyzeThisFile" value="0x130" />
-      <IDSymbol name="CommandIdExcludeThisFile" value="0x140" />
-      <IDSymbol name="CommandIdIncludeThisFile" value="0x145" />
-      <IDSymbol name="CommandIdAnalyzeSolution" value="0x150" />
-      <IDSymbol name="CommandIdReanalyzeSolution" value="0x160" />
-      <IDSymbol name="CommandIdReanalyzeProject" value="0x170" />
-      <IDSymbol name="CommandIdExcludeItem" value="0x180" />
-      <IDSymbol name="CommandIdIncludeItem" value="0x190" />
-      <IDSymbol name="CommandIdProjectSettings" value="0x240" />
-      <IDSymbol name="CommandIdCancel" value="0x250" />
-
-    </GuidSymbol>
-
-    <GuidSymbol name="StyleCopCommandGroupId" value="{BE756C52-918D-44fc-8FDD-E2EB31F541FA}">
-      <!--Groups-->
-      <IDSymbol name="GroupIdProjectFolder" value="0x1170" />
-      <IDSymbol name="GroupIdCodeWindowMain" value="0x1180" />
-      <IDSymbol name="GroupIdTools" value="0x1100" />
-
-    </GuidSymbol>>
-
-    <!-- From venusids.h -->
-    <GuidSymbol name="guidVenusCmdId" value="{C7547851-4E3A-4E5B-9173-FA6E9C8BD82C}" >
-      <!--Menus-->
-      <IDSymbol name="IDG_CTX_BUILD" value="0x0104" />
-
-    </GuidSymbol>
-
-    <!--Last is the definition of the GUID used for the Bitmap and the ID of its used slots.-->
-    <GuidSymbol name="StyleCopCmdBmpId" value="{0292CA2D-1894-41d3-A3EA-EFC688EE6FE1}">
-      <IDSymbol name="bmpPic1" value="1" />
-      <IDSymbol name="bmpPic2" value="2" />
-
-      <IDSymbol name="IDB_MENU_IMAGES" value="300" />
-    </GuidSymbol>
-  </Symbols>
-  
->>>>>>> 30ef6542
 </CommandTable>