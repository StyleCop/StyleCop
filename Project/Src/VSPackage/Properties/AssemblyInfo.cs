<<<<<<< HEAD
﻿//-----------------------------------------------------------------------
// <copyright file="AssemblyInfo.cs">
//   MS-PL
// </copyright>
// <license>
//   This source code is subject to terms and conditions of the Microsoft 
//   Public License. A copy of the license can be found in the License.html 
//   file at the root of this distribution. If you cannot locate the  
//   Microsoft Public License, please send an email to dlr@microsoft.com. 
//   By using this source code in any fashion, you are agreeing to be bound 
//   by the terms of the Microsoft Public License. You must not remove this 
//   notice, or any other, from this software.
// </license>
//-----------------------------------------------------------------------
using System;
using System.Diagnostics.CodeAnalysis;
using System.Reflection;
using System.Resources;
using System.Runtime.CompilerServices;
using System.Runtime.InteropServices;

// General Information about an assembly is controlled through the following 
// set of attributes. Change these attribute values to modify the information
// associated with an assembly.
[assembly: AssemblyTitle("StyleCop for Visual Studio")]
[assembly: AssemblyDescription("StyleCop package for Visual Studio")]
[assembly: AssemblyConfiguration("")]
[assembly: AssemblyCompany("")]
[assembly: AssemblyProduct("StyleCop for Visual Studio")]
[assembly: AssemblyCopyright("MS-PL")]
[assembly: AssemblyTrademark("")]
[assembly: AssemblyCulture("")]   
[assembly: CLSCompliant(false)]
[assembly: ComVisible(false)]
[assembly: NeutralResourcesLanguageAttribute("en-US")]

// Suppress message about assembly not having a strong name. This is known since assemblies are delay-signed.
[assembly: SuppressMessage("Microsoft.Design", "CA2210:AssembliesShouldHaveValidStrongNames",
    Justification = "This assembly is delay signed.")]

// Suppress the spelling check of StyleCop
[assembly: SuppressMessage("Microsoft.Naming", "CA1703:ResourceStringsShouldBeSpelledCorrectly",
    MessageId = "stylecop", Scope = "resource", Target = "StyleCop.VisualStudio.VSPackage.resources",
    Justification = "StyleCop is spelled correctly.")]

// Suppress the spelling check of CodePlex
[assembly: SuppressMessage("Microsoft.Naming", "CA1703:ResourceStringsShouldBeSpelledCorrectly",
    MessageId = "codeplex", Scope = "resource", Target = "StyleCop.VisualStudio.VSPackage.resources",
    Justification = "Codeplex is spelled correctly.")]

[assembly: InternalsVisibleTo("VSPackageUnitTest, PublicKey=002400000480000094000000060200000024000052534131000400"
    + "0001000100b5824b3bbdbf76d14939a57e0c9cc6b5715b892c6dcdcdb3d3490b07531e6ea4f65b50d87fe55d72831e03841cc1c086b"
    + "7c49d6ceaf59f923d6bdfb6e8382adfc9b99c627c7e55dc2463c40cf1f162bc71b9930f110e3f59d93e6c6946c7cf7c9947b86974f1"
    + "1187534b8057683012f59cde50b6b4752eb247ecf4b4c8de23ce")]
=======
﻿//-----------------------------------------------------------------------
// <copyright file="AssemblyInfo.cs">
//   MS-PL
// </copyright>
// <license>
//   This source code is subject to terms and conditions of the Microsoft 
//   Public License. A copy of the license can be found in the License.html 
//   file at the root of this distribution. If you cannot locate the  
//   Microsoft Public License, please send an email to dlr@microsoft.com. 
//   By using this source code in any fashion, you are agreeing to be bound 
//   by the terms of the Microsoft Public License. You must not remove this 
//   notice, or any other, from this software.
// </license>
//-----------------------------------------------------------------------
using System;
using System.Diagnostics.CodeAnalysis;
using System.Reflection;
using System.Resources;
using System.Runtime.InteropServices;

// General Information about an assembly is controlled through the following 
// set of attributes. Change these attribute values to modify the information
// associated with an assembly.
[assembly: AssemblyTitle("StyleCop for Visual Studio")]
[assembly: AssemblyDescription("StyleCop package for Visual Studio")]
[assembly: AssemblyConfiguration("")]
[assembly: AssemblyCompany("")]
[assembly: AssemblyProduct("StyleCop for Visual Studio")]
[assembly: AssemblyCopyright("MS-PL")]
[assembly: AssemblyTrademark("")]
[assembly: AssemblyCulture("")]   
[assembly: CLSCompliant(false)]
[assembly: ComVisible(false)]
[assembly: NeutralResourcesLanguageAttribute("en-US")]

// Suppress message about assembly not having a strong name. This is known since assemblies are delay-signed.
[assembly: SuppressMessage("Microsoft.Design", "CA2210:AssembliesShouldHaveValidStrongNames", Justification = "This assembly is delay signed.")]

// Suppress the spelling check of StyleCop
[assembly: SuppressMessage("Microsoft.Naming", "CA1703:ResourceStringsShouldBeSpelledCorrectly", MessageId = "stylecop", Scope = "resource", Target = "StyleCop.VisualStudio.VSPackage.resources", Justification = "StyleCop is spelled correctly.")]

// Suppress the spelling check of CodePlex
[assembly: SuppressMessage("Microsoft.Naming", "CA1703:ResourceStringsShouldBeSpelledCorrectly", MessageId = "codeplex", Scope = "resource", Target = "StyleCop.VisualStudio.VSPackage.resources", Justification = "Codeplex is spelled correctly.")]
>>>>>>> 30ef6542
<|MERGE_RESOLUTION|>--- conflicted
+++ resolved
@@ -1,4 +1,3 @@
-<<<<<<< HEAD
 ﻿//-----------------------------------------------------------------------
 // <copyright file="AssemblyInfo.cs">
 //   MS-PL
@@ -52,49 +51,4 @@
 [assembly: InternalsVisibleTo("VSPackageUnitTest, PublicKey=002400000480000094000000060200000024000052534131000400"
     + "0001000100b5824b3bbdbf76d14939a57e0c9cc6b5715b892c6dcdcdb3d3490b07531e6ea4f65b50d87fe55d72831e03841cc1c086b"
     + "7c49d6ceaf59f923d6bdfb6e8382adfc9b99c627c7e55dc2463c40cf1f162bc71b9930f110e3f59d93e6c6946c7cf7c9947b86974f1"
-    + "1187534b8057683012f59cde50b6b4752eb247ecf4b4c8de23ce")]
-=======
-﻿//-----------------------------------------------------------------------
-// <copyright file="AssemblyInfo.cs">
-//   MS-PL
-// </copyright>
-// <license>
-//   This source code is subject to terms and conditions of the Microsoft 
-//   Public License. A copy of the license can be found in the License.html 
-//   file at the root of this distribution. If you cannot locate the  
-//   Microsoft Public License, please send an email to dlr@microsoft.com. 
-//   By using this source code in any fashion, you are agreeing to be bound 
-//   by the terms of the Microsoft Public License. You must not remove this 
-//   notice, or any other, from this software.
-// </license>
-//-----------------------------------------------------------------------
-using System;
-using System.Diagnostics.CodeAnalysis;
-using System.Reflection;
-using System.Resources;
-using System.Runtime.InteropServices;
-
-// General Information about an assembly is controlled through the following 
-// set of attributes. Change these attribute values to modify the information
-// associated with an assembly.
-[assembly: AssemblyTitle("StyleCop for Visual Studio")]
-[assembly: AssemblyDescription("StyleCop package for Visual Studio")]
-[assembly: AssemblyConfiguration("")]
-[assembly: AssemblyCompany("")]
-[assembly: AssemblyProduct("StyleCop for Visual Studio")]
-[assembly: AssemblyCopyright("MS-PL")]
-[assembly: AssemblyTrademark("")]
-[assembly: AssemblyCulture("")]   
-[assembly: CLSCompliant(false)]
-[assembly: ComVisible(false)]
-[assembly: NeutralResourcesLanguageAttribute("en-US")]
-
-// Suppress message about assembly not having a strong name. This is known since assemblies are delay-signed.
-[assembly: SuppressMessage("Microsoft.Design", "CA2210:AssembliesShouldHaveValidStrongNames", Justification = "This assembly is delay signed.")]
-
-// Suppress the spelling check of StyleCop
-[assembly: SuppressMessage("Microsoft.Naming", "CA1703:ResourceStringsShouldBeSpelledCorrectly", MessageId = "stylecop", Scope = "resource", Target = "StyleCop.VisualStudio.VSPackage.resources", Justification = "StyleCop is spelled correctly.")]
-
-// Suppress the spelling check of CodePlex
-[assembly: SuppressMessage("Microsoft.Naming", "CA1703:ResourceStringsShouldBeSpelledCorrectly", MessageId = "codeplex", Scope = "resource", Target = "StyleCop.VisualStudio.VSPackage.resources", Justification = "Codeplex is spelled correctly.")]
->>>>>>> 30ef6542
+    + "1187534b8057683012f59cde50b6b4752eb247ecf4b4c8de23ce")]