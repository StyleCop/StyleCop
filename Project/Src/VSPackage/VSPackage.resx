<<<<<<< HEAD
﻿<?xml version="1.0" encoding="utf-8"?>
<root>
  <!-- 
    Microsoft ResX Schema 
    
    Version 2.0
    
    The primary goals of this format is to allow a simple XML format 
    that is mostly human readable. The generation and parsing of the 
    various data types are done through the TypeConverter classes 
    associated with the data types.
    
    Example:
    
    ... ado.net/XML headers & schema ...
    <resheader name="resmimetype">text/microsoft-resx</resheader>
    <resheader name="version">2.0</resheader>
    <resheader name="reader">System.Resources.ResXResourceReader, System.Windows.Forms, ...</resheader>
    <resheader name="writer">System.Resources.ResXResourceWriter, System.Windows.Forms, ...</resheader>
    <data name="Name1"><value>this is my long string</value><comment>this is a comment</comment></data>
    <data name="Color1" type="System.Drawing.Color, System.Drawing">Blue</data>
    <data name="Bitmap1" mimetype="application/x-microsoft.net.object.binary.base64">
        <value>[base64 mime encoded serialized .NET Framework object]</value>
    </data>
    <data name="Icon1" type="System.Drawing.Icon, System.Drawing" mimetype="application/x-microsoft.net.object.bytearray.base64">
        <value>[base64 mime encoded string representing a byte array form of the .NET Framework object]</value>
        <comment>This is a comment</comment>
    </data>
                
    There are any number of "resheader" rows that contain simple 
    name/value pairs.
    
    Each data row contains a name, and value. The row also contains a 
    type or mimetype. Type corresponds to a .NET class that support 
    text/value conversion through the TypeConverter architecture. 
    Classes that don't support this are serialized and stored with the 
    mimetype set.
    
    The mimetype is used for serialized objects, and tells the 
    ResXResourceReader how to depersist the object. This is currently not 
    extensible. For a given mimetype the value must be set accordingly:
    
    Note - application/x-microsoft.net.object.binary.base64 is the format 
    that the ResXResourceWriter will generate, however the reader can 
    read any of the formats listed below.
    
    mimetype: application/x-microsoft.net.object.binary.base64
    value   : The object must be serialized with 
            : System.Runtime.Serialization.Formatters.Binary.BinaryFormatter
            : and then encoded with base64 encoding.
    
    mimetype: application/x-microsoft.net.object.soap.base64
    value   : The object must be serialized with 
            : System.Runtime.Serialization.Formatters.Soap.SoapFormatter
            : and then encoded with base64 encoding.

    mimetype: application/x-microsoft.net.object.bytearray.base64
    value   : The object must be serialized into a byte array 
            : using a System.ComponentModel.TypeConverter
            : and then encoded with base64 encoding.
    -->
  <xsd:schema id="root" xmlns="" xmlns:xsd="http://www.w3.org/2001/XMLSchema" xmlns:msdata="urn:schemas-microsoft-com:xml-msdata">
    <xsd:import namespace="http://www.w3.org/XML/1998/namespace" />
    <xsd:element name="root" msdata:IsDataSet="true">
      <xsd:complexType>
        <xsd:choice maxOccurs="unbounded">
          <xsd:element name="metadata">
            <xsd:complexType>
              <xsd:sequence>
                <xsd:element name="value" type="xsd:string" minOccurs="0" />
              </xsd:sequence>
              <xsd:attribute name="name" use="required" type="xsd:string" />
              <xsd:attribute name="type" type="xsd:string" />
              <xsd:attribute name="mimetype" type="xsd:string" />
              <xsd:attribute ref="xml:space" />
            </xsd:complexType>
          </xsd:element>
          <xsd:element name="assembly">
            <xsd:complexType>
              <xsd:attribute name="alias" type="xsd:string" />
              <xsd:attribute name="name" type="xsd:string" />
            </xsd:complexType>
          </xsd:element>
          <xsd:element name="data">
            <xsd:complexType>
              <xsd:sequence>
                <xsd:element name="value" type="xsd:string" minOccurs="0" msdata:Ordinal="1" />
                <xsd:element name="comment" type="xsd:string" minOccurs="0" msdata:Ordinal="2" />
              </xsd:sequence>
              <xsd:attribute name="name" type="xsd:string" use="required" msdata:Ordinal="1" />
              <xsd:attribute name="type" type="xsd:string" msdata:Ordinal="3" />
              <xsd:attribute name="mimetype" type="xsd:string" msdata:Ordinal="4" />
              <xsd:attribute ref="xml:space" />
            </xsd:complexType>
          </xsd:element>
          <xsd:element name="resheader">
            <xsd:complexType>
              <xsd:sequence>
                <xsd:element name="value" type="xsd:string" minOccurs="0" msdata:Ordinal="1" />
              </xsd:sequence>
              <xsd:attribute name="name" type="xsd:string" use="required" />
            </xsd:complexType>
          </xsd:element>
        </xsd:choice>
      </xsd:complexType>
    </xsd:element>
  </xsd:schema>
  <resheader name="resmimetype">
    <value>text/microsoft-resx</value>
  </resheader>
  <resheader name="version">
    <value>2.0</value>
  </resheader>
  <resheader name="reader">
    <value>System.Resources.ResXResourceReader, System.Windows.Forms, Version=2.0.0.0, Culture=neutral, PublicKeyToken=b77a5c561934e089</value>
  </resheader>
  <resheader name="writer">
    <value>System.Resources.ResXResourceWriter, System.Windows.Forms, Version=2.0.0.0, Culture=neutral, PublicKeyToken=b77a5c561934e089</value>
  </resheader>
  <data name="110" xml:space="preserve">
    <value>StyleCop</value>
  </data>
  <data name="112" xml:space="preserve">
    <value>Provides source code style and consistency tools. See http://stylecop.codeplex.com/ for more details.</value>
  </data>
  <assembly alias="System.Windows.Forms" name="System.Windows.Forms, Version=4.0.0.0, Culture=neutral, PublicKeyToken=b77a5c561934e089" />
  <data name="400" type="System.Resources.ResXFileRef, System.Windows.Forms">
    <value>Resources\StyleCop.ico;System.Drawing.Icon, System.Drawing, Version=2.0.0.0, Culture=neutral, PublicKeyToken=b03f5f7f11d50a3a</value>
  </data>
  <data name="300" type="System.Resources.ResXFileRef, System.Windows.Forms">
    <value>Resources\Images_32bit.bmp;System.Drawing.Bitmap, System.Drawing, Version=2.0.0.0, Culture=neutral, PublicKeyToken=b03f5f7f11d50a3a</value>
  </data>
  <data name="200" xml:space="preserve">
    <value>M9MKD2QZIJHJK2I9CDK1K9MARMREATM3Q1I8QREJKEZRAKIQDPZED3R3J9I9ECQ2C8KAR9EZIMIMMECZDKQ3MREPQCMIJPQIDDJDK3KCRZZ9JZDPRDP1EAEMZ3J8QPDE</value>
    <comment>Package Load Key (PLK)	R8KQC9IAEMCEDEPQAPA9DJKRZRKHRMH0PHQPHIPPQIKQI3C8R2HAQPQKJKQ8AQCJQ9IZPCZMCQPQK9KZZMERA2PQCMQ0ZHRJPJARH1RRC2JKK0D8JIZDD9CHR8C3J8K2
Company Name	stylecop.codeplex.com
Package Name	StyleCop
Package GUID	{629EB7CC-69C2-43AC-9BC9-482B0F810C4E}
PLK Version	4.7
Min. Visual Studio Version	Visual Studio 2008 Standard
Minimum Product Edition	Standard</comment>
  </data>
=======
﻿<?xml version="1.0" encoding="utf-8"?>
<root>
  <!-- 
    Microsoft ResX Schema 
    
    Version 2.0
    
    The primary goals of this format is to allow a simple XML format 
    that is mostly human readable. The generation and parsing of the 
    various data types are done through the TypeConverter classes 
    associated with the data types.
    
    Example:
    
    ... ado.net/XML headers & schema ...
    <resheader name="resmimetype">text/microsoft-resx</resheader>
    <resheader name="version">2.0</resheader>
    <resheader name="reader">System.Resources.ResXResourceReader, System.Windows.Forms, ...</resheader>
    <resheader name="writer">System.Resources.ResXResourceWriter, System.Windows.Forms, ...</resheader>
    <data name="Name1"><value>this is my long string</value><comment>this is a comment</comment></data>
    <data name="Color1" type="System.Drawing.Color, System.Drawing">Blue</data>
    <data name="Bitmap1" mimetype="application/x-microsoft.net.object.binary.base64">
        <value>[base64 mime encoded serialized .NET Framework object]</value>
    </data>
    <data name="Icon1" type="System.Drawing.Icon, System.Drawing" mimetype="application/x-microsoft.net.object.bytearray.base64">
        <value>[base64 mime encoded string representing a byte array form of the .NET Framework object]</value>
        <comment>This is a comment</comment>
    </data>
                
    There are any number of "resheader" rows that contain simple 
    name/value pairs.
    
    Each data row contains a name, and value. The row also contains a 
    type or mimetype. Type corresponds to a .NET class that support 
    text/value conversion through the TypeConverter architecture. 
    Classes that don't support this are serialized and stored with the 
    mimetype set.
    
    The mimetype is used for serialized objects, and tells the 
    ResXResourceReader how to depersist the object. This is currently not 
    extensible. For a given mimetype the value must be set accordingly:
    
    Note - application/x-microsoft.net.object.binary.base64 is the format 
    that the ResXResourceWriter will generate, however the reader can 
    read any of the formats listed below.
    
    mimetype: application/x-microsoft.net.object.binary.base64
    value   : The object must be serialized with 
            : System.Runtime.Serialization.Formatters.Binary.BinaryFormatter
            : and then encoded with base64 encoding.
    
    mimetype: application/x-microsoft.net.object.soap.base64
    value   : The object must be serialized with 
            : System.Runtime.Serialization.Formatters.Soap.SoapFormatter
            : and then encoded with base64 encoding.

    mimetype: application/x-microsoft.net.object.bytearray.base64
    value   : The object must be serialized into a byte array 
            : using a System.ComponentModel.TypeConverter
            : and then encoded with base64 encoding.
    -->
  <xsd:schema id="root" xmlns="" xmlns:xsd="http://www.w3.org/2001/XMLSchema" xmlns:msdata="urn:schemas-microsoft-com:xml-msdata">
    <xsd:import namespace="http://www.w3.org/XML/1998/namespace" />
    <xsd:element name="root" msdata:IsDataSet="true">
      <xsd:complexType>
        <xsd:choice maxOccurs="unbounded">
          <xsd:element name="metadata">
            <xsd:complexType>
              <xsd:sequence>
                <xsd:element name="value" type="xsd:string" minOccurs="0" />
              </xsd:sequence>
              <xsd:attribute name="name" use="required" type="xsd:string" />
              <xsd:attribute name="type" type="xsd:string" />
              <xsd:attribute name="mimetype" type="xsd:string" />
              <xsd:attribute ref="xml:space" />
            </xsd:complexType>
          </xsd:element>
          <xsd:element name="assembly">
            <xsd:complexType>
              <xsd:attribute name="alias" type="xsd:string" />
              <xsd:attribute name="name" type="xsd:string" />
            </xsd:complexType>
          </xsd:element>
          <xsd:element name="data">
            <xsd:complexType>
              <xsd:sequence>
                <xsd:element name="value" type="xsd:string" minOccurs="0" msdata:Ordinal="1" />
                <xsd:element name="comment" type="xsd:string" minOccurs="0" msdata:Ordinal="2" />
              </xsd:sequence>
              <xsd:attribute name="name" type="xsd:string" use="required" msdata:Ordinal="1" />
              <xsd:attribute name="type" type="xsd:string" msdata:Ordinal="3" />
              <xsd:attribute name="mimetype" type="xsd:string" msdata:Ordinal="4" />
              <xsd:attribute ref="xml:space" />
            </xsd:complexType>
          </xsd:element>
          <xsd:element name="resheader">
            <xsd:complexType>
              <xsd:sequence>
                <xsd:element name="value" type="xsd:string" minOccurs="0" msdata:Ordinal="1" />
              </xsd:sequence>
              <xsd:attribute name="name" type="xsd:string" use="required" />
            </xsd:complexType>
          </xsd:element>
        </xsd:choice>
      </xsd:complexType>
    </xsd:element>
  </xsd:schema>
  <resheader name="resmimetype">
    <value>text/microsoft-resx</value>
  </resheader>
  <resheader name="version">
    <value>2.0</value>
  </resheader>
  <resheader name="reader">
    <value>System.Resources.ResXResourceReader, System.Windows.Forms, Version=2.0.0.0, Culture=neutral, PublicKeyToken=b77a5c561934e089</value>
  </resheader>
  <resheader name="writer">
    <value>System.Resources.ResXResourceWriter, System.Windows.Forms, Version=2.0.0.0, Culture=neutral, PublicKeyToken=b77a5c561934e089</value>
  </resheader>
  <data name="110" xml:space="preserve">
    <value>StyleCop</value>
  </data>
  <data name="112" xml:space="preserve">
    <value>Provides source code style and consistency tools. See http://www.stylecop.codeplex.com/ for more details.</value>
  </data>
  <assembly alias="System.Windows.Forms" name="System.Windows.Forms, Version=4.0.0.0, Culture=neutral, PublicKeyToken=b77a5c561934e089" />
  <data name="400" type="System.Resources.ResXFileRef, System.Windows.Forms">
    <value>Resources\StyleCop.ico;System.Drawing.Icon, System.Drawing, Version=2.0.0.0, Culture=neutral, PublicKeyToken=b03f5f7f11d50a3a</value>
  </data>
  <data name="300" type="System.Resources.ResXFileRef, System.Windows.Forms">
    <value>Resources\Images_32bit.bmp;System.Drawing.Bitmap, System.Drawing, Version=2.0.0.0, Culture=neutral, PublicKeyToken=b03f5f7f11d50a3a</value>
  </data>
  <data name="200" xml:space="preserve">
    <value>M9MKD2QZIJHJK2I9CDK1K9MARMREATM3Q1I8QREJKEZRAKIQDPZED3R3J9I9ECQ2C8KAR9EZIMIMMECZDKQ3MREPQCMIJPQIDDJDK3KCRZZ9JZDPRDP1EAEMZ3J8QPDE</value>
    <comment>Package Load Key (PLK)	R8KQC9IAEMCEDEPQAPA9DJKRZRKHRMH0PHQPHIPPQIKQI3C8R2HAQPQKJKQ8AQCJQ9IZPCZMCQPQK9KZZMERA2PQCMQ0ZHRJPJARH1RRC2JKK0D8JIZDD9CHR8C3J8K2
Company Name	stylecop.codeplex.com
Package Name	StyleCop
Package GUID	{629EB7CC-69C2-43AC-9BC9-482B0F810C4E}
PLK Version	4.7
Min. Visual Studio Version	Visual Studio 2008 Standard
Minimum Product Edition	Standard</comment>
  </data>
>>>>>>> 30ef6542
</root><|MERGE_RESOLUTION|>--- conflicted
+++ resolved
@@ -1,4 +1,3 @@
-<<<<<<< HEAD
 ﻿<?xml version="1.0" encoding="utf-8"?>
 <root>
   <!-- 
@@ -141,148 +140,4 @@
 Min. Visual Studio Version	Visual Studio 2008 Standard
 Minimum Product Edition	Standard</comment>
   </data>
-=======
-﻿<?xml version="1.0" encoding="utf-8"?>
-<root>
-  <!-- 
-    Microsoft ResX Schema 
-    
-    Version 2.0
-    
-    The primary goals of this format is to allow a simple XML format 
-    that is mostly human readable. The generation and parsing of the 
-    various data types are done through the TypeConverter classes 
-    associated with the data types.
-    
-    Example:
-    
-    ... ado.net/XML headers & schema ...
-    <resheader name="resmimetype">text/microsoft-resx</resheader>
-    <resheader name="version">2.0</resheader>
-    <resheader name="reader">System.Resources.ResXResourceReader, System.Windows.Forms, ...</resheader>
-    <resheader name="writer">System.Resources.ResXResourceWriter, System.Windows.Forms, ...</resheader>
-    <data name="Name1"><value>this is my long string</value><comment>this is a comment</comment></data>
-    <data name="Color1" type="System.Drawing.Color, System.Drawing">Blue</data>
-    <data name="Bitmap1" mimetype="application/x-microsoft.net.object.binary.base64">
-        <value>[base64 mime encoded serialized .NET Framework object]</value>
-    </data>
-    <data name="Icon1" type="System.Drawing.Icon, System.Drawing" mimetype="application/x-microsoft.net.object.bytearray.base64">
-        <value>[base64 mime encoded string representing a byte array form of the .NET Framework object]</value>
-        <comment>This is a comment</comment>
-    </data>
-                
-    There are any number of "resheader" rows that contain simple 
-    name/value pairs.
-    
-    Each data row contains a name, and value. The row also contains a 
-    type or mimetype. Type corresponds to a .NET class that support 
-    text/value conversion through the TypeConverter architecture. 
-    Classes that don't support this are serialized and stored with the 
-    mimetype set.
-    
-    The mimetype is used for serialized objects, and tells the 
-    ResXResourceReader how to depersist the object. This is currently not 
-    extensible. For a given mimetype the value must be set accordingly:
-    
-    Note - application/x-microsoft.net.object.binary.base64 is the format 
-    that the ResXResourceWriter will generate, however the reader can 
-    read any of the formats listed below.
-    
-    mimetype: application/x-microsoft.net.object.binary.base64
-    value   : The object must be serialized with 
-            : System.Runtime.Serialization.Formatters.Binary.BinaryFormatter
-            : and then encoded with base64 encoding.
-    
-    mimetype: application/x-microsoft.net.object.soap.base64
-    value   : The object must be serialized with 
-            : System.Runtime.Serialization.Formatters.Soap.SoapFormatter
-            : and then encoded with base64 encoding.
-
-    mimetype: application/x-microsoft.net.object.bytearray.base64
-    value   : The object must be serialized into a byte array 
-            : using a System.ComponentModel.TypeConverter
-            : and then encoded with base64 encoding.
-    -->
-  <xsd:schema id="root" xmlns="" xmlns:xsd="http://www.w3.org/2001/XMLSchema" xmlns:msdata="urn:schemas-microsoft-com:xml-msdata">
-    <xsd:import namespace="http://www.w3.org/XML/1998/namespace" />
-    <xsd:element name="root" msdata:IsDataSet="true">
-      <xsd:complexType>
-        <xsd:choice maxOccurs="unbounded">
-          <xsd:element name="metadata">
-            <xsd:complexType>
-              <xsd:sequence>
-                <xsd:element name="value" type="xsd:string" minOccurs="0" />
-              </xsd:sequence>
-              <xsd:attribute name="name" use="required" type="xsd:string" />
-              <xsd:attribute name="type" type="xsd:string" />
-              <xsd:attribute name="mimetype" type="xsd:string" />
-              <xsd:attribute ref="xml:space" />
-            </xsd:complexType>
-          </xsd:element>
-          <xsd:element name="assembly">
-            <xsd:complexType>
-              <xsd:attribute name="alias" type="xsd:string" />
-              <xsd:attribute name="name" type="xsd:string" />
-            </xsd:complexType>
-          </xsd:element>
-          <xsd:element name="data">
-            <xsd:complexType>
-              <xsd:sequence>
-                <xsd:element name="value" type="xsd:string" minOccurs="0" msdata:Ordinal="1" />
-                <xsd:element name="comment" type="xsd:string" minOccurs="0" msdata:Ordinal="2" />
-              </xsd:sequence>
-              <xsd:attribute name="name" type="xsd:string" use="required" msdata:Ordinal="1" />
-              <xsd:attribute name="type" type="xsd:string" msdata:Ordinal="3" />
-              <xsd:attribute name="mimetype" type="xsd:string" msdata:Ordinal="4" />
-              <xsd:attribute ref="xml:space" />
-            </xsd:complexType>
-          </xsd:element>
-          <xsd:element name="resheader">
-            <xsd:complexType>
-              <xsd:sequence>
-                <xsd:element name="value" type="xsd:string" minOccurs="0" msdata:Ordinal="1" />
-              </xsd:sequence>
-              <xsd:attribute name="name" type="xsd:string" use="required" />
-            </xsd:complexType>
-          </xsd:element>
-        </xsd:choice>
-      </xsd:complexType>
-    </xsd:element>
-  </xsd:schema>
-  <resheader name="resmimetype">
-    <value>text/microsoft-resx</value>
-  </resheader>
-  <resheader name="version">
-    <value>2.0</value>
-  </resheader>
-  <resheader name="reader">
-    <value>System.Resources.ResXResourceReader, System.Windows.Forms, Version=2.0.0.0, Culture=neutral, PublicKeyToken=b77a5c561934e089</value>
-  </resheader>
-  <resheader name="writer">
-    <value>System.Resources.ResXResourceWriter, System.Windows.Forms, Version=2.0.0.0, Culture=neutral, PublicKeyToken=b77a5c561934e089</value>
-  </resheader>
-  <data name="110" xml:space="preserve">
-    <value>StyleCop</value>
-  </data>
-  <data name="112" xml:space="preserve">
-    <value>Provides source code style and consistency tools. See http://www.stylecop.codeplex.com/ for more details.</value>
-  </data>
-  <assembly alias="System.Windows.Forms" name="System.Windows.Forms, Version=4.0.0.0, Culture=neutral, PublicKeyToken=b77a5c561934e089" />
-  <data name="400" type="System.Resources.ResXFileRef, System.Windows.Forms">
-    <value>Resources\StyleCop.ico;System.Drawing.Icon, System.Drawing, Version=2.0.0.0, Culture=neutral, PublicKeyToken=b03f5f7f11d50a3a</value>
-  </data>
-  <data name="300" type="System.Resources.ResXFileRef, System.Windows.Forms">
-    <value>Resources\Images_32bit.bmp;System.Drawing.Bitmap, System.Drawing, Version=2.0.0.0, Culture=neutral, PublicKeyToken=b03f5f7f11d50a3a</value>
-  </data>
-  <data name="200" xml:space="preserve">
-    <value>M9MKD2QZIJHJK2I9CDK1K9MARMREATM3Q1I8QREJKEZRAKIQDPZED3R3J9I9ECQ2C8KAR9EZIMIMMECZDKQ3MREPQCMIJPQIDDJDK3KCRZZ9JZDPRDP1EAEMZ3J8QPDE</value>
-    <comment>Package Load Key (PLK)	R8KQC9IAEMCEDEPQAPA9DJKRZRKHRMH0PHQPHIPPQIKQI3C8R2HAQPQKJKQ8AQCJQ9IZPCZMCQPQK9KZZMERA2PQCMQ0ZHRJPJARH1RRC2JKK0D8JIZDD9CHR8C3J8K2
-Company Name	stylecop.codeplex.com
-Package Name	StyleCop
-Package GUID	{629EB7CC-69C2-43AC-9BC9-482B0F810C4E}
-PLK Version	4.7
-Min. Visual Studio Version	Visual Studio 2008 Standard
-Minimum Product Edition	Standard</comment>
-  </data>
->>>>>>> 30ef6542
 </root>