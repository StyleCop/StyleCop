<<<<<<< HEAD
﻿//-----------------------------------------------------------------------
// <copyright file="StyleCopVSPackage.cs">
//   MS-PL
// </copyright>
// <license>
//   This source code is subject to terms and conditions of the Microsoft 
//   Public License. A copy of the license can be found in the License.html 
//   file at the root of this distribution. If you cannot locate the  
//   Microsoft Public License, please send an email to dlr@microsoft.com. 
//   By using this source code in any fashion, you are agreeing to be bound 
//   by the terms of the Microsoft Public License. You must not remove this 
//   notice, or any other, from this software.
// </license>
//-----------------------------------------------------------------------
namespace StyleCop.VisualStudio
{
    using System;
    using System.ComponentModel.Design;
    using System.Diagnostics.CodeAnalysis;
    using System.Reflection;
    using System.Runtime.InteropServices;

    using Microsoft.VisualStudio;
    using Microsoft.VisualStudio.Shell;
    using Microsoft.VisualStudio.Shell.Interop;

    using StyleCop;

    /// <summary>
    /// Provides a Visual Studio package for StyleCop.
    /// </summary>
    [PackageRegistration(UseManagedResourcesOnly = true)]
    [DefaultRegistryRoot("Software\\Microsoft\\VisualStudio\\10.0")]
    [InstalledProductRegistration(
        StyleCop.Constants.ProductName,
        StyleCop.Constants.Description,
        StyleCop.Constants.ProductVersionFull,
        IconResourceID = 400)]
    [ProvideAutoLoad(UIContextGuids.SolutionExists)]
    [ProvideAutoLoad(UIContextGuids.NoSolution)]
    [ProvideLoadKey("Standard", "4.7", "StyleCop", "stylecop.codeplex.com", 200)]
    [ProvideMenuResource(1000, 1)]
    [Guid(GuidList.StyleCopPackageIdString)]
    [SuppressMessage("Microsoft.Maintainability", "CA1506:AvoidExcessiveClassCoupling", Justification = "The class is complex.")]
    public sealed class StyleCopVSPackage : Package, IDisposable, IVsShellPropertyEvents
    {
        #region Private Fields

        /// <summary>
        /// The helper class for performing analysis.
        /// </summary>
        private AnalysisHelper helper;

        /// <summary>
        /// The StyleCop core object.
        /// </summary>
        private StyleCopCore core;

        /// <summary>
        /// Handles the menu commands at the Package level.
        /// </summary>
        private PackageCommandSet commandSet;

        /// <summary>
        /// Used to track whether VS has left its zombie state.
        /// </summary>
        private uint cookie;
        
        #endregion Private Fields

        #region Private Delegates

        /// <summary>
        /// Delegate for text added to the output pane.
        /// </summary>
        /// <param name="output">The text to add.</param>
        private delegate void AddOutputEventHandler(string output);

        #endregion Private Delegates

        #region Internal Properties
        
        /// <summary>
        /// Gets the StyleCop core object.
        /// </summary>
        internal StyleCopCore Core
        {
            get
            {
                if (this.core == null)
                {
                    this.core = new StyleCopCore();
                }

                return this.core;
            }
        }

        /// <summary>
        /// Gets the helper class for performing analysis.
        /// </summary>
        internal AnalysisHelper Helper
        {
            get
            {
                if (this.helper == null)
                {
                    this.helper = new FileAnalysisHelper(this, this.Core);
                }

                return this.helper;
            }
        }

        #endregion Internal Properties

        #region Private Properties

        /// <summary>
        /// Gets a value indicating whether the VS DTE object is available yet. This object is available once the zombie state has gone.
        /// </summary>
        /// <returns>True if the DTE object is available, otherwise false.</returns>
        private bool IsDTEReady
        {
            get
            {
                EnvDTE.DTE dte = (EnvDTE.DTE)this.GetService(typeof(EnvDTE.DTE));
                return dte != null;
            }
        }

        /// <summary>
        /// Gets a value indicating whether the package is running in setup mode.
        /// </summary>
        private bool SetupMode
        {
            get
            {
                // Are we running with /setup?
                IVsAppCommandLine commandLine = (IVsAppCommandLine)this.GetService(typeof(IVsAppCommandLine));
                int present;
                string value;

                ErrorHandler.ThrowOnFailure(commandLine.GetOption("setup", out present, out value));
                return present == 1;
            }
        }

        #endregion Private Properties

        #region Public Methods

        /// <summary>
        /// Disposes the contents of the class.
        /// </summary>
        public void Dispose()
        {
            this.Dispose(true);
            GC.SuppressFinalize(this);
        }

        /// <summary>
        /// Writes a line of output to the output window.
        /// </summary>
        /// <param name="output">The text to output.</param>
        public void AddOutput(string output)
        {
            Param.RequireNotNull(output, "output");

            if (InvisibleForm.Instance.InvokeRequired)
            {
                AddOutputEventHandler outputDelegate = new AddOutputEventHandler(this.AddOutput);
                InvisibleForm.Instance.Invoke(outputDelegate, output);
            }
            else
            {
                EnvDTE.OutputWindowPane pane = VSWindows.GetInstance(this).OutputPane;
                if (pane != null)
                {
                    pane.OutputLine(output);
                }
            }
        }

        /// <summary>
        /// Called when VS properties change. We use this to wait for VS to finish its setup and leave its 'zombie' state
        /// </summary>
        /// <param name="propid">The property id that has changed.</param>
        /// <param name="var">The new value of the property.</param>
        /// <returns>S_OK is successful</returns>
        public int OnShellPropertyChange(int propid, object var)
        {
            // When the Visual Studio zombie state is false we can finish our init
            if (propid == (int)__VSSPROPID.VSSPROPID_Zombie && (bool)var == false)
            {
                this.InitializeMenus();
                
                // Our VS Shell EventListener is no longer needed
                IVsShell shellService = this.GetService(typeof(SVsShell)) as IVsShell;

                if (shellService != null)
                {
                    ErrorHandler.ThrowOnFailure(shellService.UnadviseShellPropertyChanges(this.cookie));
                }
                
                this.cookie = 0;
            }
            
            return VSConstants.S_OK;
        }
        
        #endregion Public Methods

        #region Protected Override Methods
       
        /// <summary>
        /// Initializes the package.
        /// </summary>
        /// <remarks>
        /// This method is called right after the package is sited, so this is the place to initialize
        /// code that relies on services provided by Visual Studio.
        /// </remarks>
        protected override void Initialize()
        {
            base.Initialize();

            if (this.IsDTEReady)
            {
                this.InitializeMenus();
            }
            else
            {
                // Set an eventlistener for shell property changes
                // We do this to wait for VS to leave its zombie state
                IVsShell shellService = this.GetService(typeof(SVsShell)) as IVsShell;

                if (shellService != null)
                {
                    ErrorHandler.ThrowOnFailure(shellService.AdviseShellPropertyChanges(this, out this.cookie));
                }
            }
        }
        
        /// <summary>
        /// Disposes the contents of the class.
        /// </summary>
        /// <param name="disposing">Indicates whether to dispose managed resources.</param>
        protected override void Dispose(bool disposing)
        {
            Param.Ignore(disposing);
            base.Dispose(disposing);

            if (disposing)
            {
                if (this.helper != null)
                {
                    this.helper.Dispose();
                    this.helper = null;
                }

                this.core = null;
            }
        }

        #endregion Protected Override Methods

        #region Private Methods
       
        /// <summary>
        /// Completes our initialization. This may be called from out overridden Initialize method and sometimes waiting until after the zombie state has
        /// gone from VS.
        /// </summary>
        private void InitializeMenus()
        {
            if (!this.SetupMode)
            {
                IServiceContainer sc = this;
                sc.AddService(typeof(IVsPackage), this, false);

                // Ensure that the IDE enviroment is available.
                EnvDTE.DTE dte = (EnvDTE.DTE)this.GetService(typeof(EnvDTE.DTE));
                if (dte == null)
                {
                    throw new InvalidOperationException(Strings.CouldNotGetVSEnvironment);
                }

                ProjectUtilities.Initialize(this);
                this.Core.Initialize(null, true);
                this.Helper.Initialize();

                // Ensuring that the form is created on the UI thread.
                if (InvisibleForm.Instance == null)
                {
                    throw new InvalidOperationException(Strings.NoInvisbleForm);
                }

                // Set up the menu items.
                this.commandSet = new PackageCommandSet(this);
                this.commandSet.Initialize();
            }
        }

        #endregion Private Methods
    }
=======
﻿//-----------------------------------------------------------------------
// <copyright file="StyleCopVSPackage.cs">
//   MS-PL
// </copyright>
// <license>
//   This source code is subject to terms and conditions of the Microsoft 
//   Public License. A copy of the license can be found in the License.html 
//   file at the root of this distribution. If you cannot locate the  
//   Microsoft Public License, please send an email to dlr@microsoft.com. 
//   By using this source code in any fashion, you are agreeing to be bound 
//   by the terms of the Microsoft Public License. You must not remove this 
//   notice, or any other, from this software.
// </license>
//-----------------------------------------------------------------------
namespace StyleCop.VisualStudio
{
    using System;
    using System.ComponentModel.Design;
    using System.Diagnostics.CodeAnalysis;
    using System.Runtime.InteropServices;

    using Microsoft.VisualStudio;
    using Microsoft.VisualStudio.Shell;
    using Microsoft.VisualStudio.Shell.Interop;

    using StyleCop;

    /// <summary>
    /// Provides a Visual Studio package for StyleCop.
    /// </summary>
    [PackageRegistration(UseManagedResourcesOnly = true)]
    [DefaultRegistryRoot("Software\\Microsoft\\VisualStudio\\10.0")]
    [InstalledProductRegistration(false, "#110", "#112", StyleCop.Constants.ProductVersionFull, IconResourceID = 400)]
    [ProvideAutoLoad(/*UICONTEXT_SolutionExists*/ "{f1536ef8-92ec-443c-9ed7-fdadf150da82}")]
    [ProvideAutoLoad(/*UICONTEXT_NoSolution*/ "{ADFC4E64-0397-11D1-9F4E-00A0C911004F}")]
    [ProvideLoadKey("Standard", "4.7", "StyleCop", "stylecop.codeplex.com", 200)]
    [ProvideMenuResource(1000, 1)]
    [Guid(GuidList.StyleCopPackageIdString)]
    [SuppressMessage("Microsoft.Maintainability", "CA1506:AvoidExcessiveClassCoupling", Justification = "The class is complex.")]
    public sealed class StyleCopVSPackage : Package, IDisposable, IVsShellPropertyEvents
    {
        #region Private Fields

        /// <summary>
        /// The helper class for performing analysis.
        /// </summary>
        private AnalysisHelper helper;

        /// <summary>
        /// The StyleCop core object.
        /// </summary>
        private StyleCopCore core;

        /// <summary>
        /// Handles the menu commands at the Package level.
        /// </summary>
        private PackageCommandSet commandSet;

        /// <summary>
        /// Used to track whether VS has left its zombie state.
        /// </summary>
        private uint cookie;
        
        #endregion Private Fields

        #region Private Delegates

        /// <summary>
        /// Delegate for text added to the output pane.
        /// </summary>
        /// <param name="output">The text to add.</param>
        private delegate void AddOutputEventHandler(string output);

        #endregion Private Delegates

        #region Internal Properties
        
        /// <summary>
        /// Gets the StyleCop core object.
        /// </summary>
        internal StyleCopCore Core
        {
            get
            {
                if (this.core == null)
                {
                    this.core = new StyleCopCore();
                }

                return this.core;
            }
        }

        /// <summary>
        /// Gets the helper class for performing analysis.
        /// </summary>
        internal AnalysisHelper Helper
        {
            get
            {
                if (this.helper == null)
                {
                    this.helper = new FileAnalysisHelper(this, this.Core);
                }

                return this.helper;
            }
        }

        #endregion Internal Properties

        #region Private Properties

        /// <summary>
        /// Gets a value indicating whether the VS DTE object is available yet. This object is available once the zombie state has gone.
        /// </summary>
        /// <returns>True if the DTE object is available, otherwise false.</returns>
        private bool IsDTEReady
        {
            get
            {
                EnvDTE.DTE dte = (EnvDTE.DTE)this.GetService(typeof(EnvDTE.DTE));
                return dte != null;
            }
        }

        /// <summary>
        /// Gets a value indicating whether the package is running in setup mode.
        /// </summary>
        private bool SetupMode
        {
            get
            {
                // Are we running with /setup?
                IVsAppCommandLine commandLine = (IVsAppCommandLine)this.GetService(typeof(IVsAppCommandLine));
                int present;
                string value;

                ErrorHandler.ThrowOnFailure(commandLine.GetOption("setup", out present, out value));
                return present == 1;
            }
        }

        #endregion Private Properties

        #region Public Methods

        /// <summary>
        /// Disposes the contents of the class.
        /// </summary>
        public void Dispose()
        {
            this.Dispose(true);
            GC.SuppressFinalize(this);
        }

        /// <summary>
        /// Writes a line of output to the output window.
        /// </summary>
        /// <param name="output">The text to output.</param>
        public void AddOutput(string output)
        {
            Param.RequireNotNull(output, "output");

            if (InvisibleForm.Instance.InvokeRequired)
            {
                AddOutputEventHandler outputDelegate = new AddOutputEventHandler(this.AddOutput);
                InvisibleForm.Instance.Invoke(outputDelegate, output);
            }
            else
            {
                EnvDTE.OutputWindowPane pane = VSWindows.GetInstance(this).OutputPane;
                if (pane != null)
                {
                    pane.OutputLine(output);
                }
            }
        }

        /// <summary>
        /// Called when VS properties change. We use this to wait for VS to finish its setup and leave its 'zombie' state
        /// </summary>
        /// <param name="propid">The property id that has changed.</param>
        /// <param name="var">The new value of the property.</param>
        /// <returns>S_OK is successful</returns>
        public int OnShellPropertyChange(int propid, object var)
        {
            // When the Visual Studio zombie state is false we can finish our init
            if (propid == (int)__VSSPROPID.VSSPROPID_Zombie && (bool)var == false)
            {
                this.InitializeMenus();
                
                // Our VS Shell EventListener is no longer needed
                IVsShell shellService = this.GetService(typeof(SVsShell)) as IVsShell;

                if (shellService != null)
                {
                    ErrorHandler.ThrowOnFailure(shellService.UnadviseShellPropertyChanges(this.cookie));
                }
                
                this.cookie = 0;
            }
            
            return VSConstants.S_OK;
        }
        
        #endregion Public Methods

        #region Protected Override Methods
       
        /// <summary>
        /// Initializes the package.
        /// </summary>
        /// <remarks>
        /// This method is called right after the package is sited, so this is the place to initialize
        /// code that relies on services provided by Visual Studio.
        /// </remarks>
        protected override void Initialize()
        {
            base.Initialize();

            if (this.IsDTEReady)
            {
                this.InitializeMenus();
            }
            else
            {
                // Set an eventlistener for shell property changes
                // We do this to wait for VS to leave its zombie state
                IVsShell shellService = this.GetService(typeof(SVsShell)) as IVsShell;

                if (shellService != null)
                {
                    ErrorHandler.ThrowOnFailure(shellService.AdviseShellPropertyChanges(this, out this.cookie));
                }
            }
        }
        
        /// <summary>
        /// Disposes the contents of the class.
        /// </summary>
        /// <param name="disposing">Indicates whether to dispose managed resources.</param>
        protected override void Dispose(bool disposing)
        {
            Param.Ignore(disposing);
            base.Dispose(disposing);

            if (disposing)
            {
                if (this.helper != null)
                {
                    this.helper.Dispose();
                    this.helper = null;
                }

                this.core = null;
            }
        }

        #endregion Protected Override Methods

        #region Private Methods
       
        /// <summary>
        /// Completes our initialization. This may be called from out overridden Initialize method and sometimes waiting until after the zombie state has
        /// gone from VS.
        /// </summary>
        private void InitializeMenus()
        {
            if (!this.SetupMode)
            {
                IServiceContainer sc = this;
                sc.AddService(typeof(IVsPackage), this, false);

                // Ensure that the IDE enviroment is available.
                EnvDTE.DTE dte = (EnvDTE.DTE)this.GetService(typeof(EnvDTE.DTE));
                if (dte == null)
                {
                    throw new InvalidOperationException(Strings.CouldNotGetVSEnvironment);
                }

                ProjectUtilities.Initialize(this);
                this.Core.Initialize(null, true);
                this.Helper.Initialize();

                // Ensuring that the form is created on the UI thread.
                if (InvisibleForm.Instance == null)
                {
                    throw new InvalidOperationException(Strings.NoInvisbleForm);
                }

                // Set up the menu items.
                this.commandSet = new PackageCommandSet(this);
                this.commandSet.Initialize();
            }
        }

        #endregion Private Methods
    }
>>>>>>> 30ef6542
}<|MERGE_RESOLUTION|>--- conflicted
+++ resolved
@@ -1,4 +1,3 @@
-<<<<<<< HEAD
 ﻿//-----------------------------------------------------------------------
 // <copyright file="StyleCopVSPackage.cs">
 //   MS-PL
@@ -303,305 +302,4 @@
 
         #endregion Private Methods
     }
-=======
-﻿//-----------------------------------------------------------------------
-// <copyright file="StyleCopVSPackage.cs">
-//   MS-PL
-// </copyright>
-// <license>
-//   This source code is subject to terms and conditions of the Microsoft 
-//   Public License. A copy of the license can be found in the License.html 
-//   file at the root of this distribution. If you cannot locate the  
-//   Microsoft Public License, please send an email to dlr@microsoft.com. 
-//   By using this source code in any fashion, you are agreeing to be bound 
-//   by the terms of the Microsoft Public License. You must not remove this 
-//   notice, or any other, from this software.
-// </license>
-//-----------------------------------------------------------------------
-namespace StyleCop.VisualStudio
-{
-    using System;
-    using System.ComponentModel.Design;
-    using System.Diagnostics.CodeAnalysis;
-    using System.Runtime.InteropServices;
-
-    using Microsoft.VisualStudio;
-    using Microsoft.VisualStudio.Shell;
-    using Microsoft.VisualStudio.Shell.Interop;
-
-    using StyleCop;
-
-    /// <summary>
-    /// Provides a Visual Studio package for StyleCop.
-    /// </summary>
-    [PackageRegistration(UseManagedResourcesOnly = true)]
-    [DefaultRegistryRoot("Software\\Microsoft\\VisualStudio\\10.0")]
-    [InstalledProductRegistration(false, "#110", "#112", StyleCop.Constants.ProductVersionFull, IconResourceID = 400)]
-    [ProvideAutoLoad(/*UICONTEXT_SolutionExists*/ "{f1536ef8-92ec-443c-9ed7-fdadf150da82}")]
-    [ProvideAutoLoad(/*UICONTEXT_NoSolution*/ "{ADFC4E64-0397-11D1-9F4E-00A0C911004F}")]
-    [ProvideLoadKey("Standard", "4.7", "StyleCop", "stylecop.codeplex.com", 200)]
-    [ProvideMenuResource(1000, 1)]
-    [Guid(GuidList.StyleCopPackageIdString)]
-    [SuppressMessage("Microsoft.Maintainability", "CA1506:AvoidExcessiveClassCoupling", Justification = "The class is complex.")]
-    public sealed class StyleCopVSPackage : Package, IDisposable, IVsShellPropertyEvents
-    {
-        #region Private Fields
-
-        /// <summary>
-        /// The helper class for performing analysis.
-        /// </summary>
-        private AnalysisHelper helper;
-
-        /// <summary>
-        /// The StyleCop core object.
-        /// </summary>
-        private StyleCopCore core;
-
-        /// <summary>
-        /// Handles the menu commands at the Package level.
-        /// </summary>
-        private PackageCommandSet commandSet;
-
-        /// <summary>
-        /// Used to track whether VS has left its zombie state.
-        /// </summary>
-        private uint cookie;
-        
-        #endregion Private Fields
-
-        #region Private Delegates
-
-        /// <summary>
-        /// Delegate for text added to the output pane.
-        /// </summary>
-        /// <param name="output">The text to add.</param>
-        private delegate void AddOutputEventHandler(string output);
-
-        #endregion Private Delegates
-
-        #region Internal Properties
-        
-        /// <summary>
-        /// Gets the StyleCop core object.
-        /// </summary>
-        internal StyleCopCore Core
-        {
-            get
-            {
-                if (this.core == null)
-                {
-                    this.core = new StyleCopCore();
-                }
-
-                return this.core;
-            }
-        }
-
-        /// <summary>
-        /// Gets the helper class for performing analysis.
-        /// </summary>
-        internal AnalysisHelper Helper
-        {
-            get
-            {
-                if (this.helper == null)
-                {
-                    this.helper = new FileAnalysisHelper(this, this.Core);
-                }
-
-                return this.helper;
-            }
-        }
-
-        #endregion Internal Properties
-
-        #region Private Properties
-
-        /// <summary>
-        /// Gets a value indicating whether the VS DTE object is available yet. This object is available once the zombie state has gone.
-        /// </summary>
-        /// <returns>True if the DTE object is available, otherwise false.</returns>
-        private bool IsDTEReady
-        {
-            get
-            {
-                EnvDTE.DTE dte = (EnvDTE.DTE)this.GetService(typeof(EnvDTE.DTE));
-                return dte != null;
-            }
-        }
-
-        /// <summary>
-        /// Gets a value indicating whether the package is running in setup mode.
-        /// </summary>
-        private bool SetupMode
-        {
-            get
-            {
-                // Are we running with /setup?
-                IVsAppCommandLine commandLine = (IVsAppCommandLine)this.GetService(typeof(IVsAppCommandLine));
-                int present;
-                string value;
-
-                ErrorHandler.ThrowOnFailure(commandLine.GetOption("setup", out present, out value));
-                return present == 1;
-            }
-        }
-
-        #endregion Private Properties
-
-        #region Public Methods
-
-        /// <summary>
-        /// Disposes the contents of the class.
-        /// </summary>
-        public void Dispose()
-        {
-            this.Dispose(true);
-            GC.SuppressFinalize(this);
-        }
-
-        /// <summary>
-        /// Writes a line of output to the output window.
-        /// </summary>
-        /// <param name="output">The text to output.</param>
-        public void AddOutput(string output)
-        {
-            Param.RequireNotNull(output, "output");
-
-            if (InvisibleForm.Instance.InvokeRequired)
-            {
-                AddOutputEventHandler outputDelegate = new AddOutputEventHandler(this.AddOutput);
-                InvisibleForm.Instance.Invoke(outputDelegate, output);
-            }
-            else
-            {
-                EnvDTE.OutputWindowPane pane = VSWindows.GetInstance(this).OutputPane;
-                if (pane != null)
-                {
-                    pane.OutputLine(output);
-                }
-            }
-        }
-
-        /// <summary>
-        /// Called when VS properties change. We use this to wait for VS to finish its setup and leave its 'zombie' state
-        /// </summary>
-        /// <param name="propid">The property id that has changed.</param>
-        /// <param name="var">The new value of the property.</param>
-        /// <returns>S_OK is successful</returns>
-        public int OnShellPropertyChange(int propid, object var)
-        {
-            // When the Visual Studio zombie state is false we can finish our init
-            if (propid == (int)__VSSPROPID.VSSPROPID_Zombie && (bool)var == false)
-            {
-                this.InitializeMenus();
-                
-                // Our VS Shell EventListener is no longer needed
-                IVsShell shellService = this.GetService(typeof(SVsShell)) as IVsShell;
-
-                if (shellService != null)
-                {
-                    ErrorHandler.ThrowOnFailure(shellService.UnadviseShellPropertyChanges(this.cookie));
-                }
-                
-                this.cookie = 0;
-            }
-            
-            return VSConstants.S_OK;
-        }
-        
-        #endregion Public Methods
-
-        #region Protected Override Methods
-       
-        /// <summary>
-        /// Initializes the package.
-        /// </summary>
-        /// <remarks>
-        /// This method is called right after the package is sited, so this is the place to initialize
-        /// code that relies on services provided by Visual Studio.
-        /// </remarks>
-        protected override void Initialize()
-        {
-            base.Initialize();
-
-            if (this.IsDTEReady)
-            {
-                this.InitializeMenus();
-            }
-            else
-            {
-                // Set an eventlistener for shell property changes
-                // We do this to wait for VS to leave its zombie state
-                IVsShell shellService = this.GetService(typeof(SVsShell)) as IVsShell;
-
-                if (shellService != null)
-                {
-                    ErrorHandler.ThrowOnFailure(shellService.AdviseShellPropertyChanges(this, out this.cookie));
-                }
-            }
-        }
-        
-        /// <summary>
-        /// Disposes the contents of the class.
-        /// </summary>
-        /// <param name="disposing">Indicates whether to dispose managed resources.</param>
-        protected override void Dispose(bool disposing)
-        {
-            Param.Ignore(disposing);
-            base.Dispose(disposing);
-
-            if (disposing)
-            {
-                if (this.helper != null)
-                {
-                    this.helper.Dispose();
-                    this.helper = null;
-                }
-
-                this.core = null;
-            }
-        }
-
-        #endregion Protected Override Methods
-
-        #region Private Methods
-       
-        /// <summary>
-        /// Completes our initialization. This may be called from out overridden Initialize method and sometimes waiting until after the zombie state has
-        /// gone from VS.
-        /// </summary>
-        private void InitializeMenus()
-        {
-            if (!this.SetupMode)
-            {
-                IServiceContainer sc = this;
-                sc.AddService(typeof(IVsPackage), this, false);
-
-                // Ensure that the IDE enviroment is available.
-                EnvDTE.DTE dte = (EnvDTE.DTE)this.GetService(typeof(EnvDTE.DTE));
-                if (dte == null)
-                {
-                    throw new InvalidOperationException(Strings.CouldNotGetVSEnvironment);
-                }
-
-                ProjectUtilities.Initialize(this);
-                this.Core.Initialize(null, true);
-                this.Helper.Initialize();
-
-                // Ensuring that the form is created on the UI thread.
-                if (InvisibleForm.Instance == null)
-                {
-                    throw new InvalidOperationException(Strings.NoInvisbleForm);
-                }
-
-                // Set up the menu items.
-                this.commandSet = new PackageCommandSet(this);
-                this.commandSet.Initialize();
-            }
-        }
-
-        #endregion Private Methods
-    }
->>>>>>> 30ef6542
 }