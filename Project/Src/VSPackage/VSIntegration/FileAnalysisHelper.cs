<<<<<<< HEAD
﻿//--------------------------------------------------------------------------
// <copyright file="FileAnalysisHelper.cs">
//   MS-PL
// </copyright>
// <license>
//   This source code is subject to terms and conditions of the Microsoft 
//   Public License. A copy of the license can be found in the License.html 
//   file at the root of this distribution. If you cannot locate the  
//   Microsoft Public License, please send an email to dlr@microsoft.com. 
//   By using this source code in any fashion, you are agreeing to be bound 
//   by the terms of the Microsoft Public License. You must not remove this 
//   notice, or any other, from this software.
// </license>
//-----------------------------------------------------------------------
namespace StyleCop.VisualStudio
{
    using System;
    using System.Collections.Generic;
    using System.Diagnostics;
    using System.Globalization;
    using System.IO;
    using System.Reflection;
    using System.Runtime.InteropServices;
    using System.Windows.Forms;
    using EnvDTE;

    using StyleCop.Diagnostics;

    /// <summary>
    /// Analysis helper when working with file analysis.
    /// </summary>
    internal class FileAnalysisHelper : AnalysisHelper
    {
        #region Fields

        /// <summary>
        /// The Major.Minor parts of the StyleCop version number i.e. 4.3 or 4.5.
        /// </summary>
        private string versionNumberMajorMinor;

        /// <summary>
        /// The full version number of StyleCop i.e. 4.3.1.3 or 4.5.0.23.
        /// </summary>
        private string versionNumberFull;

        /// <summary>
        /// The object that manages the task/error list.
        /// </summary>
        private TaskProvider taskProvider;

        /// <summary>
        /// Listens for solution update events.
        /// </summary>
        private UpdateSolutionListener updateListener;

        /// <summary>
        /// Listens for solution events.
        /// </summary>
        private SolutionListener solutionListener;

        #endregion Fields

        #region Constructors

        /// <summary>
        /// Initializes a new instance of the FileAnalysisHelper class.
        /// </summary>
        /// <param name="serviceProvider">System service provider.</param>
        /// <param name="core">Source analysis engine.</param>
        internal FileAnalysisHelper(IServiceProvider serviceProvider, StyleCopCore core) : base(serviceProvider, core)
        {
            Param.AssertNotNull(serviceProvider, "serviceProvider");
            Param.AssertNotNull(core, "core");
        }

        #endregion Constructors

        #region Properties

        /// <summary>
        /// Gets the Major.Minor parts of the StyleCop version number i.e. 4.3 or 4.5.
        /// </summary>
        private string VersionNumberMajorMinor
        {
            get
            {
                return this.versionNumberMajorMinor ?? (this.versionNumberMajorMinor = Assembly.GetExecutingAssembly().GetName().Version.ToString(2));
            }
        }

        /// <summary>
        /// Gets the full version number of StyleCop i.e. 4.3.1.3 or 4.5.0.23.
        /// </summary>
        private string VersionNumberFull
        {
            get
            {
                if (this.versionNumberFull != null)
                {
                    return this.versionNumberFull;
                }

                var currentVersionNumberAttribute = Utils.GetAssemblyAttribute<AssemblyFileVersionAttribute>(this.GetType().Assembly);
                var currentVersionNumber = new Version(currentVersionNumberAttribute.Version);
                return this.versionNumberFull = currentVersionNumber.ToString(4);
            }
        }

        /// <summary>
        /// Gets and instance of the TaskProvider class.
        /// </summary>
        private TaskProvider TaskProvider
        {
            get
            {
                if (this.taskProvider == null)
                {
                    this.taskProvider = new TaskProvider(this.ServiceProvider);
                }

                return this.taskProvider;
            }
        }

        #endregion Properties

        #region Protected Methods

        /// <summary>
        /// Disposes the contents of the class.
        /// </summary>
        /// <param name="disposing">Indicates whether to dispose unmanaged resources.</param>
        protected override void Dispose(bool disposing)
        {
            Param.Ignore(disposing);

            base.Dispose(disposing);

            if (disposing)
            {
                if (this.taskProvider != null)
                {
                    this.taskProvider.Dispose();
                    this.taskProvider = null;
                }

                if (this.solutionListener != null)
                {
                    this.solutionListener.Dispose();
                    this.solutionListener = null;
                }

                if (this.updateListener != null)
                {
                    this.updateListener.Dispose();
                    this.updateListener = null;
                }
            }
        }

        /// <summary>
        /// Saves any open document that matches a type specified by one of the parsers.
        /// </summary>
        /// <returns>Returns true if all documents were saved, or false if one or more
        /// documents were unable to be saved.</returns>
        protected override bool SaveOpenDocuments()
        {
            try
            {
                // Convert the environment to a file environment. This must be so since the
                // VS package initialized the environment as a file-based environment when
                // creating the SourceAnalysisCore object.
                FileBasedEnvironment fileEnvironment = this.Core.Environment as FileBasedEnvironment;
                Debug.Assert(fileEnvironment != null, "The environment is not a file based environment");

                // Save any matching document.
                DTE dte = (DTE)this.ServiceProvider.GetService(typeof(DTE));
                foreach (Document document in dte.Documents)
                {
                    if (!document.Saved)
                    {
                        // Get the file extension.
                        int index = document.Name.LastIndexOf(".", StringComparison.Ordinal);
                        if (index != -1 && document.Name.Length >= index)
                        {
                            FileInfo file = new FileInfo(document.FullName);
                            string extension = file.Extension.Substring(1).ToUpperInvariant();
                            ICollection<SourceParser> parsers = fileEnvironment.GetParsersForFileType(extension);

                            if (parsers != null && parsers.Count > 0)
                            {
                                try
                                {
                                    document.Save(document.FullName);
                                }
                                catch (COMException)
                                {
                                    AlertDialog.Show(
                                        this.Core,
                                        null,
                                        string.Format(CultureInfo.CurrentUICulture, Strings.CouldNotSaveDocument, Path.GetFileName(document.FullName)),
                                        Strings.Title,
                                        MessageBoxButtons.OK,
                                        MessageBoxIcon.Error);

                                    return false;
                                }
                            }
                        }
                    }
                }

                return true;
            }
            catch (COMException)
            {
                AlertDialog.Show(
                    this.Core,
                    null,
                    Strings.ErrorWhileSavingDocument,
                    Strings.Title,
                    MessageBoxButtons.OK,
                    MessageBoxIcon.Error);
                return false;
            }
        }

        /// <summary>
        /// Register for the environment events.
        /// </summary>
        protected override void RegisterEnvironmentEvents()
        {
            this.updateListener = new UpdateSolutionListener(this.ServiceProvider);
            this.updateListener.BeginBuild += this.BuildEventsOnBuildBegin;
            this.updateListener.Initialize();

            this.solutionListener = new SolutionListener(this.ServiceProvider);
            this.solutionListener.AfterSolutionOpened += this.SolutionOpenedEventHandler;
            this.solutionListener.BeforeClosingSolution += this.SolutionClosingEventHandler;
            this.solutionListener.Initialize();
        }

        /// <summary>
        /// Clears the environment prior to analysis.
        /// </summary>
        protected override void ClearEnvironmentPriorToAnalysis()
        {
            // Clear any items from the violations list.
            this.TaskProvider.Clear();
        }

        /// <summary>
        /// Signals the helper to output that analysis has begun.
        /// </summary>
        protected override void SignalAnalysisStarted()
        {
            // Write out our header to the output window.
            OutputWindowPane pane = VSWindows.GetInstance(this.ServiceProvider).OutputPane;
            if (pane != null)
            {
                pane.Clear();
                pane.Activate();

                VSWindows.GetInstance(this.ServiceProvider).OutputWindow.Activate();

                pane.OutputLine(string.Format(
                    CultureInfo.InvariantCulture, Strings.MiniLogBreak, string.Format(CultureInfo.InvariantCulture, Strings.StyleCopStarted, this.VersionNumberMajorMinor, this.VersionNumberFull)));
            }
        }
        
        /// <summary>
        /// Signals the helper to output that no files were available for analysis.
        /// </summary>
        protected override void NoFilesToAnalyze()
        {
            OutputWindowPane pane = VSWindows.GetInstance(this.ServiceProvider).OutputPane;
            if (pane != null)
            {
                pane.OutputLine(string.Format(
                    CultureInfo.InvariantCulture, Strings.MiniLogBreak, Strings.NoFilesToAnalyze));
            }
        }

        /// <summary>
        /// Provides the end analysis result to the user by adding violations to the error list.
        /// </summary>
        /// <param name="violations">The violations.</param>
        protected override void ProvideEndAnalysisResult(List<ViolationInfo> violations)
        {
            Param.RequireNotNull(violations, "violations");
            StyleCopTrace.In(violations);

            this.TaskProvider.AddResults(violations);
            this.TaskProvider.Show();

            StyleCopTrace.Out();
        }

        #endregion Protected Methods

        #region Private Static Methods

        /// <summary>
        /// Called when a build begins.
        /// </summary>
        /// <param name="sender">The parameter is not used.</param>
        /// <param name="args">The parameter is not used.</param>
        private void BuildEventsOnBuildBegin(object sender, EventArgs args)
        {
            Param.Ignore(sender, args);

            this.TaskProvider.Clear();
        }

        #endregion Private Static Methods
        
        #region Private Methods

        /// <summary>
        /// Called when a solution is opened.
        /// </summary>
        /// <param name="sender">The parameter is not used.</param>
        /// <param name="args">The parameter is not used.</param>
        private void SolutionOpenedEventHandler(object sender, EventArgs args)
        {
            Param.Ignore(sender, args);

            this.TaskProvider.Clear();

            // Notify each analyzer addin about this event.
            foreach (SourceParser parser in this.Core.Parsers)
            {
                parser.SolutionOpened();

                foreach (SourceAnalyzer analyzer in parser.Analyzers)
                {
                    analyzer.SolutionOpened();
                }
            }
        }

        /// <summary>
        /// Called when a solution is closed.
        /// </summary>
        /// <param name="sender">The parameter is not used.</param>
        /// <param name="args">The parameter is not used.</param>
        private void SolutionClosingEventHandler(object sender, EventArgs args)
        {
            Param.Ignore(sender, args);

            this.TaskProvider.Clear();

            // Notify each analyzer addin about this event.
            foreach (SourceParser parser in this.Core.Parsers)
            {
                parser.SolutionClosing();

                foreach (SourceAnalyzer analyzer in parser.Analyzers)
                {
                    analyzer.SolutionClosing();
                }
            }
        }

        #endregion Private Methods
    }
=======
﻿//--------------------------------------------------------------------------
// <copyright file="FileAnalysisHelper.cs">
//   MS-PL
// </copyright>
// <license>
//   This source code is subject to terms and conditions of the Microsoft 
//   Public License. A copy of the license can be found in the License.html 
//   file at the root of this distribution. If you cannot locate the  
//   Microsoft Public License, please send an email to dlr@microsoft.com. 
//   By using this source code in any fashion, you are agreeing to be bound 
//   by the terms of the Microsoft Public License. You must not remove this 
//   notice, or any other, from this software.
// </license>
//-----------------------------------------------------------------------
namespace StyleCop.VisualStudio
{
    using System;
    using System.Collections.Generic;
    using System.Diagnostics;
    using System.Globalization;
    using System.IO;
    using System.Reflection;
    using System.Runtime.InteropServices;
    using System.Windows.Forms;
    using EnvDTE;

    using StyleCop.Diagnostics;

    /// <summary>
    /// Analysis helper when working with file analysis.
    /// </summary>
    internal class FileAnalysisHelper : AnalysisHelper
    {
        #region Fields

        /// <summary>
        /// The Major.Minor parts of the StyleCop version number i.e. 4.3 or 4.5.
        /// </summary>
        private string versionNumberMajorMinor;

        /// <summary>
        /// The full version number of StyleCop i.e. 4.3.1.3 or 4.5.0.23.
        /// </summary>
        private string versionNumberFull;

        /// <summary>
        /// The object that manages the task/error list.
        /// </summary>
        private TaskProvider taskProvider;

        /// <summary>
        /// Listens for solution update events.
        /// </summary>
        private UpdateSolutionListener updateListener;

        /// <summary>
        /// Listens for solution events.
        /// </summary>
        private SolutionListener solutionListener;

        #endregion Fields

        #region Constructors

        /// <summary>
        /// Initializes a new instance of the FileAnalysisHelper class.
        /// </summary>
        /// <param name="serviceProvider">System service provider.</param>
        /// <param name="core">Source analysis engine.</param>
        internal FileAnalysisHelper(IServiceProvider serviceProvider, StyleCopCore core) : base(serviceProvider, core)
        {
            Param.AssertNotNull(serviceProvider, "serviceProvider");
            Param.AssertNotNull(core, "core");
        }

        #endregion Constructors

        #region Properties

        /// <summary>
        /// Gets the Major.Minor parts of the StyleCop version number i.e. 4.3 or 4.5.
        /// </summary>
        private string VersionNumberMajorMinor
        {
            get
            {
                return this.versionNumberMajorMinor ?? (this.versionNumberMajorMinor = Assembly.GetExecutingAssembly().GetName().Version.ToString(2));
            }
        }

        /// <summary>
        /// Gets the full version number of StyleCop i.e. 4.3.1.3 or 4.5.0.23.
        /// </summary>
        private string VersionNumberFull
        {
            get
            {
                if (this.versionNumberFull != null)
                {
                    return this.versionNumberFull;
                }

                var currentVersionNumberAttribute = Utils.GetAssemblyAttribute<AssemblyFileVersionAttribute>(this.GetType().Assembly);
                var currentVersionNumber = new Version(currentVersionNumberAttribute.Version);
                return this.versionNumberFull = currentVersionNumber.ToString(4);
            }
        }

        /// <summary>
        /// Gets and instance of the TaskProvider class.
        /// </summary>
        private TaskProvider TaskProvider
        {
            get
            {
                if (this.taskProvider == null)
                {
                    this.taskProvider = new TaskProvider(this.ServiceProvider);
                }

                return this.taskProvider;
            }
        }

        #endregion Properties

        #region Protected Methods

        /// <summary>
        /// Disposes the contents of the class.
        /// </summary>
        /// <param name="disposing">Indicates whether to dispose unmanaged resources.</param>
        protected override void Dispose(bool disposing)
        {
            Param.Ignore(disposing);

            base.Dispose(disposing);

            if (disposing)
            {
                if (this.taskProvider != null)
                {
                    this.taskProvider.Dispose();
                    this.taskProvider = null;
                }

                if (this.solutionListener != null)
                {
                    this.solutionListener.Dispose();
                    this.solutionListener = null;
                }

                if (this.updateListener != null)
                {
                    this.updateListener.Dispose();
                    this.updateListener = null;
                }
            }
        }

        /// <summary>
        /// Saves any open document that matches a type specified by one of the parsers.
        /// </summary>
        /// <returns>Returns true if all documents were saved, or false if one or more
        /// documents were unable to be saved.</returns>
        protected override bool SaveOpenDocuments()
        {
            // Convert the environment to a file environment. This must be so since the
            // VS package initialized the environment as a file-based environment when
            // creating the SourceAnalysisCore object.
            FileBasedEnvironment fileEnvironment = this.Core.Environment as FileBasedEnvironment;
            Debug.Assert(fileEnvironment != null, "The environment is not a file based environment");

            // Save any matching document.
            DTE dte = (DTE)this.ServiceProvider.GetService(typeof(DTE));
            foreach (Document document in dte.Documents)
            {
                if (!document.Saved)
                {
                    // Get the file extension.
                    int index = document.Name.LastIndexOf(".", StringComparison.Ordinal);
                    if (index != -1 && document.Name.Length >= index)
                    {
                        FileInfo file = new FileInfo(document.FullName);
                        string extension = file.Extension.Substring(1).ToUpperInvariant();
                        ICollection<SourceParser> parsers = fileEnvironment.GetParsersForFileType(extension);

                        if (parsers != null && parsers.Count > 0)
                        {
                            try
                            {
                                document.Save(document.FullName);
                            }
                            catch (COMException)
                            {
                                AlertDialog.Show(
                                    this.Core,
                                    null,
                                    string.Format(CultureInfo.CurrentUICulture, Strings.CouldNotSaveDocument, Path.GetFileName(document.FullName)),
                                    Strings.Title,
                                    MessageBoxButtons.OK,
                                    MessageBoxIcon.Error);

                                return false;
                            }
                        }
                    }
                }
            }

            return true;
        }

        /// <summary>
        /// Register for the environment events.
        /// </summary>
        protected override void RegisterEnvironmentEvents()
        {
            this.updateListener = new UpdateSolutionListener(this.ServiceProvider);
            this.updateListener.BeginBuild += this.BuildEventsOnBuildBegin;
            this.updateListener.Initialize();

            this.solutionListener = new SolutionListener(this.ServiceProvider);
            this.solutionListener.AfterSolutionOpened += this.SolutionOpenedEventHandler;
            this.solutionListener.BeforeClosingSolution += this.SolutionClosingEventHandler;
            this.solutionListener.Initialize();
        }

        /// <summary>
        /// Clears the environment prior to analysis.
        /// </summary>
        protected override void ClearEnvironmentPriorToAnalysis()
        {
            // Clear any items from the violations list.
            this.TaskProvider.Clear();
        }

        /// <summary>
        /// Signals the helper to output that analysis has begun.
        /// </summary>
        protected override void SignalAnalysisStarted()
        {
            // Write out our header to the output window.
            OutputWindowPane pane = VSWindows.GetInstance(this.ServiceProvider).OutputPane;
            if (pane != null)
            {
                pane.Clear();
                pane.Activate();

                VSWindows.GetInstance(this.ServiceProvider).OutputWindow.Activate();

                pane.OutputLine(string.Format(
                    CultureInfo.InvariantCulture, Strings.MiniLogBreak, string.Format(CultureInfo.InvariantCulture, Strings.StyleCopStarted, this.VersionNumberMajorMinor, this.VersionNumberFull)));
            }
        }
        
        /// <summary>
        /// Signals the helper to output that no files were available for analysis.
        /// </summary>
        protected override void NoFilesToAnalyze()
        {
            OutputWindowPane pane = VSWindows.GetInstance(this.ServiceProvider).OutputPane;
            if (pane != null)
            {
                pane.OutputLine(string.Format(
                    CultureInfo.InvariantCulture, Strings.MiniLogBreak, Strings.NoFilesToAnalyze));
            }
        }

        /// <summary>
        /// Provides the end analysis result to the user by adding violations to the error list.
        /// </summary>
        /// <param name="violations">The violations.</param>
        protected override void ProvideEndAnalysisResult(List<ViolationInfo> violations)
        {
            Param.RequireNotNull(violations, "violations");
            StyleCopTrace.In(violations);

            this.TaskProvider.AddResults(violations);
            this.TaskProvider.Show();

            StyleCopTrace.Out();
        }

        #endregion Protected Methods

        #region Private Static Methods

        /// <summary>
        /// Called when a build begins.
        /// </summary>
        /// <param name="sender">The parameter is not used.</param>
        /// <param name="args">The parameter is not used.</param>
        private void BuildEventsOnBuildBegin(object sender, EventArgs args)
        {
            Param.Ignore(sender, args);

            this.TaskProvider.Clear();
        }

        #endregion Private Static Methods
        
        #region Private Methods

        /// <summary>
        /// Called when a solution is opened.
        /// </summary>
        /// <param name="sender">The parameter is not used.</param>
        /// <param name="args">The parameter is not used.</param>
        private void SolutionOpenedEventHandler(object sender, EventArgs args)
        {
            Param.Ignore(sender, args);

            this.TaskProvider.Clear();

            // Notify each analyzer addin about this event.
            foreach (SourceParser parser in this.Core.Parsers)
            {
                parser.SolutionOpened();

                foreach (SourceAnalyzer analyzer in parser.Analyzers)
                {
                    analyzer.SolutionOpened();
                }
            }
        }

        /// <summary>
        /// Called when a solution is closed.
        /// </summary>
        /// <param name="sender">The parameter is not used.</param>
        /// <param name="args">The parameter is not used.</param>
        private void SolutionClosingEventHandler(object sender, EventArgs args)
        {
            Param.Ignore(sender, args);

            this.TaskProvider.Clear();

            // Notify each analyzer addin about this event.
            foreach (SourceParser parser in this.Core.Parsers)
            {
                parser.SolutionClosing();

                foreach (SourceAnalyzer analyzer in parser.Analyzers)
                {
                    analyzer.SolutionClosing();
                }
            }
        }

        #endregion Private Methods
    }
>>>>>>> 30ef6542
}<|MERGE_RESOLUTION|>--- conflicted
+++ resolved
@@ -1,4 +1,3 @@
-<<<<<<< HEAD
 ﻿//--------------------------------------------------------------------------
 // <copyright file="FileAnalysisHelper.cs">
 //   MS-PL
@@ -365,358 +364,4 @@
 
         #endregion Private Methods
     }
-=======
-﻿//--------------------------------------------------------------------------
-// <copyright file="FileAnalysisHelper.cs">
-//   MS-PL
-// </copyright>
-// <license>
-//   This source code is subject to terms and conditions of the Microsoft 
-//   Public License. A copy of the license can be found in the License.html 
-//   file at the root of this distribution. If you cannot locate the  
-//   Microsoft Public License, please send an email to dlr@microsoft.com. 
-//   By using this source code in any fashion, you are agreeing to be bound 
-//   by the terms of the Microsoft Public License. You must not remove this 
-//   notice, or any other, from this software.
-// </license>
-//-----------------------------------------------------------------------
-namespace StyleCop.VisualStudio
-{
-    using System;
-    using System.Collections.Generic;
-    using System.Diagnostics;
-    using System.Globalization;
-    using System.IO;
-    using System.Reflection;
-    using System.Runtime.InteropServices;
-    using System.Windows.Forms;
-    using EnvDTE;
-
-    using StyleCop.Diagnostics;
-
-    /// <summary>
-    /// Analysis helper when working with file analysis.
-    /// </summary>
-    internal class FileAnalysisHelper : AnalysisHelper
-    {
-        #region Fields
-
-        /// <summary>
-        /// The Major.Minor parts of the StyleCop version number i.e. 4.3 or 4.5.
-        /// </summary>
-        private string versionNumberMajorMinor;
-
-        /// <summary>
-        /// The full version number of StyleCop i.e. 4.3.1.3 or 4.5.0.23.
-        /// </summary>
-        private string versionNumberFull;
-
-        /// <summary>
-        /// The object that manages the task/error list.
-        /// </summary>
-        private TaskProvider taskProvider;
-
-        /// <summary>
-        /// Listens for solution update events.
-        /// </summary>
-        private UpdateSolutionListener updateListener;
-
-        /// <summary>
-        /// Listens for solution events.
-        /// </summary>
-        private SolutionListener solutionListener;
-
-        #endregion Fields
-
-        #region Constructors
-
-        /// <summary>
-        /// Initializes a new instance of the FileAnalysisHelper class.
-        /// </summary>
-        /// <param name="serviceProvider">System service provider.</param>
-        /// <param name="core">Source analysis engine.</param>
-        internal FileAnalysisHelper(IServiceProvider serviceProvider, StyleCopCore core) : base(serviceProvider, core)
-        {
-            Param.AssertNotNull(serviceProvider, "serviceProvider");
-            Param.AssertNotNull(core, "core");
-        }
-
-        #endregion Constructors
-
-        #region Properties
-
-        /// <summary>
-        /// Gets the Major.Minor parts of the StyleCop version number i.e. 4.3 or 4.5.
-        /// </summary>
-        private string VersionNumberMajorMinor
-        {
-            get
-            {
-                return this.versionNumberMajorMinor ?? (this.versionNumberMajorMinor = Assembly.GetExecutingAssembly().GetName().Version.ToString(2));
-            }
-        }
-
-        /// <summary>
-        /// Gets the full version number of StyleCop i.e. 4.3.1.3 or 4.5.0.23.
-        /// </summary>
-        private string VersionNumberFull
-        {
-            get
-            {
-                if (this.versionNumberFull != null)
-                {
-                    return this.versionNumberFull;
-                }
-
-                var currentVersionNumberAttribute = Utils.GetAssemblyAttribute<AssemblyFileVersionAttribute>(this.GetType().Assembly);
-                var currentVersionNumber = new Version(currentVersionNumberAttribute.Version);
-                return this.versionNumberFull = currentVersionNumber.ToString(4);
-            }
-        }
-
-        /// <summary>
-        /// Gets and instance of the TaskProvider class.
-        /// </summary>
-        private TaskProvider TaskProvider
-        {
-            get
-            {
-                if (this.taskProvider == null)
-                {
-                    this.taskProvider = new TaskProvider(this.ServiceProvider);
-                }
-
-                return this.taskProvider;
-            }
-        }
-
-        #endregion Properties
-
-        #region Protected Methods
-
-        /// <summary>
-        /// Disposes the contents of the class.
-        /// </summary>
-        /// <param name="disposing">Indicates whether to dispose unmanaged resources.</param>
-        protected override void Dispose(bool disposing)
-        {
-            Param.Ignore(disposing);
-
-            base.Dispose(disposing);
-
-            if (disposing)
-            {
-                if (this.taskProvider != null)
-                {
-                    this.taskProvider.Dispose();
-                    this.taskProvider = null;
-                }
-
-                if (this.solutionListener != null)
-                {
-                    this.solutionListener.Dispose();
-                    this.solutionListener = null;
-                }
-
-                if (this.updateListener != null)
-                {
-                    this.updateListener.Dispose();
-                    this.updateListener = null;
-                }
-            }
-        }
-
-        /// <summary>
-        /// Saves any open document that matches a type specified by one of the parsers.
-        /// </summary>
-        /// <returns>Returns true if all documents were saved, or false if one or more
-        /// documents were unable to be saved.</returns>
-        protected override bool SaveOpenDocuments()
-        {
-            // Convert the environment to a file environment. This must be so since the
-            // VS package initialized the environment as a file-based environment when
-            // creating the SourceAnalysisCore object.
-            FileBasedEnvironment fileEnvironment = this.Core.Environment as FileBasedEnvironment;
-            Debug.Assert(fileEnvironment != null, "The environment is not a file based environment");
-
-            // Save any matching document.
-            DTE dte = (DTE)this.ServiceProvider.GetService(typeof(DTE));
-            foreach (Document document in dte.Documents)
-            {
-                if (!document.Saved)
-                {
-                    // Get the file extension.
-                    int index = document.Name.LastIndexOf(".", StringComparison.Ordinal);
-                    if (index != -1 && document.Name.Length >= index)
-                    {
-                        FileInfo file = new FileInfo(document.FullName);
-                        string extension = file.Extension.Substring(1).ToUpperInvariant();
-                        ICollection<SourceParser> parsers = fileEnvironment.GetParsersForFileType(extension);
-
-                        if (parsers != null && parsers.Count > 0)
-                        {
-                            try
-                            {
-                                document.Save(document.FullName);
-                            }
-                            catch (COMException)
-                            {
-                                AlertDialog.Show(
-                                    this.Core,
-                                    null,
-                                    string.Format(CultureInfo.CurrentUICulture, Strings.CouldNotSaveDocument, Path.GetFileName(document.FullName)),
-                                    Strings.Title,
-                                    MessageBoxButtons.OK,
-                                    MessageBoxIcon.Error);
-
-                                return false;
-                            }
-                        }
-                    }
-                }
-            }
-
-            return true;
-        }
-
-        /// <summary>
-        /// Register for the environment events.
-        /// </summary>
-        protected override void RegisterEnvironmentEvents()
-        {
-            this.updateListener = new UpdateSolutionListener(this.ServiceProvider);
-            this.updateListener.BeginBuild += this.BuildEventsOnBuildBegin;
-            this.updateListener.Initialize();
-
-            this.solutionListener = new SolutionListener(this.ServiceProvider);
-            this.solutionListener.AfterSolutionOpened += this.SolutionOpenedEventHandler;
-            this.solutionListener.BeforeClosingSolution += this.SolutionClosingEventHandler;
-            this.solutionListener.Initialize();
-        }
-
-        /// <summary>
-        /// Clears the environment prior to analysis.
-        /// </summary>
-        protected override void ClearEnvironmentPriorToAnalysis()
-        {
-            // Clear any items from the violations list.
-            this.TaskProvider.Clear();
-        }
-
-        /// <summary>
-        /// Signals the helper to output that analysis has begun.
-        /// </summary>
-        protected override void SignalAnalysisStarted()
-        {
-            // Write out our header to the output window.
-            OutputWindowPane pane = VSWindows.GetInstance(this.ServiceProvider).OutputPane;
-            if (pane != null)
-            {
-                pane.Clear();
-                pane.Activate();
-
-                VSWindows.GetInstance(this.ServiceProvider).OutputWindow.Activate();
-
-                pane.OutputLine(string.Format(
-                    CultureInfo.InvariantCulture, Strings.MiniLogBreak, string.Format(CultureInfo.InvariantCulture, Strings.StyleCopStarted, this.VersionNumberMajorMinor, this.VersionNumberFull)));
-            }
-        }
-        
-        /// <summary>
-        /// Signals the helper to output that no files were available for analysis.
-        /// </summary>
-        protected override void NoFilesToAnalyze()
-        {
-            OutputWindowPane pane = VSWindows.GetInstance(this.ServiceProvider).OutputPane;
-            if (pane != null)
-            {
-                pane.OutputLine(string.Format(
-                    CultureInfo.InvariantCulture, Strings.MiniLogBreak, Strings.NoFilesToAnalyze));
-            }
-        }
-
-        /// <summary>
-        /// Provides the end analysis result to the user by adding violations to the error list.
-        /// </summary>
-        /// <param name="violations">The violations.</param>
-        protected override void ProvideEndAnalysisResult(List<ViolationInfo> violations)
-        {
-            Param.RequireNotNull(violations, "violations");
-            StyleCopTrace.In(violations);
-
-            this.TaskProvider.AddResults(violations);
-            this.TaskProvider.Show();
-
-            StyleCopTrace.Out();
-        }
-
-        #endregion Protected Methods
-
-        #region Private Static Methods
-
-        /// <summary>
-        /// Called when a build begins.
-        /// </summary>
-        /// <param name="sender">The parameter is not used.</param>
-        /// <param name="args">The parameter is not used.</param>
-        private void BuildEventsOnBuildBegin(object sender, EventArgs args)
-        {
-            Param.Ignore(sender, args);
-
-            this.TaskProvider.Clear();
-        }
-
-        #endregion Private Static Methods
-        
-        #region Private Methods
-
-        /// <summary>
-        /// Called when a solution is opened.
-        /// </summary>
-        /// <param name="sender">The parameter is not used.</param>
-        /// <param name="args">The parameter is not used.</param>
-        private void SolutionOpenedEventHandler(object sender, EventArgs args)
-        {
-            Param.Ignore(sender, args);
-
-            this.TaskProvider.Clear();
-
-            // Notify each analyzer addin about this event.
-            foreach (SourceParser parser in this.Core.Parsers)
-            {
-                parser.SolutionOpened();
-
-                foreach (SourceAnalyzer analyzer in parser.Analyzers)
-                {
-                    analyzer.SolutionOpened();
-                }
-            }
-        }
-
-        /// <summary>
-        /// Called when a solution is closed.
-        /// </summary>
-        /// <param name="sender">The parameter is not used.</param>
-        /// <param name="args">The parameter is not used.</param>
-        private void SolutionClosingEventHandler(object sender, EventArgs args)
-        {
-            Param.Ignore(sender, args);
-
-            this.TaskProvider.Clear();
-
-            // Notify each analyzer addin about this event.
-            foreach (SourceParser parser in this.Core.Parsers)
-            {
-                parser.SolutionClosing();
-
-                foreach (SourceAnalyzer analyzer in parser.Analyzers)
-                {
-                    analyzer.SolutionClosing();
-                }
-            }
-        }
-
-        #endregion Private Methods
-    }
->>>>>>> 30ef6542
 }