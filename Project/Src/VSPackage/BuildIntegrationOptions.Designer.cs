<<<<<<< HEAD
//-----------------------------------------------------------------------
// <copyright file="BuildIntegrationOptions.Designer.cs">
//   MS-PL
// </copyright>
// <license>
//   This source code is subject to terms and conditions of the Microsoft 
//   Public License. A copy of the license can be found in the License.html 
//   file at the root of this distribution. If you cannot locate the  
//   Microsoft Public License, please send an email to dlr@microsoft.com. 
//   By using this source code in any fashion, you are agreeing to be bound 
//   by the terms of the Microsoft Public License. You must not remove this 
//   notice, or any other, from this software.
// </license>
//-----------------------------------------------------------------------
namespace StyleCop.VisualStudio
{
    /// <content>
    /// Designer information for the BuildIntegrationOptions class.
    /// </content>
    public partial class BuildIntegrationOptions
    {
        /// <summary> 
        /// Required designer variable.
        /// </summary>
        private System.ComponentModel.IContainer components = null;

        /// <summary>
        /// The check box.
        /// </summary>
        private System.Windows.Forms.CheckBox checkBox;

        /// <summary>
        /// The description label.
        /// </summary>
        private System.Windows.Forms.Label description;

        /// <summary> 
        /// Clean up any resources being used.
        /// </summary>
        /// <param name="disposing">Returns true if managed resources should be disposed; otherwise, false.</param>
        protected override void Dispose(bool disposing)
        {
            Param.Ignore(disposing);

            if (disposing && (this.components != null))
            {
                this.components.Dispose();
            }

            base.Dispose(disposing);
        }

        #region Component Designer generated code

        /// <summary> 
        /// Required method for Designer support - do not modify 
        /// the contents of this method with the code editor.
        /// </summary>
        private void InitializeComponent()
        {
            System.ComponentModel.ComponentResourceManager resources = new System.ComponentModel.ComponentResourceManager(typeof(BuildIntegrationOptions));
            this.checkBox = new System.Windows.Forms.CheckBox();
            this.description = new System.Windows.Forms.Label();
            this.radioButtonAsWarning = new System.Windows.Forms.RadioButton();
            this.radioButtonAsError = new System.Windows.Forms.RadioButton();
            this.descriptionTreat = new System.Windows.Forms.Label();
            this.SuspendLayout();
            // 
            // checkBox
            // 
            resources.ApplyResources(this.checkBox, "checkBox");
            this.checkBox.Name = "checkBox";
            this.checkBox.UseVisualStyleBackColor = true;
            this.checkBox.CheckedChanged += new System.EventHandler(this.CheckBoxCheckedChanged);
            // 
            // description
            // 
            resources.ApplyResources(this.description, "description");
            this.description.Name = "description";
            // 
            // radioButtonAsWarning
            // 
            resources.ApplyResources(this.radioButtonAsWarning, "radioButtonAsWarning");
            this.radioButtonAsWarning.Name = "radioButtonAsWarning";
            this.radioButtonAsWarning.TabStop = true;
            this.radioButtonAsWarning.UseVisualStyleBackColor = true;
            this.radioButtonAsWarning.CheckedChanged += new System.EventHandler(this.RadioButtonCheckedChanged);
            // 
            // radioButtonAsError
            // 
            resources.ApplyResources(this.radioButtonAsError, "radioButtonAsError");
            this.radioButtonAsError.Name = "radioButtonAsError";
            this.radioButtonAsError.TabStop = true;
            this.radioButtonAsError.UseVisualStyleBackColor = true;
            this.radioButtonAsError.CheckedChanged += new System.EventHandler(this.RadioButtonCheckedChanged);
            // 
            // descriptionTreat
            // 
            resources.ApplyResources(this.descriptionTreat, "descriptionTreat");
            this.descriptionTreat.Name = "descriptionTreat";
            // 
            // BuildIntegrationOptions
            // 
            resources.ApplyResources(this, "$this");
            this.AutoScaleMode = System.Windows.Forms.AutoScaleMode.Dpi;
            this.Controls.Add(this.radioButtonAsWarning);
            this.Controls.Add(this.radioButtonAsError);
            this.Controls.Add(this.descriptionTreat);
            this.Controls.Add(this.checkBox);
            this.Controls.Add(this.description);
            this.Name = "BuildIntegrationOptions";
            this.ResumeLayout(false);

        }

        #endregion

        private System.Windows.Forms.RadioButton radioButtonAsWarning;
        private System.Windows.Forms.RadioButton radioButtonAsError;
        private System.Windows.Forms.Label descriptionTreat;
    }
=======
//-----------------------------------------------------------------------
// <copyright file="BuildIntegrationOptions.Designer.cs">
//   MS-PL
// </copyright>
// <license>
//   This source code is subject to terms and conditions of the Microsoft 
//   Public License. A copy of the license can be found in the License.html 
//   file at the root of this distribution. If you cannot locate the  
//   Microsoft Public License, please send an email to dlr@microsoft.com. 
//   By using this source code in any fashion, you are agreeing to be bound 
//   by the terms of the Microsoft Public License. You must not remove this 
//   notice, or any other, from this software.
// </license>
//-----------------------------------------------------------------------
namespace StyleCop.VisualStudio
{
    /// <content>
    /// Designer information for the BuildIntegrationOptions class.
    /// </content>
    public partial class BuildIntegrationOptions
    {
        /// <summary> 
        /// Required designer variable.
        /// </summary>
        private System.ComponentModel.IContainer components = null;

        /// <summary>
        /// The check box.
        /// </summary>
        private System.Windows.Forms.CheckBox checkBox;

        /// <summary>
        /// The description label.
        /// </summary>
        private System.Windows.Forms.Label description;

        /// <summary> 
        /// Clean up any resources being used.
        /// </summary>
        /// <param name="disposing">Returns true if managed resources should be disposed; otherwise, false.</param>
        protected override void Dispose(bool disposing)
        {
            Param.Ignore(disposing);

            if (disposing && (this.components != null))
            {
                this.components.Dispose();
            }

            base.Dispose(disposing);
        }

        #region Component Designer generated code

        /// <summary> 
        /// Required method for Designer support - do not modify 
        /// the contents of this method with the code editor.
        /// </summary>
        private void InitializeComponent()
        {
            System.ComponentModel.ComponentResourceManager resources = new System.ComponentModel.ComponentResourceManager(typeof(BuildIntegrationOptions));
            this.checkBox = new System.Windows.Forms.CheckBox();
            this.description = new System.Windows.Forms.Label();
            this.SuspendLayout();
            // 
            // checkBox
            // 
            resources.ApplyResources(this.checkBox, "checkBox");
            this.checkBox.Name = "checkBox";
            this.checkBox.UseVisualStyleBackColor = true;
            this.checkBox.CheckedChanged += new System.EventHandler(this.CheckBoxCheckedChanged);
            // 
            // description
            // 
            resources.ApplyResources(this.description, "description");
            this.description.Name = "description";
            // 
            // BuildIntegrationOptions
            // 
            resources.ApplyResources(this, "$this");
            this.AutoScaleMode = System.Windows.Forms.AutoScaleMode.Font;
            this.Controls.Add(this.description);
            this.Controls.Add(this.checkBox);
            this.Name = "BuildIntegrationOptions";
            this.ResumeLayout(false);

        }

        #endregion
    }
>>>>>>> 30ef6542
}<|MERGE_RESOLUTION|>--- conflicted
+++ resolved
@@ -1,4 +1,3 @@
-<<<<<<< HEAD
 //-----------------------------------------------------------------------
 // <copyright file="BuildIntegrationOptions.Designer.cs">
 //   MS-PL
@@ -120,96 +119,4 @@
         private System.Windows.Forms.RadioButton radioButtonAsError;
         private System.Windows.Forms.Label descriptionTreat;
     }
-=======
-//-----------------------------------------------------------------------
-// <copyright file="BuildIntegrationOptions.Designer.cs">
-//   MS-PL
-// </copyright>
-// <license>
-//   This source code is subject to terms and conditions of the Microsoft 
-//   Public License. A copy of the license can be found in the License.html 
-//   file at the root of this distribution. If you cannot locate the  
-//   Microsoft Public License, please send an email to dlr@microsoft.com. 
-//   By using this source code in any fashion, you are agreeing to be bound 
-//   by the terms of the Microsoft Public License. You must not remove this 
-//   notice, or any other, from this software.
-// </license>
-//-----------------------------------------------------------------------
-namespace StyleCop.VisualStudio
-{
-    /// <content>
-    /// Designer information for the BuildIntegrationOptions class.
-    /// </content>
-    public partial class BuildIntegrationOptions
-    {
-        /// <summary> 
-        /// Required designer variable.
-        /// </summary>
-        private System.ComponentModel.IContainer components = null;
-
-        /// <summary>
-        /// The check box.
-        /// </summary>
-        private System.Windows.Forms.CheckBox checkBox;
-
-        /// <summary>
-        /// The description label.
-        /// </summary>
-        private System.Windows.Forms.Label description;
-
-        /// <summary> 
-        /// Clean up any resources being used.
-        /// </summary>
-        /// <param name="disposing">Returns true if managed resources should be disposed; otherwise, false.</param>
-        protected override void Dispose(bool disposing)
-        {
-            Param.Ignore(disposing);
-
-            if (disposing && (this.components != null))
-            {
-                this.components.Dispose();
-            }
-
-            base.Dispose(disposing);
-        }
-
-        #region Component Designer generated code
-
-        /// <summary> 
-        /// Required method for Designer support - do not modify 
-        /// the contents of this method with the code editor.
-        /// </summary>
-        private void InitializeComponent()
-        {
-            System.ComponentModel.ComponentResourceManager resources = new System.ComponentModel.ComponentResourceManager(typeof(BuildIntegrationOptions));
-            this.checkBox = new System.Windows.Forms.CheckBox();
-            this.description = new System.Windows.Forms.Label();
-            this.SuspendLayout();
-            // 
-            // checkBox
-            // 
-            resources.ApplyResources(this.checkBox, "checkBox");
-            this.checkBox.Name = "checkBox";
-            this.checkBox.UseVisualStyleBackColor = true;
-            this.checkBox.CheckedChanged += new System.EventHandler(this.CheckBoxCheckedChanged);
-            // 
-            // description
-            // 
-            resources.ApplyResources(this.description, "description");
-            this.description.Name = "description";
-            // 
-            // BuildIntegrationOptions
-            // 
-            resources.ApplyResources(this, "$this");
-            this.AutoScaleMode = System.Windows.Forms.AutoScaleMode.Font;
-            this.Controls.Add(this.description);
-            this.Controls.Add(this.checkBox);
-            this.Name = "BuildIntegrationOptions";
-            this.ResumeLayout(false);
-
-        }
-
-        #endregion
-    }
->>>>>>> 30ef6542
 }