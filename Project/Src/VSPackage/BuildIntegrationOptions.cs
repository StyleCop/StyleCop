<<<<<<< HEAD
//-----------------------------------------------------------------------
// <copyright file="BuildIntegrationOptions.cs">
//   MS-PL
// </copyright>
// <license>
//   This source code is subject to terms and conditions of the Microsoft 
//   Public License. A copy of the license can be found in the License.html 
//   file at the root of this distribution. If you cannot locate the  
//   Microsoft Public License, please send an email to dlr@microsoft.com. 
//   By using this source code in any fashion, you are agreeing to be bound 
//   by the terms of the Microsoft Public License. You must not remove this 
//   notice, or any other, from this software.
// </license>
//-----------------------------------------------------------------------
namespace StyleCop.VisualStudio
{
    using System.Windows.Forms;
    using Microsoft.Build.Evaluation;

    /// <summary>
    /// Allows setting the company and copyright requirements.
    /// </summary>
    public partial class BuildIntegrationOptions : UserControl, IPropertyControlPage
    {
        #region Private Constants

        /// <summary>
        /// The name of the enabled property.
        /// </summary>
        private const string PropertyName = "StyleCopEnabled";

        #endregion Private Constants

        #region Private Fields

        /// <summary>
        /// The tab control which hosts this page.
        /// </summary>
        private PropertyControl tabControl;

        /// <summary>
        /// True if the page is dirty.
        /// </summary>
        private bool dirty;

        /// <summary>
        /// The VS project.
        /// </summary>
        private Project project;

        /// <summary>
        /// The build integration setting.
        /// </summary>
        private ProjectUtilities.BuildIntegration setting;

        #endregion Private Fields

        #region Public Constructors

        /// <summary>
        /// Initializes a new instance of the BuildIntegrationOptions class.
        /// </summary>
        /// <param name="project">The MSBuild project.</param>
        public BuildIntegrationOptions(Project project)
        {
            Param.RequireNotNull(project, "project");

            this.project = project;
            this.setting = ProjectUtilities.GetBuildIntegrationInProject(this.project);
            
            this.InitializeComponent();
        }

        #endregion Public Constructors

        #region Public Properties

        /// <summary>
        /// Gets the name of the the tab.
        /// </summary>
        public string TabName
        {
            get
            {
                return Strings.BuildIntegrationTabTitle;
            }
        }

        /// <summary>
        /// Gets or sets a value indicating whether any data on the page is dirty.
        /// </summary>
        public bool Dirty
        {
            get
            {
                return this.dirty;
            }

            set
            {
                Param.Ignore(value); 
                
                if (this.dirty != value)
                {
                    this.dirty = value;
                    this.tabControl.DirtyChanged();
                }
            }
        }

        #endregion Public Properties

        #region Private Properties

        private bool BuildIntagrationEnabled
        {
            get
            {
                return this.setting != ProjectUtilities.BuildIntegration.None;
            }
        }

        private bool TreatErrorAsError
        {
            get
            {
                return this.setting == ProjectUtilities.BuildIntegration.TreatErrorAsError;
            }
        }

        private bool TreatErrorAsWarning
        {
            get
            {
                return this.setting == ProjectUtilities.BuildIntegration.TreatErrorAsWarning;
            }
        }
          
        #endregion Private Properties

        #region Public Methods

        /// <summary>
        /// Initializes the page.
        /// </summary>
        /// <param name="propertyControl">The tab control object.</param>
        public void Initialize(PropertyControl propertyControl)
        {
            Param.RequireNotNull(propertyControl, "propertyControl");

            this.tabControl = propertyControl;

            this.InitializeSettings();

            this.dirty = false;
            this.tabControl.DirtyChanged();
        }

        /// <summary>
        /// Called before all pages are applied.
        /// </summary>
        /// <returns>Returns false if no pages should be applied.</returns>
        public bool PreApply()
        {
            return true;
        }

        /// <summary>
        /// Called after all pages have been applied.
        /// </summary>
        /// <param name="wasDirty">The dirty state of the page before it was applied.</param>
        public void PostApply(bool wasDirty)
        {
            Param.Ignore(wasDirty);
        }

        /// <summary>
        /// Saves the data and clears the dirty flag.
        /// </summary>
        /// <returns>Returns true if the data is saved, false if not.</returns>
        public bool Apply()
        {
            ProjectUtilities.BuildIntegration newSetting = ProjectUtilities.BuildIntegration.None;
            if (this.checkBox.Checked)
            {
                newSetting = this.radioButtonAsWarning.Checked
                    ? ProjectUtilities.BuildIntegration.TreatErrorAsWarning
                    : ProjectUtilities.BuildIntegration.TreatErrorAsError;
            }

            ProjectUtilities.SetBuildIntegrationInProject(this.project, newSetting);

            this.setting = newSetting;
            this.dirty = false;
            this.tabControl.DirtyChanged();

            return true;
        }

        /// <summary>
        /// Called when the page is activated.
        /// </summary>
        /// <param name="activated">Indicates whether the page is being activated or deactivated.</param>
        public void Activate(bool activated)
        {
            Param.Ignore(activated);
        }

        /// <summary>
        /// Refreshes the bold state of items on the page.
        /// </summary>
        public void RefreshSettingsOverrideState()
        {
            if (this.dirty == false)
            {
                this.InitializeSettings();
            }
        }

        #endregion Public Methods

        #region Private Methods

        /// <summary>
        /// Initializes the settings on the page.
        /// </summary>
        private void InitializeSettings()
        {
            this.checkBox.Checked = this.BuildIntagrationEnabled;
            this.radioButtonAsWarning.Checked = this.TreatErrorAsWarning || !this.BuildIntagrationEnabled;
            this.radioButtonAsError.Checked = this.TreatErrorAsError;
            this.SetTreatGroupEnabledState();
        }

        /// <summary>
        /// Called when the checkbox is checked or unchecked.
        /// </summary>
        /// <param name="sender">The event sender.</param>
        /// <param name="e">The event arguments.</param>
        private void CheckBoxCheckedChanged(object sender, System.EventArgs e)
        {
            Param.Ignore(sender, e);

            this.dirty = true;
            this.tabControl.DirtyChanged();

            this.SetTreatGroupEnabledState();
        }

        /// <summary>
        /// Called when the radio button is checked or unchecked.
        /// </summary>
        /// <param name="sender">The event sender.</param>
        /// <param name="e">The event arguments.</param>
        private void RadioButtonCheckedChanged(object sender, System.EventArgs e)
        {
            Param.Ignore(sender, e);

            this.dirty = true;
            this.tabControl.DirtyChanged();
        }

        /// <summary>
        /// Sets the enable state of the treat group items.
        /// </summary>
        private void SetTreatGroupEnabledState()
        {
            this.descriptionTreat.Enabled = this.radioButtonAsError.Enabled = this.radioButtonAsWarning.Enabled = this.checkBox.Checked;
        }

        #endregion Private Methods
    }
=======
//-----------------------------------------------------------------------
// <copyright file="BuildIntegrationOptions.cs">
//   MS-PL
// </copyright>
// <license>
//   This source code is subject to terms and conditions of the Microsoft 
//   Public License. A copy of the license can be found in the License.html 
//   file at the root of this distribution. If you cannot locate the  
//   Microsoft Public License, please send an email to dlr@microsoft.com. 
//   By using this source code in any fashion, you are agreeing to be bound 
//   by the terms of the Microsoft Public License. You must not remove this 
//   notice, or any other, from this software.
// </license>
//-----------------------------------------------------------------------
namespace StyleCop.VisualStudio
{
    using System.Drawing;
    using System.Windows.Forms;
    using Microsoft.VisualStudio.Shell.Interop;

    /// <summary>
    /// Allows setting the company and copyright requirements.
    /// </summary>
    public partial class BuildIntegrationOptions : UserControl, IPropertyControlPage
    {
        #region Private Constants

        /// <summary>
        /// The name of the enabled property.
        /// </summary>
        private const string PropertyName = "StyleCopEnabled";

        #endregion Private Constants

        #region Private Fields

        /// <summary>
        /// The tab control which hosts this page.
        /// </summary>
        private PropertyControl tabControl;

        /// <summary>
        /// True if the page is dirty.
        /// </summary>
        private bool dirty;

        /// <summary>
        /// The VS project.
        /// </summary>
        private IVsBuildPropertyStorage project;

        #endregion Private Fields

        #region Public Constructors

        /// <summary>
        /// Initializes a new instance of the BuildIntegrationOptions class.
        /// </summary>
        /// <param name="project">The VS project.</param>
        public BuildIntegrationOptions(IVsBuildPropertyStorage project)
        {
            Param.RequireNotNull(project, "project");

            this.project = project;
            this.InitializeComponent();
        }

        #endregion Public Constructors

        #region Public Properties

        /// <summary>
        /// Gets the name of the the tab.
        /// </summary>
        public string TabName
        {
            get
            {
                return Strings.BuildIntegrationTabTitle;
            }
        }

        /// <summary>
        /// Gets or sets a value indicating whether any data on the page is dirty.
        /// </summary>
        public bool Dirty
        {
            get
            {
                return this.dirty;
            }

            set
            {
                Param.Ignore(value); 
                
                if (this.dirty != value)
                {
                    this.dirty = value;
                    this.tabControl.DirtyChanged();
                }
            }
        }

        #endregion Public Properties

        #region Private Properties

        /// <summary>
        /// Gets a value indicating whether StyleCop build integration is enabled for the project.
        /// </summary>
        private bool IsBuildIntegrationEnabledInProject
        {
            get
            {
                string propertyValue = null;
                if (0 == this.project.GetPropertyValue(PropertyName, null, 0, out propertyValue))
                {
                    return !string.IsNullOrEmpty(propertyValue);
                }

                return false;
            }
        }

        #endregion Private Properties

        #region Public Methods

        /// <summary>
        /// Initializes the page.
        /// </summary>
        /// <param name="propertyControl">The tab control object.</param>
        public void Initialize(PropertyControl propertyControl)
        {
            Param.RequireNotNull(propertyControl, "propertyControl");

            this.tabControl = propertyControl;

            this.InitializeSettings();

            this.dirty = false;
            this.tabControl.DirtyChanged();
        }

        /// <summary>
        /// Called before all pages are applied.
        /// </summary>
        /// <returns>Returns false if no pages should be applied.</returns>
        public bool PreApply()
        {
            return true;
        }

        /// <summary>
        /// Called after all pages have been applied.
        /// </summary>
        /// <param name="wasDirty">The dirty state of the page before it was applied.</param>
        public void PostApply(bool wasDirty)
        {
            Param.Ignore(wasDirty);
        }

        /// <summary>
        /// Saves the data and clears the dirty flag.
        /// </summary>
        /// <returns>Returns true if the data is saved, false if not.</returns>
        public bool Apply()
        {
            ////if (this.checkBox.Checked && !this.IsBuildIntegrationEnabledInProject)
            ////{
            ////    this.EnableBuildIntegrationInProject();
            ////}
            ////else if (!this.checkBox.Checked && this.IsBuildIntegrationEnabledInProject)
            ////{
            ////    this.DisableBuildIntegrationInProject();
            ////}

            this.dirty = false;
            this.tabControl.DirtyChanged();

            return true;
        }

        /// <summary>
        /// Called when the page is activated.
        /// </summary>
        /// <param name="activated">Indicates whether the page is being activated or deactivated.</param>
        public void Activate(bool activated)
        {
            Param.Ignore(activated);
        }

        /// <summary>
        /// Refreshes the bold state of items on the page.
        /// </summary>
        public void RefreshSettingsOverrideState()
        {
            if (this.dirty == false)
            {
                this.InitializeSettings();
            }
        }

        #endregion Public Methods

        #region Private Methods

        /// <summary>
        /// Initializes the settings on the page.
        /// </summary>
        private void InitializeSettings()
        {
            this.checkBox.Checked = this.IsBuildIntegrationEnabledInProject;
        }

        /////// <summary>
        /////// Enables StyleCop build integration for the project.
        /////// </summary>
        ////private void EnableBuildIntegrationInProject()
        ////{
        ////}

        /////// <summary>
        /////// Disables StyleCop build integration for the project.
        /////// </summary>
        ////private void DisableBuildIntegrationInProject()
        ////{
        ////}

        /// <summary>
        /// Called when the checkbox is checked or unchecked.
        /// </summary>
        /// <param name="sender">The event sender.</param>
        /// <param name="e">The event arguments.</param>
        private void CheckBoxCheckedChanged(object sender, System.EventArgs e)
        {
            Param.Ignore(sender, e);

            this.dirty = true;
            this.tabControl.DirtyChanged();
        }

        /// <summary>
        /// Sets the bold state of the item.
        /// </summary>
        /// <param name="item">The item to set.</param>
        /// <param name="bold">The bold state.</param>
        private void SetBoldState(TextBox item, bool bold)
        {
            Param.AssertNotNull(item, "item");
            Param.Ignore(bold);

            // Dispose the item's current font if necessary.
            if (item.Font != this.Font && item.Font != null)
            {
                item.Font.Dispose();
            }

            // Create and set the new font.
            if (bold)
            {
                item.Font = new Font(this.Font, FontStyle.Bold);
            }
            else
            {
                item.Font = new Font(this.Font, FontStyle.Regular);
            }
        }

        #endregion Private Methods
    }
>>>>>>> 30ef6542
}<|MERGE_RESOLUTION|>--- conflicted
+++ resolved
@@ -1,4 +1,3 @@
-<<<<<<< HEAD
 //-----------------------------------------------------------------------
 // <copyright file="BuildIntegrationOptions.cs">
 //   MS-PL
@@ -271,278 +270,4 @@
 
         #endregion Private Methods
     }
-=======
-//-----------------------------------------------------------------------
-// <copyright file="BuildIntegrationOptions.cs">
-//   MS-PL
-// </copyright>
-// <license>
-//   This source code is subject to terms and conditions of the Microsoft 
-//   Public License. A copy of the license can be found in the License.html 
-//   file at the root of this distribution. If you cannot locate the  
-//   Microsoft Public License, please send an email to dlr@microsoft.com. 
-//   By using this source code in any fashion, you are agreeing to be bound 
-//   by the terms of the Microsoft Public License. You must not remove this 
-//   notice, or any other, from this software.
-// </license>
-//-----------------------------------------------------------------------
-namespace StyleCop.VisualStudio
-{
-    using System.Drawing;
-    using System.Windows.Forms;
-    using Microsoft.VisualStudio.Shell.Interop;
-
-    /// <summary>
-    /// Allows setting the company and copyright requirements.
-    /// </summary>
-    public partial class BuildIntegrationOptions : UserControl, IPropertyControlPage
-    {
-        #region Private Constants
-
-        /// <summary>
-        /// The name of the enabled property.
-        /// </summary>
-        private const string PropertyName = "StyleCopEnabled";
-
-        #endregion Private Constants
-
-        #region Private Fields
-
-        /// <summary>
-        /// The tab control which hosts this page.
-        /// </summary>
-        private PropertyControl tabControl;
-
-        /// <summary>
-        /// True if the page is dirty.
-        /// </summary>
-        private bool dirty;
-
-        /// <summary>
-        /// The VS project.
-        /// </summary>
-        private IVsBuildPropertyStorage project;
-
-        #endregion Private Fields
-
-        #region Public Constructors
-
-        /// <summary>
-        /// Initializes a new instance of the BuildIntegrationOptions class.
-        /// </summary>
-        /// <param name="project">The VS project.</param>
-        public BuildIntegrationOptions(IVsBuildPropertyStorage project)
-        {
-            Param.RequireNotNull(project, "project");
-
-            this.project = project;
-            this.InitializeComponent();
-        }
-
-        #endregion Public Constructors
-
-        #region Public Properties
-
-        /// <summary>
-        /// Gets the name of the the tab.
-        /// </summary>
-        public string TabName
-        {
-            get
-            {
-                return Strings.BuildIntegrationTabTitle;
-            }
-        }
-
-        /// <summary>
-        /// Gets or sets a value indicating whether any data on the page is dirty.
-        /// </summary>
-        public bool Dirty
-        {
-            get
-            {
-                return this.dirty;
-            }
-
-            set
-            {
-                Param.Ignore(value); 
-                
-                if (this.dirty != value)
-                {
-                    this.dirty = value;
-                    this.tabControl.DirtyChanged();
-                }
-            }
-        }
-
-        #endregion Public Properties
-
-        #region Private Properties
-
-        /// <summary>
-        /// Gets a value indicating whether StyleCop build integration is enabled for the project.
-        /// </summary>
-        private bool IsBuildIntegrationEnabledInProject
-        {
-            get
-            {
-                string propertyValue = null;
-                if (0 == this.project.GetPropertyValue(PropertyName, null, 0, out propertyValue))
-                {
-                    return !string.IsNullOrEmpty(propertyValue);
-                }
-
-                return false;
-            }
-        }
-
-        #endregion Private Properties
-
-        #region Public Methods
-
-        /// <summary>
-        /// Initializes the page.
-        /// </summary>
-        /// <param name="propertyControl">The tab control object.</param>
-        public void Initialize(PropertyControl propertyControl)
-        {
-            Param.RequireNotNull(propertyControl, "propertyControl");
-
-            this.tabControl = propertyControl;
-
-            this.InitializeSettings();
-
-            this.dirty = false;
-            this.tabControl.DirtyChanged();
-        }
-
-        /// <summary>
-        /// Called before all pages are applied.
-        /// </summary>
-        /// <returns>Returns false if no pages should be applied.</returns>
-        public bool PreApply()
-        {
-            return true;
-        }
-
-        /// <summary>
-        /// Called after all pages have been applied.
-        /// </summary>
-        /// <param name="wasDirty">The dirty state of the page before it was applied.</param>
-        public void PostApply(bool wasDirty)
-        {
-            Param.Ignore(wasDirty);
-        }
-
-        /// <summary>
-        /// Saves the data and clears the dirty flag.
-        /// </summary>
-        /// <returns>Returns true if the data is saved, false if not.</returns>
-        public bool Apply()
-        {
-            ////if (this.checkBox.Checked && !this.IsBuildIntegrationEnabledInProject)
-            ////{
-            ////    this.EnableBuildIntegrationInProject();
-            ////}
-            ////else if (!this.checkBox.Checked && this.IsBuildIntegrationEnabledInProject)
-            ////{
-            ////    this.DisableBuildIntegrationInProject();
-            ////}
-
-            this.dirty = false;
-            this.tabControl.DirtyChanged();
-
-            return true;
-        }
-
-        /// <summary>
-        /// Called when the page is activated.
-        /// </summary>
-        /// <param name="activated">Indicates whether the page is being activated or deactivated.</param>
-        public void Activate(bool activated)
-        {
-            Param.Ignore(activated);
-        }
-
-        /// <summary>
-        /// Refreshes the bold state of items on the page.
-        /// </summary>
-        public void RefreshSettingsOverrideState()
-        {
-            if (this.dirty == false)
-            {
-                this.InitializeSettings();
-            }
-        }
-
-        #endregion Public Methods
-
-        #region Private Methods
-
-        /// <summary>
-        /// Initializes the settings on the page.
-        /// </summary>
-        private void InitializeSettings()
-        {
-            this.checkBox.Checked = this.IsBuildIntegrationEnabledInProject;
-        }
-
-        /////// <summary>
-        /////// Enables StyleCop build integration for the project.
-        /////// </summary>
-        ////private void EnableBuildIntegrationInProject()
-        ////{
-        ////}
-
-        /////// <summary>
-        /////// Disables StyleCop build integration for the project.
-        /////// </summary>
-        ////private void DisableBuildIntegrationInProject()
-        ////{
-        ////}
-
-        /// <summary>
-        /// Called when the checkbox is checked or unchecked.
-        /// </summary>
-        /// <param name="sender">The event sender.</param>
-        /// <param name="e">The event arguments.</param>
-        private void CheckBoxCheckedChanged(object sender, System.EventArgs e)
-        {
-            Param.Ignore(sender, e);
-
-            this.dirty = true;
-            this.tabControl.DirtyChanged();
-        }
-
-        /// <summary>
-        /// Sets the bold state of the item.
-        /// </summary>
-        /// <param name="item">The item to set.</param>
-        /// <param name="bold">The bold state.</param>
-        private void SetBoldState(TextBox item, bool bold)
-        {
-            Param.AssertNotNull(item, "item");
-            Param.Ignore(bold);
-
-            // Dispose the item's current font if necessary.
-            if (item.Font != this.Font && item.Font != null)
-            {
-                item.Font.Dispose();
-            }
-
-            // Create and set the new font.
-            if (bold)
-            {
-                item.Font = new Font(this.Font, FontStyle.Bold);
-            }
-            else
-            {
-                item.Font = new Font(this.Font, FontStyle.Regular);
-            }
-        }
-
-        #endregion Private Methods
-    }
->>>>>>> 30ef6542
 }