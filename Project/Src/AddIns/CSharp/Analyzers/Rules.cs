//-----------------------------------------------------------------------
// <copyright file="Rules.cs" company="Microsoft">
//   Copyright (c) Microsoft Corporation.
// </copyright>
// <license>
//   This source code is subject to terms and conditions of the Microsoft 
//   Public License. A copy of the license can be found in the License.html 
//   file at the root of this distribution. If you cannot locate the  
//   Microsoft Public License, please send an email to dlr@microsoft.com. 
//   By using this source code in any fashion, you are agreeing to be bound 
//   by the terms of the Microsoft Public License. You must not remove this 
//   notice, or any other, from this software.
// </license>
//-----------------------------------------------------------------------
namespace Microsoft.StyleCop.CSharp
{
    using System;
    using System.Xml;

    /// <summary>
    /// The list of rules triggered by this module.
    /// </summary>
    internal enum Rules
    {
        /// <summary>
        /// The element does not have an access modifier.
        /// </summary>
        AccessModifierMustBeDeclared,

        /// <summary>
        /// The curly bracket must be on a line by itself, unless the entire statement is on a single line.
        /// </summary>
        CurlyBracketsForMultiLineStatementsMustNotShareLine,

        /// <summary>
        /// The statement wrapped in curly brackets must not be entirely on the same line.
        /// </summary>
        StatementMustNotBeOnSingleLine,

        /// <summary>
        /// The {0} must not be placed entirely on the same line.
        /// </summary>
        ElementMustNotBeOnSingleLine,

        /// <summary>
        /// The body of the statement must be wrapped in curly brackets.
        /// </summary>
        CurlyBracketsMustNotBeOmitted,

        /// <summary>
        /// If an accessor is completely on a single line, its sibling accessors must also each be on a single line.
        /// </summary>
        AllAccessorsMustBeMultiLineOrSingleLine,

        /// <summary>
        /// The Xml header is missing.
        /// </summary>
        ElementsMustBeDocumented,

        /// <summary>
        /// The Xml header is missing from a partial element.
        /// </summary>
        PartialElementsMustBeDocumented,

        /// <summary>
        /// The header is missing the summary tag.
        /// </summary>
        ElementDocumentationMustHaveSummary,

        /// <summary>
        /// The header is missing the summary tag.
        /// </summary>
        PartialElementDocumentationMustHaveSummary,

        /// <summary>
        /// The summary tag is empty.
        /// </summary>
        ElementDocumentationMustHaveSummaryText,

        /// <summary>
        /// The summary tag is empty.
        /// </summary>
        PartialElementDocumentationMustHaveSummaryText,

        /// <summary>
        /// The element has parameters but the header does not contain param tags.
        /// </summary>
        ElementParametersMustBeDocumented,

        /// <summary>
        /// The header has a param tag with no name.
        /// </summary>
        ElementParameterDocumentationMustDeclareParameterName,

        /// <summary>
        /// The param tag is empty.
        /// </summary>
        ElementParameterDocumentationMustHaveText,

        /// <summary>
        /// The method does not return void but the header does not have a returns tag.
        /// </summary>
        ElementReturnValueMustBeDocumented,

        /// <summary>
        /// The returns tag is empty.
        /// </summary>
        ElementReturnValueDocumentationMustHaveText,

        /// <summary>
        /// The method returns void but the header contains a returns tag.
        /// </summary>
        VoidReturnValueMustNotBeDocumented,

        /// <summary>
        /// The partial element has generic types but the Xml header has no 'typeparam' tags.
        /// </summary>
        GenericTypeParametersMustBeDocumented,

        /// <summary>
        /// The documentation header must contain typeparam tags matching the generic types for the {0}.
        /// </summary>
        GenericTypeParametersMustBeDocumentedPartialClass,

        /// <summary>
        /// The element's generic type parameters do not match the 'typeparam' tags in the header.
        /// </summary>
        GenericTypeParameterDocumentationMustMatchTypeParameters,

        /// <summary>
        /// The Xml header has a 'typeparam' tag with no 'name' attribute.
        /// </summary>
        GenericTypeParameterDocumentationMustDeclareParameterName,

        /// <summary>
        /// The element header 'typeparam' tag is empty for the '{0}' item.
        /// </summary>
        GenericTypeParameterDocumentationMustHaveText,

        /// <summary>
        /// The summary tag has the default text generated by Visual Studio.
        /// </summary>
        ElementDocumentationMustNotHaveDefaultSummary,

        /// <summary>
        /// The header is invalid Xml.
        /// </summary>
        DocumentationMustContainValidXml,

        /// <summary>
        /// The enum sub-item has no header.
        /// </summary>
        EnumerationItemsMustBeDocumented,

        /// <summary>
        /// The method parameters do not match those in the header.
        /// </summary>
        ElementParameterDocumentationMustMatchElementParameters,

        /// <summary>
        /// The property is missing a value tag.
        /// </summary>
        PropertyDocumentationMustHaveValue,

        /// <summary>
        /// The text in a documentation string must not be empty.
        /// </summary>
        DocumentationTextMustNotBeEmpty,

        /// <summary>
        /// Documentation text must end with a period.
        /// </summary>
        DocumentationTextMustEndWithAPeriod,

        /// <summary>
        /// Documentation text must begin with a capital letter.
        /// </summary>
        DocumentationTextMustBeginWithACapitalLetter,

        /// <summary>
        /// Documentation text must contain whitespace.
        /// </summary>
        DocumentationTextMustContainWhitespace,

        /// <summary>
        /// Documentation text must consist of a certain percentage of characters.
        /// </summary>
        DocumentationMustMeetCharacterPercentage,

        /// <summary>
        /// Documentation text must be a certain length.
        /// </summary>
        DocumentationTextMustMeetMinimumCharacterLength,

        /// <summary>
        /// The documentation text within the constructor's summary tag must begin with the text.
        /// </summary>
        ConstructorSummaryDocumentationMustBeginWithStandardText,

        /// <summary>
        /// The documentation text within the destructor's summary tag must begin with the text.
        /// </summary>
        DestructorSummaryDocumentationMustBeginWithStandardText,

        /// <summary>
        /// Verifies that a documentation header does not contain blank lines.
        /// </summary>
        DocumentationHeadersMustNotContainBlankLines,

        /// <summary>
        /// Verifies that an included documentation header file can be loaded.
        /// </summary>
        IncludedDocumentationFileDoesNotExist,

        /// <summary>
        /// Verifies that an included documentation tag's XPath expression is valid.
        /// </summary>
        IncludedDocumentationXPathDoesNotExist,

        /// <summary>
        /// Verifies that an 'include' tag contains a valid file and path attribute.
        /// </summary>
        IncludeNodeDoesNotContainValidFileAndPath,

        /// <summary>
        /// Verifies that an 'includedoc' tag is not used when the class does not inherit from a base class.
        /// </summary>
        InheritDocMustBeUsedWithInheritingClass,

        /// <summary>
        /// The property's summary tag starts with invalid text.
        /// </summary>
        PropertySummaryDocumentationMustMatchAccessors,

        /// <summary>
        /// The property only has a get accessor but the summary starts with 'gets or sets'.
        /// </summary>
        PropertySummaryDocumentationMustOmitSetAccessorWithRestrictedAccess,

        /// <summary>
        /// The element's documentation header contains two or more identical strings.
        /// </summary>
        ElementDocumentationMustNotBeCopiedAndPasted,

        /// <summary>
        /// A single line comment begins with a triple slash like an Xml header.
        /// </summary>
        SingleLineCommentsMustNotUseDocumentationStyleSlashes,

        /// <summary>
        /// There is no file header.
        /// </summary>
        FileMustHaveHeader,

        /// <summary>
        /// The copyright node is missing.
        /// </summary>
        FileHeaderMustShowCopyright,

        /// <summary>
        /// The copyright tag is empty.
        /// </summary>
        FileHeaderMustHaveCopyrightText,

        /// <summary>
        /// The copyright tag must match the required value.
        /// </summary>
        FileHeaderCopyrightTextMustMatch,

        /// <summary>
        /// The copyright's file attribute is missing.
        /// </summary>
        FileHeaderMustContainFileName,

        /// <summary>
        /// The copyright's file attribute does not contain the name of the file.
        /// </summary>
        FileHeaderFileNameDocumentationMustMatchFileName,

        /// <summary>
        /// The copyright's company tag is missing or empty.
        /// </summary>
        FileHeaderMustHaveValidCompanyText,

        /// <summary>
        /// The company text must match.
        /// </summary>
        FileHeaderCompanyNameTextMustMatch,

        /// <summary>
        /// The summary tag is missing or empty.
        /// </summary>
        FileHeaderMustHaveSummary,

        /// <summary>
        /// A this prefix is missing.
        /// </summary>
        ThisMissing,

        /// <summary>
        /// A base prefix was used when it should be this.
        /// </summary>
        BaseUsed,

        /// <summary>
        /// A const field starts with a lower case letter.
        /// </summary>
        ConstFieldNamesMustBeginWithUpperCaseLetter,

        /// <summary>
        /// Readonly variables that are not declared private must start with an upper case letter.
        /// </summary>
        NonPrivateReadonlyFieldsMustBeginWithUpperCaseLetter,

        /// <summary>
        /// A variable starts with an upper case letter.
        /// </summary>
        AccessibleFieldsMustBeginWithUpperCaseLetter,

        /// <summary>
        /// A variable starts with an upper case letter.
        /// </summary>
        FieldNamesMustBeginWithLowerCaseLetter,

        /// <summary>
        /// A variable name contains Hungarian notation.
        /// </summary>
        FieldNamesMustNotUseHungarianNotation,

        /// <summary>
        /// A variable name contains a m_ or s_ prefix.
        /// </summary>
        VariableNamesMustNotBePrefixed,

        /// <summary>
        /// A word that should start with a lower-case letter start with an upper-case letter.
        /// </summary>
        ElementMustBeginWithLowerCaseLetter,

        /// <summary>
        /// A word that should start with an upper-case letter start with a lower-case letter.
        /// </summary>
        ElementMustBeginWithUpperCaseLetter,

        /// <summary>
        /// An interface name does not begin with I.
        /// </summary>
        InterfaceNamesMustBeginWithI,

        /// <summary>
        /// A variable name starts with an underscore.
        /// </summary>
        FieldNamesMustNotBeginWithUnderscore,

        /// <summary>
        /// A variable name contains an underscore.
        /// </summary>
        FieldNamesMustNotContainUnderscore,

        /// <summary>
        /// Multiple blank lines in a row.
        /// </summary>
        CodeMustNotContainMultipleBlankLinesInARow,

        /// <summary>
        /// Blank line before an opening curly bracket.
        /// </summary>
        ClosingCurlyBracketsMustNotBePrecededByBlankLine,

        /// <summary>
        /// Blank line before an opening curly bracket.
        /// </summary>
        OpeningCurlyBracketsMustNotBePrecededByBlankLine,

        /// <summary>
        /// Blank line after an opening curly bracket.
        /// </summary>
        OpeningCurlyBracketsMustNotBeFollowedByBlankLine,

        /// <summary>
        /// A closing curly bracket is not followed by a blank line.
        /// </summary>
        ClosingCurlyBracketMustBeFollowedByBlankLine,

        /// <summary>
        /// No blank line appears before a single-line comment.
        /// </summary>
        SingleLineCommentMustBePrecededByBlankLine,

        /// <summary>
        /// Adjacent elements must be separated by a blank line.
        /// </summary>
        ElementsMustBeSeparatedByBlankLine,

        /// <summary>
        /// No blank line appears before an Xml header.
        /// </summary>
        ElementDocumentationHeaderMustBePrecededByBlankLine,

        /// <summary>
        /// A blank line appears after an Xml header.
        /// </summary>
        ElementDocumentationHeadersMustNotBeFollowedByBlankLine,

        /// <summary>
        /// A blank line appears after an else, catch, or finally statement.
        /// </summary>
        ChainedStatementBlocksMustNotBePrecededByBlankLine,

        /// <summary>
        /// A single-line comment must not be followed by a blank line. 
        /// </summary>
        SingleLineCommentsMustNotBeFollowedByBlankLine,

        /// <summary>
        /// A blank line appears before a while/do statement.
        /// </summary>
        WhileDoFooterMustNotBePrecededByBlankLine,

        /// <summary>
        /// Elements in the wrong order.
        /// </summary>
        ElementsMustAppearInTheCorrectOrder,

        /// <summary>
        /// Partial elements in the wrong order.
        /// </summary>
        PartialElementsMustDeclareAccess,

        /// <summary>
        /// Access modifiers in the wrong order.
        /// </summary>
        ElementsMustBeOrderedByAccess,

        /// <summary>
        /// Static elements in the wrong order.
        /// </summary>
        StaticElementsMustAppearBeforeInstanceElements,

        /// <summary>
        /// Multiple classes at the top level of a file.
        /// </summary>
        FileMayOnlyContainASingleClass,

        /// <summary>
        /// Multiple namespaces within a file.
        /// </summary>
        FileMayOnlyContainASingleNamespace,

        /// <summary>
        /// A Code Analysis suppression must contain a non-empty justification 
        /// describing the reason for the suppression.
        /// </summary>
        CodeAnalysisSuppressionMustHaveJustification,

        /// <summary>
        /// A call to Debug.Assert must provide a message in the second parameter describing 
        /// the reason for the assert.
        /// </summary>
        DebugAssertMustProvideMessageText,

        /// <summary>
        /// A call to Debug.Fail must provide a message in the first parameter describing 
        /// the reason for the failure.
        /// </summary>
        DebugFailMustProvideMessageText,

        /// <summary>
        /// Insert parenthesis within the arithmetic expression to declare the operator precedence.
        /// </summary>
        ArithmeticExpressionsMustDeclarePrecedence,

        /// <summary>
        /// Insert parenthesis within the conditional AND and OR expressions to declare the operator precedence.
        /// </summary>
        ConditionalExpressionsMustDeclarePrecedence,

        /// <summary>
        /// Verifies that the code does not contain empty elements or statements which can be safely removed.
        /// </summary>
        RemoveUnnecessaryCode,

        /// <summary>
        /// Verifies that parenthesis are removed from anonymous methods when there are no method parameters.
        /// </summary>
        RemoveDelegateParenthesisWhenPossible,

        /// <summary>
        /// Publicly exposed fields.
        /// </summary>
        FieldsMustBePrivate,

        /// <summary>
        /// Constant elements in the wrong order.
        /// </summary>
        ConstantsMustAppearBeforeFields,

        /// <summary>
        /// The spacing around the keyword '{0}' is invalid.
        /// </summary>
        KeywordsMustBeSpacedCorrectly,

        /// <summary>
        /// Invalid spacing around a comma.
        /// </summary>
        CommasMustBeSpacedCorrectly,

        /// <summary>
        /// Invalid spacing around a semicolon.
        /// </summary>
        SemicolonsMustBeSpacedCorrectly,

        /// <summary>
        /// Invalid spacing around a symbol.
        /// </summary>
        SymbolsMustBeSpacedCorrectly,

        /// <summary>
        /// Invalid spacing around an open parenthesis.
        /// </summary>
        OpeningParenthesisMustBeSpacedCorrectly,

        /// <summary>
        /// Invalid spacing around a close parenthesis.
        /// </summary>
        ClosingParenthesisMustBeSpacedCorrectly,

        /// <summary>
        /// Invalid spacing around an open square bracket.
        /// </summary>
        OpeningSquareBracketsMustBeSpacedCorrectly,

        /// <summary>
        /// Invalid spacing around a close square bracket.
        /// </summary>
        ClosingSquareBracketsMustBeSpacedCorrectly,

        /// <summary>
        /// Invalid spacing around an open curly bracket.
        /// </summary>
        OpeningCurlyBracketsMustBeSpacedCorrectly,

        /// <summary>
        /// Invalid spacing around a close curly bracket.
        /// </summary>
        ClosingCurlyBracketsMustBeSpacedCorrectly,

        /// <summary>
        /// Invalid spacing around the opening bracket of a generic statement.
        /// </summary>
        OpeningGenericBracketsMustBeSpacedCorrectly,

        /// <summary>
        /// Invalid spacing around the closing bracket of a generic statement.
        /// </summary>
        ClosingGenericBracketsMustBeSpacedCorrectly,

        /// <summary>
        /// Invalid spacing around an open attribute bracket.
        /// </summary>
        OpeningAttributeBracketsMustBeSpacedCorrectly,

        /// <summary>
        /// Invalid spacing around a close attribute bracket.
        /// </summary>
        ClosingAttributeBracketsMustBeSpacedCorrectly,

        /// <summary>
        /// A nullable type symbol should not be preceded by whitespace.
        /// </summary>
        NullableTypeSymbolsMustNotBePrecededBySpace,

        /// <summary>
        /// Invalid spacing around a member access symbol.
        /// </summary>
        MemberAccessSymbolsMustBeSpacedCorrectly,

        /// <summary>
        /// Invalid spacing around a decrement or increment symbol.
        /// </summary>
        IncrementDecrementSymbolsMustBeSpacedCorrectly,

        /// <summary>
        /// Invalid spacing around a negative sign.
        /// </summary>
        NegativeSignsMustBeSpacedCorrectly,

        /// <summary>
        /// Invalid spacing around a positive sign.
        /// </summary>
        PositiveSignsMustBeSpacedCorrectly,

        /// <summary>
        /// Invalid spacing around the increment or decrement symbol.
        /// </summary>
        DereferenceAndAccessOfSymbolsMustBeSpacedCorrectly,

        /// <summary>
        /// Invalid spacing around a colon.
        /// </summary>
        ColonsMustBeSpacedCorrectly,

        /// <summary>
        /// The code contains tabs, which is not allowed.
        /// </summary>
        TabsMustNotBeUsed,

        /// <summary>
        /// There are multiple spaces in a row.
        /// </summary>
        CodeMustNotContainMultipleWhitespaceInARow,

        /// <summary>
        /// There should be no space between the new keyword and the opening square bracket in 
        /// an implicitly typed array allocation.
        /// </summary>
        CodeMustNotContainSpaceAfterNewKeywordInImplicitlyTypedArrayAllocation,

        /// <summary>
        /// Too many parenthesis.
        /// </summary>
        StatementMustNotUseUnnecessaryParenthesis,

        /// <summary>
        /// The preprocessor keyword must be followed by a space.
        /// </summary>
        PreprocessorKeywordsMustNotBePrecededBySpace,

        /// <summary>
        /// The operator keyword must be followed by a space.
        /// </summary>
        OperatorKeywordMustBeFollowedBySpace,

        /// <summary>
        /// The comment must start with a single space.
        /// </summary>
        SingleLineCommentsMustBeginWithSingleSpace,

        /// <summary>
        /// The documentation header line must start with a single space.
        /// </summary>
        DocumentationLinesMustBeginWithSingleSpace,

        /// <summary>
        /// A using statement is outside of a namespace.
        /// </summary>
        UsingDirectivesMustBePlacedWithinNamespace,

        /// <summary>
        /// The open paren is not on the same line as the method call.
        /// </summary>
        OpeningParenthesisMustBeOnDeclarationLine,

        /// <summary>
        /// The closing paren is not on the same line as the last parameter.
        /// </summary>
        ClosingParenthesisMustBeOnLineOfLastParameter,

        /// <summary>
        /// The closing parenthesis or bracket must be placed on the same line as the opening parenthesis or bracket.
        /// </summary>
        ClosingParenthesisMustBeOnLineOfOpeningParenthesis,

        /// <summary>
        /// The parameter spans multiple lines.
        /// </summary>
        ParameterMustNotSpanMultipleLines,

        /// <summary>
        /// The comma must be on the same line as the previous parameter.
        /// </summary>
        CommaMustBeOnSameLineAsPreviousParameter,

        /// <summary>
        /// The parameter list must be on the same line or the next line as the method name.
        /// </summary>
        ParameterListMustFollowDeclaration,

        /// <summary>
        /// The paramter must begin on the line after the previous parameter.
        /// </summary>
        ParameterMustFollowComma,

        /// <summary>
        /// If there are multiple params and each is on it's own line, they cannot start on the same 
        /// line as the method declaration or name.
        /// </summary>
        SplitParametersMustStartOnLineAfterDeclaration,

        /// <summary>
        /// All parameters must be on the same line, or each parameter must be on a separate line.
        /// </summary>
        ParametersMustBeOnSameLineOrSeparateLines,

        /// <summary>
        /// The statement is empty.
        /// </summary>
        CodeMustNotContainEmptyStatements,

        /// <summary>
        /// A line may only contain a single statement.
        /// </summary>
        CodeMustNotContainMultipleStatementsOnOneLine,

        /// <summary>
        /// A block statement may not contain a comment embedded within the statement.
        /// </summary>
        BlockStatementsMustNotContainEmbeddedComments,

        /// <summary>
        /// A block statement may not contain a region embedded within the statement.
        /// </summary>
        BlockStatementsMustNotContainEmbeddedRegions,

        /// <summary>
        /// The call to {0} can only use 'base.' if there is a local override and the caller is explicitly calling the base implementation.
        /// </summary>
        DoNotPrefixCallsWithBaseUnlessLocalImplementationExists,

        /// <summary>
        /// The class member {0} does not start with 'this'.
        /// </summary>
        PrefixLocalCallsWithThis,

        /// <summary>
        /// The {0} keyword must come before the {1} keyword in the element declaration.
        /// </summary>
        DeclarationKeywordsMustFollowOrder,

        /// <summary>
        /// The keyword 'protected' must come before 'internal'.
        /// </summary>
        ProtectedMustComeBeforeInternal,

        /// <summary>
        /// Verifies that all using directives within the System namespace are placed before all other using directives.
        /// </summary>
        SystemUsingDirectivesMustBePlacedBeforeOtherUsingDirectives,

        /// <summary>
        /// Verifies that all using alias directives are placed after all using namespace directives.
        /// </summary>
        UsingAliasDirectivesMustBePlacedAfterOtherUsingDirectives,

        /// <summary>
        /// Verifies that using directives are sorted alphabetically by the namespaces.
        /// </summary>
        UsingDirectivesMustBeOrderedAlphabeticallyByNamespace,

        /// <summary>
        /// Verifies that using alias directives are sorted alphabetically by the alias names.
        /// </summary>
        UsingAliasDirectivesMustBeOrderedAlphabeticallyByAliasName,

        /// <summary>
        /// Verifies that get-accessors are placed before set-accessors within properties and indexers.
        /// </summary>
        PropertyAccessorsMustFollowOrder,

        /// <summary>
        /// Verifies that add-accessors are placed before remove-accessors within events.
        /// </summary>
        EventAccessorsMustFollowOrder,

        /// <summary>
        /// Empty comments are not allowed.
        /// </summary>
        CommentsMustContainText,

        /// <summary>
        /// The query clause must begin on the line following the previous clause.
        /// </summary>
        QueryClauseMustFollowPreviousClause,

        /// <summary>
        /// All query clauses must be placed on the same line, or each clause must begin on a new line.
        /// </summary>
        QueryClausesMustBeOnSeparateLinesOrAllOnOneLine,

        /// <summary>
        /// A query clause must begin on a new line if the previous clause spans multiple lines.
        /// </summary>
        QueryClauseMustBeginOnNewLineWhenPreviousClauseSpansMultipleLines,

        /// <summary>
        /// If a query clause spans multiple lines, it must begin on its own line.
        /// </summary>
        QueryClausesSpanningMultipleLinesMustBeginOnOwnLine,

        /// <summary>
        /// Enforces the use of the built-in 'bool' keyword rather than the type Boolean or System.Boolean.
        /// </summary>
        UseBuiltInTypeAlias,

        /// <summary>
        /// Prohibits the use of the var type outside of query expressions and anonymous types.
        /// </summary>
        AvoidVarType,

        /// <summary>
        /// Use the String.Empty property rather than "".
        /// </summary>
        UseStringEmptyForEmptyStrings,

        /// <summary>
        /// Prevents the use of regions within code elements, which limits code readability.
        /// </summary>
        DoNotPlaceRegionsWithinElements,

        /// <summary>
        /// Prevents the use of regions anywhere within the code.
        /// </summary>
        DoNotUseRegions,

        /// <summary>
<<<<<<< HEAD
        /// The code must not contain blank lines at the start of the file.
        /// </summary>
        CodeMustNotContainBlankLinesAtStartOfFile,

        /// <summary>
        /// The code must not contain blank lines at the end of the file.
        /// </summary>
        CodeMustNotContainBlankLinesAtEndOfFile
=======
        /// Prevents the use of paranthesis on attribute constructors when they are not required.
        /// </summary>
        AttributeConstructorMustNotUseUnnecessaryParenthesis
>>>>>>> 4dda50ce
    }
}<|MERGE_RESOLUTION|>--- conflicted
+++ resolved
@@ -1,831 +1,830 @@
-//-----------------------------------------------------------------------
-// <copyright file="Rules.cs" company="Microsoft">
-//   Copyright (c) Microsoft Corporation.
-// </copyright>
-// <license>
-//   This source code is subject to terms and conditions of the Microsoft 
-//   Public License. A copy of the license can be found in the License.html 
-//   file at the root of this distribution. If you cannot locate the  
-//   Microsoft Public License, please send an email to dlr@microsoft.com. 
-//   By using this source code in any fashion, you are agreeing to be bound 
-//   by the terms of the Microsoft Public License. You must not remove this 
-//   notice, or any other, from this software.
-// </license>
-//-----------------------------------------------------------------------
-namespace Microsoft.StyleCop.CSharp
-{
-    using System;
-    using System.Xml;
-
-    /// <summary>
-    /// The list of rules triggered by this module.
-    /// </summary>
-    internal enum Rules
-    {
-        /// <summary>
-        /// The element does not have an access modifier.
-        /// </summary>
-        AccessModifierMustBeDeclared,
-
-        /// <summary>
-        /// The curly bracket must be on a line by itself, unless the entire statement is on a single line.
-        /// </summary>
-        CurlyBracketsForMultiLineStatementsMustNotShareLine,
-
-        /// <summary>
-        /// The statement wrapped in curly brackets must not be entirely on the same line.
-        /// </summary>
-        StatementMustNotBeOnSingleLine,
-
-        /// <summary>
-        /// The {0} must not be placed entirely on the same line.
-        /// </summary>
-        ElementMustNotBeOnSingleLine,
-
-        /// <summary>
-        /// The body of the statement must be wrapped in curly brackets.
-        /// </summary>
-        CurlyBracketsMustNotBeOmitted,
-
-        /// <summary>
-        /// If an accessor is completely on a single line, its sibling accessors must also each be on a single line.
-        /// </summary>
-        AllAccessorsMustBeMultiLineOrSingleLine,
-
-        /// <summary>
-        /// The Xml header is missing.
-        /// </summary>
-        ElementsMustBeDocumented,
-
-        /// <summary>
-        /// The Xml header is missing from a partial element.
-        /// </summary>
-        PartialElementsMustBeDocumented,
-
-        /// <summary>
-        /// The header is missing the summary tag.
-        /// </summary>
-        ElementDocumentationMustHaveSummary,
-
-        /// <summary>
-        /// The header is missing the summary tag.
-        /// </summary>
-        PartialElementDocumentationMustHaveSummary,
-
-        /// <summary>
-        /// The summary tag is empty.
-        /// </summary>
-        ElementDocumentationMustHaveSummaryText,
-
-        /// <summary>
-        /// The summary tag is empty.
-        /// </summary>
-        PartialElementDocumentationMustHaveSummaryText,
-
-        /// <summary>
-        /// The element has parameters but the header does not contain param tags.
-        /// </summary>
-        ElementParametersMustBeDocumented,
-
-        /// <summary>
-        /// The header has a param tag with no name.
-        /// </summary>
-        ElementParameterDocumentationMustDeclareParameterName,
-
-        /// <summary>
-        /// The param tag is empty.
-        /// </summary>
-        ElementParameterDocumentationMustHaveText,
-
-        /// <summary>
-        /// The method does not return void but the header does not have a returns tag.
-        /// </summary>
-        ElementReturnValueMustBeDocumented,
-
-        /// <summary>
-        /// The returns tag is empty.
-        /// </summary>
-        ElementReturnValueDocumentationMustHaveText,
-
-        /// <summary>
-        /// The method returns void but the header contains a returns tag.
-        /// </summary>
-        VoidReturnValueMustNotBeDocumented,
-
-        /// <summary>
-        /// The partial element has generic types but the Xml header has no 'typeparam' tags.
-        /// </summary>
-        GenericTypeParametersMustBeDocumented,
-
-        /// <summary>
-        /// The documentation header must contain typeparam tags matching the generic types for the {0}.
-        /// </summary>
-        GenericTypeParametersMustBeDocumentedPartialClass,
-
-        /// <summary>
-        /// The element's generic type parameters do not match the 'typeparam' tags in the header.
-        /// </summary>
-        GenericTypeParameterDocumentationMustMatchTypeParameters,
-
-        /// <summary>
-        /// The Xml header has a 'typeparam' tag with no 'name' attribute.
-        /// </summary>
-        GenericTypeParameterDocumentationMustDeclareParameterName,
-
-        /// <summary>
-        /// The element header 'typeparam' tag is empty for the '{0}' item.
-        /// </summary>
-        GenericTypeParameterDocumentationMustHaveText,
-
-        /// <summary>
-        /// The summary tag has the default text generated by Visual Studio.
-        /// </summary>
-        ElementDocumentationMustNotHaveDefaultSummary,
-
-        /// <summary>
-        /// The header is invalid Xml.
-        /// </summary>
-        DocumentationMustContainValidXml,
-
-        /// <summary>
-        /// The enum sub-item has no header.
-        /// </summary>
-        EnumerationItemsMustBeDocumented,
-
-        /// <summary>
-        /// The method parameters do not match those in the header.
-        /// </summary>
-        ElementParameterDocumentationMustMatchElementParameters,
-
-        /// <summary>
-        /// The property is missing a value tag.
-        /// </summary>
-        PropertyDocumentationMustHaveValue,
-
-        /// <summary>
-        /// The text in a documentation string must not be empty.
-        /// </summary>
-        DocumentationTextMustNotBeEmpty,
-
-        /// <summary>
-        /// Documentation text must end with a period.
-        /// </summary>
-        DocumentationTextMustEndWithAPeriod,
-
-        /// <summary>
-        /// Documentation text must begin with a capital letter.
-        /// </summary>
-        DocumentationTextMustBeginWithACapitalLetter,
-
-        /// <summary>
-        /// Documentation text must contain whitespace.
-        /// </summary>
-        DocumentationTextMustContainWhitespace,
-
-        /// <summary>
-        /// Documentation text must consist of a certain percentage of characters.
-        /// </summary>
-        DocumentationMustMeetCharacterPercentage,
-
-        /// <summary>
-        /// Documentation text must be a certain length.
-        /// </summary>
-        DocumentationTextMustMeetMinimumCharacterLength,
-
-        /// <summary>
-        /// The documentation text within the constructor's summary tag must begin with the text.
-        /// </summary>
-        ConstructorSummaryDocumentationMustBeginWithStandardText,
-
-        /// <summary>
-        /// The documentation text within the destructor's summary tag must begin with the text.
-        /// </summary>
-        DestructorSummaryDocumentationMustBeginWithStandardText,
-
-        /// <summary>
-        /// Verifies that a documentation header does not contain blank lines.
-        /// </summary>
-        DocumentationHeadersMustNotContainBlankLines,
-
-        /// <summary>
-        /// Verifies that an included documentation header file can be loaded.
-        /// </summary>
-        IncludedDocumentationFileDoesNotExist,
-
-        /// <summary>
-        /// Verifies that an included documentation tag's XPath expression is valid.
-        /// </summary>
-        IncludedDocumentationXPathDoesNotExist,
-
-        /// <summary>
-        /// Verifies that an 'include' tag contains a valid file and path attribute.
-        /// </summary>
-        IncludeNodeDoesNotContainValidFileAndPath,
-
-        /// <summary>
-        /// Verifies that an 'includedoc' tag is not used when the class does not inherit from a base class.
-        /// </summary>
-        InheritDocMustBeUsedWithInheritingClass,
-
-        /// <summary>
-        /// The property's summary tag starts with invalid text.
-        /// </summary>
-        PropertySummaryDocumentationMustMatchAccessors,
-
-        /// <summary>
-        /// The property only has a get accessor but the summary starts with 'gets or sets'.
-        /// </summary>
-        PropertySummaryDocumentationMustOmitSetAccessorWithRestrictedAccess,
-
-        /// <summary>
-        /// The element's documentation header contains two or more identical strings.
-        /// </summary>
-        ElementDocumentationMustNotBeCopiedAndPasted,
-
-        /// <summary>
-        /// A single line comment begins with a triple slash like an Xml header.
-        /// </summary>
-        SingleLineCommentsMustNotUseDocumentationStyleSlashes,
-
-        /// <summary>
-        /// There is no file header.
-        /// </summary>
-        FileMustHaveHeader,
-
-        /// <summary>
-        /// The copyright node is missing.
-        /// </summary>
-        FileHeaderMustShowCopyright,
-
-        /// <summary>
-        /// The copyright tag is empty.
-        /// </summary>
-        FileHeaderMustHaveCopyrightText,
-
-        /// <summary>
-        /// The copyright tag must match the required value.
-        /// </summary>
-        FileHeaderCopyrightTextMustMatch,
-
-        /// <summary>
-        /// The copyright's file attribute is missing.
-        /// </summary>
-        FileHeaderMustContainFileName,
-
-        /// <summary>
-        /// The copyright's file attribute does not contain the name of the file.
-        /// </summary>
-        FileHeaderFileNameDocumentationMustMatchFileName,
-
-        /// <summary>
-        /// The copyright's company tag is missing or empty.
-        /// </summary>
-        FileHeaderMustHaveValidCompanyText,
-
-        /// <summary>
-        /// The company text must match.
-        /// </summary>
-        FileHeaderCompanyNameTextMustMatch,
-
-        /// <summary>
-        /// The summary tag is missing or empty.
-        /// </summary>
-        FileHeaderMustHaveSummary,
-
-        /// <summary>
-        /// A this prefix is missing.
-        /// </summary>
-        ThisMissing,
-
-        /// <summary>
-        /// A base prefix was used when it should be this.
-        /// </summary>
-        BaseUsed,
-
-        /// <summary>
-        /// A const field starts with a lower case letter.
-        /// </summary>
-        ConstFieldNamesMustBeginWithUpperCaseLetter,
-
-        /// <summary>
-        /// Readonly variables that are not declared private must start with an upper case letter.
-        /// </summary>
-        NonPrivateReadonlyFieldsMustBeginWithUpperCaseLetter,
-
-        /// <summary>
-        /// A variable starts with an upper case letter.
-        /// </summary>
-        AccessibleFieldsMustBeginWithUpperCaseLetter,
-
-        /// <summary>
-        /// A variable starts with an upper case letter.
-        /// </summary>
-        FieldNamesMustBeginWithLowerCaseLetter,
-
-        /// <summary>
-        /// A variable name contains Hungarian notation.
-        /// </summary>
-        FieldNamesMustNotUseHungarianNotation,
-
-        /// <summary>
-        /// A variable name contains a m_ or s_ prefix.
-        /// </summary>
-        VariableNamesMustNotBePrefixed,
-
-        /// <summary>
-        /// A word that should start with a lower-case letter start with an upper-case letter.
-        /// </summary>
-        ElementMustBeginWithLowerCaseLetter,
-
-        /// <summary>
-        /// A word that should start with an upper-case letter start with a lower-case letter.
-        /// </summary>
-        ElementMustBeginWithUpperCaseLetter,
-
-        /// <summary>
-        /// An interface name does not begin with I.
-        /// </summary>
-        InterfaceNamesMustBeginWithI,
-
-        /// <summary>
-        /// A variable name starts with an underscore.
-        /// </summary>
-        FieldNamesMustNotBeginWithUnderscore,
-
-        /// <summary>
-        /// A variable name contains an underscore.
-        /// </summary>
-        FieldNamesMustNotContainUnderscore,
-
-        /// <summary>
-        /// Multiple blank lines in a row.
-        /// </summary>
-        CodeMustNotContainMultipleBlankLinesInARow,
-
-        /// <summary>
-        /// Blank line before an opening curly bracket.
-        /// </summary>
-        ClosingCurlyBracketsMustNotBePrecededByBlankLine,
-
-        /// <summary>
-        /// Blank line before an opening curly bracket.
-        /// </summary>
-        OpeningCurlyBracketsMustNotBePrecededByBlankLine,
-
-        /// <summary>
-        /// Blank line after an opening curly bracket.
-        /// </summary>
-        OpeningCurlyBracketsMustNotBeFollowedByBlankLine,
-
-        /// <summary>
-        /// A closing curly bracket is not followed by a blank line.
-        /// </summary>
-        ClosingCurlyBracketMustBeFollowedByBlankLine,
-
-        /// <summary>
-        /// No blank line appears before a single-line comment.
-        /// </summary>
-        SingleLineCommentMustBePrecededByBlankLine,
-
-        /// <summary>
-        /// Adjacent elements must be separated by a blank line.
-        /// </summary>
-        ElementsMustBeSeparatedByBlankLine,
-
-        /// <summary>
-        /// No blank line appears before an Xml header.
-        /// </summary>
-        ElementDocumentationHeaderMustBePrecededByBlankLine,
-
-        /// <summary>
-        /// A blank line appears after an Xml header.
-        /// </summary>
-        ElementDocumentationHeadersMustNotBeFollowedByBlankLine,
-
-        /// <summary>
-        /// A blank line appears after an else, catch, or finally statement.
-        /// </summary>
-        ChainedStatementBlocksMustNotBePrecededByBlankLine,
-
-        /// <summary>
-        /// A single-line comment must not be followed by a blank line. 
-        /// </summary>
-        SingleLineCommentsMustNotBeFollowedByBlankLine,
-
-        /// <summary>
-        /// A blank line appears before a while/do statement.
-        /// </summary>
-        WhileDoFooterMustNotBePrecededByBlankLine,
-
-        /// <summary>
-        /// Elements in the wrong order.
-        /// </summary>
-        ElementsMustAppearInTheCorrectOrder,
-
-        /// <summary>
-        /// Partial elements in the wrong order.
-        /// </summary>
-        PartialElementsMustDeclareAccess,
-
-        /// <summary>
-        /// Access modifiers in the wrong order.
-        /// </summary>
-        ElementsMustBeOrderedByAccess,
-
-        /// <summary>
-        /// Static elements in the wrong order.
-        /// </summary>
-        StaticElementsMustAppearBeforeInstanceElements,
-
-        /// <summary>
-        /// Multiple classes at the top level of a file.
-        /// </summary>
-        FileMayOnlyContainASingleClass,
-
-        /// <summary>
-        /// Multiple namespaces within a file.
-        /// </summary>
-        FileMayOnlyContainASingleNamespace,
-
-        /// <summary>
-        /// A Code Analysis suppression must contain a non-empty justification 
-        /// describing the reason for the suppression.
-        /// </summary>
-        CodeAnalysisSuppressionMustHaveJustification,
-
-        /// <summary>
-        /// A call to Debug.Assert must provide a message in the second parameter describing 
-        /// the reason for the assert.
-        /// </summary>
-        DebugAssertMustProvideMessageText,
-
-        /// <summary>
-        /// A call to Debug.Fail must provide a message in the first parameter describing 
-        /// the reason for the failure.
-        /// </summary>
-        DebugFailMustProvideMessageText,
-
-        /// <summary>
-        /// Insert parenthesis within the arithmetic expression to declare the operator precedence.
-        /// </summary>
-        ArithmeticExpressionsMustDeclarePrecedence,
-
-        /// <summary>
-        /// Insert parenthesis within the conditional AND and OR expressions to declare the operator precedence.
-        /// </summary>
-        ConditionalExpressionsMustDeclarePrecedence,
-
-        /// <summary>
-        /// Verifies that the code does not contain empty elements or statements which can be safely removed.
-        /// </summary>
-        RemoveUnnecessaryCode,
-
-        /// <summary>
-        /// Verifies that parenthesis are removed from anonymous methods when there are no method parameters.
-        /// </summary>
-        RemoveDelegateParenthesisWhenPossible,
-
-        /// <summary>
-        /// Publicly exposed fields.
-        /// </summary>
-        FieldsMustBePrivate,
-
-        /// <summary>
-        /// Constant elements in the wrong order.
-        /// </summary>
-        ConstantsMustAppearBeforeFields,
-
-        /// <summary>
-        /// The spacing around the keyword '{0}' is invalid.
-        /// </summary>
-        KeywordsMustBeSpacedCorrectly,
-
-        /// <summary>
-        /// Invalid spacing around a comma.
-        /// </summary>
-        CommasMustBeSpacedCorrectly,
-
-        /// <summary>
-        /// Invalid spacing around a semicolon.
-        /// </summary>
-        SemicolonsMustBeSpacedCorrectly,
-
-        /// <summary>
-        /// Invalid spacing around a symbol.
-        /// </summary>
-        SymbolsMustBeSpacedCorrectly,
-
-        /// <summary>
-        /// Invalid spacing around an open parenthesis.
-        /// </summary>
-        OpeningParenthesisMustBeSpacedCorrectly,
-
-        /// <summary>
-        /// Invalid spacing around a close parenthesis.
-        /// </summary>
-        ClosingParenthesisMustBeSpacedCorrectly,
-
-        /// <summary>
-        /// Invalid spacing around an open square bracket.
-        /// </summary>
-        OpeningSquareBracketsMustBeSpacedCorrectly,
-
-        /// <summary>
-        /// Invalid spacing around a close square bracket.
-        /// </summary>
-        ClosingSquareBracketsMustBeSpacedCorrectly,
-
-        /// <summary>
-        /// Invalid spacing around an open curly bracket.
-        /// </summary>
-        OpeningCurlyBracketsMustBeSpacedCorrectly,
-
-        /// <summary>
-        /// Invalid spacing around a close curly bracket.
-        /// </summary>
-        ClosingCurlyBracketsMustBeSpacedCorrectly,
-
-        /// <summary>
-        /// Invalid spacing around the opening bracket of a generic statement.
-        /// </summary>
-        OpeningGenericBracketsMustBeSpacedCorrectly,
-
-        /// <summary>
-        /// Invalid spacing around the closing bracket of a generic statement.
-        /// </summary>
-        ClosingGenericBracketsMustBeSpacedCorrectly,
-
-        /// <summary>
-        /// Invalid spacing around an open attribute bracket.
-        /// </summary>
-        OpeningAttributeBracketsMustBeSpacedCorrectly,
-
-        /// <summary>
-        /// Invalid spacing around a close attribute bracket.
-        /// </summary>
-        ClosingAttributeBracketsMustBeSpacedCorrectly,
-
-        /// <summary>
-        /// A nullable type symbol should not be preceded by whitespace.
-        /// </summary>
-        NullableTypeSymbolsMustNotBePrecededBySpace,
-
-        /// <summary>
-        /// Invalid spacing around a member access symbol.
-        /// </summary>
-        MemberAccessSymbolsMustBeSpacedCorrectly,
-
-        /// <summary>
-        /// Invalid spacing around a decrement or increment symbol.
-        /// </summary>
-        IncrementDecrementSymbolsMustBeSpacedCorrectly,
-
-        /// <summary>
-        /// Invalid spacing around a negative sign.
-        /// </summary>
-        NegativeSignsMustBeSpacedCorrectly,
-
-        /// <summary>
-        /// Invalid spacing around a positive sign.
-        /// </summary>
-        PositiveSignsMustBeSpacedCorrectly,
-
-        /// <summary>
-        /// Invalid spacing around the increment or decrement symbol.
-        /// </summary>
-        DereferenceAndAccessOfSymbolsMustBeSpacedCorrectly,
-
-        /// <summary>
-        /// Invalid spacing around a colon.
-        /// </summary>
-        ColonsMustBeSpacedCorrectly,
-
-        /// <summary>
-        /// The code contains tabs, which is not allowed.
-        /// </summary>
-        TabsMustNotBeUsed,
-
-        /// <summary>
-        /// There are multiple spaces in a row.
-        /// </summary>
-        CodeMustNotContainMultipleWhitespaceInARow,
-
-        /// <summary>
-        /// There should be no space between the new keyword and the opening square bracket in 
-        /// an implicitly typed array allocation.
-        /// </summary>
-        CodeMustNotContainSpaceAfterNewKeywordInImplicitlyTypedArrayAllocation,
-
-        /// <summary>
-        /// Too many parenthesis.
-        /// </summary>
-        StatementMustNotUseUnnecessaryParenthesis,
-
-        /// <summary>
-        /// The preprocessor keyword must be followed by a space.
-        /// </summary>
-        PreprocessorKeywordsMustNotBePrecededBySpace,
-
-        /// <summary>
-        /// The operator keyword must be followed by a space.
-        /// </summary>
-        OperatorKeywordMustBeFollowedBySpace,
-
-        /// <summary>
-        /// The comment must start with a single space.
-        /// </summary>
-        SingleLineCommentsMustBeginWithSingleSpace,
-
-        /// <summary>
-        /// The documentation header line must start with a single space.
-        /// </summary>
-        DocumentationLinesMustBeginWithSingleSpace,
-
-        /// <summary>
-        /// A using statement is outside of a namespace.
-        /// </summary>
-        UsingDirectivesMustBePlacedWithinNamespace,
-
-        /// <summary>
-        /// The open paren is not on the same line as the method call.
-        /// </summary>
-        OpeningParenthesisMustBeOnDeclarationLine,
-
-        /// <summary>
-        /// The closing paren is not on the same line as the last parameter.
-        /// </summary>
-        ClosingParenthesisMustBeOnLineOfLastParameter,
-
-        /// <summary>
-        /// The closing parenthesis or bracket must be placed on the same line as the opening parenthesis or bracket.
-        /// </summary>
-        ClosingParenthesisMustBeOnLineOfOpeningParenthesis,
-
-        /// <summary>
-        /// The parameter spans multiple lines.
-        /// </summary>
-        ParameterMustNotSpanMultipleLines,
-
-        /// <summary>
-        /// The comma must be on the same line as the previous parameter.
-        /// </summary>
-        CommaMustBeOnSameLineAsPreviousParameter,
-
-        /// <summary>
-        /// The parameter list must be on the same line or the next line as the method name.
-        /// </summary>
-        ParameterListMustFollowDeclaration,
-
-        /// <summary>
-        /// The paramter must begin on the line after the previous parameter.
-        /// </summary>
-        ParameterMustFollowComma,
-
-        /// <summary>
-        /// If there are multiple params and each is on it's own line, they cannot start on the same 
-        /// line as the method declaration or name.
-        /// </summary>
-        SplitParametersMustStartOnLineAfterDeclaration,
-
-        /// <summary>
-        /// All parameters must be on the same line, or each parameter must be on a separate line.
-        /// </summary>
-        ParametersMustBeOnSameLineOrSeparateLines,
-
-        /// <summary>
-        /// The statement is empty.
-        /// </summary>
-        CodeMustNotContainEmptyStatements,
-
-        /// <summary>
-        /// A line may only contain a single statement.
-        /// </summary>
-        CodeMustNotContainMultipleStatementsOnOneLine,
-
-        /// <summary>
-        /// A block statement may not contain a comment embedded within the statement.
-        /// </summary>
-        BlockStatementsMustNotContainEmbeddedComments,
-
-        /// <summary>
-        /// A block statement may not contain a region embedded within the statement.
-        /// </summary>
-        BlockStatementsMustNotContainEmbeddedRegions,
-
-        /// <summary>
-        /// The call to {0} can only use 'base.' if there is a local override and the caller is explicitly calling the base implementation.
-        /// </summary>
-        DoNotPrefixCallsWithBaseUnlessLocalImplementationExists,
-
-        /// <summary>
-        /// The class member {0} does not start with 'this'.
-        /// </summary>
-        PrefixLocalCallsWithThis,
-
-        /// <summary>
-        /// The {0} keyword must come before the {1} keyword in the element declaration.
-        /// </summary>
-        DeclarationKeywordsMustFollowOrder,
-
-        /// <summary>
-        /// The keyword 'protected' must come before 'internal'.
-        /// </summary>
-        ProtectedMustComeBeforeInternal,
-
-        /// <summary>
-        /// Verifies that all using directives within the System namespace are placed before all other using directives.
-        /// </summary>
-        SystemUsingDirectivesMustBePlacedBeforeOtherUsingDirectives,
-
-        /// <summary>
-        /// Verifies that all using alias directives are placed after all using namespace directives.
-        /// </summary>
-        UsingAliasDirectivesMustBePlacedAfterOtherUsingDirectives,
-
-        /// <summary>
-        /// Verifies that using directives are sorted alphabetically by the namespaces.
-        /// </summary>
-        UsingDirectivesMustBeOrderedAlphabeticallyByNamespace,
-
-        /// <summary>
-        /// Verifies that using alias directives are sorted alphabetically by the alias names.
-        /// </summary>
-        UsingAliasDirectivesMustBeOrderedAlphabeticallyByAliasName,
-
-        /// <summary>
-        /// Verifies that get-accessors are placed before set-accessors within properties and indexers.
-        /// </summary>
-        PropertyAccessorsMustFollowOrder,
-
-        /// <summary>
-        /// Verifies that add-accessors are placed before remove-accessors within events.
-        /// </summary>
-        EventAccessorsMustFollowOrder,
-
-        /// <summary>
-        /// Empty comments are not allowed.
-        /// </summary>
-        CommentsMustContainText,
-
-        /// <summary>
-        /// The query clause must begin on the line following the previous clause.
-        /// </summary>
-        QueryClauseMustFollowPreviousClause,
-
-        /// <summary>
-        /// All query clauses must be placed on the same line, or each clause must begin on a new line.
-        /// </summary>
-        QueryClausesMustBeOnSeparateLinesOrAllOnOneLine,
-
-        /// <summary>
-        /// A query clause must begin on a new line if the previous clause spans multiple lines.
-        /// </summary>
-        QueryClauseMustBeginOnNewLineWhenPreviousClauseSpansMultipleLines,
-
-        /// <summary>
-        /// If a query clause spans multiple lines, it must begin on its own line.
-        /// </summary>
-        QueryClausesSpanningMultipleLinesMustBeginOnOwnLine,
-
-        /// <summary>
-        /// Enforces the use of the built-in 'bool' keyword rather than the type Boolean or System.Boolean.
-        /// </summary>
-        UseBuiltInTypeAlias,
-
-        /// <summary>
-        /// Prohibits the use of the var type outside of query expressions and anonymous types.
-        /// </summary>
-        AvoidVarType,
-
-        /// <summary>
-        /// Use the String.Empty property rather than "".
-        /// </summary>
-        UseStringEmptyForEmptyStrings,
-
-        /// <summary>
-        /// Prevents the use of regions within code elements, which limits code readability.
-        /// </summary>
-        DoNotPlaceRegionsWithinElements,
-
-        /// <summary>
-        /// Prevents the use of regions anywhere within the code.
-        /// </summary>
-        DoNotUseRegions,
-
-        /// <summary>
-<<<<<<< HEAD
-        /// The code must not contain blank lines at the start of the file.
-        /// </summary>
-        CodeMustNotContainBlankLinesAtStartOfFile,
-
-        /// <summary>
-        /// The code must not contain blank lines at the end of the file.
-        /// </summary>
-        CodeMustNotContainBlankLinesAtEndOfFile
-=======
-        /// Prevents the use of paranthesis on attribute constructors when they are not required.
-        /// </summary>
-        AttributeConstructorMustNotUseUnnecessaryParenthesis
->>>>>>> 4dda50ce
-    }
+//-----------------------------------------------------------------------
+// <copyright file="Rules.cs" company="Microsoft">
+//   Copyright (c) Microsoft Corporation.
+// </copyright>
+// <license>
+//   This source code is subject to terms and conditions of the Microsoft 
+//   Public License. A copy of the license can be found in the License.html 
+//   file at the root of this distribution. If you cannot locate the  
+//   Microsoft Public License, please send an email to dlr@microsoft.com. 
+//   By using this source code in any fashion, you are agreeing to be bound 
+//   by the terms of the Microsoft Public License. You must not remove this 
+//   notice, or any other, from this software.
+// </license>
+//-----------------------------------------------------------------------
+namespace Microsoft.StyleCop.CSharp
+{
+    using System;
+    using System.Xml;
+
+    /// <summary>
+    /// The list of rules triggered by this module.
+    /// </summary>
+    internal enum Rules
+    {
+        /// <summary>
+        /// The element does not have an access modifier.
+        /// </summary>
+        AccessModifierMustBeDeclared,
+
+        /// <summary>
+        /// The curly bracket must be on a line by itself, unless the entire statement is on a single line.
+        /// </summary>
+        CurlyBracketsForMultiLineStatementsMustNotShareLine,
+
+        /// <summary>
+        /// The statement wrapped in curly brackets must not be entirely on the same line.
+        /// </summary>
+        StatementMustNotBeOnSingleLine,
+
+        /// <summary>
+        /// The {0} must not be placed entirely on the same line.
+        /// </summary>
+        ElementMustNotBeOnSingleLine,
+
+        /// <summary>
+        /// The body of the statement must be wrapped in curly brackets.
+        /// </summary>
+        CurlyBracketsMustNotBeOmitted,
+
+        /// <summary>
+        /// If an accessor is completely on a single line, its sibling accessors must also each be on a single line.
+        /// </summary>
+        AllAccessorsMustBeMultiLineOrSingleLine,
+
+        /// <summary>
+        /// The Xml header is missing.
+        /// </summary>
+        ElementsMustBeDocumented,
+
+        /// <summary>
+        /// The Xml header is missing from a partial element.
+        /// </summary>
+        PartialElementsMustBeDocumented,
+
+        /// <summary>
+        /// The header is missing the summary tag.
+        /// </summary>
+        ElementDocumentationMustHaveSummary,
+
+        /// <summary>
+        /// The header is missing the summary tag.
+        /// </summary>
+        PartialElementDocumentationMustHaveSummary,
+
+        /// <summary>
+        /// The summary tag is empty.
+        /// </summary>
+        ElementDocumentationMustHaveSummaryText,
+
+        /// <summary>
+        /// The summary tag is empty.
+        /// </summary>
+        PartialElementDocumentationMustHaveSummaryText,
+
+        /// <summary>
+        /// The element has parameters but the header does not contain param tags.
+        /// </summary>
+        ElementParametersMustBeDocumented,
+
+        /// <summary>
+        /// The header has a param tag with no name.
+        /// </summary>
+        ElementParameterDocumentationMustDeclareParameterName,
+
+        /// <summary>
+        /// The param tag is empty.
+        /// </summary>
+        ElementParameterDocumentationMustHaveText,
+
+        /// <summary>
+        /// The method does not return void but the header does not have a returns tag.
+        /// </summary>
+        ElementReturnValueMustBeDocumented,
+
+        /// <summary>
+        /// The returns tag is empty.
+        /// </summary>
+        ElementReturnValueDocumentationMustHaveText,
+
+        /// <summary>
+        /// The method returns void but the header contains a returns tag.
+        /// </summary>
+        VoidReturnValueMustNotBeDocumented,
+
+        /// <summary>
+        /// The partial element has generic types but the Xml header has no 'typeparam' tags.
+        /// </summary>
+        GenericTypeParametersMustBeDocumented,
+
+        /// <summary>
+        /// The documentation header must contain typeparam tags matching the generic types for the {0}.
+        /// </summary>
+        GenericTypeParametersMustBeDocumentedPartialClass,
+
+        /// <summary>
+        /// The element's generic type parameters do not match the 'typeparam' tags in the header.
+        /// </summary>
+        GenericTypeParameterDocumentationMustMatchTypeParameters,
+
+        /// <summary>
+        /// The Xml header has a 'typeparam' tag with no 'name' attribute.
+        /// </summary>
+        GenericTypeParameterDocumentationMustDeclareParameterName,
+
+        /// <summary>
+        /// The element header 'typeparam' tag is empty for the '{0}' item.
+        /// </summary>
+        GenericTypeParameterDocumentationMustHaveText,
+
+        /// <summary>
+        /// The summary tag has the default text generated by Visual Studio.
+        /// </summary>
+        ElementDocumentationMustNotHaveDefaultSummary,
+
+        /// <summary>
+        /// The header is invalid Xml.
+        /// </summary>
+        DocumentationMustContainValidXml,
+
+        /// <summary>
+        /// The enum sub-item has no header.
+        /// </summary>
+        EnumerationItemsMustBeDocumented,
+
+        /// <summary>
+        /// The method parameters do not match those in the header.
+        /// </summary>
+        ElementParameterDocumentationMustMatchElementParameters,
+
+        /// <summary>
+        /// The property is missing a value tag.
+        /// </summary>
+        PropertyDocumentationMustHaveValue,
+
+        /// <summary>
+        /// The text in a documentation string must not be empty.
+        /// </summary>
+        DocumentationTextMustNotBeEmpty,
+
+        /// <summary>
+        /// Documentation text must end with a period.
+        /// </summary>
+        DocumentationTextMustEndWithAPeriod,
+
+        /// <summary>
+        /// Documentation text must begin with a capital letter.
+        /// </summary>
+        DocumentationTextMustBeginWithACapitalLetter,
+
+        /// <summary>
+        /// Documentation text must contain whitespace.
+        /// </summary>
+        DocumentationTextMustContainWhitespace,
+
+        /// <summary>
+        /// Documentation text must consist of a certain percentage of characters.
+        /// </summary>
+        DocumentationMustMeetCharacterPercentage,
+
+        /// <summary>
+        /// Documentation text must be a certain length.
+        /// </summary>
+        DocumentationTextMustMeetMinimumCharacterLength,
+
+        /// <summary>
+        /// The documentation text within the constructor's summary tag must begin with the text.
+        /// </summary>
+        ConstructorSummaryDocumentationMustBeginWithStandardText,
+
+        /// <summary>
+        /// The documentation text within the destructor's summary tag must begin with the text.
+        /// </summary>
+        DestructorSummaryDocumentationMustBeginWithStandardText,
+
+        /// <summary>
+        /// Verifies that a documentation header does not contain blank lines.
+        /// </summary>
+        DocumentationHeadersMustNotContainBlankLines,
+
+        /// <summary>
+        /// Verifies that an included documentation header file can be loaded.
+        /// </summary>
+        IncludedDocumentationFileDoesNotExist,
+
+        /// <summary>
+        /// Verifies that an included documentation tag's XPath expression is valid.
+        /// </summary>
+        IncludedDocumentationXPathDoesNotExist,
+
+        /// <summary>
+        /// Verifies that an 'include' tag contains a valid file and path attribute.
+        /// </summary>
+        IncludeNodeDoesNotContainValidFileAndPath,
+
+        /// <summary>
+        /// Verifies that an 'includedoc' tag is not used when the class does not inherit from a base class.
+        /// </summary>
+        InheritDocMustBeUsedWithInheritingClass,
+
+        /// <summary>
+        /// The property's summary tag starts with invalid text.
+        /// </summary>
+        PropertySummaryDocumentationMustMatchAccessors,
+
+        /// <summary>
+        /// The property only has a get accessor but the summary starts with 'gets or sets'.
+        /// </summary>
+        PropertySummaryDocumentationMustOmitSetAccessorWithRestrictedAccess,
+
+        /// <summary>
+        /// The element's documentation header contains two or more identical strings.
+        /// </summary>
+        ElementDocumentationMustNotBeCopiedAndPasted,
+
+        /// <summary>
+        /// A single line comment begins with a triple slash like an Xml header.
+        /// </summary>
+        SingleLineCommentsMustNotUseDocumentationStyleSlashes,
+
+        /// <summary>
+        /// There is no file header.
+        /// </summary>
+        FileMustHaveHeader,
+
+        /// <summary>
+        /// The copyright node is missing.
+        /// </summary>
+        FileHeaderMustShowCopyright,
+
+        /// <summary>
+        /// The copyright tag is empty.
+        /// </summary>
+        FileHeaderMustHaveCopyrightText,
+
+        /// <summary>
+        /// The copyright tag must match the required value.
+        /// </summary>
+        FileHeaderCopyrightTextMustMatch,
+
+        /// <summary>
+        /// The copyright's file attribute is missing.
+        /// </summary>
+        FileHeaderMustContainFileName,
+
+        /// <summary>
+        /// The copyright's file attribute does not contain the name of the file.
+        /// </summary>
+        FileHeaderFileNameDocumentationMustMatchFileName,
+
+        /// <summary>
+        /// The copyright's company tag is missing or empty.
+        /// </summary>
+        FileHeaderMustHaveValidCompanyText,
+
+        /// <summary>
+        /// The company text must match.
+        /// </summary>
+        FileHeaderCompanyNameTextMustMatch,
+
+        /// <summary>
+        /// The summary tag is missing or empty.
+        /// </summary>
+        FileHeaderMustHaveSummary,
+
+        /// <summary>
+        /// A this prefix is missing.
+        /// </summary>
+        ThisMissing,
+
+        /// <summary>
+        /// A base prefix was used when it should be this.
+        /// </summary>
+        BaseUsed,
+
+        /// <summary>
+        /// A const field starts with a lower case letter.
+        /// </summary>
+        ConstFieldNamesMustBeginWithUpperCaseLetter,
+
+        /// <summary>
+        /// Readonly variables that are not declared private must start with an upper case letter.
+        /// </summary>
+        NonPrivateReadonlyFieldsMustBeginWithUpperCaseLetter,
+
+        /// <summary>
+        /// A variable starts with an upper case letter.
+        /// </summary>
+        AccessibleFieldsMustBeginWithUpperCaseLetter,
+
+        /// <summary>
+        /// A variable starts with an upper case letter.
+        /// </summary>
+        FieldNamesMustBeginWithLowerCaseLetter,
+
+        /// <summary>
+        /// A variable name contains Hungarian notation.
+        /// </summary>
+        FieldNamesMustNotUseHungarianNotation,
+
+        /// <summary>
+        /// A variable name contains a m_ or s_ prefix.
+        /// </summary>
+        VariableNamesMustNotBePrefixed,
+
+        /// <summary>
+        /// A word that should start with a lower-case letter start with an upper-case letter.
+        /// </summary>
+        ElementMustBeginWithLowerCaseLetter,
+
+        /// <summary>
+        /// A word that should start with an upper-case letter start with a lower-case letter.
+        /// </summary>
+        ElementMustBeginWithUpperCaseLetter,
+
+        /// <summary>
+        /// An interface name does not begin with I.
+        /// </summary>
+        InterfaceNamesMustBeginWithI,
+
+        /// <summary>
+        /// A variable name starts with an underscore.
+        /// </summary>
+        FieldNamesMustNotBeginWithUnderscore,
+
+        /// <summary>
+        /// A variable name contains an underscore.
+        /// </summary>
+        FieldNamesMustNotContainUnderscore,
+
+        /// <summary>
+        /// Multiple blank lines in a row.
+        /// </summary>
+        CodeMustNotContainMultipleBlankLinesInARow,
+
+        /// <summary>
+        /// Blank line before an opening curly bracket.
+        /// </summary>
+        ClosingCurlyBracketsMustNotBePrecededByBlankLine,
+
+        /// <summary>
+        /// Blank line before an opening curly bracket.
+        /// </summary>
+        OpeningCurlyBracketsMustNotBePrecededByBlankLine,
+
+        /// <summary>
+        /// Blank line after an opening curly bracket.
+        /// </summary>
+        OpeningCurlyBracketsMustNotBeFollowedByBlankLine,
+
+        /// <summary>
+        /// A closing curly bracket is not followed by a blank line.
+        /// </summary>
+        ClosingCurlyBracketMustBeFollowedByBlankLine,
+
+        /// <summary>
+        /// No blank line appears before a single-line comment.
+        /// </summary>
+        SingleLineCommentMustBePrecededByBlankLine,
+
+        /// <summary>
+        /// Adjacent elements must be separated by a blank line.
+        /// </summary>
+        ElementsMustBeSeparatedByBlankLine,
+
+        /// <summary>
+        /// No blank line appears before an Xml header.
+        /// </summary>
+        ElementDocumentationHeaderMustBePrecededByBlankLine,
+
+        /// <summary>
+        /// A blank line appears after an Xml header.
+        /// </summary>
+        ElementDocumentationHeadersMustNotBeFollowedByBlankLine,
+
+        /// <summary>
+        /// A blank line appears after an else, catch, or finally statement.
+        /// </summary>
+        ChainedStatementBlocksMustNotBePrecededByBlankLine,
+
+        /// <summary>
+        /// A single-line comment must not be followed by a blank line. 
+        /// </summary>
+        SingleLineCommentsMustNotBeFollowedByBlankLine,
+
+        /// <summary>
+        /// A blank line appears before a while/do statement.
+        /// </summary>
+        WhileDoFooterMustNotBePrecededByBlankLine,
+
+        /// <summary>
+        /// Elements in the wrong order.
+        /// </summary>
+        ElementsMustAppearInTheCorrectOrder,
+
+        /// <summary>
+        /// Partial elements in the wrong order.
+        /// </summary>
+        PartialElementsMustDeclareAccess,
+
+        /// <summary>
+        /// Access modifiers in the wrong order.
+        /// </summary>
+        ElementsMustBeOrderedByAccess,
+
+        /// <summary>
+        /// Static elements in the wrong order.
+        /// </summary>
+        StaticElementsMustAppearBeforeInstanceElements,
+
+        /// <summary>
+        /// Multiple classes at the top level of a file.
+        /// </summary>
+        FileMayOnlyContainASingleClass,
+
+        /// <summary>
+        /// Multiple namespaces within a file.
+        /// </summary>
+        FileMayOnlyContainASingleNamespace,
+
+        /// <summary>
+        /// A Code Analysis suppression must contain a non-empty justification 
+        /// describing the reason for the suppression.
+        /// </summary>
+        CodeAnalysisSuppressionMustHaveJustification,
+
+        /// <summary>
+        /// A call to Debug.Assert must provide a message in the second parameter describing 
+        /// the reason for the assert.
+        /// </summary>
+        DebugAssertMustProvideMessageText,
+
+        /// <summary>
+        /// A call to Debug.Fail must provide a message in the first parameter describing 
+        /// the reason for the failure.
+        /// </summary>
+        DebugFailMustProvideMessageText,
+
+        /// <summary>
+        /// Insert parenthesis within the arithmetic expression to declare the operator precedence.
+        /// </summary>
+        ArithmeticExpressionsMustDeclarePrecedence,
+
+        /// <summary>
+        /// Insert parenthesis within the conditional AND and OR expressions to declare the operator precedence.
+        /// </summary>
+        ConditionalExpressionsMustDeclarePrecedence,
+
+        /// <summary>
+        /// Verifies that the code does not contain empty elements or statements which can be safely removed.
+        /// </summary>
+        RemoveUnnecessaryCode,
+
+        /// <summary>
+        /// Verifies that parenthesis are removed from anonymous methods when there are no method parameters.
+        /// </summary>
+        RemoveDelegateParenthesisWhenPossible,
+
+        /// <summary>
+        /// Publicly exposed fields.
+        /// </summary>
+        FieldsMustBePrivate,
+
+        /// <summary>
+        /// Constant elements in the wrong order.
+        /// </summary>
+        ConstantsMustAppearBeforeFields,
+
+        /// <summary>
+        /// The spacing around the keyword '{0}' is invalid.
+        /// </summary>
+        KeywordsMustBeSpacedCorrectly,
+
+        /// <summary>
+        /// Invalid spacing around a comma.
+        /// </summary>
+        CommasMustBeSpacedCorrectly,
+
+        /// <summary>
+        /// Invalid spacing around a semicolon.
+        /// </summary>
+        SemicolonsMustBeSpacedCorrectly,
+
+        /// <summary>
+        /// Invalid spacing around a symbol.
+        /// </summary>
+        SymbolsMustBeSpacedCorrectly,
+
+        /// <summary>
+        /// Invalid spacing around an open parenthesis.
+        /// </summary>
+        OpeningParenthesisMustBeSpacedCorrectly,
+
+        /// <summary>
+        /// Invalid spacing around a close parenthesis.
+        /// </summary>
+        ClosingParenthesisMustBeSpacedCorrectly,
+
+        /// <summary>
+        /// Invalid spacing around an open square bracket.
+        /// </summary>
+        OpeningSquareBracketsMustBeSpacedCorrectly,
+
+        /// <summary>
+        /// Invalid spacing around a close square bracket.
+        /// </summary>
+        ClosingSquareBracketsMustBeSpacedCorrectly,
+
+        /// <summary>
+        /// Invalid spacing around an open curly bracket.
+        /// </summary>
+        OpeningCurlyBracketsMustBeSpacedCorrectly,
+
+        /// <summary>
+        /// Invalid spacing around a close curly bracket.
+        /// </summary>
+        ClosingCurlyBracketsMustBeSpacedCorrectly,
+
+        /// <summary>
+        /// Invalid spacing around the opening bracket of a generic statement.
+        /// </summary>
+        OpeningGenericBracketsMustBeSpacedCorrectly,
+
+        /// <summary>
+        /// Invalid spacing around the closing bracket of a generic statement.
+        /// </summary>
+        ClosingGenericBracketsMustBeSpacedCorrectly,
+
+        /// <summary>
+        /// Invalid spacing around an open attribute bracket.
+        /// </summary>
+        OpeningAttributeBracketsMustBeSpacedCorrectly,
+
+        /// <summary>
+        /// Invalid spacing around a close attribute bracket.
+        /// </summary>
+        ClosingAttributeBracketsMustBeSpacedCorrectly,
+
+        /// <summary>
+        /// A nullable type symbol should not be preceded by whitespace.
+        /// </summary>
+        NullableTypeSymbolsMustNotBePrecededBySpace,
+
+        /// <summary>
+        /// Invalid spacing around a member access symbol.
+        /// </summary>
+        MemberAccessSymbolsMustBeSpacedCorrectly,
+
+        /// <summary>
+        /// Invalid spacing around a decrement or increment symbol.
+        /// </summary>
+        IncrementDecrementSymbolsMustBeSpacedCorrectly,
+
+        /// <summary>
+        /// Invalid spacing around a negative sign.
+        /// </summary>
+        NegativeSignsMustBeSpacedCorrectly,
+
+        /// <summary>
+        /// Invalid spacing around a positive sign.
+        /// </summary>
+        PositiveSignsMustBeSpacedCorrectly,
+
+        /// <summary>
+        /// Invalid spacing around the increment or decrement symbol.
+        /// </summary>
+        DereferenceAndAccessOfSymbolsMustBeSpacedCorrectly,
+
+        /// <summary>
+        /// Invalid spacing around a colon.
+        /// </summary>
+        ColonsMustBeSpacedCorrectly,
+
+        /// <summary>
+        /// The code contains tabs, which is not allowed.
+        /// </summary>
+        TabsMustNotBeUsed,
+
+        /// <summary>
+        /// There are multiple spaces in a row.
+        /// </summary>
+        CodeMustNotContainMultipleWhitespaceInARow,
+
+        /// <summary>
+        /// There should be no space between the new keyword and the opening square bracket in 
+        /// an implicitly typed array allocation.
+        /// </summary>
+        CodeMustNotContainSpaceAfterNewKeywordInImplicitlyTypedArrayAllocation,
+
+        /// <summary>
+        /// Too many parenthesis.
+        /// </summary>
+        StatementMustNotUseUnnecessaryParenthesis,
+
+        /// <summary>
+        /// The preprocessor keyword must be followed by a space.
+        /// </summary>
+        PreprocessorKeywordsMustNotBePrecededBySpace,
+
+        /// <summary>
+        /// The operator keyword must be followed by a space.
+        /// </summary>
+        OperatorKeywordMustBeFollowedBySpace,
+
+        /// <summary>
+        /// The comment must start with a single space.
+        /// </summary>
+        SingleLineCommentsMustBeginWithSingleSpace,
+
+        /// <summary>
+        /// The documentation header line must start with a single space.
+        /// </summary>
+        DocumentationLinesMustBeginWithSingleSpace,
+
+        /// <summary>
+        /// A using statement is outside of a namespace.
+        /// </summary>
+        UsingDirectivesMustBePlacedWithinNamespace,
+
+        /// <summary>
+        /// The open paren is not on the same line as the method call.
+        /// </summary>
+        OpeningParenthesisMustBeOnDeclarationLine,
+
+        /// <summary>
+        /// The closing paren is not on the same line as the last parameter.
+        /// </summary>
+        ClosingParenthesisMustBeOnLineOfLastParameter,
+
+        /// <summary>
+        /// The closing parenthesis or bracket must be placed on the same line as the opening parenthesis or bracket.
+        /// </summary>
+        ClosingParenthesisMustBeOnLineOfOpeningParenthesis,
+
+        /// <summary>
+        /// The parameter spans multiple lines.
+        /// </summary>
+        ParameterMustNotSpanMultipleLines,
+
+        /// <summary>
+        /// The comma must be on the same line as the previous parameter.
+        /// </summary>
+        CommaMustBeOnSameLineAsPreviousParameter,
+
+        /// <summary>
+        /// The parameter list must be on the same line or the next line as the method name.
+        /// </summary>
+        ParameterListMustFollowDeclaration,
+
+        /// <summary>
+        /// The paramter must begin on the line after the previous parameter.
+        /// </summary>
+        ParameterMustFollowComma,
+
+        /// <summary>
+        /// If there are multiple params and each is on it's own line, they cannot start on the same 
+        /// line as the method declaration or name.
+        /// </summary>
+        SplitParametersMustStartOnLineAfterDeclaration,
+
+        /// <summary>
+        /// All parameters must be on the same line, or each parameter must be on a separate line.
+        /// </summary>
+        ParametersMustBeOnSameLineOrSeparateLines,
+
+        /// <summary>
+        /// The statement is empty.
+        /// </summary>
+        CodeMustNotContainEmptyStatements,
+
+        /// <summary>
+        /// A line may only contain a single statement.
+        /// </summary>
+        CodeMustNotContainMultipleStatementsOnOneLine,
+
+        /// <summary>
+        /// A block statement may not contain a comment embedded within the statement.
+        /// </summary>
+        BlockStatementsMustNotContainEmbeddedComments,
+
+        /// <summary>
+        /// A block statement may not contain a region embedded within the statement.
+        /// </summary>
+        BlockStatementsMustNotContainEmbeddedRegions,
+
+        /// <summary>
+        /// The call to {0} can only use 'base.' if there is a local override and the caller is explicitly calling the base implementation.
+        /// </summary>
+        DoNotPrefixCallsWithBaseUnlessLocalImplementationExists,
+
+        /// <summary>
+        /// The class member {0} does not start with 'this'.
+        /// </summary>
+        PrefixLocalCallsWithThis,
+
+        /// <summary>
+        /// The {0} keyword must come before the {1} keyword in the element declaration.
+        /// </summary>
+        DeclarationKeywordsMustFollowOrder,
+
+        /// <summary>
+        /// The keyword 'protected' must come before 'internal'.
+        /// </summary>
+        ProtectedMustComeBeforeInternal,
+
+        /// <summary>
+        /// Verifies that all using directives within the System namespace are placed before all other using directives.
+        /// </summary>
+        SystemUsingDirectivesMustBePlacedBeforeOtherUsingDirectives,
+
+        /// <summary>
+        /// Verifies that all using alias directives are placed after all using namespace directives.
+        /// </summary>
+        UsingAliasDirectivesMustBePlacedAfterOtherUsingDirectives,
+
+        /// <summary>
+        /// Verifies that using directives are sorted alphabetically by the namespaces.
+        /// </summary>
+        UsingDirectivesMustBeOrderedAlphabeticallyByNamespace,
+
+        /// <summary>
+        /// Verifies that using alias directives are sorted alphabetically by the alias names.
+        /// </summary>
+        UsingAliasDirectivesMustBeOrderedAlphabeticallyByAliasName,
+
+        /// <summary>
+        /// Verifies that get-accessors are placed before set-accessors within properties and indexers.
+        /// </summary>
+        PropertyAccessorsMustFollowOrder,
+
+        /// <summary>
+        /// Verifies that add-accessors are placed before remove-accessors within events.
+        /// </summary>
+        EventAccessorsMustFollowOrder,
+
+        /// <summary>
+        /// Empty comments are not allowed.
+        /// </summary>
+        CommentsMustContainText,
+
+        /// <summary>
+        /// The query clause must begin on the line following the previous clause.
+        /// </summary>
+        QueryClauseMustFollowPreviousClause,
+
+        /// <summary>
+        /// All query clauses must be placed on the same line, or each clause must begin on a new line.
+        /// </summary>
+        QueryClausesMustBeOnSeparateLinesOrAllOnOneLine,
+
+        /// <summary>
+        /// A query clause must begin on a new line if the previous clause spans multiple lines.
+        /// </summary>
+        QueryClauseMustBeginOnNewLineWhenPreviousClauseSpansMultipleLines,
+
+        /// <summary>
+        /// If a query clause spans multiple lines, it must begin on its own line.
+        /// </summary>
+        QueryClausesSpanningMultipleLinesMustBeginOnOwnLine,
+
+        /// <summary>
+        /// Enforces the use of the built-in 'bool' keyword rather than the type Boolean or System.Boolean.
+        /// </summary>
+        UseBuiltInTypeAlias,
+
+        /// <summary>
+        /// Prohibits the use of the var type outside of query expressions and anonymous types.
+        /// </summary>
+        AvoidVarType,
+
+        /// <summary>
+        /// Use the String.Empty property rather than "".
+        /// </summary>
+        UseStringEmptyForEmptyStrings,
+
+        /// <summary>
+        /// Prevents the use of regions within code elements, which limits code readability.
+        /// </summary>
+        DoNotPlaceRegionsWithinElements,
+
+        /// <summary>
+        /// Prevents the use of regions anywhere within the code.
+        /// </summary>
+        DoNotUseRegions,
+
+        /// <summary>
+        /// The code must not contain blank lines at the start of the file.
+        /// </summary>
+        CodeMustNotContainBlankLinesAtStartOfFile,
+
+        /// <summary>
+        /// The code must not contain blank lines at the end of the file.
+        /// </summary>
+        CodeMustNotContainBlankLinesAtEndOfFile
+
+        /// <summary>
+        /// Prevents the use of paranthesis on attribute constructors when they are not required.
+        /// </summary>
+        AttributeConstructorMustNotUseUnnecessaryParenthesis
+    }
 }