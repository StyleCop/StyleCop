<<<<<<< HEAD
// --------------------------------------------------------------------------------------------------------------------
// <copyright file="OperatorType.cs" company="http://stylecop.codeplex.com">
//   MS-PL
// </copyright>
// <license>
//   This source code is subject to terms and conditions of the Microsoft 
//   Public License. A copy of the license can be found in the License.html 
//   file at the root of this distribution. If you cannot locate the  
//   Microsoft Public License, please send an email to dlr@microsoft.com. 
//   By using this source code in any fashion, you are agreeing to be bound 
//   by the terms of the Microsoft Public License. You must not remove this 
//   notice, or any other, from this software.
// </license>
// <summary>
//   The various operator types.
// </summary>
// --------------------------------------------------------------------------------------------------------------------
namespace StyleCop.CSharp
{
    /// <summary>
    /// The various operator types.
    /// </summary>
    /// <subcategory>token</subcategory>
    public enum OperatorType
    {
        #region Relational Operators

        /// <summary>
        /// A conditional equals symbol: '=='.
        /// </summary>
        ConditionalEquals, 

        /// <summary>
        /// A NOT equals symbol: '!='.
        /// </summary>
        NotEquals, 

        /// <summary>
        /// A less-then sign.
        /// </summary>
        LessThan, 

        /// <summary>
        /// A greater-than sign.
        /// </summary>
        GreaterThan, 

        /// <summary>
        /// A less than or equals sign.
        /// </summary>
        LessThanOrEquals, 

        /// <summary>
        /// A greater than or equals sign.
        /// </summary>
        GreaterThanOrEquals, 

        #endregion Relational Operators

        #region Logical Operators

        /// <summary>
        /// A logical AND symbol.
        /// </summary>
        LogicalAnd, 

        /// <summary>
        /// A logical OR symbol: '|'.
        /// </summary>
        LogicalOr, 

        /// <summary>
        /// A logical XOR symbol: '^'.
        /// </summary>
        LogicalXor, 

        /// <summary>
        /// A conditional AND symbol.
        /// </summary>
        ConditionalAnd, 

        /// <summary>
        /// A conditional OR symbol: '||'.
        /// </summary>
        ConditionalOr, 

        /// <summary>
        /// A null coalescing symbol: '??'.
        /// </summary>
        NullCoalescingSymbol, 

        #endregion Logical Operators

        #region Assignment Operators

        /// <summary>
        /// An equals sign: '='.
        /// </summary>
        Equals, 

        /// <summary>
        /// A plus equals symbol: '+='.
        /// </summary>
        PlusEquals, 

        /// <summary>
        /// A minus equals symbol: '-='.
        /// </summary>
        MinusEquals, 

        /// <summary>
        /// A times equals symbol: '*='.
        /// </summary>
        MultiplicationEquals, 

        /// <summary>
        /// A divide equals symbol: '/='.
        /// </summary>
        DivisionEquals, 

        /// <summary>
        /// A left-shift equals sign.
        /// </summary>
        LeftShiftEquals, 

        /// <summary>
        /// A right-shift equals sign.
        /// </summary>
        RightShiftEquals, 

        /// <summary>
        /// An AND equals symbol.
        /// </summary>
        AndEquals, 

        /// <summary>
        /// An OR equals symbol: '|='.
        /// </summary>
        OrEquals, 

        /// <summary>
        /// An XOR equals symbol: '^='.
        /// </summary>
        XorEquals, 

        #endregion Assignment Operators

        #region Arithmetic Operators

        /// <summary>
        /// A plus sign: '+'.
        /// </summary>
        Plus, 

        /// <summary>
        /// A minus sign: '-'.
        /// </summary>
        Minus, 

        /// <summary>
        /// A multiplication sign: '*'.
        /// </summary>
        Multiplication, 

        /// <summary>
        /// A division sign: '/'.
        /// </summary>
        Division, 

        /// <summary>
        /// A MOD symbol: '%'.
        /// </summary>
        Mod, 

        /// <summary>
        /// A MOD equals symbol: '%='.
        /// </summary>
        ModEquals, 

        #endregion Arithmetic Operators

        #region Shift Operators

        /// <summary>
        /// A left-shift symbol.
        /// </summary>
        LeftShift, 

        /// <summary>
        /// A right-shift symbol.
        /// </summary>
        RightShift, 

        #endregion Shift Operators

        #region Conditional Operators

        /// <summary>
        /// A colon: ':'.
        /// </summary>
        ConditionalColon, 

        /// <summary>
        /// A question mark: '?'.
        /// </summary>
        ConditionalQuestionMark,

        /// <summary>
        /// The null conditional operator ?.
        /// </summary>
        NullConditional,

        #endregion Conditional Operators

        #region Increment/Decrement Operators

        /// <summary>
        /// An increment symbol: '++'.
        /// </summary>
        Increment, 

        /// <summary>
        /// A decrement symbol: '--'.
        /// </summary>
        Decrement, 

        #endregion Increment/Decrement Operators

        #region Unary Operators

        /// <summary>
        /// A NOT symbol: '!'.
        /// </summary>
        Not, 

        /// <summary>
        /// A tilde symbol: '~'.
        /// </summary>
        BitwiseCompliment, 

        /// <summary>
        /// A positive sign: '+'.
        /// </summary>
        Positive, 

        /// <summary>
        /// A negative sign: '-'.
        /// </summary>
        Negative, 

        #endregion Unary Operators

        #region Reference Operators

        /// <summary>
        /// A dereference symbol: '*'.
        /// </summary>
        Dereference, 

        /// <summary>
        /// An address-of symbol.
        /// </summary>
        AddressOf, 

        /// <summary>
        /// A pointer symbol: '->'.
        /// </summary>
        Pointer, 

        /// <summary>
        /// A member access operator: '.'.
        /// </summary>
        MemberAccess, 

        /// <summary>
        /// A qualified alias operator: '::'.
        /// </summary>
        QualifiedAlias, 

        #endregion Reference Operators

        #region Lambda Operators

        /// <summary>
        /// The lambda operator: =>
        /// </summary>
        Lambda

        #endregion Lambda Operators
    }
=======
// --------------------------------------------------------------------------------------------------------------------
// <copyright file="OperatorType.cs" company="http://stylecop.codeplex.com">
//   MS-PL
// </copyright>
// <license>
//   This source code is subject to terms and conditions of the Microsoft 
//   Public License. A copy of the license can be found in the License.html 
//   file at the root of this distribution. If you cannot locate the  
//   Microsoft Public License, please send an email to dlr@microsoft.com. 
//   By using this source code in any fashion, you are agreeing to be bound 
//   by the terms of the Microsoft Public License. You must not remove this 
//   notice, or any other, from this software.
// </license>
// <summary>
//   The various operator types.
// </summary>
// --------------------------------------------------------------------------------------------------------------------
namespace StyleCop.CSharp
{
    /// <summary>
    /// The various operator types.
    /// </summary>
    /// <subcategory>token</subcategory>
    public enum OperatorType
    {
        #region Relational Operators

        /// <summary>
        /// A conditional equals symbol: '=='.
        /// </summary>
        ConditionalEquals, 

        /// <summary>
        /// A NOT equals symbol: '!='.
        /// </summary>
        NotEquals, 

        /// <summary>
        /// A less-then sign.
        /// </summary>
        LessThan, 

        /// <summary>
        /// A greater-than sign.
        /// </summary>
        GreaterThan, 

        /// <summary>
        /// A less than or equals sign.
        /// </summary>
        LessThanOrEquals, 

        /// <summary>
        /// A greater than or equals sign.
        /// </summary>
        GreaterThanOrEquals, 

        #endregion Relational Operators

        #region Logical Operators

        /// <summary>
        /// A logical AND symbol.
        /// </summary>
        LogicalAnd, 

        /// <summary>
        /// A logical OR symbol: '|'.
        /// </summary>
        LogicalOr, 

        /// <summary>
        /// A logical XOR symbol: '^'.
        /// </summary>
        LogicalXor, 

        /// <summary>
        /// A conditional AND symbol.
        /// </summary>
        ConditionalAnd, 

        /// <summary>
        /// A conditional OR symbol: '||'.
        /// </summary>
        ConditionalOr, 

        /// <summary>
        /// A null coalescing symbol: '??'.
        /// </summary>
        NullCoalescingSymbol, 

        #endregion Logical Operators

        #region Assignment Operators

        /// <summary>
        /// An equals sign: '='.
        /// </summary>
        Equals, 

        /// <summary>
        /// A plus equals symbol: '+='.
        /// </summary>
        PlusEquals, 

        /// <summary>
        /// A minus equals symbol: '-='.
        /// </summary>
        MinusEquals, 

        /// <summary>
        /// A times equals symbol: '*='.
        /// </summary>
        MultiplicationEquals, 

        /// <summary>
        /// A divide equals symbol: '/='.
        /// </summary>
        DivisionEquals, 

        /// <summary>
        /// A left-shift equals sign.
        /// </summary>
        LeftShiftEquals, 

        /// <summary>
        /// A right-shift equals sign.
        /// </summary>
        RightShiftEquals, 

        /// <summary>
        /// An AND equals symbol.
        /// </summary>
        AndEquals, 

        /// <summary>
        /// An OR equals symbol: '|='.
        /// </summary>
        OrEquals, 

        /// <summary>
        /// An XOR equals symbol: '^='.
        /// </summary>
        XorEquals, 

        #endregion Assignment Operators

        #region Arithmetic Operators

        /// <summary>
        /// A plus sign: '+'.
        /// </summary>
        Plus, 

        /// <summary>
        /// A minus sign: '-'.
        /// </summary>
        Minus, 

        /// <summary>
        /// A multiplication sign: '*'.
        /// </summary>
        Multiplication, 

        /// <summary>
        /// A division sign: '/'.
        /// </summary>
        Division, 

        /// <summary>
        /// A MOD symbol: '%'.
        /// </summary>
        Mod, 

        /// <summary>
        /// A MOD equals symbol: '%='.
        /// </summary>
        ModEquals, 

        #endregion Arithmetic Operators

        #region Shift Operators

        /// <summary>
        /// A left-shift symbol.
        /// </summary>
        LeftShift, 

        /// <summary>
        /// A right-shift symbol.
        /// </summary>
        RightShift, 

        #endregion Shift Operators

        #region Conditional Operators

        /// <summary>
        /// A colon: ':'.
        /// </summary>
        ConditionalColon, 

        /// <summary>
        /// A question mark: '?'.
        /// </summary>
        ConditionalQuestionMark, 

        #endregion Conditional Operators

        #region Increment/Decrement Operators

        /// <summary>
        /// An increment symbol: '++'.
        /// </summary>
        Increment, 

        /// <summary>
        /// A decrement symbol: '--'.
        /// </summary>
        Decrement, 

        #endregion Increment/Decrement Operators

        #region Unary Operators

        /// <summary>
        /// A NOT symbol: '!'.
        /// </summary>
        Not, 

        /// <summary>
        /// A tilde symbol: '~'.
        /// </summary>
        BitwiseCompliment, 

        /// <summary>
        /// A positive sign: '+'.
        /// </summary>
        Positive, 

        /// <summary>
        /// A negative sign: '-'.
        /// </summary>
        Negative, 

        #endregion Unary Operators

        #region Reference Operators

        /// <summary>
        /// A dereference symbol: '*'.
        /// </summary>
        Dereference, 

        /// <summary>
        /// An address-of symbol.
        /// </summary>
        AddressOf, 

        /// <summary>
        /// A pointer symbol: '->'.
        /// </summary>
        Pointer, 

        /// <summary>
        /// A member access operator: '.'.
        /// </summary>
        MemberAccess, 

        /// <summary>
        /// A qualified alias operator: '::'.
        /// </summary>
        QualifiedAlias, 

        #endregion Reference Operators

        #region Lambda Operators

        /// <summary>
        /// The lambda operator: =>
        /// </summary>
        Lambda

        #endregion Lambda Operators
    }
>>>>>>> 30ef6542
}<|MERGE_RESOLUTION|>--- conflicted
+++ resolved
@@ -1,4 +1,3 @@
-<<<<<<< HEAD
 // --------------------------------------------------------------------------------------------------------------------
 // <copyright file="OperatorType.cs" company="http://stylecop.codeplex.com">
 //   MS-PL
@@ -289,291 +288,4 @@
 
         #endregion Lambda Operators
     }
-=======
-// --------------------------------------------------------------------------------------------------------------------
-// <copyright file="OperatorType.cs" company="http://stylecop.codeplex.com">
-//   MS-PL
-// </copyright>
-// <license>
-//   This source code is subject to terms and conditions of the Microsoft 
-//   Public License. A copy of the license can be found in the License.html 
-//   file at the root of this distribution. If you cannot locate the  
-//   Microsoft Public License, please send an email to dlr@microsoft.com. 
-//   By using this source code in any fashion, you are agreeing to be bound 
-//   by the terms of the Microsoft Public License. You must not remove this 
-//   notice, or any other, from this software.
-// </license>
-// <summary>
-//   The various operator types.
-// </summary>
-// --------------------------------------------------------------------------------------------------------------------
-namespace StyleCop.CSharp
-{
-    /// <summary>
-    /// The various operator types.
-    /// </summary>
-    /// <subcategory>token</subcategory>
-    public enum OperatorType
-    {
-        #region Relational Operators
-
-        /// <summary>
-        /// A conditional equals symbol: '=='.
-        /// </summary>
-        ConditionalEquals, 
-
-        /// <summary>
-        /// A NOT equals symbol: '!='.
-        /// </summary>
-        NotEquals, 
-
-        /// <summary>
-        /// A less-then sign.
-        /// </summary>
-        LessThan, 
-
-        /// <summary>
-        /// A greater-than sign.
-        /// </summary>
-        GreaterThan, 
-
-        /// <summary>
-        /// A less than or equals sign.
-        /// </summary>
-        LessThanOrEquals, 
-
-        /// <summary>
-        /// A greater than or equals sign.
-        /// </summary>
-        GreaterThanOrEquals, 
-
-        #endregion Relational Operators
-
-        #region Logical Operators
-
-        /// <summary>
-        /// A logical AND symbol.
-        /// </summary>
-        LogicalAnd, 
-
-        /// <summary>
-        /// A logical OR symbol: '|'.
-        /// </summary>
-        LogicalOr, 
-
-        /// <summary>
-        /// A logical XOR symbol: '^'.
-        /// </summary>
-        LogicalXor, 
-
-        /// <summary>
-        /// A conditional AND symbol.
-        /// </summary>
-        ConditionalAnd, 
-
-        /// <summary>
-        /// A conditional OR symbol: '||'.
-        /// </summary>
-        ConditionalOr, 
-
-        /// <summary>
-        /// A null coalescing symbol: '??'.
-        /// </summary>
-        NullCoalescingSymbol, 
-
-        #endregion Logical Operators
-
-        #region Assignment Operators
-
-        /// <summary>
-        /// An equals sign: '='.
-        /// </summary>
-        Equals, 
-
-        /// <summary>
-        /// A plus equals symbol: '+='.
-        /// </summary>
-        PlusEquals, 
-
-        /// <summary>
-        /// A minus equals symbol: '-='.
-        /// </summary>
-        MinusEquals, 
-
-        /// <summary>
-        /// A times equals symbol: '*='.
-        /// </summary>
-        MultiplicationEquals, 
-
-        /// <summary>
-        /// A divide equals symbol: '/='.
-        /// </summary>
-        DivisionEquals, 
-
-        /// <summary>
-        /// A left-shift equals sign.
-        /// </summary>
-        LeftShiftEquals, 
-
-        /// <summary>
-        /// A right-shift equals sign.
-        /// </summary>
-        RightShiftEquals, 
-
-        /// <summary>
-        /// An AND equals symbol.
-        /// </summary>
-        AndEquals, 
-
-        /// <summary>
-        /// An OR equals symbol: '|='.
-        /// </summary>
-        OrEquals, 
-
-        /// <summary>
-        /// An XOR equals symbol: '^='.
-        /// </summary>
-        XorEquals, 
-
-        #endregion Assignment Operators
-
-        #region Arithmetic Operators
-
-        /// <summary>
-        /// A plus sign: '+'.
-        /// </summary>
-        Plus, 
-
-        /// <summary>
-        /// A minus sign: '-'.
-        /// </summary>
-        Minus, 
-
-        /// <summary>
-        /// A multiplication sign: '*'.
-        /// </summary>
-        Multiplication, 
-
-        /// <summary>
-        /// A division sign: '/'.
-        /// </summary>
-        Division, 
-
-        /// <summary>
-        /// A MOD symbol: '%'.
-        /// </summary>
-        Mod, 
-
-        /// <summary>
-        /// A MOD equals symbol: '%='.
-        /// </summary>
-        ModEquals, 
-
-        #endregion Arithmetic Operators
-
-        #region Shift Operators
-
-        /// <summary>
-        /// A left-shift symbol.
-        /// </summary>
-        LeftShift, 
-
-        /// <summary>
-        /// A right-shift symbol.
-        /// </summary>
-        RightShift, 
-
-        #endregion Shift Operators
-
-        #region Conditional Operators
-
-        /// <summary>
-        /// A colon: ':'.
-        /// </summary>
-        ConditionalColon, 
-
-        /// <summary>
-        /// A question mark: '?'.
-        /// </summary>
-        ConditionalQuestionMark, 
-
-        #endregion Conditional Operators
-
-        #region Increment/Decrement Operators
-
-        /// <summary>
-        /// An increment symbol: '++'.
-        /// </summary>
-        Increment, 
-
-        /// <summary>
-        /// A decrement symbol: '--'.
-        /// </summary>
-        Decrement, 
-
-        #endregion Increment/Decrement Operators
-
-        #region Unary Operators
-
-        /// <summary>
-        /// A NOT symbol: '!'.
-        /// </summary>
-        Not, 
-
-        /// <summary>
-        /// A tilde symbol: '~'.
-        /// </summary>
-        BitwiseCompliment, 
-
-        /// <summary>
-        /// A positive sign: '+'.
-        /// </summary>
-        Positive, 
-
-        /// <summary>
-        /// A negative sign: '-'.
-        /// </summary>
-        Negative, 
-
-        #endregion Unary Operators
-
-        #region Reference Operators
-
-        /// <summary>
-        /// A dereference symbol: '*'.
-        /// </summary>
-        Dereference, 
-
-        /// <summary>
-        /// An address-of symbol.
-        /// </summary>
-        AddressOf, 
-
-        /// <summary>
-        /// A pointer symbol: '->'.
-        /// </summary>
-        Pointer, 
-
-        /// <summary>
-        /// A member access operator: '.'.
-        /// </summary>
-        MemberAccess, 
-
-        /// <summary>
-        /// A qualified alias operator: '::'.
-        /// </summary>
-        QualifiedAlias, 
-
-        #endregion Reference Operators
-
-        #region Lambda Operators
-
-        /// <summary>
-        /// The lambda operator: =>
-        /// </summary>
-        Lambda
-
-        #endregion Lambda Operators
-    }
->>>>>>> 30ef6542
 }