--- conflicted
+++ resolved
@@ -1,4 +1,3 @@
-<<<<<<< HEAD
 // --------------------------------------------------------------------------------------------------------------------
 // <copyright file="UsingDirective.cs" company="http://stylecop.codeplex.com">
 //   MS-PL
@@ -193,182 +192,4 @@
 
         #endregion
     }
-=======
-// --------------------------------------------------------------------------------------------------------------------
-// <copyright file="UsingDirective.cs" company="http://stylecop.codeplex.com">
-//   MS-PL
-// </copyright>
-// <license>
-//   This source code is subject to terms and conditions of the Microsoft 
-//   Public License. A copy of the license can be found in the License.html 
-//   file at the root of this distribution. If you cannot locate the  
-//   Microsoft Public License, please send an email to dlr@microsoft.com. 
-//   By using this source code in any fashion, you are agreeing to be bound 
-//   by the terms of the Microsoft Public License. You must not remove this 
-//   notice, or any other, from this software.
-// </license>
-// <summary>
-//   Describes the contents of a using directive.
-// </summary>
-// --------------------------------------------------------------------------------------------------------------------
-namespace StyleCop.CSharp
-{
-    /// <summary>
-    /// Describes the contents of a using directive.
-    /// </summary>
-    /// <subcategory>element</subcategory>
-    public sealed class UsingDirective : CsElement
-    {
-        #region Fields
-
-        /// <summary>
-        /// The alias mapped to the namespace type, if any.
-        /// </summary>
-        private string alias = string.Empty;
-
-        /// <summary>
-        /// The namespace type declared by the using element.
-        /// </summary>
-        private string namespaceType = string.Empty;
-
-        #endregion
-
-        #region Constructors and Destructors
-
-        /// <summary>
-        /// Initializes a new instance of the UsingDirective class.
-        /// </summary>
-        /// <param name="document">
-        /// The document that contains the element.
-        /// </param>
-        /// <param name="parent">
-        /// The parent of the element.
-        /// </param>
-        /// <param name="declaration">
-        /// The declaration code for this element.
-        /// </param>
-        /// <param name="generated">
-        /// Indicates whether the code element was generated or written by hand.
-        /// </param>
-        /// <param name="namespace">
-        /// The namespace being used.
-        /// </param>
-        /// <param name="alias">
-        /// Optional alias for the namespace, if any.
-        /// </param>
-        internal UsingDirective(CsDocument document, CsElement parent, Declaration declaration, bool generated, string @namespace, string alias)
-            : base(document, parent, ElementType.UsingDirective, "using " + declaration.Name, null, null, declaration, false, generated)
-        {
-            Param.Ignore(document);
-            Param.Ignore(parent);
-            Param.Ignore(declaration);
-            Param.Ignore(generated);
-            Param.AssertValidString(@namespace, "namespace");
-            Param.Ignore(alias);
-
-            this.namespaceType = @namespace;
-
-            if (alias != null)
-            {
-                this.alias = alias;
-            }
-        }
-
-        #endregion
-
-        #region Public Properties
-
-        /// <summary>
-        /// Gets the alias defined within the using directive, if any.
-        /// </summary>
-        public string Alias
-        {
-            get
-            {
-                return this.alias;
-            }
-        }
-
-        /// <summary>
-        /// Gets the namespace type declared by the using element.
-        /// </summary>
-        public string NamespaceType
-        {
-            get
-            {
-                return this.namespaceType;
-            }
-        }
-
-        #endregion
-
-        #region Methods
-
-        /// <summary>
-        /// Initializes the element.
-        /// </summary>
-        internal override void Initialize()
-        {
-            base.Initialize();
-
-            // Find the 'using' keyword.
-            Node<CsToken> usingKeywordNode = null;
-
-            for (Node<CsToken> tokenNode = this.Tokens.First; !this.Tokens.OutOfBounds(tokenNode); tokenNode = tokenNode.Next)
-            {
-                if (tokenNode.Value.CsTokenType == CsTokenType.UsingDirective)
-                {
-                    usingKeywordNode = tokenNode;
-                    break;
-                }
-            }
-
-            // Make sure we found it.
-            if (usingKeywordNode != null)
-            {
-                // Move past it.
-                Node<CsToken> indexNode = usingKeywordNode.Next;
-                if (this.Tokens.OutOfBounds(indexNode))
-                {
-                    indexNode = null;
-                }
-
-                if (CodeParser.MoveToNextCodeToken(this.Tokens, ref indexNode))
-                {
-                    // This word is usually the namespace type, unless an alias is defined.
-                    this.namespaceType = CodeParser.TrimType(CodeParser.GetFullName((CsDocument)this.Document, this.Tokens, indexNode, out indexNode));
-
-                    // Now see if the next word is an equals sign.
-                    indexNode = indexNode.Next;
-                    if (this.Tokens.OutOfBounds(indexNode))
-                    {
-                        indexNode = null;
-                    }
-
-                    if (CodeParser.MoveToNextCodeToken(this.Tokens, ref indexNode))
-                    {
-                        if (indexNode.Value.Text == "=")
-                        {
-                            // Get the word after the equals sign, which will be the namespace.
-                            indexNode = indexNode.Next;
-                            if (this.Tokens.OutOfBounds(indexNode))
-                            {
-                                indexNode = null;
-                            }
-
-                            if (CodeParser.MoveToNextCodeToken(this.Tokens, ref indexNode))
-                            {
-                                // Set the alias and the namespace.
-                                this.alias = this.namespaceType;
-                                this.namespaceType = CodeParser.TrimType(indexNode.Value.Text);
-                            }
-                        }
-                    }
-                }
-            }
-        }
-
-        #endregion
-    }
->>>>>>> 30ef6542
 }