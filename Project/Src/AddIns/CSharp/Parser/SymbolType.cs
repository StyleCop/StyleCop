<<<<<<< HEAD
// --------------------------------------------------------------------------------------------------------------------
// <copyright file="SymbolType.cs" company="http://stylecop.codeplex.com">
//   MS-PL
// </copyright>
// <license>
//   This source code is subject to terms and conditions of the Microsoft 
//   Public License. A copy of the license can be found in the License.html 
//   file at the root of this distribution. If you cannot locate the  
//   Microsoft Public License, please send an email to dlr@microsoft.com. 
//   By using this source code in any fashion, you are agreeing to be bound 
//   by the terms of the Microsoft Public License. You must not remove this 
//   notice, or any other, from this software.
// </license>
// <summary>
//   The various symbol types from a C# document.
// </summary>
// --------------------------------------------------------------------------------------------------------------------
namespace StyleCop.CSharp
{
    /// <summary>
    /// The various symbol types from a C# document.
    /// </summary>
    internal enum SymbolType
    {
        /// <summary>
        /// Open parenthesis: '('.
        /// </summary>
        OpenParenthesis, 

        /// <summary>
        /// Close parenthesis: ')'.
        /// </summary>
        CloseParenthesis, 

        /// <summary>
        /// Open Curly bracket: '{'.
        /// </summary>
        OpenCurlyBracket, 

        /// <summary>
        /// Close Curly bracket: '}'.
        /// </summary>
        CloseCurlyBracket, 

        /// <summary>
        /// Open square bracket: '['.
        /// </summary>
        OpenSquareBracket, 

        /// <summary>
        /// Close square bracket: ']'.
        /// </summary>
        CloseSquareBracket, 

        /// <summary>
        /// An equals sign: '='.
        /// </summary>
        Equals, 

        /// <summary>
        /// A conditional equals symbol: '=='.
        /// </summary>
        ConditionalEquals, 

        /// <summary>
        /// A plus sign: '+'.
        /// </summary>
        Plus, 

        /// <summary>
        /// A plus equals symbol: '+='.
        /// </summary>
        PlusEquals, 

        /// <summary>
        /// A minus sign: '-'.
        /// </summary>
        Minus, 

        /// <summary>
        /// A minus equals symbol: '-='.
        /// </summary>
        MinusEquals, 

        /// <summary>
        /// A multiplication sign: '*'.
        /// </summary>
        Multiplication, 

        /// <summary>
        /// A times equals symbol: '*='.
        /// </summary>
        MultiplicationEquals, 

        /// <summary>
        /// A division sign: '/'.
        /// </summary>
        Division, 

        /// <summary>
        /// A divide equals symbol: '/='.
        /// </summary>
        DivisionEquals, 

        /// <summary>
        /// A less-than sign.
        /// </summary>
        LessThan, 

        /// <summary>
        /// A less than or equals sign.
        /// </summary>
        LessThanOrEquals, 

        /// <summary>
        /// A left-shift symbol.
        /// </summary>
        LeftShift, 

        /// <summary>
        /// A left-shift equals sign.
        /// </summary>
        LeftShiftEquals, 

        /// <summary>
        /// A greater-than sign.
        /// </summary>
        GreaterThan, 

        /// <summary>
        /// A greater than or equals sign.
        /// </summary>
        GreaterThanOrEquals, 

        /// <summary>
        /// A right-shift symbol.
        /// </summary>
        RightShift, 

        /// <summary>
        /// A right-shift equals sign.
        /// </summary>
        RightShiftEquals, 

        /// <summary>
        /// An increment symbol: '++'.
        /// </summary>
        Increment, 

        /// <summary>
        /// A decrement symbol: '--'.
        /// </summary>
        Decrement, 

        /// <summary>
        /// A logical AND symbol.
        /// </summary>
        LogicalAnd, 

        /// <summary>
        /// An AND equals symbol.
        /// </summary>
        AndEquals, 

        /// <summary>
        /// A conditional AND symbol.
        /// </summary>
        ConditionalAnd, 

        /// <summary>
        /// A logical OR symbol: '|'.
        /// </summary>
        LogicalOr, 

        /// <summary>
        /// An OR equals symbol: '|='.
        /// </summary>
        OrEquals, 

        /// <summary>
        /// A conditional OR symbol: '||'.
        /// </summary>
        ConditionalOr, 

        /// <summary>
        /// A logical XOR symbol: '^'.
        /// </summary>
        LogicalXor, 

        /// <summary>
        /// An XOR equals symbol: '^='.
        /// </summary>
        XorEquals, 

        /// <summary>
        /// A NOT symbol: '!'.
        /// </summary>
        Not, 

        /// <summary>
        /// A NOT equals symbol: '!='.
        /// </summary>
        NotEquals, 

        /// <summary>
        /// A MOD symbol: '%'.
        /// </summary>
        Mod, 

        /// <summary>
        /// A MOD equals symbol: '%='.
        /// </summary>
        ModEquals, 

        /// <summary>
        /// A dot: '.'.
        /// </summary>
        Dot, 

        /// <summary>
        /// A pointer symbol: '->'.
        /// </summary>
        Pointer, 

        /// <summary>
        /// A colon: ':'.
        /// </summary>
        Colon, 

        /// <summary>
        /// A qualified alias symbol: '::'.
        /// </summary>
        QualifiedAlias, 

        /// <summary>
        /// A question mark: '?'.
        /// </summary>
        QuestionMark, 

        /// <summary>
        /// A null coalescing symbol: '??'.
        /// </summary>
        NullCoalescingSymbol, 

        /// <summary>
        /// A comma: ','.
        /// </summary>
        Comma, 

        /// <summary>
        /// A semicolon ending a line of code: ';'.
        /// </summary>
        Semicolon, 

        /// <summary>
        /// A tilde symbol: '~'.
        /// </summary>
        Tilde, 

        /// <summary>
        /// A lambda expression symbol: =>
        /// </summary>
        Lambda, 

        /// <summary>
        /// The keyword 'abstract'.
        /// </summary>
        Abstract, 

        /// <summary>
        /// The keyword 'as'.
        /// </summary>
        As, 

        /// <summary>
        /// The keyword 'base'.
        /// </summary>
        Base, 

        /// <summary>
        /// The keyword 'break'.
        /// </summary>
        Break, 

        /// <summary>
        /// The keyword 'case'.
        /// </summary>
        Case, 

        /// <summary>
        /// The keyword 'catch'.
        /// </summary>
        Catch, 

        /// <summary>
        /// The keyword 'checked'.
        /// </summary>
        Checked, 

        /// <summary>
        /// The keyword 'class'.
        /// </summary>
        Class, 

        /// <summary>
        /// The keyword <see langword="const"/>.
        /// </summary>
        Const, 

        /// <summary>
        /// The keyword 'continue'.
        /// </summary>
        Continue, 

        /// <summary>
        /// The keyword 'default'.
        /// </summary>
        Default, 

        /// <summary>
        /// The keyword 'delegate'.
        /// </summary>
        Delegate, 

        /// <summary>
        /// The keyword 'do'.
        /// </summary>
        Do, 

        /// <summary>
        /// The keyword 'else'.
        /// </summary>
        Else, 

        /// <summary>
        /// The keyword '<see cref="Enum"/>'.
        /// </summary>
        Enum, 

        /// <summary>
        /// The keyword 'event'.
        /// </summary>
        Event, 

        /// <summary>
        /// The keyword 'explicit'.
        /// </summary>
        Explicit, 

        /// <summary>
        /// The keyword 'extern'.
        /// </summary>
        Extern, 

        /// <summary>
        /// The keyword 'false'.
        /// </summary>
        False, 

        /// <summary>
        /// The keyword 'finally'.
        /// </summary>
        Finally, 

        /// <summary>
        /// The keyword 'fixed'.
        /// </summary>
        Fixed, 

        /// <summary>
        /// The keyword 'for'.
        /// </summary>
        For, 

        /// <summary>
        /// The keyword 'foreach'.
        /// </summary>
        Foreach, 

        /// <summary>
        /// The keyword 'goto'.
        /// </summary>
        Goto, 

        /// <summary>
        /// The keyword 'if'.
        /// </summary>
        If, 

        /// <summary>
        /// The keyword 'implicit'.
        /// </summary>
        Implicit, 

        /// <summary>
        /// The keyword 'in'.
        /// </summary>
        In, 

        /// <summary>
        /// The keyword 'interface'.
        /// </summary>
        Interface, 

        /// <summary>
        /// The keyword 'internal'.
        /// </summary>
        Internal, 

        /// <summary>
        /// The keyword 'is'.
        /// </summary>
        Is, 

        /// <summary>
        /// The keyword 'lock'.
        /// </summary>
        Lock, 

        /// <summary>
        /// The keyword 'namespace'.
        /// </summary>
        Namespace, 

        /// <summary>
        /// The keyword 'new'.
        /// </summary>
        New, 

        /// <summary>
        /// The keyword 'null'.
        /// </summary>
        Null, 

        /// <summary>
        /// The keyword 'operator'.
        /// </summary>
        Operator, 

        /// <summary>
        /// The keyword 'out'.
        /// </summary>
        Out, 

        /// <summary>
        /// The keyword 'override'.
        /// </summary>
        Override, 

        /// <summary>
        /// The keyword '<c>params</c>'.
        /// </summary>
        Params, 

        /// <summary>
        /// The keyword 'private'.
        /// </summary>
        Private, 

        /// <summary>
        /// The keyword 'protected'.
        /// </summary>
        Protected, 

        /// <summary>
        /// The keyword 'public'.
        /// </summary>
        Public, 

        /// <summary>
        /// The keyword 'readonly'.
        /// </summary>
        Readonly, 

        /// <summary>
        /// The keyword 'ref'.
        /// </summary>
        Ref, 

        /// <summary>
        /// The keyword 'return'.
        /// </summary>
        Return, 

        /// <summary>
        /// The keyword 'sealed'.
        /// </summary>
        Sealed, 

        /// <summary>
        /// The keyword 'sizeof'.
        /// </summary>
        Sizeof, 

        /// <summary>
        /// The keyword 'stackalloc'.
        /// </summary>
        Stackalloc, 

        /// <summary>
        /// The keyword 'static'.
        /// </summary>
        Static, 

        /// <summary>
        /// The keyword 'struct'.
        /// </summary>
        Struct, 

        /// <summary>
        /// The keyword 'switch'.
        /// </summary>
        Switch, 

        /// <summary>
        /// The keyword 'this'.
        /// </summary>
        This, 

        /// <summary>
        /// The keyword 'throw'.
        /// </summary>
        Throw, 

        /// <summary>
        /// The keyword 'true'.
        /// </summary>
        True, 

        /// <summary>
        /// The keyword 'try'.
        /// </summary>
        Try, 

        /// <summary>
        /// The keyword 'typeof'.
        /// </summary>
        Typeof, 

        /// <summary>
        /// The keyword 'unchecked'.
        /// </summary>
        Unchecked, 

        /// <summary>
        /// The keyword 'unsafe'.
        /// </summary>
        Unsafe, 

        /// <summary>
        /// The keyword 'using'.
        /// </summary>
        Using, 

        /// <summary>
        /// The keyword 'virtual'.
        /// </summary>
        Virtual, 

        /// <summary>
        /// The keyword 'volatile'.
        /// </summary>
        Volatile, 

        /// <summary>
        /// The keyword 'while'.
        /// </summary>
        While, 

        /// <summary>
        /// An unknown token.
        /// </summary>
        Other, 

        /// <summary>
        /// A group of whitespace.
        /// </summary>
        WhiteSpace, 

        /// <summary>
        /// An end-of-line character.
        /// </summary>
        EndOfLine, 

        /// <summary>
        /// A string constant.
        /// </summary>
        String, 

        /// <summary>
        /// A number constant.
        /// </summary>
        Number, 

        /// <summary>
        /// A single-line comment.
        /// </summary>
        SingleLineComment, 

        /// <summary>
        /// A multi-line comment.
        /// </summary>
        MultiLineComment, 

        /// <summary>
        /// A preprocessor line.
        /// </summary>
        PreprocessorDirective, 

        /// <summary>
        /// An element attribute.
        /// </summary>
        Attribute, 

        /// <summary>
        /// A line within an Xml header.
        /// </summary>
        XmlHeaderLine,

        /// <summary>
        /// The keyword 'nameof'.
        /// </summary>
        NameOf,

        /// <summary>
        /// The null conditional operator ?.
        /// </summary>
        NullConditional,
    }
=======
// --------------------------------------------------------------------------------------------------------------------
// <copyright file="SymbolType.cs" company="http://stylecop.codeplex.com">
//   MS-PL
// </copyright>
// <license>
//   This source code is subject to terms and conditions of the Microsoft 
//   Public License. A copy of the license can be found in the License.html 
//   file at the root of this distribution. If you cannot locate the  
//   Microsoft Public License, please send an email to dlr@microsoft.com. 
//   By using this source code in any fashion, you are agreeing to be bound 
//   by the terms of the Microsoft Public License. You must not remove this 
//   notice, or any other, from this software.
// </license>
// <summary>
//   The various symbol types from a C# document.
// </summary>
// --------------------------------------------------------------------------------------------------------------------
namespace StyleCop.CSharp
{
    /// <summary>
    /// The various symbol types from a C# document.
    /// </summary>
    internal enum SymbolType
    {
        /// <summary>
        /// Open parenthesis: '('.
        /// </summary>
        OpenParenthesis, 

        /// <summary>
        /// Close parenthesis: ')'.
        /// </summary>
        CloseParenthesis, 

        /// <summary>
        /// Open Curly bracket: '{'.
        /// </summary>
        OpenCurlyBracket, 

        /// <summary>
        /// Close Curly bracket: '}'.
        /// </summary>
        CloseCurlyBracket, 

        /// <summary>
        /// Open square bracket: '['.
        /// </summary>
        OpenSquareBracket, 

        /// <summary>
        /// Close square bracket: ']'.
        /// </summary>
        CloseSquareBracket, 

        /// <summary>
        /// An equals sign: '='.
        /// </summary>
        Equals, 

        /// <summary>
        /// A conditional equals symbol: '=='.
        /// </summary>
        ConditionalEquals, 

        /// <summary>
        /// A plus sign: '+'.
        /// </summary>
        Plus, 

        /// <summary>
        /// A plus equals symbol: '+='.
        /// </summary>
        PlusEquals, 

        /// <summary>
        /// A minus sign: '-'.
        /// </summary>
        Minus, 

        /// <summary>
        /// A minus equals symbol: '-='.
        /// </summary>
        MinusEquals, 

        /// <summary>
        /// A multiplication sign: '*'.
        /// </summary>
        Multiplication, 

        /// <summary>
        /// A times equals symbol: '*='.
        /// </summary>
        MultiplicationEquals, 

        /// <summary>
        /// A division sign: '/'.
        /// </summary>
        Division, 

        /// <summary>
        /// A divide equals symbol: '/='.
        /// </summary>
        DivisionEquals, 

        /// <summary>
        /// A less-than sign.
        /// </summary>
        LessThan, 

        /// <summary>
        /// A less than or equals sign.
        /// </summary>
        LessThanOrEquals, 

        /// <summary>
        /// A left-shift symbol.
        /// </summary>
        LeftShift, 

        /// <summary>
        /// A left-shift equals sign.
        /// </summary>
        LeftShiftEquals, 

        /// <summary>
        /// A greater-than sign.
        /// </summary>
        GreaterThan, 

        /// <summary>
        /// A greater than or equals sign.
        /// </summary>
        GreaterThanOrEquals, 

        /// <summary>
        /// A right-shift symbol.
        /// </summary>
        RightShift, 

        /// <summary>
        /// A right-shift equals sign.
        /// </summary>
        RightShiftEquals, 

        /// <summary>
        /// An increment symbol: '++'.
        /// </summary>
        Increment, 

        /// <summary>
        /// A decrement symbol: '--'.
        /// </summary>
        Decrement, 

        /// <summary>
        /// A logical AND symbol.
        /// </summary>
        LogicalAnd, 

        /// <summary>
        /// An AND equals symbol.
        /// </summary>
        AndEquals, 

        /// <summary>
        /// A conditional AND symbol.
        /// </summary>
        ConditionalAnd, 

        /// <summary>
        /// A logical OR symbol: '|'.
        /// </summary>
        LogicalOr, 

        /// <summary>
        /// An OR equals symbol: '|='.
        /// </summary>
        OrEquals, 

        /// <summary>
        /// A conditional OR symbol: '||'.
        /// </summary>
        ConditionalOr, 

        /// <summary>
        /// A logical XOR symbol: '^'.
        /// </summary>
        LogicalXor, 

        /// <summary>
        /// An XOR equals symbol: '^='.
        /// </summary>
        XorEquals, 

        /// <summary>
        /// A NOT symbol: '!'.
        /// </summary>
        Not, 

        /// <summary>
        /// A NOT equals symbol: '!='.
        /// </summary>
        NotEquals, 

        /// <summary>
        /// A MOD symbol: '%'.
        /// </summary>
        Mod, 

        /// <summary>
        /// A MOD equals symbol: '%='.
        /// </summary>
        ModEquals, 

        /// <summary>
        /// A dot: '.'.
        /// </summary>
        Dot, 

        /// <summary>
        /// A pointer symbol: '->'.
        /// </summary>
        Pointer, 

        /// <summary>
        /// A colon: ':'.
        /// </summary>
        Colon, 

        /// <summary>
        /// A qualified alias symbol: '::'.
        /// </summary>
        QualifiedAlias, 

        /// <summary>
        /// A question mark: '?'.
        /// </summary>
        QuestionMark, 

        /// <summary>
        /// A null coalescing symbol: '??'.
        /// </summary>
        NullCoalescingSymbol, 

        /// <summary>
        /// A comma: ','.
        /// </summary>
        Comma, 

        /// <summary>
        /// A semicolon ending a line of code: ';'.
        /// </summary>
        Semicolon, 

        /// <summary>
        /// A tilde symbol: '~'.
        /// </summary>
        Tilde, 

        /// <summary>
        /// A lambda expression symbol: =>
        /// </summary>
        Lambda, 

        /// <summary>
        /// The keyword 'abstract'.
        /// </summary>
        Abstract, 

        /// <summary>
        /// The keyword 'as'.
        /// </summary>
        As, 

        /// <summary>
        /// The keyword 'base'.
        /// </summary>
        Base, 

        /// <summary>
        /// The keyword 'break'.
        /// </summary>
        Break, 

        /// <summary>
        /// The keyword 'case'.
        /// </summary>
        Case, 

        /// <summary>
        /// The keyword 'catch'.
        /// </summary>
        Catch, 

        /// <summary>
        /// The keyword 'checked'.
        /// </summary>
        Checked, 

        /// <summary>
        /// The keyword 'class'.
        /// </summary>
        Class, 

        /// <summary>
        /// The keyword <see langword="const"/>.
        /// </summary>
        Const, 

        /// <summary>
        /// The keyword 'continue'.
        /// </summary>
        Continue, 

        /// <summary>
        /// The keyword 'default'.
        /// </summary>
        Default, 

        /// <summary>
        /// The keyword 'delegate'.
        /// </summary>
        Delegate, 

        /// <summary>
        /// The keyword 'do'.
        /// </summary>
        Do, 

        /// <summary>
        /// The keyword 'else'.
        /// </summary>
        Else, 

        /// <summary>
        /// The keyword '<see cref="Enum"/>'.
        /// </summary>
        Enum, 

        /// <summary>
        /// The keyword 'event'.
        /// </summary>
        Event, 

        /// <summary>
        /// The keyword 'explicit'.
        /// </summary>
        Explicit, 

        /// <summary>
        /// The keyword 'extern'.
        /// </summary>
        Extern, 

        /// <summary>
        /// The keyword 'false'.
        /// </summary>
        False, 

        /// <summary>
        /// The keyword 'finally'.
        /// </summary>
        Finally, 

        /// <summary>
        /// The keyword 'fixed'.
        /// </summary>
        Fixed, 

        /// <summary>
        /// The keyword 'for'.
        /// </summary>
        For, 

        /// <summary>
        /// The keyword 'foreach'.
        /// </summary>
        Foreach, 

        /// <summary>
        /// The keyword 'goto'.
        /// </summary>
        Goto, 

        /// <summary>
        /// The keyword 'if'.
        /// </summary>
        If, 

        /// <summary>
        /// The keyword 'implicit'.
        /// </summary>
        Implicit, 

        /// <summary>
        /// The keyword 'in'.
        /// </summary>
        In, 

        /// <summary>
        /// The keyword 'interface'.
        /// </summary>
        Interface, 

        /// <summary>
        /// The keyword 'internal'.
        /// </summary>
        Internal, 

        /// <summary>
        /// The keyword 'is'.
        /// </summary>
        Is, 

        /// <summary>
        /// The keyword 'lock'.
        /// </summary>
        Lock, 

        /// <summary>
        /// The keyword 'namespace'.
        /// </summary>
        Namespace, 

        /// <summary>
        /// The keyword 'new'.
        /// </summary>
        New, 

        /// <summary>
        /// The keyword 'null'.
        /// </summary>
        Null, 

        /// <summary>
        /// The keyword 'operator'.
        /// </summary>
        Operator, 

        /// <summary>
        /// The keyword 'out'.
        /// </summary>
        Out, 

        /// <summary>
        /// The keyword 'override'.
        /// </summary>
        Override, 

        /// <summary>
        /// The keyword '<c>params</c>'.
        /// </summary>
        Params, 

        /// <summary>
        /// The keyword 'private'.
        /// </summary>
        Private, 

        /// <summary>
        /// The keyword 'protected'.
        /// </summary>
        Protected, 

        /// <summary>
        /// The keyword 'public'.
        /// </summary>
        Public, 

        /// <summary>
        /// The keyword 'readonly'.
        /// </summary>
        Readonly, 

        /// <summary>
        /// The keyword 'ref'.
        /// </summary>
        Ref, 

        /// <summary>
        /// The keyword 'return'.
        /// </summary>
        Return, 

        /// <summary>
        /// The keyword 'sealed'.
        /// </summary>
        Sealed, 

        /// <summary>
        /// The keyword 'sizeof'.
        /// </summary>
        Sizeof, 

        /// <summary>
        /// The keyword 'stackalloc'.
        /// </summary>
        Stackalloc, 

        /// <summary>
        /// The keyword 'static'.
        /// </summary>
        Static, 

        /// <summary>
        /// The keyword 'struct'.
        /// </summary>
        Struct, 

        /// <summary>
        /// The keyword 'switch'.
        /// </summary>
        Switch, 

        /// <summary>
        /// The keyword 'this'.
        /// </summary>
        This, 

        /// <summary>
        /// The keyword 'throw'.
        /// </summary>
        Throw, 

        /// <summary>
        /// The keyword 'true'.
        /// </summary>
        True, 

        /// <summary>
        /// The keyword 'try'.
        /// </summary>
        Try, 

        /// <summary>
        /// The keyword 'typeof'.
        /// </summary>
        Typeof, 

        /// <summary>
        /// The keyword 'unchecked'.
        /// </summary>
        Unchecked, 

        /// <summary>
        /// The keyword 'unsafe'.
        /// </summary>
        Unsafe, 

        /// <summary>
        /// The keyword 'using'.
        /// </summary>
        Using, 

        /// <summary>
        /// The keyword 'virtual'.
        /// </summary>
        Virtual, 

        /// <summary>
        /// The keyword 'volatile'.
        /// </summary>
        Volatile, 

        /// <summary>
        /// The keyword 'while'.
        /// </summary>
        While, 

        /// <summary>
        /// An unknown token.
        /// </summary>
        Other, 

        /// <summary>
        /// A group of whitespace.
        /// </summary>
        WhiteSpace, 

        /// <summary>
        /// An end-of-line character.
        /// </summary>
        EndOfLine, 

        /// <summary>
        /// A string constant.
        /// </summary>
        String, 

        /// <summary>
        /// A number constant.
        /// </summary>
        Number, 

        /// <summary>
        /// A single-line comment.
        /// </summary>
        SingleLineComment, 

        /// <summary>
        /// A multi-line comment.
        /// </summary>
        MultiLineComment, 

        /// <summary>
        /// A preprocessor line.
        /// </summary>
        PreprocessorDirective, 

        /// <summary>
        /// An element attribute.
        /// </summary>
        Attribute, 

        /// <summary>
        /// A line within an Xml header.
        /// </summary>
        XmlHeaderLine
    }
>>>>>>> 30ef6542
}<|MERGE_RESOLUTION|>--- conflicted
+++ resolved
@@ -1,4 +1,3 @@
-<<<<<<< HEAD
 // --------------------------------------------------------------------------------------------------------------------
 // <copyright file="SymbolType.cs" company="http://stylecop.codeplex.com">
 //   MS-PL
@@ -628,625 +627,4 @@
         /// </summary>
         NullConditional,
     }
-=======
-// --------------------------------------------------------------------------------------------------------------------
-// <copyright file="SymbolType.cs" company="http://stylecop.codeplex.com">
-//   MS-PL
-// </copyright>
-// <license>
-//   This source code is subject to terms and conditions of the Microsoft 
-//   Public License. A copy of the license can be found in the License.html 
-//   file at the root of this distribution. If you cannot locate the  
-//   Microsoft Public License, please send an email to dlr@microsoft.com. 
-//   By using this source code in any fashion, you are agreeing to be bound 
-//   by the terms of the Microsoft Public License. You must not remove this 
-//   notice, or any other, from this software.
-// </license>
-// <summary>
-//   The various symbol types from a C# document.
-// </summary>
-// --------------------------------------------------------------------------------------------------------------------
-namespace StyleCop.CSharp
-{
-    /// <summary>
-    /// The various symbol types from a C# document.
-    /// </summary>
-    internal enum SymbolType
-    {
-        /// <summary>
-        /// Open parenthesis: '('.
-        /// </summary>
-        OpenParenthesis, 
-
-        /// <summary>
-        /// Close parenthesis: ')'.
-        /// </summary>
-        CloseParenthesis, 
-
-        /// <summary>
-        /// Open Curly bracket: '{'.
-        /// </summary>
-        OpenCurlyBracket, 
-
-        /// <summary>
-        /// Close Curly bracket: '}'.
-        /// </summary>
-        CloseCurlyBracket, 
-
-        /// <summary>
-        /// Open square bracket: '['.
-        /// </summary>
-        OpenSquareBracket, 
-
-        /// <summary>
-        /// Close square bracket: ']'.
-        /// </summary>
-        CloseSquareBracket, 
-
-        /// <summary>
-        /// An equals sign: '='.
-        /// </summary>
-        Equals, 
-
-        /// <summary>
-        /// A conditional equals symbol: '=='.
-        /// </summary>
-        ConditionalEquals, 
-
-        /// <summary>
-        /// A plus sign: '+'.
-        /// </summary>
-        Plus, 
-
-        /// <summary>
-        /// A plus equals symbol: '+='.
-        /// </summary>
-        PlusEquals, 
-
-        /// <summary>
-        /// A minus sign: '-'.
-        /// </summary>
-        Minus, 
-
-        /// <summary>
-        /// A minus equals symbol: '-='.
-        /// </summary>
-        MinusEquals, 
-
-        /// <summary>
-        /// A multiplication sign: '*'.
-        /// </summary>
-        Multiplication, 
-
-        /// <summary>
-        /// A times equals symbol: '*='.
-        /// </summary>
-        MultiplicationEquals, 
-
-        /// <summary>
-        /// A division sign: '/'.
-        /// </summary>
-        Division, 
-
-        /// <summary>
-        /// A divide equals symbol: '/='.
-        /// </summary>
-        DivisionEquals, 
-
-        /// <summary>
-        /// A less-than sign.
-        /// </summary>
-        LessThan, 
-
-        /// <summary>
-        /// A less than or equals sign.
-        /// </summary>
-        LessThanOrEquals, 
-
-        /// <summary>
-        /// A left-shift symbol.
-        /// </summary>
-        LeftShift, 
-
-        /// <summary>
-        /// A left-shift equals sign.
-        /// </summary>
-        LeftShiftEquals, 
-
-        /// <summary>
-        /// A greater-than sign.
-        /// </summary>
-        GreaterThan, 
-
-        /// <summary>
-        /// A greater than or equals sign.
-        /// </summary>
-        GreaterThanOrEquals, 
-
-        /// <summary>
-        /// A right-shift symbol.
-        /// </summary>
-        RightShift, 
-
-        /// <summary>
-        /// A right-shift equals sign.
-        /// </summary>
-        RightShiftEquals, 
-
-        /// <summary>
-        /// An increment symbol: '++'.
-        /// </summary>
-        Increment, 
-
-        /// <summary>
-        /// A decrement symbol: '--'.
-        /// </summary>
-        Decrement, 
-
-        /// <summary>
-        /// A logical AND symbol.
-        /// </summary>
-        LogicalAnd, 
-
-        /// <summary>
-        /// An AND equals symbol.
-        /// </summary>
-        AndEquals, 
-
-        /// <summary>
-        /// A conditional AND symbol.
-        /// </summary>
-        ConditionalAnd, 
-
-        /// <summary>
-        /// A logical OR symbol: '|'.
-        /// </summary>
-        LogicalOr, 
-
-        /// <summary>
-        /// An OR equals symbol: '|='.
-        /// </summary>
-        OrEquals, 
-
-        /// <summary>
-        /// A conditional OR symbol: '||'.
-        /// </summary>
-        ConditionalOr, 
-
-        /// <summary>
-        /// A logical XOR symbol: '^'.
-        /// </summary>
-        LogicalXor, 
-
-        /// <summary>
-        /// An XOR equals symbol: '^='.
-        /// </summary>
-        XorEquals, 
-
-        /// <summary>
-        /// A NOT symbol: '!'.
-        /// </summary>
-        Not, 
-
-        /// <summary>
-        /// A NOT equals symbol: '!='.
-        /// </summary>
-        NotEquals, 
-
-        /// <summary>
-        /// A MOD symbol: '%'.
-        /// </summary>
-        Mod, 
-
-        /// <summary>
-        /// A MOD equals symbol: '%='.
-        /// </summary>
-        ModEquals, 
-
-        /// <summary>
-        /// A dot: '.'.
-        /// </summary>
-        Dot, 
-
-        /// <summary>
-        /// A pointer symbol: '->'.
-        /// </summary>
-        Pointer, 
-
-        /// <summary>
-        /// A colon: ':'.
-        /// </summary>
-        Colon, 
-
-        /// <summary>
-        /// A qualified alias symbol: '::'.
-        /// </summary>
-        QualifiedAlias, 
-
-        /// <summary>
-        /// A question mark: '?'.
-        /// </summary>
-        QuestionMark, 
-
-        /// <summary>
-        /// A null coalescing symbol: '??'.
-        /// </summary>
-        NullCoalescingSymbol, 
-
-        /// <summary>
-        /// A comma: ','.
-        /// </summary>
-        Comma, 
-
-        /// <summary>
-        /// A semicolon ending a line of code: ';'.
-        /// </summary>
-        Semicolon, 
-
-        /// <summary>
-        /// A tilde symbol: '~'.
-        /// </summary>
-        Tilde, 
-
-        /// <summary>
-        /// A lambda expression symbol: =>
-        /// </summary>
-        Lambda, 
-
-        /// <summary>
-        /// The keyword 'abstract'.
-        /// </summary>
-        Abstract, 
-
-        /// <summary>
-        /// The keyword 'as'.
-        /// </summary>
-        As, 
-
-        /// <summary>
-        /// The keyword 'base'.
-        /// </summary>
-        Base, 
-
-        /// <summary>
-        /// The keyword 'break'.
-        /// </summary>
-        Break, 
-
-        /// <summary>
-        /// The keyword 'case'.
-        /// </summary>
-        Case, 
-
-        /// <summary>
-        /// The keyword 'catch'.
-        /// </summary>
-        Catch, 
-
-        /// <summary>
-        /// The keyword 'checked'.
-        /// </summary>
-        Checked, 
-
-        /// <summary>
-        /// The keyword 'class'.
-        /// </summary>
-        Class, 
-
-        /// <summary>
-        /// The keyword <see langword="const"/>.
-        /// </summary>
-        Const, 
-
-        /// <summary>
-        /// The keyword 'continue'.
-        /// </summary>
-        Continue, 
-
-        /// <summary>
-        /// The keyword 'default'.
-        /// </summary>
-        Default, 
-
-        /// <summary>
-        /// The keyword 'delegate'.
-        /// </summary>
-        Delegate, 
-
-        /// <summary>
-        /// The keyword 'do'.
-        /// </summary>
-        Do, 
-
-        /// <summary>
-        /// The keyword 'else'.
-        /// </summary>
-        Else, 
-
-        /// <summary>
-        /// The keyword '<see cref="Enum"/>'.
-        /// </summary>
-        Enum, 
-
-        /// <summary>
-        /// The keyword 'event'.
-        /// </summary>
-        Event, 
-
-        /// <summary>
-        /// The keyword 'explicit'.
-        /// </summary>
-        Explicit, 
-
-        /// <summary>
-        /// The keyword 'extern'.
-        /// </summary>
-        Extern, 
-
-        /// <summary>
-        /// The keyword 'false'.
-        /// </summary>
-        False, 
-
-        /// <summary>
-        /// The keyword 'finally'.
-        /// </summary>
-        Finally, 
-
-        /// <summary>
-        /// The keyword 'fixed'.
-        /// </summary>
-        Fixed, 
-
-        /// <summary>
-        /// The keyword 'for'.
-        /// </summary>
-        For, 
-
-        /// <summary>
-        /// The keyword 'foreach'.
-        /// </summary>
-        Foreach, 
-
-        /// <summary>
-        /// The keyword 'goto'.
-        /// </summary>
-        Goto, 
-
-        /// <summary>
-        /// The keyword 'if'.
-        /// </summary>
-        If, 
-
-        /// <summary>
-        /// The keyword 'implicit'.
-        /// </summary>
-        Implicit, 
-
-        /// <summary>
-        /// The keyword 'in'.
-        /// </summary>
-        In, 
-
-        /// <summary>
-        /// The keyword 'interface'.
-        /// </summary>
-        Interface, 
-
-        /// <summary>
-        /// The keyword 'internal'.
-        /// </summary>
-        Internal, 
-
-        /// <summary>
-        /// The keyword 'is'.
-        /// </summary>
-        Is, 
-
-        /// <summary>
-        /// The keyword 'lock'.
-        /// </summary>
-        Lock, 
-
-        /// <summary>
-        /// The keyword 'namespace'.
-        /// </summary>
-        Namespace, 
-
-        /// <summary>
-        /// The keyword 'new'.
-        /// </summary>
-        New, 
-
-        /// <summary>
-        /// The keyword 'null'.
-        /// </summary>
-        Null, 
-
-        /// <summary>
-        /// The keyword 'operator'.
-        /// </summary>
-        Operator, 
-
-        /// <summary>
-        /// The keyword 'out'.
-        /// </summary>
-        Out, 
-
-        /// <summary>
-        /// The keyword 'override'.
-        /// </summary>
-        Override, 
-
-        /// <summary>
-        /// The keyword '<c>params</c>'.
-        /// </summary>
-        Params, 
-
-        /// <summary>
-        /// The keyword 'private'.
-        /// </summary>
-        Private, 
-
-        /// <summary>
-        /// The keyword 'protected'.
-        /// </summary>
-        Protected, 
-
-        /// <summary>
-        /// The keyword 'public'.
-        /// </summary>
-        Public, 
-
-        /// <summary>
-        /// The keyword 'readonly'.
-        /// </summary>
-        Readonly, 
-
-        /// <summary>
-        /// The keyword 'ref'.
-        /// </summary>
-        Ref, 
-
-        /// <summary>
-        /// The keyword 'return'.
-        /// </summary>
-        Return, 
-
-        /// <summary>
-        /// The keyword 'sealed'.
-        /// </summary>
-        Sealed, 
-
-        /// <summary>
-        /// The keyword 'sizeof'.
-        /// </summary>
-        Sizeof, 
-
-        /// <summary>
-        /// The keyword 'stackalloc'.
-        /// </summary>
-        Stackalloc, 
-
-        /// <summary>
-        /// The keyword 'static'.
-        /// </summary>
-        Static, 
-
-        /// <summary>
-        /// The keyword 'struct'.
-        /// </summary>
-        Struct, 
-
-        /// <summary>
-        /// The keyword 'switch'.
-        /// </summary>
-        Switch, 
-
-        /// <summary>
-        /// The keyword 'this'.
-        /// </summary>
-        This, 
-
-        /// <summary>
-        /// The keyword 'throw'.
-        /// </summary>
-        Throw, 
-
-        /// <summary>
-        /// The keyword 'true'.
-        /// </summary>
-        True, 
-
-        /// <summary>
-        /// The keyword 'try'.
-        /// </summary>
-        Try, 
-
-        /// <summary>
-        /// The keyword 'typeof'.
-        /// </summary>
-        Typeof, 
-
-        /// <summary>
-        /// The keyword 'unchecked'.
-        /// </summary>
-        Unchecked, 
-
-        /// <summary>
-        /// The keyword 'unsafe'.
-        /// </summary>
-        Unsafe, 
-
-        /// <summary>
-        /// The keyword 'using'.
-        /// </summary>
-        Using, 
-
-        /// <summary>
-        /// The keyword 'virtual'.
-        /// </summary>
-        Virtual, 
-
-        /// <summary>
-        /// The keyword 'volatile'.
-        /// </summary>
-        Volatile, 
-
-        /// <summary>
-        /// The keyword 'while'.
-        /// </summary>
-        While, 
-
-        /// <summary>
-        /// An unknown token.
-        /// </summary>
-        Other, 
-
-        /// <summary>
-        /// A group of whitespace.
-        /// </summary>
-        WhiteSpace, 
-
-        /// <summary>
-        /// An end-of-line character.
-        /// </summary>
-        EndOfLine, 
-
-        /// <summary>
-        /// A string constant.
-        /// </summary>
-        String, 
-
-        /// <summary>
-        /// A number constant.
-        /// </summary>
-        Number, 
-
-        /// <summary>
-        /// A single-line comment.
-        /// </summary>
-        SingleLineComment, 
-
-        /// <summary>
-        /// A multi-line comment.
-        /// </summary>
-        MultiLineComment, 
-
-        /// <summary>
-        /// A preprocessor line.
-        /// </summary>
-        PreprocessorDirective, 
-
-        /// <summary>
-        /// An element attribute.
-        /// </summary>
-        Attribute, 
-
-        /// <summary>
-        /// A line within an Xml header.
-        /// </summary>
-        XmlHeaderLine
-    }
->>>>>>> 30ef6542
 }