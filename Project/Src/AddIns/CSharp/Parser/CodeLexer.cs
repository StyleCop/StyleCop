--- conflicted
+++ resolved
@@ -1,4 +1,3 @@
-<<<<<<< HEAD
 // --------------------------------------------------------------------------------------------------------------------
 // <copyright file="CodeLexer.cs" company="http://stylecop.codeplex.com">
 //   MS-PL
@@ -3058,2673 +3057,4 @@
 
         #endregion
     }
-=======
-// --------------------------------------------------------------------------------------------------------------------
-// <copyright file="CodeLexer.cs" company="http://stylecop.codeplex.com">
-//   MS-PL
-// </copyright>
-// <license>
-//   This source code is subject to terms and conditions of the Microsoft 
-//   Public License. A copy of the license can be found in the License.html 
-//   file at the root of this distribution. If you cannot locate the  
-//   Microsoft Public License, please send an email to dlr@microsoft.com. 
-//   By using this source code in any fashion, you are agreeing to be bound 
-//   by the terms of the Microsoft Public License. You must not remove this 
-//   notice, or any other, from this software.
-// </license>
-// <summary>
-//   Breaks the components of a C# code file down into individual symbols.
-// </summary>
-// --------------------------------------------------------------------------------------------------------------------
-namespace StyleCop.CSharp
-{
-    using System;
-    using System.Collections.Generic;
-    using System.Diagnostics;
-    using System.Diagnostics.CodeAnalysis;
-    using System.Globalization;
-    using System.Text;
-
-    /// <summary>
-    /// Breaks the components of a C# code file down into individual symbols.
-    /// </summary>
-    internal partial class CodeLexer
-    {
-        #region Fields
-
-        /// <summary>
-        /// Used for reading the source code.
-        /// </summary>
-        private readonly CodeReader codeReader;
-
-        /// <summary>
-        /// Keeps track of conditional directives found in the code.
-        /// </summary>
-        private readonly Stack<bool> conditionalDirectives = new Stack<bool>();
-
-        /// <summary>
-        /// Keeps track of whether we're evaluating symbols as we enter nested #if statements
-        /// </summary>
-        private readonly Stack<bool> evaluatingSymbolsStatus = new Stack<bool>();
-
-        /// <summary>
-        /// The current marker in the code string.
-        /// </summary>
-        private readonly MarkerData marker = new MarkerData();
-
-        /// <summary>
-        /// The C# parser.
-        /// </summary>
-        private readonly CsParser parser;
-
-        /// <summary>
-        /// The source to read.
-        /// </summary>
-        private readonly SourceCode source;
-
-        /// <summary>
-        /// The list of defines in the file.
-        /// </summary>
-        private Dictionary<string, string> defines;
-
-        /// <summary>
-        /// Tracks if we are currently evaluating Symbols as we parse.
-        /// </summary>
-        private bool evaluatingSymbols = true;
-
-        /// <summary>
-        /// The list of undefines in the file.
-        /// </summary>
-        private Dictionary<string, string> undefines;
-
-        #endregion
-
-        #region Constructors and Destructors
-
-        /// <summary>
-        /// Initializes a new instance of the CodeLexer class.
-        /// </summary>
-        /// <param name="parser">
-        /// The C# parser.
-        /// </param>
-        /// <param name="source">
-        /// The source to read.
-        /// </param>
-        /// <param name="codeReader">
-        /// Used for reading the source code.
-        /// </param>
-        internal CodeLexer(CsParser parser, SourceCode source, CodeReader codeReader)
-        {
-            Param.AssertNotNull(parser, "parser");
-            Param.AssertNotNull(source, "source");
-            Param.AssertNotNull(codeReader, "codeReader");
-
-            this.parser = parser;
-            this.source = source;
-            this.codeReader = codeReader;
-        }
-
-        #endregion
-
-        #region Properties
-
-        /// <summary>
-        /// Gets the source code.
-        /// </summary>
-        internal SourceCode SourceCode
-        {
-            get
-            {
-                return this.source;
-            }
-        }
-
-        #endregion
-
-        #region Methods
-
-        /// <summary>
-        /// Decodes escaping characters in specified text.
-        /// </summary>
-        /// <param name="text">
-        /// The text containing encoded characters.
-        /// </param>
-        /// <param name="allowRemoveAt">
-        /// True if the at sign can be removed.
-        /// </param>
-        /// <returns>
-        /// Returns decoded text.
-        /// </returns>
-        internal static string DecodeEscapedText(string text, bool allowRemoveAt)
-        {
-            Param.AssertNotNull(text, "text");
-            Param.Ignore(allowRemoveAt);
-
-            // Check whether unescaping is needed.
-            if (!text.Contains("@") && !text.Contains("\\"))
-            {
-                return text;
-            }
-
-            // Perform unescaping process.
-            StringBuilder sb = new StringBuilder();
-            bool canRemoveAt = true;
-            for (int i = 0; i < text.Length; i++)
-            {
-                char c = text[i];
-
-                // Remove "at" sign from beginning.
-                if (allowRemoveAt && canRemoveAt && c == '@')
-                {
-                    canRemoveAt = false;
-                    continue;
-                }
-
-                if (i < text.Length - 5)
-                {
-                    char[] sequence = new[] { c, text[i + 1], text[i + 2], text[i + 3], text[i + 4], text[i + 5], };
-
-                    char value;
-                    if (IsLetterEncoded(sequence, out value))
-                    {
-                        i += 5;
-                        sb.Append(value);
-                        continue;
-                    }
-                }
-
-                if (c == '.')
-                {
-                    canRemoveAt = true;
-                }
-                else
-                {
-                    if (c != '~')
-                    {
-                        canRemoveAt = false;
-                    }
-                }
-
-                sb.Append(c);
-            }
-
-            return sb.ToString();
-        }
-
-        /// <summary>
-        /// Gets the next symbol in the code, starting at the current marker.
-        /// </summary>
-        /// <param name="symbols">
-        /// The List of symbols we've processed.
-        /// </param>
-        /// <param name="sourceCode">
-        /// The source code containing the symbol.
-        /// </param>
-        /// <param name="configuration">
-        /// The active configuration.
-        /// </param>
-        /// <returns>
-        /// Returns the next symbol in the document.
-        /// </returns>
-        [SuppressMessage("Microsoft.Maintainability", "CA1502:AvoidExcessiveComplexity", Justification = "The method is not overly complex.")]
-        [SuppressMessage("Microsoft.Globalization", "CA1303:DoNotPassLiteralsAsLocalizedParameters", 
-            Justification = "The literals represent non-localizable C# operators.")]
-        internal Symbol GetSymbol(List<Symbol> symbols, SourceCode sourceCode, Configuration configuration)
-        {
-            Param.AssertNotNull(symbols, "symbols");
-            Param.AssertNotNull(sourceCode, "sourceCode");
-            Param.Ignore(configuration);
-
-            Symbol symbol = null;
-
-            // Look at the next character from the buffer.
-            char firstCharacter = this.codeReader.Peek();
-            if (firstCharacter != char.MinValue)
-            {
-                switch (firstCharacter)
-                {
-                    case '\t':
-                        symbol = this.GetWhitespace();
-                        break;
-
-                    case '\'':
-                    case '\"':
-                        symbol = this.GetString();
-                        break;
-
-                    case '@':
-                        symbol = this.GetLiteral();
-                        break;
-
-                    case '/':
-
-                        // Try to get this as a comment. If it is not a comment, it is an operator symbol.
-                        symbol = this.GetComment() ?? this.GetOperatorSymbol('/');
-
-                        break;
-
-                    case '\r':
-                    case '\n':
-                        symbol = this.GetNewLine();
-                        break;
-
-                    case '~':
-                    case '+':
-                    case '-':
-                    case '*':
-                    case '|':
-                    case '&':
-                    case '!':
-                    case '^':
-                    case '>':
-                    case '<':
-                    case '=':
-                    case '%':
-                    case ':':
-                    case '?':
-                        symbol = this.GetOperatorSymbol(firstCharacter);
-                        break;
-
-                    case '#':
-                        symbol = this.GetPreprocessorDirectiveSymbol(symbols, sourceCode, configuration);
-                        break;
-
-                    case '(':
-                        symbol = this.CreateAndMovePastSymbol("(", SymbolType.OpenParenthesis);
-                        break;
-
-                    case ')':
-                        symbol = this.CreateAndMovePastSymbol(")", SymbolType.CloseParenthesis);
-                        break;
-
-                    case '[':
-                        symbol = this.CreateAndMovePastSymbol("[", SymbolType.OpenSquareBracket);
-                        break;
-
-                    case ']':
-                        symbol = this.CreateAndMovePastSymbol("]", SymbolType.CloseSquareBracket);
-                        break;
-
-                    case '{':
-                        symbol = this.CreateAndMovePastSymbol("{", SymbolType.OpenCurlyBracket);
-                        break;
-
-                    case '}':
-                        symbol = this.CreateAndMovePastSymbol("}", SymbolType.CloseCurlyBracket);
-                        break;
-
-                    case ',':
-                        symbol = this.CreateAndMovePastSymbol(",", SymbolType.Comma);
-                        break;
-
-                    case ';':
-                        symbol = this.CreateAndMovePastSymbol(";", SymbolType.Semicolon);
-                        break;
-
-                    case '.':
-                        symbol = this.GetNumber() ?? this.GetOperatorSymbol('.');
-                        break;
-
-                    default:
-
-                        // Skip any unknown formatting characters, and skip any unassigned characters.
-                        UnicodeCategory category = char.GetUnicodeCategory(firstCharacter);
-                        if (category != UnicodeCategory.Format && category != UnicodeCategory.Control && category != UnicodeCategory.OtherNotAssigned)
-                        {
-                            if (category == UnicodeCategory.SpaceSeparator)
-                            {
-                                symbol = this.GetWhitespace();
-                                break;
-                            }
-
-                            symbol = this.GetNumber() ?? this.GetOtherSymbol(this.source);
-                        }
-
-                        break;
-                }
-            }
-
-            Debug.Assert(symbol == null || symbol.Text.Length > 0, "The symbol is invalid.");
-            return symbol;
-        }
-
-        /// <summary>
-        /// Gets the list of symbols from the code file.
-        /// </summary>
-        /// <param name="sourceCode">
-        /// The source code containing the symbols.
-        /// </param>
-        /// <param name="configuration">
-        /// The active configuration.
-        /// </param>
-        /// <returns>
-        /// Returns the list of symbols in the code file.
-        /// </returns>
-        internal List<Symbol> GetSymbols(SourceCode sourceCode, Configuration configuration)
-        {
-            Param.AssertNotNull(sourceCode, "sourceCode");
-            Param.Ignore(configuration);
-
-            // Create the symbol list.
-            List<Symbol> symbols = new List<Symbol>();
-
-            // Loop until all the symbols have been read.
-            while (true)
-            {
-                Symbol symbol = this.GetSymbol(symbols, sourceCode, configuration);
-                if (symbol == null)
-                {
-                    break;
-                }
-
-                if (this.evaluatingSymbols || symbol.SymbolType == SymbolType.PreprocessorDirective)
-                {
-                    symbols.Add(symbol);
-                }
-            }
-
-            // Return the list of symbols.
-            return symbols;
-        }
-
-        /// <summary>
-        /// Creates a CodeLocation from the given marker.
-        /// </summary>
-        /// <param name="marker">
-        /// The marker.
-        /// </param>
-        /// <returns>
-        /// Returns the CodeLocation.
-        /// </returns>
-        private static CodeLocation CodeLocationFromMarker(MarkerData marker)
-        {
-            Param.AssertNotNull(marker, "marker");
-
-            return new CodeLocation(marker.Index, marker.Index, marker.IndexOnLine, marker.IndexOnLine, marker.LineNumber, marker.LineNumber);
-        }
-
-        /// <summary>
-        /// Gets the type of the given symbol.
-        /// </summary>
-        /// <param name="text">
-        /// The symbol to look up.
-        /// </param>
-        /// <returns>
-        /// Returns the type of the symbol.
-        /// </returns>
-        [SuppressMessage("Microsoft.Maintainability", "CA1502:AvoidExcessiveComplexity", Justification = "The method consists of a simple switch statement.")]
-        private static SymbolType GetOtherSymbolType(string text)
-        {
-            Param.AssertValidString(text, "text");
-
-            switch (text)
-            {
-                case "abstract":
-                    return SymbolType.Abstract;
-
-                case "as":
-                    return SymbolType.As;
-
-                case "base":
-                    return SymbolType.Base;
-
-                case "break":
-                    return SymbolType.Break;
-
-                case "case":
-                    return SymbolType.Case;
-
-                case "catch":
-                    return SymbolType.Catch;
-
-                case "checked":
-                    return SymbolType.Checked;
-
-                case "class":
-                    return SymbolType.Class;
-
-                case "const":
-                    return SymbolType.Const;
-
-                case "continue":
-                    return SymbolType.Continue;
-
-                case "default":
-                    return SymbolType.Default;
-
-                case "delegate":
-                    return SymbolType.Delegate;
-
-                case "do":
-                    return SymbolType.Do;
-
-                case "else":
-                    return SymbolType.Else;
-
-                case "enum":
-                    return SymbolType.Enum;
-
-                case "event":
-                    return SymbolType.Event;
-
-                case "explicit":
-                    return SymbolType.Explicit;
-
-                case "extern":
-                    return SymbolType.Extern;
-
-                case "false":
-                    return SymbolType.False;
-
-                case "finally":
-                    return SymbolType.Finally;
-
-                case "fixed":
-                    return SymbolType.Fixed;
-
-                case "for":
-                    return SymbolType.For;
-
-                case "foreach":
-                    return SymbolType.Foreach;
-
-                case "goto":
-                    return SymbolType.Goto;
-
-                case "if":
-                    return SymbolType.If;
-
-                case "implicit":
-                    return SymbolType.Implicit;
-
-                case "in":
-                    return SymbolType.In;
-
-                case "interface":
-                    return SymbolType.Interface;
-
-                case "internal":
-                    return SymbolType.Internal;
-
-                case "is":
-                    return SymbolType.Is;
-
-                case "lock":
-                    return SymbolType.Lock;
-
-                case "namespace":
-                    return SymbolType.Namespace;
-
-                case "new":
-                    return SymbolType.New;
-
-                case "null":
-                    return SymbolType.Null;
-
-                case "operator":
-                    return SymbolType.Operator;
-
-                case "out":
-                    return SymbolType.Out;
-
-                case "override":
-                    return SymbolType.Override;
-
-                case "params":
-                    return SymbolType.Params;
-
-                case "private":
-                    return SymbolType.Private;
-
-                case "protected":
-                    return SymbolType.Protected;
-
-                case "public":
-                    return SymbolType.Public;
-
-                case "readonly":
-                    return SymbolType.Readonly;
-
-                case "ref":
-                    return SymbolType.Ref;
-
-                case "return":
-                    return SymbolType.Return;
-
-                case "sealed":
-                    return SymbolType.Sealed;
-
-                case "sizeof":
-                    return SymbolType.Sizeof;
-
-                case "stackalloc":
-                    return SymbolType.Stackalloc;
-
-                case "static":
-                    return SymbolType.Static;
-
-                case "struct":
-                    return SymbolType.Struct;
-
-                case "switch":
-                    return SymbolType.Switch;
-
-                case "this":
-                    return SymbolType.This;
-
-                case "throw":
-                    return SymbolType.Throw;
-
-                case "true":
-                    return SymbolType.True;
-
-                case "try":
-                    return SymbolType.Try;
-
-                case "typeof":
-                    return SymbolType.Typeof;
-
-                case "unchecked":
-                    return SymbolType.Unchecked;
-
-                case "unsafe":
-                    return SymbolType.Unsafe;
-
-                case "using":
-                    return SymbolType.Using;
-
-                case "virtual":
-                    return SymbolType.Virtual;
-
-                case "volatile":
-                    return SymbolType.Volatile;
-
-                case "while":
-                    return SymbolType.While;
-
-                default:
-                    return SymbolType.Other;
-            }
-        }
-
-        /// <summary>
-        /// Indicates whether specified character can be used as hexadecimal digit.
-        /// </summary>
-        /// <param name="character">
-        /// The character.
-        /// </param>
-        /// <returns>
-        /// Returns true if the character looks like hexadecimal digit.
-        /// </returns>
-        private static bool IsHexadecimalChar(char character)
-        {
-            Param.Ignore(character);
-
-            if (char.IsNumber(character) || (character >= 'a' && character <= 'f') || (character >= 'A' && character <= 'F'))
-            {
-                return true;
-            }
-
-            return false;
-        }
-
-        /// <summary>
-        /// Indicates whether specified character sequence represents encoded character value.
-        /// </summary>
-        /// <param name="sequence">
-        /// Specified character sequence.
-        /// </param>
-        /// <param name="character">
-        /// Reference parameter holding character value.
-        /// </param>
-        /// <returns>
-        /// Returns true if code reader contains encoded letter.
-        /// </returns>
-        private static bool IsLetterEncoded(char[] sequence, out char character)
-        {
-            Param.AssertNotNull(sequence, "sequence");
-
-            character = char.MinValue;
-
-            if (sequence.Length == 6 && sequence[0] == '\\' && sequence[1] == 'u' && IsHexadecimalChar(sequence[2]) && IsHexadecimalChar(sequence[3])
-                && IsHexadecimalChar(sequence[4]) && IsHexadecimalChar(sequence[5]))
-            {
-                character = (char)Convert.ToInt32(new string(new[] { sequence[2], sequence[3], sequence[4], sequence[5] }), 16);
-
-                return true;
-            }
-
-            return false;
-        }
-
-        /// <summary>
-        /// Indicates whether the character is considered a letter for the purposes of keywords and type names.
-        /// </summary>
-        /// <param name="character">
-        /// The character.
-        /// </param>
-        /// <returns>
-        /// Returns true if the character looks like a letter.
-        /// </returns>
-        private static bool IsLetterExtended(char character)
-        {
-            Param.Ignore(character);
-
-            if (character == '_')
-            {
-                return true;
-            }
-
-            UnicodeCategory category = char.GetUnicodeCategory(character);
-            if (category == UnicodeCategory.LowercaseLetter || category == UnicodeCategory.UppercaseLetter || category == UnicodeCategory.OtherSymbol
-                || category == UnicodeCategory.OtherLetter || category == UnicodeCategory.ModifierLetter || category == UnicodeCategory.NonSpacingMark
-                || category == UnicodeCategory.SpacingCombiningMark || category == UnicodeCategory.EnclosingMark)
-            {
-                return true;
-            }
-
-            return false;
-        }
-
-        /// <summary>
-        /// Advances to the next end of line character and adds all characters to the given text buffer.
-        /// </summary>
-        /// <param name="text">
-        /// The text buffer in which to store the rest of the line.
-        /// </param>
-        private void AdvanceToEndOfLine(StringBuilder text)
-        {
-            Param.AssertNotNull(text, "text");
-
-            int offsetIndex = this.FindNextEndOfLine();
-            if (offsetIndex != -1)
-            {
-                text.Append(this.codeReader.ReadString(offsetIndex));
-            }
-        }
-
-        /// <summary>
-        /// Checks the given preprocessor symbol to determine whether it is a conditional preprocessor directive.
-        /// If so, determines whether we should skip past code which is out of scope.
-        /// </summary>
-        /// <param name="symbols">
-        /// The List of symbols we've processed.
-        /// </param>
-        /// <param name="sourceCode">
-        /// The source code file containing this directive.
-        /// </param>
-        /// <param name="preprocessorSymbol">
-        /// The symbol to check.
-        /// </param>
-        /// <param name="configuration">
-        /// The active configuration.
-        /// </param>
-        private void CheckForConditionalCompilationDirective(List<Symbol> symbols, SourceCode sourceCode, Symbol preprocessorSymbol, Configuration configuration)
-        {
-            Param.AssertNotNull(symbols, "symbols");
-            Param.AssertNotNull(sourceCode, "sourceCode");
-            Param.AssertNotNull(preprocessorSymbol, "preprocessorSymbol");
-            Param.Ignore(configuration);
-
-            // Get the type of this preprocessor directive.
-            int bodyIndex;
-            string type = CsParser.GetPreprocessorDirectiveType(preprocessorSymbol, out bodyIndex);
-            switch (type)
-            {
-                case "define":
-                    this.GetDefinePreprocessorDirective(sourceCode, preprocessorSymbol, bodyIndex);
-                    break;
-
-                case "undef":
-                    this.GetUndefinePreprocessorDirective(sourceCode, preprocessorSymbol, bodyIndex);
-                    break;
-
-                case "endif":
-                    if (this.conditionalDirectives.Count == 0)
-                    {
-                        throw new SyntaxException(sourceCode, preprocessorSymbol.LineNumber);
-                    }
-
-                    this.conditionalDirectives.Pop();
-                    this.evaluatingSymbols = this.conditionalDirectives.Count == 0 || this.evaluatingSymbolsStatus.Pop();
-                    break;
-
-                case "else":
-                case "elif":
-                case "if":
-                    this.SetEvaluatingSymbolsForIfElifElse(sourceCode, preprocessorSymbol, configuration, bodyIndex, type);
-                    break;
-            }
-        }
-
-        /// <summary>
-        /// Reads, creates, and moves past a symbol.
-        /// </summary>
-        /// <param name="text">
-        /// The symbol text.
-        /// </param>
-        /// <param name="type">
-        /// The type of the symbol.
-        /// </param>
-        /// <returns>
-        /// Returns the symbol.
-        /// </returns>
-        private Symbol CreateAndMovePastSymbol(string text, SymbolType type)
-        {
-            Param.AssertValidString(text, "text");
-            Param.Ignore(type);
-
-            this.codeReader.ReadNext();
-            Symbol symbol = new Symbol(text, type, CodeLocationFromMarker(this.marker));
-            ++this.marker.Index;
-            ++this.marker.IndexOnLine;
-
-            return symbol;
-        }
-
-        /// <summary>
-        /// Evaluates an expression from within a conditional compilation directive to determine
-        /// whether it resolves to true or false.
-        /// </summary>
-        /// <param name="sourceCode">
-        /// The source code containing the expression.
-        /// </param>
-        /// <param name="expression">
-        /// The expression to evaluate.
-        /// </param>
-        /// <param name="configuration">
-        /// The active configuration.
-        /// </param>
-        /// <returns>
-        /// Returns true if the expression evaluates to true, otherwise returns false.
-        /// </returns>
-        private bool EvaluateConditionalDirectiveExpression(SourceCode sourceCode, Expression expression, Configuration configuration)
-        {
-            Param.AssertNotNull(sourceCode, "sourceCode");
-            Param.AssertNotNull(expression, "expression");
-            Param.Ignore(configuration);
-
-            bool value = false;
-
-            // Switch on the possible expression type.
-            switch (expression.ExpressionType)
-            {
-                case ExpressionType.Literal:
-
-                    // Check the value of the literal.
-                    LiteralExpression literal = expression as LiteralExpression;
-                    if (literal.Text == "false")
-                    {
-                        // This is the 'false' keyword.
-                        value = false;
-                    }
-                    else if (literal.Text == "true")
-                    {
-                        // This is the 'true' keyword.
-                        value = true;
-                    }
-                    else
-                    {
-                        // Check whether this flag is defined in the document. If so, this resolves to true.
-                        // Otherwise, this resolves to false.
-                        if (this.undefines != null && this.undefines.ContainsKey(literal.Text))
-                        {
-                            value = false;
-                        }
-                        else if (this.defines != null && this.defines.ContainsKey(literal.Text))
-                        {
-                            value = true;
-                        }
-                        else
-                        {
-                            value = configuration != null && configuration.Contains(literal.Text);
-                        }
-                    }
-
-                    break;
-
-                case ExpressionType.ConditionalLogical:
-                    ConditionalLogicalExpression conditionalLogicalExpression = expression as ConditionalLogicalExpression;
-
-                    // Evaluate the left side of the expression.
-                    bool leftSide = this.EvaluateConditionalDirectiveExpression(sourceCode, conditionalLogicalExpression.LeftHandSide, configuration);
-
-                    // Evaluate the right side of the expression.
-                    bool rightSide = this.EvaluateConditionalDirectiveExpression(sourceCode, conditionalLogicalExpression.RightHandSide, configuration);
-
-                    // Check whether this is a conditional OR or a conditional AND expression.
-                    if (conditionalLogicalExpression.OperatorType == ConditionalLogicalExpression.Operator.And)
-                    {
-                        value = leftSide && rightSide;
-                    }
-                    else
-                    {
-                        value = leftSide || rightSide;
-                    }
-
-                    break;
-
-                case ExpressionType.Relational:
-                    RelationalExpression relationalExpression = expression as RelationalExpression;
-
-                    // Evaluate the left side of the expression.
-                    leftSide = this.EvaluateConditionalDirectiveExpression(sourceCode, relationalExpression.LeftHandSide, configuration);
-
-                    // Evaluate the right side of the expression.
-                    rightSide = this.EvaluateConditionalDirectiveExpression(sourceCode, relationalExpression.RightHandSide, configuration);
-
-                    // Check whether this is an equality or an inequality expression.
-                    if (relationalExpression.OperatorType == RelationalExpression.Operator.EqualTo)
-                    {
-                        value = leftSide == rightSide;
-                    }
-                    else if (relationalExpression.OperatorType == RelationalExpression.Operator.NotEqualTo)
-                    {
-                        value = leftSide != rightSide;
-                    }
-                    else
-                    {
-                        // Any other type of relational operator is not allowed in a conditional compilation directive.
-                        throw new SyntaxException(sourceCode, expression.Tokens.First.Value.LineNumber);
-                    }
-
-                    break;
-
-                case ExpressionType.Unary:
-                    UnaryExpression unaryExpression = expression as UnaryExpression;
-                    if (unaryExpression.OperatorType == UnaryExpression.Operator.Not)
-                    {
-                        // Evaluate the right side of the expression.
-                        value = !this.EvaluateConditionalDirectiveExpression(sourceCode, unaryExpression.Value, configuration);
-                    }
-                    else
-                    {
-                        // Any other type of unary operator is not allowed in a conditional compilation directive.
-                        throw new SyntaxException(sourceCode, expression.Tokens.First.Value.LineNumber);
-                    }
-
-                    break;
-
-                case ExpressionType.Parenthesized:
-
-                    // Evaluate the inner expression.
-                    ParenthesizedExpression parenthesizedExpression = expression as ParenthesizedExpression;
-                    value = this.EvaluateConditionalDirectiveExpression(sourceCode, parenthesizedExpression.InnerExpression, configuration);
-                    break;
-
-                default:
-
-                    // Any other type of expression is not allowed within a conditional compilation directive.
-                    throw new SyntaxException(sourceCode, expression.Tokens.First.Value.LineNumber);
-            }
-
-            return value;
-        }
-
-        /// <summary>
-        /// Finds the offset index of the next end-of-line character.
-        /// </summary>
-        /// <returns>Returns the offset index of the next end-of-line character. If there are no more end-of-line
-        /// characters, returns the index of the character past the end of the file.</returns>
-        private int FindNextEndOfLine()
-        {
-            int endOfLine = -1;
-            int carriageReturn = -1;
-
-            int index = 0;
-            while (true)
-            {
-                char character = this.codeReader.Peek(index);
-                if (character == char.MinValue)
-                {
-                    break;
-                }
-                else if (character == '\r')
-                {
-                    if (carriageReturn == -1)
-                    {
-                        carriageReturn = index;
-
-                        if (endOfLine != -1)
-                        {
-                            break;
-                        }
-                    }
-                    else
-                    {
-                        break;
-                    }
-                }
-                else if (character == '\n')
-                {
-                    if (endOfLine == -1)
-                    {
-                        endOfLine = index;
-
-                        if (carriageReturn != -1)
-                        {
-                            break;
-                        }
-                    }
-                    else
-                    {
-                        break;
-                    }
-                }
-
-                ++index;
-            }
-
-            if (endOfLine != -1 && carriageReturn != -1)
-            {
-                return Math.Min(endOfLine, carriageReturn);
-            }
-            else if (carriageReturn != -1)
-            {
-                return carriageReturn;
-            }
-            else if (endOfLine != -1)
-            {
-                return endOfLine;
-            }
-
-            // No end of line character was found. This means that we read all the way to the end of the
-            // file. In this case the index is sitting at one past the end of the file, so return the
-            // offset index of the last character in the file.
-            return index;
-        }
-
-        /// <summary>
-        /// Gets the next comment.
-        /// </summary>
-        /// <returns>Returns the comment.</returns>
-        private Symbol GetComment()
-        {
-            Symbol symbol = null;
-
-            // The current character must be a forward slash.
-            Debug.Assert(this.codeReader.Peek() == '/', "Expected a forward slash character");
-
-            StringBuilder text = new StringBuilder();
-
-            // Peek at the type of the next character.
-            char character = this.codeReader.Peek(1);
-
-            if (character != char.MinValue)
-            {
-                if (character == '*')
-                {
-                    // This looks like a comment. Move past the first slash.
-                    text.Append(this.codeReader.ReadNext());
-
-                    // Get the rest of the comment.
-                    symbol = this.GetMultiLineComment(text);
-                }
-                else if (character == '/')
-                {
-                    // This looks like a comment. Move past the first slash.
-                    text.Append(this.codeReader.ReadNext());
-
-                    // Add this second slash as well.
-                    text.Append(this.codeReader.ReadNext());
-
-                    // Peek at the type of the next character.
-                    character = this.codeReader.Peek();
-                    if (character == '/')
-                    {
-                        // Add this character and move past it.
-                        text.Append(this.codeReader.ReadNext());
-
-                        // Peek at the type of the next character.
-                        character = this.codeReader.Peek();
-                        if (character != '/')
-                        {
-                            // The line starts with three slashes in a row.
-                            symbol = this.GetXmlHeaderLine(text);
-                        }
-                        else
-                        {
-                            // The line starts with four slashes in a row.
-                            symbol = this.GetSingleLineComment(text);
-                        }
-                    }
-                    else
-                    {
-                        symbol = this.GetSingleLineComment(text);
-                    }
-                }
-            }
-
-            return symbol;
-        }
-
-        /// <summary>
-        /// Gets the decimal digits that appear after a decimal point in a real literal.
-        /// </summary>
-        /// <param name="index">
-        /// The start index of the remainder numbers.
-        /// </param>
-        /// <returns>
-        /// Returns the last index of the remainder numbers.
-        /// </returns>
-        private int GetDecimalFraction(int index)
-        {
-            Param.AssertGreaterThanOrEqualToZero(index, "index");
-
-            // Get the decimal digits that appear after a decimal point.
-            int startIndex = index;
-
-            while (true)
-            {
-                char character = this.codeReader.Peek(index - this.marker.Index);
-
-                // Break if this is not a valid decimal digit.
-                if (character < '0' || character > '9')
-                {
-                    break;
-                }
-
-                ++index;
-            }
-
-            // The last index of the number is one less than the current index.
-            --index;
-
-            // If there is not at least one decimal digit, return -1.
-            if (index < startIndex)
-            {
-                index = -1;
-            }
-
-            return index;
-        }
-
-        /// <summary>
-        /// Extracts a decimal integer literal from the code.
-        /// </summary>
-        /// <param name="index">
-        /// The first index of the decimal integer literal.
-        /// </param>
-        /// <returns>
-        /// Returns the last index of the decimal integer literal.
-        /// </returns>
-        private int GetDecimalLiteral(int index)
-        {
-            Param.AssertGreaterThanOrEqualToZero(index, "index");
-
-            int startIndex = index;
-
-            while (true)
-            {
-                char character = this.codeReader.Peek(index - this.marker.Index);
-
-                // Break if this is not a valid decimal digit.
-                if (character < '0' || character > '9')
-                {
-                    break;
-                }
-
-                ++index;
-            }
-
-            // The last index of the number is one less than the current index.
-            --index;
-
-            // See whether we've found at least one digit.
-            if (index >= startIndex)
-            {
-                // Now check whether there is a trailing integer type suffix.
-                int endIndex = this.GetIntegerTypeSuffix(index + 1);
-                if (endIndex != -1)
-                {
-                    index = endIndex;
-                }
-                else
-                {
-                    // There was no trailing type suffix. This might actually be a real literal.
-                    // check if there are any trailing characters which would indicate this.
-                    endIndex = this.GetRealLiteralTrailingCharacters(index, false);
-                    if (endIndex != -1)
-                    {
-                        index = endIndex;
-                    }
-                }
-            }
-            else
-            {
-                // No digits were found. This might be a real literal starting with a decimal point.
-                // Check if it matches that signature.
-                int endIndex = this.GetRealLiteralTrailingCharacters(index, true);
-                if (endIndex != -1)
-                {
-                    index = endIndex;
-                }
-
-                // If there are still no digits, then this is not a number.
-                if (index < startIndex)
-                {
-                    index = -1;
-                }
-            }
-
-            return index;
-        }
-
-        /// <summary>
-        /// Gets a define preprocessor directive from the code.
-        /// </summary>
-        /// <param name="sourceCode">
-        /// The source code being parsed.
-        /// </param>
-        /// <param name="preprocessorSymbol">
-        /// The preprocessor symbol being parsed.
-        /// </param>
-        /// <param name="startIndex">
-        /// The start index within the symbols.
-        /// </param>
-        private void GetDefinePreprocessorDirective(SourceCode sourceCode, Symbol preprocessorSymbol, int startIndex)
-        {
-            Param.AssertNotNull(sourceCode, "sourceCode");
-            Param.AssertNotNull(preprocessorSymbol, "preprocessorSymbol");
-            Param.AssertGreaterThanOrEqualToZero(startIndex, "startIndex");
-
-            // Get the body of the define directive.
-            LiteralExpression body = CodeParser.GetConditionalPreprocessorBodyExpression(this.parser, sourceCode, preprocessorSymbol, startIndex) as LiteralExpression;
-            if (body == null)
-            {
-                throw new SyntaxException(sourceCode, preprocessorSymbol.LineNumber);
-            }
-
-            // Create the defines list if necessary.
-            if (this.defines == null)
-            {
-                this.defines = new Dictionary<string, string>();
-            }
-
-            // Add the item to the list.
-            if (!this.defines.ContainsKey(body.Text))
-            {
-                this.defines.Add(body.Text, body.Text);
-            }
-
-            // Remove the item from the undefines list if it exists.
-            if (this.undefines != null)
-            {
-                this.undefines.Remove(body.Text);
-            }
-        }
-
-        /// <summary>
-        /// Extracts a hexidecimal integer literal from the code.
-        /// </summary>
-        /// <param name="index">
-        /// The first index of the hexidecimal integer literal.
-        /// </param>
-        /// <returns>
-        /// Returns the last index of the hexidecimal integer literal.
-        /// </returns>
-        private int GetHexidecimalIntegerLiteral(int index)
-        {
-            Param.AssertGreaterThanOrEqualToZero(index, "index");
-
-            int startIndex = index;
-
-            while (true)
-            {
-                char character = this.codeReader.Peek(index - this.marker.Index);
-
-                // Break if this is not a valid hexidecimal digit.
-                if (!(character >= '0' && character <= '9') && !(character >= 'a' && character <= 'f') && !(character >= 'A' && character <= 'F'))
-                {
-                    break;
-                }
-
-                ++index;
-            }
-
-            // The last index of the number is one less than the current index.
-            --index;
-
-            // See whether we've found at least one digit.
-            if (index >= startIndex)
-            {
-                // Now check whether there is a trailing integer type suffix.
-                int endIndex = this.GetIntegerTypeSuffix(index + 1);
-                if (endIndex != -1)
-                {
-                    index = endIndex;
-                }
-            }
-            else
-            {
-                // If there are no digits, this is not a number.
-                index = -1;
-            }
-
-            return index;
-        }
-
-        /// <summary>
-        /// Gets the type suffix tacked onto the end of an integer literal.
-        /// </summary>
-        /// <param name="index">
-        /// The start index of the literal.
-        /// </param>
-        /// <returns>
-        /// Returns the index of the integer type suffix, if there is one.
-        /// </returns>
-        private int GetIntegerTypeSuffix(int index)
-        {
-            Param.AssertGreaterThanOrEqualToZero(index, "index");
-
-            int endIndex = -1;
-
-            // Now check whether the current character is an integer type suffix.
-            char character = this.codeReader.Peek(index - this.marker.Index);
-
-            if (character == 'u' || character == 'U')
-            {
-                // This is a uint suffix.
-                endIndex = index;
-
-                // Check whether this is actually a ulong suffix.
-                character = this.codeReader.Peek(index + 1 - this.marker.Index);
-
-                if (character == 'l' || character == 'L')
-                {
-                    endIndex = index + 1;
-                }
-            }
-            else if (character == 'l' || character == 'L')
-            {
-                // This is a long suffix.
-                endIndex = index;
-
-                // Check whether this is actually a ulong suffix.
-                character = this.codeReader.Peek(index + 1 - this.marker.Index);
-
-                if (character == 'u' || character == 'U')
-                {
-                    endIndex = index + 1;
-                }
-            }
-
-            return endIndex;
-        }
-
-        /// <summary>
-        /// Gets the next literal from the code.
-        /// </summary>
-        /// <returns>Returns the literal.</returns>
-        private Symbol GetLiteral()
-        {
-            StringBuilder text = new StringBuilder();
-
-            // Read the literal string character and add it to the string buffer.
-            char character = this.codeReader.ReadNext();
-            Debug.Assert(character == '@', "Expected an @ keyword");
-            text.Append(character);
-
-            // Make sure there is enough code left to contain at least @ plus one additional character.
-            character = this.codeReader.Peek();
-            if (character == char.MinValue)
-            {
-                throw new SyntaxException(this.source, this.marker.LineNumber);
-            }
-
-            // Get the next character to determine what type this is.
-            if (character == '\'' || character == '\"')
-            {
-                return this.GetLiteralString(text);
-            }
-            else if (char.IsLetter(character) || character == '_')
-            {
-                return this.GetLiteralKeyword(text);
-            }
-            else
-            {
-                // This is an unexpected character.
-                throw new SyntaxException(this.source, this.marker.LineNumber);
-            }
-        }
-
-        /// <summary>
-        /// Gets the next literal keyword token from the code.
-        /// </summary>
-        /// <param name="text">
-        /// The text buffer to add the string text to.
-        /// </param>
-        /// <returns>
-        /// Returns the literal keyword token.
-        /// </returns>
-        private Symbol GetLiteralKeyword(StringBuilder text)
-        {
-            Param.AssertNotNull(text, "text");
-            Debug.Assert(text.Length > 0 && text[0] == '@', "Expected an @ character");
-
-            // Advance to the end of the token.
-            this.ReadToEndOfOtherSymbol(text);
-            if (text.Length == 1)
-            {
-                // Nothing was read.
-                throw new SyntaxException(this.source, this.marker.LineNumber);
-            }
-
-            // Get the token location.
-            CodeLocation location = new CodeLocation(
-                this.marker.Index, 
-                this.marker.Index + text.Length - 1, 
-                this.marker.IndexOnLine, 
-                this.marker.IndexOnLine + text.Length - 1, 
-                this.marker.LineNumber, 
-                this.marker.LineNumber);
-
-            // Create the symbol.
-            Symbol symbol = new Symbol(text.ToString(), SymbolType.Other, location);
-
-            // Reset the marker index.
-            this.marker.Index += text.Length;
-            this.marker.IndexOnLine += text.Length;
-
-            // Return the symbol.
-            return symbol;
-        }
-
-        /// <summary>
-        /// Gets the next literal string from the code.
-        /// </summary>
-        /// <param name="text">
-        /// The text buffer to add the string text to.
-        /// </param>
-        /// <returns>
-        /// Returns the literal string.
-        /// </returns>
-        private Symbol GetLiteralString(StringBuilder text)
-        {
-            Param.AssertNotNull(text, "text");
-            Debug.Assert(text.Length == 1 && text[0] == '@', "Expected an @ symbol");
-
-            // Initialize the location of the start of the string.
-            int startIndex = this.marker.Index;
-            int endIndex = this.marker.Index;
-            int startIndexOnLine = this.marker.IndexOnLine;
-            int endIndexOnLine = this.marker.IndexOnLine;
-            int lineNumber = this.marker.LineNumber;
-            int endLineNumber = this.marker.LineNumber;
-
-            // Get the opening string character to determine what type of string this is.
-            char stringType = this.codeReader.Peek();
-            Debug.Assert(stringType == '\'' || stringType == '\"', "Expected a quote character");
-
-            // Add the opening quote character and move past it.
-            text.Append(stringType);
-            this.codeReader.ReadNext();
-
-            // Advance the end indexes past the literal character and the open quote character.
-            endIndex += 2;
-            endIndexOnLine += 2;
-
-            while (true)
-            {
-                char character = this.codeReader.Peek();
-                if (character == char.MinValue)
-                {
-                    // No more characters in the buffer.
-                    break;
-                }
-                else if (character == stringType)
-                {
-                    // Read the character and add it to the text buffer.
-                    this.codeReader.ReadNext();
-                    text.Append(character);
-                    ++endIndex;
-                    ++endIndexOnLine;
-
-                    // If the next character is also the same string type, then this is internal to the string.
-                    character = this.codeReader.Peek();
-                    if (character == stringType)
-                    {
-                        // Also move past this character and add it.
-                        this.codeReader.ReadNext();
-                        text.Append(character);
-
-                        ++endIndex;
-                        ++endIndexOnLine;
-                        continue;
-                    }
-                    else
-                    {
-                        // This is the end of the string. We're done now.
-                        break;
-                    }
-                }
-                else if (character == '\r' || character == '\n')
-                {
-                    if (stringType == '\'')
-                    {
-                        // This is a syntax error in the code as single-quoted literal strings
-                        // cannot allowed to span across multiple lines, although double-quoted 
-                        // strings can.
-                        throw new SyntaxException(this.source, this.marker.LineNumber);
-                    }
-                    else if (character == '\n')
-                    {
-                        ++endLineNumber;
-                        endIndexOnLine = -1;
-                    }
-                    else if (character == '\r')
-                    {
-                        // Just move past this character without adding it.
-                        this.codeReader.ReadNext();
-                        continue;
-                    }
-                }
-
-                this.codeReader.ReadNext();
-                text.Append(character);
-                ++endIndex;
-                ++endIndexOnLine;
-            }
-
-            // Make sure the end index is correct now.
-            if (text.Length <= 2 || text[text.Length - 1] != stringType)
-            {
-                throw new SyntaxException(this.source, this.marker.LineNumber);
-            }
-
-            // Create the location object.
-            CodeLocation location = new CodeLocation(startIndex, endIndex, startIndexOnLine, endIndexOnLine, lineNumber, endLineNumber);
-
-            // Create the symbol.
-            Symbol token = new Symbol(text.ToString(), SymbolType.String, location);
-
-            // Update the marker.
-            this.marker.Index = endIndex;
-            this.marker.IndexOnLine = endIndexOnLine;
-            this.marker.LineNumber = endLineNumber;
-
-            // Return the token.
-            return token;
-        }
-
-        /// <summary>
-        /// Gets the next multi-line comment.
-        /// </summary>
-        /// <param name="text">
-        /// The buffer to add the text to.
-        /// </param>
-        /// <returns>
-        /// Returns the comment.
-        /// </returns>
-        private Symbol GetMultiLineComment(StringBuilder text)
-        {
-            Param.AssertNotNull(text, "text");
-
-            // Initialize the location of the start of the comment. Add one to the end indexes since we know the 
-            // comment starts with /*, which is two characters long.
-            int startIndex = this.marker.Index;
-            int endIndex = this.marker.Index + 1;
-            int startIndexOnLine = this.marker.IndexOnLine;
-            int endIndexOnLine = this.marker.IndexOnLine + 1;
-            int lineNumber = this.marker.LineNumber;
-            int endLineNumber = this.marker.LineNumber;
-
-            // Initialize loop trackers.
-            bool asterisk = false;
-            bool first = false;
-
-            // Find the end of the comment.
-            while (true)
-            {
-                char character = this.codeReader.Peek();
-                if (character == char.MinValue)
-                {
-                    break;
-                }
-
-                // Add the character and move the index past it.
-                text.Append(this.codeReader.ReadNext());
-
-                if (asterisk && character == '/')
-                {
-                    // This is the end of the comment.
-                    break;
-                }
-                else
-                {
-                    if (character == '*')
-                    {
-                        if (first)
-                        {
-                            // Mark the asterisk.
-                            asterisk = true;
-                        }
-                        else
-                        {
-                            first = true;
-                        }
-                    }
-                    else
-                    {
-                        // This is not an asterisk.
-                        asterisk = false;
-
-                        // Check for newlines.
-                        if (character == '\n')
-                        {
-                            ++endLineNumber;
-                            endIndexOnLine = -1;
-                        }
-                        else if (character == '\r')
-                        {
-                            // Peek at the next character and check the type.
-                            character = this.codeReader.Peek();
-                            if (character != '\n')
-                            {
-                                ++endLineNumber;
-                                endIndexOnLine = -1;
-                            }
-                        }
-                    }
-                }
-
-                ++endIndex;
-                ++endIndexOnLine;
-            }
-
-            // Create the location object.
-            CodeLocation location = new CodeLocation(startIndex, endIndex, startIndexOnLine, endIndexOnLine, lineNumber, endLineNumber);
-
-            // Create the symbol object.
-            Symbol symbol = new Symbol(text.ToString(), SymbolType.MultiLineComment, location);
-
-            // Update the marker.
-            this.marker.Index = endIndex + 1;
-            this.marker.IndexOnLine = endIndexOnLine + 1;
-            this.marker.LineNumber = endLineNumber;
-
-            // Return the symbol.
-            return symbol;
-        }
-
-        /// <summary>
-        /// Gets the next newline character from the document.
-        /// </summary>
-        /// <returns>Returns the newline.</returns>
-        [SuppressMessage("Microsoft.Globalization", "CA1303:DoNotPassLiteralsAsLocalizedParameters", 
-            MessageId = "StyleCop.CSharp.Symbol.#ctor(System.String,StyleCop.CSharp.SymbolType,StyleCop.CodeLocation)", 
-            Justification = "The literal is a non-localizable newline character")]
-        private Symbol GetNewLine()
-        {
-            Symbol symbol = null;
-
-            char character = this.codeReader.Peek();
-            if (character != char.MinValue)
-            {
-                // Get the character
-                this.codeReader.ReadNext();
-
-                // Save the original start and end indexes of the newline character.
-                int startIndex = this.marker.Index;
-                int endIndex = this.marker.Index;
-
-                // Check if this is an \r\n sequence in which case we need to adjust the end index.
-                if (character == '\r')
-                {
-                    character = this.codeReader.Peek();
-                    if (character == '\n')
-                    {
-                        this.codeReader.ReadNext();
-                        ++this.marker.Index;
-                        ++endIndex;
-                    }
-                }
-
-                // Create the code location.
-                CodeLocation location = new CodeLocation(
-                    startIndex, endIndex, this.marker.IndexOnLine, this.marker.IndexOnLine + (endIndex - startIndex), this.marker.LineNumber, this.marker.LineNumber);
-
-                // Create the symbol.
-                symbol = new Symbol("\n", SymbolType.EndOfLine, location);
-
-                // Update the marker.
-                ++this.marker.Index;
-                ++this.marker.LineNumber;
-                this.marker.IndexOnLine = 0;
-            }
-
-            return symbol;
-        }
-
-        /// <summary>
-        /// Gets the next number.
-        /// </summary>
-        /// <returns>Returns the number.</returns>
-        private Symbol GetNumber()
-        {
-            // The last index of the number.
-            int endIndex = -1;
-
-            // The first few characters in the number tell us the type of the number.
-            char character = this.codeReader.Peek();
-            if (character == '-' || character == '+')
-            {
-                // This could be a number starting with a negative or positive sign.
-                // If that's true, the next character must be a digit between 0 and 9.
-                character = this.codeReader.Peek(1);
-                if (character >= '0' && character <= '9')
-                {
-                    endIndex = this.GetPositiveNumber(this.marker.Index + 1);
-                }
-            }
-            else
-            {
-                // Get the body of the number.
-                endIndex = this.GetPositiveNumber(this.marker.Index);
-            }
-
-            // Create the NumberSymbol now.
-            Symbol number = null;
-
-            // Make sure a number was found.
-            if (endIndex >= this.marker.Index)
-            {
-                // Get the text string for this number.
-                int length = endIndex - this.marker.Index + 1;
-                string numberText = this.codeReader.ReadString(length);
-                Debug.Assert(!string.IsNullOrEmpty(numberText), "The text should not be empty");
-
-                // Create the location object.
-                CodeLocation location = new CodeLocation(
-                    this.marker.Index, 
-                    this.marker.Index + length - 1, 
-                    this.marker.IndexOnLine, 
-                    this.marker.IndexOnLine + length - 1, 
-                    this.marker.LineNumber, 
-                    this.marker.LineNumber);
-
-                number = new Symbol(numberText, SymbolType.Number, location);
-
-                // Update the marker.
-                this.marker.Index += length;
-                this.marker.IndexOnLine += length;
-            }
-
-            return number;
-        }
-
-        /// <summary>
-        /// Gets the next operator symbol.
-        /// </summary>
-        /// <param name="character">
-        /// The first character of the symbol.
-        /// </param>
-        /// <returns>
-        /// Returns the next operator symbol.
-        /// </returns>
-        [SuppressMessage("Microsoft.Maintainability", "CA1505:AvoidUnmaintainableCode", Justification = "The method long, but simple.")]
-        [SuppressMessage("Microsoft.Maintainability", "CA1502:AvoidExcessiveComplexity", Justification = "The method long, but simple.")]
-        private Symbol GetOperatorSymbol(char character)
-        {
-            Param.Ignore(character);
-
-            SymbolType type = SymbolType.Other;
-            StringBuilder text = new StringBuilder();
-
-            if (character == '.')
-            {
-                text.Append(".");
-                type = SymbolType.Dot;
-                this.codeReader.ReadNext();
-            }
-            else if (character == '~')
-            {
-                text.Append("~");
-                type = SymbolType.Tilde;
-                this.codeReader.ReadNext();
-            }
-            else if (character == '+')
-            {
-                text.Append("+");
-                type = SymbolType.Plus;
-                this.codeReader.ReadNext();
-
-                character = this.codeReader.Peek();
-                if (character == '+')
-                {
-                    text.Append("+");
-                    type = SymbolType.Increment;
-                    this.codeReader.ReadNext();
-                }
-                else if (character == '=')
-                {
-                    text.Append("=");
-                    type = SymbolType.PlusEquals;
-                    this.codeReader.ReadNext();
-                }
-            }
-            else if (character == '-')
-            {
-                text.Append("-");
-                type = SymbolType.Minus;
-                this.codeReader.ReadNext();
-
-                character = this.codeReader.Peek();
-                if (character == '-')
-                {
-                    text.Append("-");
-                    type = SymbolType.Decrement;
-                    this.codeReader.ReadNext();
-                }
-                else if (character == '=')
-                {
-                    text.Append("=");
-                    type = SymbolType.MinusEquals;
-                    this.codeReader.ReadNext();
-                }
-                else if (character == '>')
-                {
-                    text.Append(">");
-                    type = SymbolType.Pointer;
-                    this.codeReader.ReadNext();
-                }
-            }
-            else if (character == '*')
-            {
-                text.Append("*");
-                type = SymbolType.Multiplication;
-                this.codeReader.ReadNext();
-
-                character = this.codeReader.Peek();
-                if (character == '=')
-                {
-                    text.Append("=");
-                    type = SymbolType.MultiplicationEquals;
-                    this.codeReader.ReadNext();
-                }
-            }
-            else if (character == '/')
-            {
-                text.Append("/");
-                type = SymbolType.Division;
-                this.codeReader.ReadNext();
-
-                character = this.codeReader.Peek();
-                if (character == '=')
-                {
-                    text.Append("=");
-                    type = SymbolType.DivisionEquals;
-                    this.codeReader.ReadNext();
-                }
-            }
-            else if (character == '|')
-            {
-                text.Append("|");
-                type = SymbolType.LogicalOr;
-                this.codeReader.ReadNext();
-
-                character = this.codeReader.Peek();
-                if (character == '=')
-                {
-                    text.Append("=");
-                    type = SymbolType.OrEquals;
-                    this.codeReader.ReadNext();
-                }
-                else if (character == '|')
-                {
-                    text.Append("|");
-                    type = SymbolType.ConditionalOr;
-                    this.codeReader.ReadNext();
-                }
-            }
-            else if (character == '&')
-            {
-                text.Append("&");
-                type = SymbolType.LogicalAnd;
-                this.codeReader.ReadNext();
-
-                character = this.codeReader.Peek();
-                if (character == '=')
-                {
-                    text.Append("=");
-                    type = SymbolType.AndEquals;
-                    this.codeReader.ReadNext();
-                }
-                else if (character == '&')
-                {
-                    text.Append("&");
-                    type = SymbolType.ConditionalAnd;
-                    this.codeReader.ReadNext();
-                }
-            }
-            else if (character == '^')
-            {
-                text.Append("^");
-                type = SymbolType.LogicalXor;
-                this.codeReader.ReadNext();
-
-                character = this.codeReader.Peek();
-                if (character == '=')
-                {
-                    text.Append("=");
-                    type = SymbolType.XorEquals;
-                    this.codeReader.ReadNext();
-                }
-            }
-            else if (character == '!')
-            {
-                text.Append("!");
-                type = SymbolType.Not;
-                this.codeReader.ReadNext();
-
-                character = this.codeReader.Peek();
-                if (character == '=')
-                {
-                    text.Append("=");
-                    type = SymbolType.NotEquals;
-                    this.codeReader.ReadNext();
-                }
-            }
-            else if (character == '%')
-            {
-                text.Append("%");
-                type = SymbolType.Mod;
-                this.codeReader.ReadNext();
-
-                character = this.codeReader.Peek();
-                if (character == '=')
-                {
-                    text.Append("=");
-                    type = SymbolType.ModEquals;
-                    this.codeReader.ReadNext();
-                }
-            }
-            else if (character == '=')
-            {
-                text.Append("=");
-                type = SymbolType.Equals;
-                this.codeReader.ReadNext();
-
-                character = this.codeReader.Peek();
-                if (character == '=')
-                {
-                    text.Append("=");
-                    type = SymbolType.ConditionalEquals;
-                    this.codeReader.ReadNext();
-                }
-                else if (character == '>')
-                {
-                    text.Append(">");
-                    type = SymbolType.Lambda;
-                    this.codeReader.ReadNext();
-                }
-            }
-            else if (character == '<')
-            {
-                text.Append("<");
-                type = SymbolType.LessThan;
-                this.codeReader.ReadNext();
-
-                character = this.codeReader.Peek();
-                if (character == '=')
-                {
-                    text.Append("=");
-                    type = SymbolType.LessThanOrEquals;
-                    this.codeReader.ReadNext();
-                }
-                else if (character == '<')
-                {
-                    text.Append("<");
-                    type = SymbolType.LeftShift;
-                    this.codeReader.ReadNext();
-
-                    character = this.codeReader.Peek();
-                    if (character == '=')
-                    {
-                        text.Append("=");
-                        type = SymbolType.LeftShiftEquals;
-                        this.codeReader.ReadNext();
-                    }
-                }
-            }
-            else if (character == '>')
-            {
-                text.Append(">");
-                type = SymbolType.GreaterThan;
-                this.codeReader.ReadNext();
-
-                character = this.codeReader.Peek();
-                if (character == '=')
-                {
-                    text.Append("=");
-                    type = SymbolType.GreaterThanOrEquals;
-                    this.codeReader.ReadNext();
-                }
-
-                // Note: The right-shift symbol confuses the parsing of generics. 
-                // If there are two greater-thans in a row then this may be a right-shift
-                // symbol, but we cannot create it as such right now because it may also
-                // be a couple of closing generic symbols in a row. This will have to be 
-                // parsed out in the code. If this is a right-shift-equals then this will 
-                // be created as three separate symbols, two greater-thans and then an 
-                // equals. Later on we will recombine these.
-            }
-            else if (character == '?')
-            {
-                text.Append("?");
-                type = SymbolType.QuestionMark;
-                this.codeReader.ReadNext();
-
-                character = this.codeReader.Peek();
-                if (character == '?')
-                {
-                    text.Append("?");
-                    type = SymbolType.NullCoalescingSymbol;
-                    this.codeReader.ReadNext();
-                }
-            }
-            else if (character == ':')
-            {
-                text.Append(":");
-                type = SymbolType.Colon;
-                this.codeReader.ReadNext();
-
-                character = this.codeReader.Peek();
-                if (character == ':')
-                {
-                    text.Append(":");
-                    type = SymbolType.QualifiedAlias;
-                    this.codeReader.ReadNext();
-                }
-            }
-
-            // Make sure we have a symbol now.
-            if (text == null || text.Length == 0)
-            {
-                throw new SyntaxException(this.source, this.marker.LineNumber);
-            }
-
-            // Create the code location.
-            CodeLocation location = new CodeLocation(
-                this.marker.Index, 
-                this.marker.Index + text.Length - 1, 
-                this.marker.IndexOnLine, 
-                this.marker.IndexOnLine + text.Length - 1, 
-                this.marker.LineNumber, 
-                this.marker.LineNumber);
-
-            // Create the token.
-            Symbol symbol = new Symbol(text.ToString(), type, location);
-
-            // Update the marker.
-            this.marker.Index += text.Length;
-            this.marker.IndexOnLine += text.Length;
-
-            // Return the symbol.
-            return symbol;
-        }
-
-        /// <summary>
-        /// Gets an unknown symbol type.
-        /// </summary>
-        /// <param name="sourceCode">
-        /// The source code containing the symbols.
-        /// </param>
-        /// <returns>
-        /// Returns the item.
-        /// </returns>
-        private Symbol GetOtherSymbol(SourceCode sourceCode)
-        {
-            Param.AssertNotNull(sourceCode, "sourceCode");
-
-            StringBuilder text = new StringBuilder();
-            this.ReadToEndOfOtherSymbol(text);
-            if (text.Length == 0)
-            {
-                throw new SyntaxException(sourceCode, this.marker.LineNumber);
-            }
-
-            string symbolText = text.ToString();
-
-            // Get the token location.
-            CodeLocation location = new CodeLocation(
-                this.marker.Index, 
-                this.marker.Index + text.Length - 1, 
-                this.marker.IndexOnLine, 
-                this.marker.IndexOnLine + text.Length - 1, 
-                this.marker.LineNumber, 
-                this.marker.LineNumber);
-
-            // Create the symbol.
-            Symbol symbol = new Symbol(symbolText, CodeLexer.GetOtherSymbolType(symbolText), location);
-
-            // Reset the marker index.
-            this.marker.Index += text.Length;
-            this.marker.IndexOnLine += text.Length;
-
-            // Return the symbol.
-            return symbol;
-        }
-
-        /// <summary>
-        /// Extracts the body of a positive number from the code.
-        /// </summary>
-        /// <param name="index">
-        /// The first index of the number.
-        /// </param>
-        /// <returns>
-        /// Returns the last index of the number.
-        /// </returns>
-        private int GetPositiveNumber(int index)
-        {
-            Param.AssertGreaterThanOrEqualToZero(index, "index");
-
-            // First, check if this is a hexidecimal number.
-            char character = this.codeReader.Peek();
-            if (character == '0')
-            {
-                character = this.codeReader.Peek(1);
-                if (character == 'x' || character == 'X')
-                {
-                    return this.GetHexidecimalIntegerLiteral(index + 2);
-                }
-            }
-
-            // Treat this like a decimal literal.
-            return this.GetDecimalLiteral(index);
-        }
-
-        /// <summary>
-        /// Gets the next preprocessor directive keyword.
-        /// </summary>
-        /// <param name="symbols">
-        /// The List of symbols we've processed.
-        /// </param>
-        /// <param name="sourceCode">
-        /// The source code.
-        /// </param>
-        /// <param name="configuration">
-        /// The active configuration.
-        /// </param>
-        /// <returns>
-        /// Returns the next preprocessor directive keyword.
-        /// </returns>
-        private Symbol GetPreprocessorDirectiveSymbol(List<Symbol> symbols, SourceCode sourceCode, Configuration configuration)
-        {
-            Param.AssertNotNull(symbols, "symbols");
-            Param.AssertNotNull(sourceCode, "sourceCode");
-            Param.Ignore(configuration);
-
-            // Find the end of the current line.
-            StringBuilder text = new StringBuilder();
-            this.AdvanceToEndOfLine(text);
-            if (text.Length == 1)
-            {
-                throw new SyntaxException(sourceCode, 1, Strings.UnexpectedEndOfFile);
-            }
-
-            // Create the code location.
-            CodeLocation location = new CodeLocation(
-                this.marker.Index, 
-                this.marker.Index + text.Length - 1, 
-                this.marker.IndexOnLine, 
-                this.marker.IndexOnLine + text.Length - 1, 
-                this.marker.LineNumber, 
-                this.marker.LineNumber);
-
-            // Create the symbol.
-            Symbol symbol = new Symbol(text.ToString(), SymbolType.PreprocessorDirective, location);
-
-            // Update the marker.
-            this.marker.Index += text.Length;
-            this.marker.IndexOnLine += text.Length;
-
-            // If this is a conditional preprocessor symbol which resolves to false,
-            // then we need to figure out which code is not in scope.
-            this.CheckForConditionalCompilationDirective(symbols, sourceCode, symbol, configuration);
-
-            // Return the symbol.
-            return symbol;
-        }
-
-        /// <summary>
-        /// Gets an exponent at the end of a real literal number.
-        /// </summary>
-        /// <param name="index">
-        /// The start index of the exponent.
-        /// </param>
-        /// <returns>
-        /// Returns the last index of the exponent.
-        /// </returns>
-        private int GetRealLiteralExponent(int index)
-        {
-            Param.AssertGreaterThanOrEqualToZero(index, "index");
-
-            int endIndex = -1;
-
-            // The exponent must start with e or E.
-            char character = this.codeReader.Peek(index - this.marker.Index);
-            if (character == 'e' || character == 'E')
-            {
-                ++index;
-
-                // The exponent can optionally contain a positive or negative sign.
-                character = this.codeReader.Peek(index - this.marker.Index);
-                {
-                    if (character == '-' || character == '+')
-                    {
-                        ++index;
-                    }
-                }
-
-                // The rest of the numbers must be decimal digits.
-                while (true)
-                {
-                    character = this.codeReader.Peek(index - this.marker.Index);
-                    if (character >= '0' && character <= '9')
-                    {
-                        endIndex = index;
-                        ++index;
-                    }
-                    else
-                    {
-                        break;
-                    }
-                }
-            }
-
-            return endIndex;
-        }
-
-        /// <summary>
-        /// Gets the characters trailing behind a real literal number, if there are any.
-        /// </summary>
-        /// <param name="index">
-        /// The start index of the trailing characters.
-        /// </param>
-        /// <param name="requiresDecimalPoint">
-        /// Indicates whether the number is required to start with a decimal point.
-        /// </param>
-        /// <returns>
-        /// Returns the last index of the trailing characters.
-        /// </returns>
-        private int GetRealLiteralTrailingCharacters(int index, bool requiresDecimalPoint)
-        {
-            Param.Ignore(index);
-            Param.Ignore(requiresDecimalPoint);
-
-            bool hasTrailingCharacters = false;
-            bool hasDecimal = false;
-
-            char character = this.codeReader.Peek(index - this.marker.Index + 1);
-
-            // First, check if the next character is a decimal point.
-            if (character == '.')
-            {
-                int endIndex = this.GetDecimalFraction(index + 2);
-                if (endIndex != -1)
-                {
-                    index = endIndex;
-                    hasDecimal = true;
-                    hasTrailingCharacters = true;
-                }
-            }
-
-            if (!requiresDecimalPoint || hasDecimal)
-            {
-                // Now check whether the number contains an exponent part.
-                character = this.codeReader.Peek(index - this.marker.Index + 1);
-                if (character == 'e' || character == 'E')
-                {
-                    int endIndex = this.GetRealLiteralExponent(index + 1);
-                    if (endIndex != -1)
-                    {
-                        index = endIndex;
-                        hasTrailingCharacters = true;
-                    }
-                }
-
-                // Now check whether the number ends in a real type suffix.
-                character = this.codeReader.Peek(index - this.marker.Index + 1);
-                if (character == 'm' || character == 'M' || character == 'd' || character == 'D' || character == 'f' || character == 'F')
-                {
-                    ++index;
-                    hasTrailingCharacters = true;
-                }
-            }
-
-            if (!hasTrailingCharacters)
-            {
-                index = -1;
-            }
-
-            return index;
-        }
-
-        /// <summary>
-        /// Gets the next single line comment from the code.
-        /// </summary>
-        /// <param name="text">
-        /// The buffer in which to store the text.
-        /// </param>
-        /// <returns>
-        /// Returns the single line comment.
-        /// </returns>
-        private Symbol GetSingleLineComment(StringBuilder text)
-        {
-            Param.AssertNotNull(text, "text");
-
-            // Find the end of the current line.
-            this.AdvanceToEndOfLine(text);
-
-            // Create the code location.
-            CodeLocation location = new CodeLocation(
-                this.marker.Index, 
-                this.marker.Index + text.Length - 1, 
-                this.marker.IndexOnLine, 
-                this.marker.IndexOnLine + text.Length - 1, 
-                this.marker.LineNumber, 
-                this.marker.LineNumber);
-
-            // Create the symbol.
-            Symbol symbol = new Symbol(text.ToString(), SymbolType.SingleLineComment, location);
-
-            // Update the marker.
-            this.marker.Index += text.Length;
-            this.marker.IndexOnLine += text.Length;
-
-            // Return the symbol.
-            return symbol;
-        }
-
-        /// <summary>
-        /// Gets the next string from the code.
-        /// </summary>
-        /// <returns>Returns the string.</returns>
-        private Symbol GetString()
-        {
-            StringBuilder text = new StringBuilder();
-
-            // Read the opening quote character and add it to the string.
-            char quoteType = this.codeReader.ReadNext();
-            Debug.Assert(quoteType == '\'' || quoteType == '\"', "Expected a quote character");
-            text.Append(quoteType);
-
-            bool slash = false;
-
-            // Read through to the end of the string.
-            while (true)
-            {
-                char character = this.codeReader.Peek();
-                if (character == char.MinValue || (character == quoteType && !slash))
-                {
-                    // This is the end of the string. Add the character and quit.
-                    text.Append(character);
-                    this.codeReader.ReadNext();
-                    break;
-                }
-
-                if (character == '\\')
-                {
-                    slash = !slash;
-                }
-                else
-                {
-                    slash = false;
-
-                    if (character == '\r' || character == '\n')
-                    {
-                        // We've hit the end of the line. Just exit.
-                        break;
-                    }
-                }
-
-                text.Append(character);
-
-                // Advance past this character.
-                this.codeReader.ReadNext();
-            }
-
-            // Create the code location.
-            CodeLocation location = new CodeLocation(
-                this.marker.Index, 
-                this.marker.Index + text.Length - 1, 
-                this.marker.IndexOnLine, 
-                this.marker.IndexOnLine + text.Length - 1, 
-                this.marker.LineNumber, 
-                this.marker.LineNumber);
-
-            // Create the symbol.
-            Symbol symbol = new Symbol(text.ToString(), SymbolType.String, location);
-
-            // Update the marker.
-            this.marker.Index += text.Length;
-            this.marker.IndexOnLine += text.Length;
-
-            // Return the symbol.
-            return symbol;
-        }
-
-        /// <summary>
-        /// Gets an undefine preprocessor directive from the code.
-        /// </summary>
-        /// <param name="sourceCode">
-        /// The source code being parsed.
-        /// </param>
-        /// <param name="preprocessorSymbol">
-        /// The preprocessor symbol being parsed.
-        /// </param>
-        /// <param name="startIndex">
-        /// The start index within the symbols.
-        /// </param>
-        private void GetUndefinePreprocessorDirective(SourceCode sourceCode, Symbol preprocessorSymbol, int startIndex)
-        {
-            Param.AssertNotNull(sourceCode, "sourceCode");
-            Param.AssertNotNull(preprocessorSymbol, "preprocessorSymbol");
-            Param.AssertGreaterThanOrEqualToZero(startIndex, "startIndex");
-
-            // Get the body of the undefine directive.
-            LiteralExpression body = CodeParser.GetConditionalPreprocessorBodyExpression(this.parser, sourceCode, preprocessorSymbol, startIndex) as LiteralExpression;
-            if (body == null)
-            {
-                throw new SyntaxException(sourceCode, preprocessorSymbol.LineNumber);
-            }
-
-            // Create the undefines list if necessary.
-            if (this.undefines == null)
-            {
-                this.undefines = new Dictionary<string, string>();
-            }
-
-            // Add the item to the list.
-            if (!this.undefines.ContainsKey(body.Text))
-            {
-                this.undefines.Add(body.Text, body.Text);
-            }
-
-            // Remove the item from the defines list if it exists.
-            if (this.defines != null)
-            {
-                this.defines.Remove(body.Text);
-            }
-        }
-
-        /// <summary>
-        /// Gets the next whitespace stream.
-        /// </summary>
-        /// <returns>Returns the whitespace.</returns>
-        private Symbol GetWhitespace()
-        {
-            StringBuilder text = new StringBuilder();
-
-            // Get all of the characters in the whitespace.
-            while (true)
-            {
-                char character = this.codeReader.Peek();
-                UnicodeCategory category = char.GetUnicodeCategory(character);
-
-                if (character == char.MinValue || (category != UnicodeCategory.SpaceSeparator && character != '\t'))
-                {
-                    break;
-                }
-
-                text.Append(character);
-
-                // Advance past this character.
-                this.codeReader.ReadNext();
-            }
-
-            // Create the whitespace location object.
-            CodeLocation location = new CodeLocation(
-                this.marker.Index, 
-                this.marker.Index + text.Length - 1, 
-                this.marker.IndexOnLine, 
-                this.marker.IndexOnLine + text.Length - 1, 
-                this.marker.LineNumber, 
-                this.marker.LineNumber);
-
-            // Create the whitespace object.
-            Symbol whitespace = new Symbol(text.ToString(), SymbolType.WhiteSpace, location);
-
-            // Update the marker.
-            this.marker.Index += text.Length;
-            this.marker.IndexOnLine += text.Length;
-
-            // Return the whitespace object.
-            return whitespace;
-        }
-
-        /// <summary>
-        /// Gets the next Xml header line from the code.
-        /// </summary>
-        /// <param name="text">
-        /// The buffer in which to store the text.
-        /// </param>
-        /// <returns>
-        /// Returns the Xml header line.
-        /// </returns>
-        private Symbol GetXmlHeaderLine(StringBuilder text)
-        {
-            Param.AssertNotNull(text, "text");
-
-            // Find the end of the current line.
-            this.AdvanceToEndOfLine(text);
-
-            // Create the code location.
-            CodeLocation location = new CodeLocation(
-                this.marker.Index, 
-                this.marker.Index + text.Length - 1, 
-                this.marker.IndexOnLine, 
-                this.marker.IndexOnLine + text.Length - 1, 
-                this.marker.LineNumber, 
-                this.marker.LineNumber);
-
-            // Create the symbol.
-            Symbol symbol = new Symbol(text.ToString(), SymbolType.XmlHeaderLine, location);
-
-            // Update the marker.
-            this.marker.Index += text.Length;
-            this.marker.IndexOnLine += text.Length;
-
-            // Return the symbol.
-            return symbol;
-        }
-
-        /// <summary>
-        /// Checks whether code reader contains encoded letter at the current position.
-        /// </summary>
-        /// <param name="sequence">
-        /// Reference parameter holding character sequence.
-        /// </param>
-        /// <param name="character">
-        /// Reference parameter holding character value.
-        /// </param>
-        /// <returns>
-        /// Returns true if code reader contains encoded letter.
-        /// </returns>
-        private bool IsLetterEncoded(ref char[] sequence, ref char character)
-        {
-            Param.Ignore(sequence, character);
-
-            sequence = new[]
-                           {
-                               this.codeReader.Peek(0), this.codeReader.Peek(1), this.codeReader.Peek(2), this.codeReader.Peek(3), this.codeReader.Peek(4), 
-                               this.codeReader.Peek(5)
-                           };
-
-            return IsLetterEncoded(sequence, out character);
-        }
-
-        /// <summary>
-        /// Gathers all the characters up to the last index of an unknown word.
-        /// </summary>
-        /// <param name="text">
-        /// The text buffer to add the symbol text to.
-        /// </param>
-        private void ReadToEndOfOtherSymbol(StringBuilder text)
-        {
-            Param.AssertNotNull(text, "text");
-
-            bool seenLetter = false;
-
-            // Loop until we find the end of the word.
-            while (true)
-            {
-                // Check whether there is no more code.
-                if (this.codeReader.Peek() == char.MinValue)
-                {
-                    break;
-                }
-
-                char characterValue = char.MinValue;
-                char[] characterSequence = null;
-
-                // Read character sequence as well as character value from code reader.
-                // If usual character is being read then sequence array will contain the same character as value.
-                // If Unicode character escape sequence is being read then sequence array will contain
-                // exact characters from the reader and value character will contain character represented by the sequence.
-                if (this.IsLetterEncoded(ref characterSequence, ref characterValue))
-                {
-                    // All required data has been already stored into variables.
-                }
-                else
-                {
-                    characterValue = this.codeReader.Peek();
-                    characterSequence = new[] { characterValue };
-                }
-
-                // Decide whether we should stop continuing the current word.
-                if (IsLetterExtended(characterValue))
-                {
-                    // Mark that we've seen a letter in this word, and continue.
-                    seenLetter = true;
-                }
-                else if (seenLetter && char.IsNumber(characterValue))
-                {
-                    // Numbers are ok as long as we've previously seen at least one
-                    // letter in this word.
-                }
-                else
-                {
-                    // This is an invalid character, so break out of the loop.
-                    break;
-                }
-
-                // Add the character(s) to the text buffer and advance the reader past it.
-                foreach (char c in characterSequence)
-                {
-                    text.Append(c);
-                    this.codeReader.ReadNext();
-                }
-            }
-        }
-
-        /// <summary>
-        /// Extracts an if, endif, or else directive.
-        /// </summary>
-        /// <param name="sourceCode">
-        /// The source code being parsed.
-        /// </param>
-        /// <param name="preprocessorSymbol">
-        /// The preprocessor symbol being parsed.
-        /// </param>
-        /// <param name="configuration">
-        /// The current code configuration.
-        /// </param>
-        /// <param name="startIndex">
-        /// The start index of the item within the symbols.
-        /// </param>
-        /// <param name="type">
-        /// The type of the preprocessor symbol.
-        /// </param>
-        private void SetEvaluatingSymbolsForIfElifElse(SourceCode sourceCode, Symbol preprocessorSymbol, Configuration configuration, int startIndex, string type)
-        {
-            Param.AssertNotNull(sourceCode, "sourceCode");
-            Param.AssertNotNull(preprocessorSymbol, "preprocessorSymbol");
-            Param.AssertNotNull(configuration, "configuration");
-            Param.AssertGreaterThanOrEqualToZero(startIndex, "startIndex");
-            Param.AssertValidString(type, "type");
-
-            switch (type)
-            {
-                case "if":
-                    this.evaluatingSymbolsStatus.Push(this.evaluatingSymbols);
-                    if (this.evaluatingSymbols)
-                    {
-                        // Extract the body of the directive.
-                        Expression body = CodeParser.GetConditionalPreprocessorBodyExpression(this.parser, sourceCode, preprocessorSymbol, startIndex);
-                        if (body == null)
-                        {
-                            throw new SyntaxException(sourceCode, preprocessorSymbol.LineNumber);
-                        }
-
-                        // Determine whether the code under this directive needs to be skipped.
-                        this.evaluatingSymbols = this.EvaluateConditionalDirectiveExpression(sourceCode, body, configuration);
-                    }
-
-                    this.conditionalDirectives.Push(this.evaluatingSymbols);
-                    break;
-
-                case "elif":
-                    {
-                        if (this.conditionalDirectives.Count == 0)
-                        {
-                            throw new SyntaxException(sourceCode, preprocessorSymbol.LineNumber);
-                        }
-
-                        bool conditionalValue = this.conditionalDirectives.Peek();
-
-                        // If the #if we are part of was 'true' then we stop evaluating.
-                        if (conditionalValue)
-                        {
-                            this.evaluatingSymbols = false;
-                        }
-                        else
-                        {
-                            // If we were evaluatingSymbols before this #if started then check again now.
-                            if (this.evaluatingSymbolsStatus.Peek())
-                            {
-                                // Extract the body of the directive.
-                                Expression body = CodeParser.GetConditionalPreprocessorBodyExpression(this.parser, sourceCode, preprocessorSymbol, startIndex);
-                                if (body == null)
-                                {
-                                    throw new SyntaxException(sourceCode, preprocessorSymbol.LineNumber);
-                                }
-
-                                // Determine whether the code under this directive needs to be skipped.
-                                this.evaluatingSymbols = this.EvaluateConditionalDirectiveExpression(sourceCode, body, configuration);
-
-                                if (this.evaluatingSymbols)
-                                {
-                                    this.conditionalDirectives.Pop();
-                                    this.conditionalDirectives.Push(true);
-                                }
-                            }
-                        }
-                    }
-
-                    break;
-
-                case "else":
-                    if (this.conditionalDirectives.Count == 0)
-                    {
-                        throw new SyntaxException(sourceCode, preprocessorSymbol.LineNumber);
-                    }
-
-                    // If we were evaluatingSymbols before this #if started then check again now.
-                    if (this.evaluatingSymbolsStatus.Peek())
-                    {
-                        bool conditionalValue = this.conditionalDirectives.Peek();
-
-                        // If the #if we are part of was 'true' then we stop evaluating.
-                        this.evaluatingSymbols = !conditionalValue;
-                    }
-
-                    break;
-            }
-        }
-
-        #endregion
-    }
->>>>>>> 30ef6542
 }