<<<<<<< HEAD
﻿<?xml version="1.0" encoding="utf-8"?>
<Project DefaultTargets="Build" xmlns="http://schemas.microsoft.com/developer/msbuild/2003" ToolsVersion="4.0">
  <PropertyGroup>
    <ProjectType>Local</ProjectType>
    <ProductVersion>9.0.21022</ProductVersion>
    <SchemaVersion>2.0</SchemaVersion>
    <ProjectGuid>{C173ACF5-2CE5-4771-83A4-D01453C8CB09}</ProjectGuid>
    <Configuration Condition=" '$(Configuration)' == '' ">Debug</Configuration>
    <Platform Condition=" '$(Platform)' == '' ">AnyCPU</Platform>
    <AssemblyName>StyleCop.CSharp</AssemblyName>
    <SignAssembly>true</SignAssembly>
    <AssemblyOriginatorKeyFile>..\..\..\StyleCop.snk</AssemblyOriginatorKeyFile>
    <DelaySign>false</DelaySign>
    <OutputType>Library</OutputType>
    <RootNamespace>StyleCop.CSharp</RootNamespace>
    <RunPostBuildEvent>OnBuildSuccess</RunPostBuildEvent>
    <OldToolsVersion>3.5</OldToolsVersion>
    <TargetFrameworkVersion>v3.5</TargetFrameworkVersion>
    <FileUpgradeFlags>
    </FileUpgradeFlags>
    <UpgradeBackupLocation />
    <IsWebBootstrapper>false</IsWebBootstrapper>
    <PublishUrl>publish\</PublishUrl>
    <Install>true</Install>
    <InstallFrom>Disk</InstallFrom>
    <UpdateEnabled>false</UpdateEnabled>
    <UpdateMode>Foreground</UpdateMode>
    <UpdateInterval>7</UpdateInterval>
    <UpdateIntervalUnits>Days</UpdateIntervalUnits>
    <UpdatePeriodically>false</UpdatePeriodically>
    <UpdateRequired>false</UpdateRequired>
    <MapFileExtensions>true</MapFileExtensions>
    <ApplicationRevision>0</ApplicationRevision>
    <ApplicationVersion>1.0.0.%2a</ApplicationVersion>
    <UseApplicationTrust>false</UseApplicationTrust>
    <BootstrapperEnabled>true</BootstrapperEnabled>
    <TargetFrameworkProfile />
  </PropertyGroup>
  <PropertyGroup Condition=" '$(Configuration)|$(Platform)' == 'Debug|AnyCPU' ">
    <DebugSymbols>true</DebugSymbols>
    <DebugType>full</DebugType>
    <OutputPath>..\..\..\..\BuildDrop\Debug\</OutputPath>
    <AllowUnsafeBlocks>false</AllowUnsafeBlocks>
    <BaseAddress>285212672</BaseAddress>
    <CheckForOverflowUnderflow>false</CheckForOverflowUnderflow>
    <ConfigurationOverrideFile>
    </ConfigurationOverrideFile>
    <DefineConstants>DEBUG;TRACE</DefineConstants>
    <DocumentationFile>..\..\..\..\BuildDrop\Debug\StyleCop.CSharp.xml</DocumentationFile>
    <FileAlignment>4096</FileAlignment>
    <NoStdLib>false</NoStdLib>
    <NoWarn>
    </NoWarn>
    <Optimize>false</Optimize>
    <RegisterForComInterop>false</RegisterForComInterop>
    <RemoveIntegerChecks>false</RemoveIntegerChecks>
    <WarningLevel>4</WarningLevel>
    <RunCodeAnalysis>false</RunCodeAnalysis>
    <CodeAnalysisRules>
    </CodeAnalysisRules>
    <CodeAnalysisRuleSet>..\..\..\FxCopRules.ruleset</CodeAnalysisRuleSet>
  </PropertyGroup>
  <PropertyGroup Condition=" '$(Configuration)|$(Platform)' == 'Release|AnyCPU' ">
    <DebugType>pdbonly</DebugType>
    <Optimize>true</Optimize>
    <OutputPath>..\..\..\..\BuildDrop\Release\</OutputPath>
    <AllowUnsafeBlocks>false</AllowUnsafeBlocks>
    <BaseAddress>285212672</BaseAddress>
    <CheckForOverflowUnderflow>false</CheckForOverflowUnderflow>
    <ConfigurationOverrideFile>
    </ConfigurationOverrideFile>
    <DefineConstants>TRACE</DefineConstants>
    <DocumentationFile>..\..\..\BuildDrop\Release\StyleCop.CSharp.xml</DocumentationFile>
    <FileAlignment>4096</FileAlignment>
    <NoStdLib>false</NoStdLib>
    <NoWarn>
    </NoWarn>
    <RegisterForComInterop>false</RegisterForComInterop>
    <RemoveIntegerChecks>false</RemoveIntegerChecks>
    <WarningLevel>4</WarningLevel>
    <DocumentationFile>..\..\..\..\BuildDrop\Release\StyleCop.CSharp.xml</DocumentationFile>
    <CodeAnalysisRuleSet>..\..\..\FxCopRules.ruleset</CodeAnalysisRuleSet>
  </PropertyGroup>
  <ItemGroup>
    <Reference Include="Microsoft.Build.Framework" />
    <Reference Include="Microsoft.Build.Utilities.v3.5" />
    <Reference Include="System">
      <Name>System</Name>
    </Reference>
    <Reference Include="System.Windows.Forms">
      <Name>System.Windows.Forms</Name>
    </Reference>
    <Reference Include="System.Xml">
      <Name>System.XML</Name>
    </Reference>
  </ItemGroup>
  <ItemGroup>
    <Compile Include="..\..\..\AssemblyVersion.cs">
      <Link>Properties\AssemblyVersion.cs</Link>
    </Compile>
    <Compile Include="AccessorType.cs" />
    <Compile Include="CodeParser.cs" />
    <Compile Include="CodeParser.Elements.cs" />
    <Compile Include="CodeParser.Expressions.cs" />
    <Compile Include="CodeParser.Preprocessor.cs" />
    <Compile Include="CodeParser.Statements.cs" />
    <Compile Include="CodeParser.Symbols.cs" />
    <Compile Include="CodePartType.cs" />
    <Compile Include="CodeWalker{T}.cs" />
    <Compile Include="CodeUnit.cs" />
    <Compile Include="Argument.cs" />
    <Compile Include="CsToken.cs" />
    <Compile Include="CsTokenList.cs" />
    <Compile Include="Elements\AssemblyOrModuleAttribute.cs" />
    <Compile Include="Expressions\AwaitExpression.cs" />
    <Compile Include="Expressions\DictionaryInitializerExpression.cs" />
    <Compile Include="Expressions\CollectionInitializerExpression.cs" />
    <Compile Include="Expressions\EventDeclaratorExpression.cs" />
    <Compile Include="Expressions\ExpressionWithParameters.cs" />
    <Compile Include="Expressions\BodiedExpression.cs" />
    <Compile Include="Expressions\LambdaExpression.cs" />
    <Compile Include="Expressions\NullConditionExpression.cs" />
    <Compile Include="Expressions\ObjectInitializerExpression.cs" />
    <Compile Include="Expressions\QueryExpression.cs" />
    <Compile Include="Expressions\NameofExpression.cs" />
    <Compile Include="Expressions\DictionaryItemInitializationExpression.cs" />
    <Compile Include="ICodePart.cs" />
    <Compile Include="ICodePartExtensions.cs" />
    <Compile Include="ICodeUnit.cs" />
    <Compile Include="IWriteableCodeUnit.cs" />
    <Compile Include="Properties\AssemblyInfo.cs">
      <SubType>Code</SubType>
    </Compile>
    <Compile Include="AccessModifierType.cs" />
    <Compile Include="ClassBase.cs" />
    <Compile Include="CodeLexer.MarkerData.cs">
      <DependentUpon>CodeLexer.cs</DependentUpon>
    </Compile>
    <Compile Include="Expressions\StackallocExpression.cs" />
    <Compile Include="ITokenContainer.cs" />
    <Compile Include="Elements\Field.cs" />
    <Compile Include="Expressions\AttributeExpression.cs" />
    <Compile Include="ITypeConstraintContainer.cs" />
    <Compile Include="QueryClause.cs" />
    <Compile Include="QueryClauses\QueryClauseWithExpression.cs" />
    <Compile Include="QueryClauses\QueryContinuationClause.cs" />
    <Compile Include="QueryClauses\QueryFromClause.cs" />
    <Compile Include="QueryClauses\QueryGroupClause.cs" />
    <Compile Include="QueryClauses\QueryJoinClause.cs" />
    <Compile Include="QueryClauses\QueryLetClause.cs" />
    <Compile Include="QueryClauses\QueryOrderByClause.cs" />
    <Compile Include="QueryClauses\QueryOrderByDirection.cs" />
    <Compile Include="QueryClauses\QueryOrderByOrdering.cs" />
    <Compile Include="QueryClauses\QuerySelectClause.cs" />
    <Compile Include="QueryClauses\QueryWhereClause.cs" />
    <Compile Include="CodeUnitCollection{T}.cs" />
    <Compile Include="QueryClauseType.cs" />
    <Compile Include="Reference{T}.cs" />
    <Compile Include="Rules.cs" />
    <Compile Include="Statements\WhenStatement.cs" />
    <Compile Include="Statements\AwaitStatement.cs" />
    <Compile Include="Statements\ConstructorInitializerStatement.cs" />
    <Compile Include="StatementType.cs" />
    <Compile Include="Expressions\UnsafeAccessExpression.cs" />
    <Compile Include="ExpressionType.cs" />
    <Compile Include="Elements\Accessor.cs" />
    <Compile Include="Elements\Class.cs" />
    <Compile Include="Elements\Constructor.cs" />
    <Compile Include="Elements\Destructor.cs" />
    <Compile Include="Elements\EmptyElement.cs" />
    <Compile Include="Elements\ExternAliasDirective.cs" />
    <Compile Include="Elements\Indexer.cs" />
    <Compile Include="Elements\Method.cs" />
    <Compile Include="Elements\Namespace.cs" />
    <Compile Include="Elements\Property.cs" />
    <Compile Include="Expressions\AnonymousMethodExpression.cs" />
    <Compile Include="Expressions\ArithmeticExpression.cs" />
    <Compile Include="Expressions\ArrayAccessExpression.cs" />
    <Compile Include="Expressions\ArrayInitializerExpression.cs" />
    <Compile Include="Expressions\AsExpression.cs" />
    <Compile Include="Expressions\AssignmentExpression.cs" />
    <Compile Include="Expressions\CastExpression.cs" />
    <Compile Include="Expressions\CheckedExpression.cs" />
    <Compile Include="Expressions\ConditionalExpression.cs" />
    <Compile Include="Expressions\ConditionalLogicalExpression.cs" />
    <Compile Include="Expressions\DecrementExpression.cs" />
    <Compile Include="Expressions\DefaultValueExpression.cs" />
    <Compile Include="Expressions\IncrementExpression.cs" />
    <Compile Include="Expressions\IsExpression.cs" />
    <Compile Include="Expressions\LiteralExpression.cs" />
    <Compile Include="Expressions\LogicalExpression.cs" />
    <Compile Include="Expressions\MemberAccessExpression.cs" />
    <Compile Include="Expressions\MethodInvocationExpression.cs" />
    <Compile Include="Expressions\NewArrayExpression.cs" />
    <Compile Include="Expressions\NewExpression.cs" />
    <Compile Include="Expressions\NullCoalescingExpression.cs" />
    <Compile Include="Expressions\ParenthesizedExpression.cs" />
    <Compile Include="Expressions\RelationalExpression.cs" />
    <Compile Include="Expressions\SizeofExpression.cs" />
    <Compile Include="Expressions\TypeofExpression.cs" />
    <Compile Include="Expressions\UnaryExpression.cs" />
    <Compile Include="Expressions\UncheckedExpression.cs" />
    <Compile Include="Expressions\VariableDeclarationExpression.cs" />
    <Compile Include="Expressions\VariableDeclaratorExpression.cs" />
    <Compile Include="IParameterContainer.cs" />
    <Compile Include="ParameterModifiers.cs" />
    <Compile Include="Elements\Delegate.cs" />
    <Compile Include="Elements\Enum.cs" />
    <Compile Include="Elements\EnumItem.cs" />
    <Compile Include="Elements\Event.cs" />
    <Compile Include="Elements\Interface.cs" />
    <Compile Include="Parameter.cs" />
    <Compile Include="Elements\DocumentRoot.cs" />
    <Compile Include="Statements\FixedStatement.cs" />
    <Compile Include="Statements\UnsafeStatement.cs" />
    <Compile Include="Strings.Designer.cs">
      <AutoGen>True</AutoGen>
      <DesignTime>True</DesignTime>
      <DependentUpon>Strings.resx</DependentUpon>
    </Compile>
    <Compile Include="Symbol.cs" />
    <Compile Include="SymbolManager.cs" />
    <Compile Include="SymbolType.cs" />
    <Compile Include="Statements\BlockStatement.cs" />
    <Compile Include="Statements\BreakStatement.cs" />
    <Compile Include="Statements\CatchStatement.cs" />
    <Compile Include="Statements\CheckedStatement.cs" />
    <Compile Include="Statements\ContinueStatement.cs" />
    <Compile Include="Statements\DoWhileStatement.cs" />
    <Compile Include="Statements\ElseStatement.cs" />
    <Compile Include="Statements\EmptyStatement.cs" />
    <Compile Include="Statements\ExpressionStatement.cs" />
    <Compile Include="Statements\FinallyStatement.cs" />
    <Compile Include="Statements\ForeachStatement.cs" />
    <Compile Include="Statements\ForStatement.cs" />
    <Compile Include="Statements\GotoStatement.cs" />
    <Compile Include="Statements\IfStatement.cs" />
    <Compile Include="Statements\LabelStatement.cs" />
    <Compile Include="Statements\LockStatement.cs" />
    <Compile Include="Statements\ReturnStatement.cs" />
    <Compile Include="Statements\SwitchCaseStatement.cs" />
    <Compile Include="Statements\SwitchDefaultStatement.cs" />
    <Compile Include="Statements\SwitchStatement.cs" />
    <Compile Include="Statements\ThrowStatement.cs" />
    <Compile Include="Statements\TryStatement.cs" />
    <Compile Include="Statements\UncheckedStatement.cs" />
    <Compile Include="Statements\UsingStatement.cs" />
    <Compile Include="Statements\VariableDeclarationStatement.cs" />
    <Compile Include="Statements\WhileStatement.cs" />
    <Compile Include="Statements\YieldStatement.cs" />
    <Compile Include="CsTokenClass.cs" />
    <Compile Include="Tokens\Bracket.cs" />
    <Compile Include="Tokens\ConditionalCompilationDirectiveType.cs" />
    <Compile Include="Tokens\ConstructorConstraint.cs" />
    <Compile Include="Tokens\ConditionalCompilationDirective.cs" />
    <Compile Include="Tokens\GenericTypeParameter.cs" />
    <Compile Include="Tokens\Number.cs" />
    <Compile Include="Tokens\TypeToken.cs" />
    <Compile Include="Tokens\Attribute.cs" />
    <Compile Include="Tokens\GenericType.cs" />
    <Compile Include="Tokens\OperatorSymbol.cs" />
    <Compile Include="Tokens\OperatorCategory.cs" />
    <Compile Include="Tokens\OperatorType.cs" />
    <Compile Include="Tokens\Preprocessor.cs" />
    <Compile Include="Tokens\Region.cs" />
    <Compile Include="Tokens\Whitespace.cs" />
    <Compile Include="CsTokenType.cs" />
    <Compile Include="CodeLexer.cs" />
    <Compile Include="Elements\Struct.cs" />
    <Compile Include="Expression.cs" />
    <Compile Include="CsElement.cs" />
    <Compile Include="CsDocument.cs" />
    <Compile Include="CsParser.cs" />
    <Compile Include="ElementType.cs" />
    <Compile Include="FileHeader.cs" />
    <Compile Include="Statement.cs" />
    <Compile Include="Elements\UsingDirective.cs" />
    <Compile Include="TypeNames.Designer.cs">
      <AutoGen>True</AutoGen>
      <DesignTime>True</DesignTime>
      <DependentUpon>TypeNames.resx</DependentUpon>
    </Compile>
    <Compile Include="Variable.cs" />
    <Compile Include="VariableCollection.cs" />
    <Compile Include="VariableModifiers.cs" />
    <Compile Include="Declaration.cs">
      <SubType>Code</SubType>
    </Compile>
    <Compile Include="Tokens\XmlHeader.cs" />
    <Compile Include="TypeParameterConstraintClause.cs" />
    <AppDesigner Include="Properties\" />
  </ItemGroup>
  <ItemGroup>
    <EmbeddedResource Include="CsParser.xml">
      <SubType>Designer</SubType>
    </EmbeddedResource>
    <EmbeddedResource Include="Strings.resx">
      <SubType>Designer</SubType>
      <Generator>ResXFileCodeGenerator</Generator>
      <LastGenOutput>Strings.Designer.cs</LastGenOutput>
    </EmbeddedResource>
    <EmbeddedResource Include="TypeNames.resx">
      <SubType>Designer</SubType>
      <Generator>ResXFileCodeGenerator</Generator>
      <LastGenOutput>TypeNames.Designer.cs</LastGenOutput>
    </EmbeddedResource>
  </ItemGroup>
  <ItemGroup>
    <CodeAnalysisDictionary Include="CodeAnalysisDictionary.xml" />
  </ItemGroup>
  <ItemGroup>
    <BootstrapperPackage Include="Microsoft.Net.Client.3.5">
      <Visible>False</Visible>
      <ProductName>.NET Framework 3.5 SP1 Client Profile</ProductName>
      <Install>false</Install>
    </BootstrapperPackage>
    <BootstrapperPackage Include="Microsoft.Net.Framework.3.5.SP1">
      <Visible>False</Visible>
      <ProductName>.NET Framework 3.5 SP1</ProductName>
      <Install>true</Install>
    </BootstrapperPackage>
    <BootstrapperPackage Include="Microsoft.VisualBasic.PowerPacks.10.0">
      <Visible>False</Visible>
      <ProductName>Microsoft Visual Basic PowerPacks 10.0</ProductName>
      <Install>true</Install>
    </BootstrapperPackage>
    <BootstrapperPackage Include="Microsoft.Windows.Installer.3.1">
      <Visible>False</Visible>
      <ProductName>Windows Installer 3.1</ProductName>
      <Install>true</Install>
    </BootstrapperPackage>
  </ItemGroup>
  <ItemGroup>
    <ProjectReference Include="..\..\..\StyleCop\StyleCop.csproj">
      <Project>{af7a7fea-c07b-456a-b072-c7e795a6cbd4}</Project>
      <Name>StyleCop</Name>
    </ProjectReference>
  </ItemGroup>
  <ItemGroup>
    <None Include="StyleCop.nuspec">
      <CopyToOutputDirectory>PreserveNewest</CopyToOutputDirectory>
    </None>
  </ItemGroup>
  <Import Project="$(MSBuildToolsPath)\Microsoft.CSharp.targets" />
  <Import Project="$(SolutionDir)..\Tools\StyleCop\v4.7\StyleCop.Targets"/>
  <PropertyGroup>
    <PostBuildEvent>
    </PostBuildEvent>
  </PropertyGroup>
  <Target Name="AfterBuild">
    <GetAssemblyIdentity AssemblyFiles="$(OutDir)\$(AssemblyName).dll">
      <Output TaskParameter="Assemblies" ItemName="AnalyzerAssemblyInfo" />
    </GetAssemblyIdentity>
    <Exec Command="&quot;$(SolutionDir)packages\NuGet.CommandLine.3.4.3\tools\NuGet.exe&quot; pack StyleCop.nuspec -NoPackageAnalysis -OutputDirectory ." WorkingDirectory="$(OutDir)" LogStandardErrorAsError="true" ConsoleToMSBuild="true">
      <Output TaskParameter="ConsoleOutput" PropertyName="OutputOfExec" />
    </Exec>
  </Target>
  <!-- To modify your build process, add your task inside one of the targets below and uncomment it. 
       Other similar extension points exist, see Microsoft.Common.targets.
  <Target Name="BeforeBuild">
  </Target>
  <Target Name="AfterBuild">
	Dont use this here - Used in StyleCop.Shipping.Targets
  </Target>
  -->
=======
﻿<?xml version="1.0" encoding="utf-8"?>
<Project DefaultTargets="Build" xmlns="http://schemas.microsoft.com/developer/msbuild/2003" ToolsVersion="4.0">
  <PropertyGroup>
    <ProjectType>Local</ProjectType>
    <ProductVersion>9.0.21022</ProductVersion>
    <SchemaVersion>2.0</SchemaVersion>
    <ProjectGuid>{C173ACF5-2CE5-4771-83A4-D01453C8CB09}</ProjectGuid>
    <Configuration Condition=" '$(Configuration)' == '' ">Debug</Configuration>
    <Platform Condition=" '$(Platform)' == '' ">AnyCPU</Platform>
    <AssemblyName>StyleCop.CSharp</AssemblyName>
    <SignAssembly>true</SignAssembly>
    <AssemblyOriginatorKeyFile>..\..\..\StyleCop.snk</AssemblyOriginatorKeyFile>
    <DelaySign>$(SADelaySign)</DelaySign>
    <OutputType>Library</OutputType>
    <RootNamespace>StyleCop.CSharp</RootNamespace>
    <RunPostBuildEvent>OnBuildSuccess</RunPostBuildEvent>
    <OldToolsVersion>3.5</OldToolsVersion>
    <TargetFrameworkVersion>v3.5</TargetFrameworkVersion>
    <FileUpgradeFlags>
    </FileUpgradeFlags>
    <UpgradeBackupLocation />
    <IsWebBootstrapper>false</IsWebBootstrapper>
    <PublishUrl>publish\</PublishUrl>
    <Install>true</Install>
    <InstallFrom>Disk</InstallFrom>
    <UpdateEnabled>false</UpdateEnabled>
    <UpdateMode>Foreground</UpdateMode>
    <UpdateInterval>7</UpdateInterval>
    <UpdateIntervalUnits>Days</UpdateIntervalUnits>
    <UpdatePeriodically>false</UpdatePeriodically>
    <UpdateRequired>false</UpdateRequired>
    <MapFileExtensions>true</MapFileExtensions>
    <ApplicationRevision>0</ApplicationRevision>
    <ApplicationVersion>1.0.0.%2a</ApplicationVersion>
    <UseApplicationTrust>false</UseApplicationTrust>
    <BootstrapperEnabled>true</BootstrapperEnabled>
    <TargetFrameworkProfile />
  </PropertyGroup>
  <PropertyGroup Condition=" '$(Configuration)|$(Platform)' == 'Debug|AnyCPU' ">
    <DebugSymbols>true</DebugSymbols>
    <DebugType>full</DebugType>
    <OutputPath>bin\Debug\</OutputPath>
    <AllowUnsafeBlocks>false</AllowUnsafeBlocks>
    <BaseAddress>285212672</BaseAddress>
    <CheckForOverflowUnderflow>false</CheckForOverflowUnderflow>
    <ConfigurationOverrideFile>
    </ConfigurationOverrideFile>
    <DefineConstants>DEBUG;TRACE</DefineConstants>
    <DocumentationFile>bin\Debug\StyleCop.CSharp.xml</DocumentationFile>
    <FileAlignment>4096</FileAlignment>
    <NoStdLib>false</NoStdLib>
    <NoWarn>
    </NoWarn>
    <Optimize>false</Optimize>
    <RegisterForComInterop>false</RegisterForComInterop>
    <RemoveIntegerChecks>false</RemoveIntegerChecks>
    <WarningLevel>4</WarningLevel>
    <RunCodeAnalysis>false</RunCodeAnalysis>
    <CodeAnalysisRules>
    </CodeAnalysisRules>
    <CodeAnalysisRuleSet>..\..\..\FxCopRules.ruleset</CodeAnalysisRuleSet>
  </PropertyGroup>
  <PropertyGroup Condition=" '$(Configuration)|$(Platform)' == 'Release|AnyCPU' ">
    <DebugType>pdbonly</DebugType>
    <Optimize>true</Optimize>
    <OutputPath>bin\Release\</OutputPath>
    <AllowUnsafeBlocks>false</AllowUnsafeBlocks>
    <BaseAddress>285212672</BaseAddress>
    <CheckForOverflowUnderflow>false</CheckForOverflowUnderflow>
    <ConfigurationOverrideFile>
    </ConfigurationOverrideFile>
    <DefineConstants>TRACE</DefineConstants>
    <DocumentationFile>bin\Release\StyleCop.CSharp.xml</DocumentationFile>
    <FileAlignment>4096</FileAlignment>
    <NoStdLib>false</NoStdLib>
    <NoWarn>
    </NoWarn>
    <RegisterForComInterop>false</RegisterForComInterop>
    <RemoveIntegerChecks>false</RemoveIntegerChecks>
    <WarningLevel>4</WarningLevel>
    <DocumentationFile>bin\StyleCop.CSharp.XML</DocumentationFile>
    <CodeAnalysisRuleSet>..\..\..\FxCopRules.ruleset</CodeAnalysisRuleSet>
  </PropertyGroup>
  <ItemGroup>
    <Reference Include="Microsoft.Build.Framework" />
    <Reference Include="Microsoft.Build.Utilities.v3.5" />
    <Reference Include="System">
      <Name>System</Name>
    </Reference>
    <Reference Include="System.Windows.Forms">
      <Name>System.Windows.Forms</Name>
    </Reference>
    <Reference Include="System.Xml">
      <Name>System.XML</Name>
    </Reference>
  </ItemGroup>
  <ItemGroup>
    <Compile Include="..\..\..\AssemblyVersion.cs">
      <Link>Properties\AssemblyVersion.cs</Link>
    </Compile>
    <Compile Include="AccessorType.cs" />
    <Compile Include="CodeParser.cs" />
    <Compile Include="CodeParser.Elements.cs" />
    <Compile Include="CodeParser.Expressions.cs" />
    <Compile Include="CodeParser.Preprocessor.cs" />
    <Compile Include="CodeParser.Statements.cs" />
    <Compile Include="CodeParser.Symbols.cs" />
    <Compile Include="CodePartType.cs" />
    <Compile Include="CodeWalker{T}.cs" />
    <Compile Include="CodeUnit.cs" />
    <Compile Include="Argument.cs" />
    <Compile Include="CsToken.cs" />
    <Compile Include="CsTokenList.cs" />
    <Compile Include="Elements\AssemblyOrModuleAttribute.cs" />
    <Compile Include="Expressions\AwaitExpression.cs" />
    <Compile Include="Expressions\CollectionInitializerExpression.cs" />
    <Compile Include="Expressions\EventDeclaratorExpression.cs" />
    <Compile Include="Expressions\ExpressionWithParameters.cs" />
    <Compile Include="Expressions\LambdaExpression.cs" />
    <Compile Include="Expressions\ObjectInitializerExpression.cs" />
    <Compile Include="Expressions\QueryExpression.cs" />
    <Compile Include="ICodePart.cs" />
    <Compile Include="ICodePartExtensions.cs" />
    <Compile Include="ICodeUnit.cs" />
    <Compile Include="IWriteableCodeUnit.cs" />
    <Compile Include="Properties\AssemblyInfo.cs">
      <SubType>Code</SubType>
    </Compile>
    <Compile Include="AccessModifierType.cs" />
    <Compile Include="ClassBase.cs" />
    <Compile Include="CodeLexer.MarkerData.cs">
      <DependentUpon>CodeLexer.cs</DependentUpon>
    </Compile>
    <Compile Include="Expressions\StackallocExpression.cs" />
    <Compile Include="ITokenContainer.cs" />
    <Compile Include="Elements\Field.cs" />
    <Compile Include="Expressions\AttributeExpression.cs" />
    <Compile Include="ITypeConstraintContainer.cs" />
    <Compile Include="QueryClause.cs" />
    <Compile Include="QueryClauses\QueryClauseWithExpression.cs" />
    <Compile Include="QueryClauses\QueryContinuationClause.cs" />
    <Compile Include="QueryClauses\QueryFromClause.cs" />
    <Compile Include="QueryClauses\QueryGroupClause.cs" />
    <Compile Include="QueryClauses\QueryJoinClause.cs" />
    <Compile Include="QueryClauses\QueryLetClause.cs" />
    <Compile Include="QueryClauses\QueryOrderByClause.cs" />
    <Compile Include="QueryClauses\QueryOrderByDirection.cs" />
    <Compile Include="QueryClauses\QueryOrderByOrdering.cs" />
    <Compile Include="QueryClauses\QuerySelectClause.cs" />
    <Compile Include="QueryClauses\QueryWhereClause.cs" />
    <Compile Include="CodeUnitCollection{T}.cs" />
    <Compile Include="QueryClauseType.cs" />
    <Compile Include="Reference{T}.cs" />
    <Compile Include="Rules.cs" />
    <Compile Include="Statements\AwaitStatement.cs" />
    <Compile Include="Statements\ConstructorInitializerStatement.cs" />
    <Compile Include="StatementType.cs" />
    <Compile Include="Expressions\UnsafeAccessExpression.cs" />
    <Compile Include="ExpressionType.cs" />
    <Compile Include="Elements\Accessor.cs" />
    <Compile Include="Elements\Class.cs" />
    <Compile Include="Elements\Constructor.cs" />
    <Compile Include="Elements\Destructor.cs" />
    <Compile Include="Elements\EmptyElement.cs" />
    <Compile Include="Elements\ExternAliasDirective.cs" />
    <Compile Include="Elements\Indexer.cs" />
    <Compile Include="Elements\Method.cs" />
    <Compile Include="Elements\Namespace.cs" />
    <Compile Include="Elements\Property.cs" />
    <Compile Include="Expressions\AnonymousMethodExpression.cs" />
    <Compile Include="Expressions\ArithmeticExpression.cs" />
    <Compile Include="Expressions\ArrayAccessExpression.cs" />
    <Compile Include="Expressions\ArrayInitializerExpression.cs" />
    <Compile Include="Expressions\AsExpression.cs" />
    <Compile Include="Expressions\AssignmentExpression.cs" />
    <Compile Include="Expressions\CastExpression.cs" />
    <Compile Include="Expressions\CheckedExpression.cs" />
    <Compile Include="Expressions\ConditionalExpression.cs" />
    <Compile Include="Expressions\ConditionalLogicalExpression.cs" />
    <Compile Include="Expressions\DecrementExpression.cs" />
    <Compile Include="Expressions\DefaultValueExpression.cs" />
    <Compile Include="Expressions\IncrementExpression.cs" />
    <Compile Include="Expressions\IsExpression.cs" />
    <Compile Include="Expressions\LiteralExpression.cs" />
    <Compile Include="Expressions\LogicalExpression.cs" />
    <Compile Include="Expressions\MemberAccessExpression.cs" />
    <Compile Include="Expressions\MethodInvocationExpression.cs" />
    <Compile Include="Expressions\NewArrayExpression.cs" />
    <Compile Include="Expressions\NewExpression.cs" />
    <Compile Include="Expressions\NullCoalescingExpression.cs" />
    <Compile Include="Expressions\ParenthesizedExpression.cs" />
    <Compile Include="Expressions\RelationalExpression.cs" />
    <Compile Include="Expressions\SizeofExpression.cs" />
    <Compile Include="Expressions\TypeofExpression.cs" />
    <Compile Include="Expressions\UnaryExpression.cs" />
    <Compile Include="Expressions\UncheckedExpression.cs" />
    <Compile Include="Expressions\VariableDeclarationExpression.cs" />
    <Compile Include="Expressions\VariableDeclaratorExpression.cs" />
    <Compile Include="IParameterContainer.cs" />
    <Compile Include="ParameterModifiers.cs" />
    <Compile Include="Elements\Delegate.cs" />
    <Compile Include="Elements\Enum.cs" />
    <Compile Include="Elements\EnumItem.cs" />
    <Compile Include="Elements\Event.cs" />
    <Compile Include="Elements\Interface.cs" />
    <Compile Include="Parameter.cs" />
    <Compile Include="Elements\DocumentRoot.cs" />
    <Compile Include="Statements\FixedStatement.cs" />
    <Compile Include="Statements\UnsafeStatement.cs" />
    <Compile Include="Strings.Designer.cs">
      <AutoGen>True</AutoGen>
      <DesignTime>True</DesignTime>
      <DependentUpon>Strings.resx</DependentUpon>
    </Compile>
    <Compile Include="Symbol.cs" />
    <Compile Include="SymbolManager.cs" />
    <Compile Include="SymbolType.cs" />
    <Compile Include="Statements\BlockStatement.cs" />
    <Compile Include="Statements\BreakStatement.cs" />
    <Compile Include="Statements\CatchStatement.cs" />
    <Compile Include="Statements\CheckedStatement.cs" />
    <Compile Include="Statements\ContinueStatement.cs" />
    <Compile Include="Statements\DoWhileStatement.cs" />
    <Compile Include="Statements\ElseStatement.cs" />
    <Compile Include="Statements\EmptyStatement.cs" />
    <Compile Include="Statements\ExpressionStatement.cs" />
    <Compile Include="Statements\FinallyStatement.cs" />
    <Compile Include="Statements\ForeachStatement.cs" />
    <Compile Include="Statements\ForStatement.cs" />
    <Compile Include="Statements\GotoStatement.cs" />
    <Compile Include="Statements\IfStatement.cs" />
    <Compile Include="Statements\LabelStatement.cs" />
    <Compile Include="Statements\LockStatement.cs" />
    <Compile Include="Statements\ReturnStatement.cs" />
    <Compile Include="Statements\SwitchCaseStatement.cs" />
    <Compile Include="Statements\SwitchDefaultStatement.cs" />
    <Compile Include="Statements\SwitchStatement.cs" />
    <Compile Include="Statements\ThrowStatement.cs" />
    <Compile Include="Statements\TryStatement.cs" />
    <Compile Include="Statements\UncheckedStatement.cs" />
    <Compile Include="Statements\UsingStatement.cs" />
    <Compile Include="Statements\VariableDeclarationStatement.cs" />
    <Compile Include="Statements\WhileStatement.cs" />
    <Compile Include="Statements\YieldStatement.cs" />
    <Compile Include="CsTokenClass.cs" />
    <Compile Include="Tokens\Bracket.cs" />
    <Compile Include="Tokens\ConditionalCompilationDirectiveType.cs" />
    <Compile Include="Tokens\ConstructorConstraint.cs" />
    <Compile Include="Tokens\ConditionalCompilationDirective.cs" />
    <Compile Include="Tokens\GenericTypeParameter.cs" />
    <Compile Include="Tokens\Number.cs" />
    <Compile Include="Tokens\TypeToken.cs" />
    <Compile Include="Tokens\Attribute.cs" />
    <Compile Include="Tokens\GenericType.cs" />
    <Compile Include="Tokens\OperatorSymbol.cs" />
    <Compile Include="Tokens\OperatorCategory.cs" />
    <Compile Include="Tokens\OperatorType.cs" />
    <Compile Include="Tokens\Preprocessor.cs" />
    <Compile Include="Tokens\Region.cs" />
    <Compile Include="Tokens\Whitespace.cs" />
    <Compile Include="CsTokenType.cs" />
    <Compile Include="CodeLexer.cs" />
    <Compile Include="Elements\Struct.cs" />
    <Compile Include="Expression.cs" />
    <Compile Include="CsElement.cs" />
    <Compile Include="CsDocument.cs" />
    <Compile Include="CsParser.cs" />
    <Compile Include="ElementType.cs" />
    <Compile Include="FileHeader.cs" />
    <Compile Include="Statement.cs" />
    <Compile Include="Elements\UsingDirective.cs" />
    <Compile Include="TypeNames.Designer.cs">
      <AutoGen>True</AutoGen>
      <DesignTime>True</DesignTime>
      <DependentUpon>TypeNames.resx</DependentUpon>
    </Compile>
    <Compile Include="Variable.cs" />
    <Compile Include="VariableCollection.cs" />
    <Compile Include="VariableModifiers.cs" />
    <Compile Include="Declaration.cs">
      <SubType>Code</SubType>
    </Compile>
    <Compile Include="Tokens\XmlHeader.cs" />
    <Compile Include="TypeParameterConstraintClause.cs" />
    <AppDesigner Include="Properties\" />
  </ItemGroup>
  <ItemGroup>
    <EmbeddedResource Include="CsParser.xml">
      <SubType>Designer</SubType>
    </EmbeddedResource>
    <EmbeddedResource Include="Strings.resx">
      <SubType>Designer</SubType>
      <Generator>ResXFileCodeGenerator</Generator>
      <LastGenOutput>Strings.Designer.cs</LastGenOutput>
    </EmbeddedResource>
    <EmbeddedResource Include="TypeNames.resx">
      <SubType>Designer</SubType>
      <Generator>ResXFileCodeGenerator</Generator>
      <LastGenOutput>TypeNames.Designer.cs</LastGenOutput>
    </EmbeddedResource>
  </ItemGroup>
  <ItemGroup>
    <ProjectReference Include="..\..\..\StyleCop\StyleCop.csproj">
      <Project>{AF7A7FEA-C07B-456A-B072-C7E795A6CBD4}</Project>
      <Name>StyleCop</Name>
    </ProjectReference>
  </ItemGroup>
  <ItemGroup>
    <CodeAnalysisDictionary Include="CodeAnalysisDictionary.xml" />
  </ItemGroup>
  <ItemGroup>
    <BootstrapperPackage Include="Microsoft.Net.Client.3.5">
      <Visible>False</Visible>
      <ProductName>.NET Framework 3.5 SP1 Client Profile</ProductName>
      <Install>false</Install>
    </BootstrapperPackage>
    <BootstrapperPackage Include="Microsoft.Net.Framework.3.5.SP1">
      <Visible>False</Visible>
      <ProductName>.NET Framework 3.5 SP1</ProductName>
      <Install>true</Install>
    </BootstrapperPackage>
    <BootstrapperPackage Include="Microsoft.VisualBasic.PowerPacks.10.0">
      <Visible>False</Visible>
      <ProductName>Microsoft Visual Basic PowerPacks 10.0</ProductName>
      <Install>true</Install>
    </BootstrapperPackage>
    <BootstrapperPackage Include="Microsoft.Windows.Installer.3.1">
      <Visible>False</Visible>
      <ProductName>Windows Installer 3.1</ProductName>
      <Install>true</Install>
    </BootstrapperPackage>
  </ItemGroup>
  <ItemGroup>
    <None Include="..\..\..\StyleCop.snk">
      <Link>StyleCop.snk</Link>
    </None>
  </ItemGroup>
  <Import Project="$(MSBuildBinPath)\Microsoft.CSHARP.Targets" />
  <Import Project="..\..\..\..\..\Tools\msbuild\StyleCop.Build.Targets" />
  <Import Project="..\..\..\..\..\Tools\msbuild\StyleCop.Shipping.Targets" />
  <PropertyGroup>
    <PostBuildEvent>xcopy /y "$(TargetPath)" "$(ProjectDir)..\..\..\..\Test\TestBin"</PostBuildEvent>
  </PropertyGroup>
  <!-- To modify your build process, add your task inside one of the targets below and uncomment it. 
       Other similar extension points exist, see Microsoft.Common.targets.
  <Target Name="BeforeBuild">
  </Target>
  <Target Name="AfterBuild">
	Dont use this here - Used in StyleCop.Shipping.Targets
  </Target>
  -->
>>>>>>> 30ef6542
</Project><|MERGE_RESOLUTION|>--- conflicted
+++ resolved
@@ -1,4 +1,3 @@
-<<<<<<< HEAD
 ﻿<?xml version="1.0" encoding="utf-8"?>
 <Project DefaultTargets="Build" xmlns="http://schemas.microsoft.com/developer/msbuild/2003" ToolsVersion="4.0">
   <PropertyGroup>
@@ -364,357 +363,4 @@
 	Dont use this here - Used in StyleCop.Shipping.Targets
   </Target>
   -->
-=======
-﻿<?xml version="1.0" encoding="utf-8"?>
-<Project DefaultTargets="Build" xmlns="http://schemas.microsoft.com/developer/msbuild/2003" ToolsVersion="4.0">
-  <PropertyGroup>
-    <ProjectType>Local</ProjectType>
-    <ProductVersion>9.0.21022</ProductVersion>
-    <SchemaVersion>2.0</SchemaVersion>
-    <ProjectGuid>{C173ACF5-2CE5-4771-83A4-D01453C8CB09}</ProjectGuid>
-    <Configuration Condition=" '$(Configuration)' == '' ">Debug</Configuration>
-    <Platform Condition=" '$(Platform)' == '' ">AnyCPU</Platform>
-    <AssemblyName>StyleCop.CSharp</AssemblyName>
-    <SignAssembly>true</SignAssembly>
-    <AssemblyOriginatorKeyFile>..\..\..\StyleCop.snk</AssemblyOriginatorKeyFile>
-    <DelaySign>$(SADelaySign)</DelaySign>
-    <OutputType>Library</OutputType>
-    <RootNamespace>StyleCop.CSharp</RootNamespace>
-    <RunPostBuildEvent>OnBuildSuccess</RunPostBuildEvent>
-    <OldToolsVersion>3.5</OldToolsVersion>
-    <TargetFrameworkVersion>v3.5</TargetFrameworkVersion>
-    <FileUpgradeFlags>
-    </FileUpgradeFlags>
-    <UpgradeBackupLocation />
-    <IsWebBootstrapper>false</IsWebBootstrapper>
-    <PublishUrl>publish\</PublishUrl>
-    <Install>true</Install>
-    <InstallFrom>Disk</InstallFrom>
-    <UpdateEnabled>false</UpdateEnabled>
-    <UpdateMode>Foreground</UpdateMode>
-    <UpdateInterval>7</UpdateInterval>
-    <UpdateIntervalUnits>Days</UpdateIntervalUnits>
-    <UpdatePeriodically>false</UpdatePeriodically>
-    <UpdateRequired>false</UpdateRequired>
-    <MapFileExtensions>true</MapFileExtensions>
-    <ApplicationRevision>0</ApplicationRevision>
-    <ApplicationVersion>1.0.0.%2a</ApplicationVersion>
-    <UseApplicationTrust>false</UseApplicationTrust>
-    <BootstrapperEnabled>true</BootstrapperEnabled>
-    <TargetFrameworkProfile />
-  </PropertyGroup>
-  <PropertyGroup Condition=" '$(Configuration)|$(Platform)' == 'Debug|AnyCPU' ">
-    <DebugSymbols>true</DebugSymbols>
-    <DebugType>full</DebugType>
-    <OutputPath>bin\Debug\</OutputPath>
-    <AllowUnsafeBlocks>false</AllowUnsafeBlocks>
-    <BaseAddress>285212672</BaseAddress>
-    <CheckForOverflowUnderflow>false</CheckForOverflowUnderflow>
-    <ConfigurationOverrideFile>
-    </ConfigurationOverrideFile>
-    <DefineConstants>DEBUG;TRACE</DefineConstants>
-    <DocumentationFile>bin\Debug\StyleCop.CSharp.xml</DocumentationFile>
-    <FileAlignment>4096</FileAlignment>
-    <NoStdLib>false</NoStdLib>
-    <NoWarn>
-    </NoWarn>
-    <Optimize>false</Optimize>
-    <RegisterForComInterop>false</RegisterForComInterop>
-    <RemoveIntegerChecks>false</RemoveIntegerChecks>
-    <WarningLevel>4</WarningLevel>
-    <RunCodeAnalysis>false</RunCodeAnalysis>
-    <CodeAnalysisRules>
-    </CodeAnalysisRules>
-    <CodeAnalysisRuleSet>..\..\..\FxCopRules.ruleset</CodeAnalysisRuleSet>
-  </PropertyGroup>
-  <PropertyGroup Condition=" '$(Configuration)|$(Platform)' == 'Release|AnyCPU' ">
-    <DebugType>pdbonly</DebugType>
-    <Optimize>true</Optimize>
-    <OutputPath>bin\Release\</OutputPath>
-    <AllowUnsafeBlocks>false</AllowUnsafeBlocks>
-    <BaseAddress>285212672</BaseAddress>
-    <CheckForOverflowUnderflow>false</CheckForOverflowUnderflow>
-    <ConfigurationOverrideFile>
-    </ConfigurationOverrideFile>
-    <DefineConstants>TRACE</DefineConstants>
-    <DocumentationFile>bin\Release\StyleCop.CSharp.xml</DocumentationFile>
-    <FileAlignment>4096</FileAlignment>
-    <NoStdLib>false</NoStdLib>
-    <NoWarn>
-    </NoWarn>
-    <RegisterForComInterop>false</RegisterForComInterop>
-    <RemoveIntegerChecks>false</RemoveIntegerChecks>
-    <WarningLevel>4</WarningLevel>
-    <DocumentationFile>bin\StyleCop.CSharp.XML</DocumentationFile>
-    <CodeAnalysisRuleSet>..\..\..\FxCopRules.ruleset</CodeAnalysisRuleSet>
-  </PropertyGroup>
-  <ItemGroup>
-    <Reference Include="Microsoft.Build.Framework" />
-    <Reference Include="Microsoft.Build.Utilities.v3.5" />
-    <Reference Include="System">
-      <Name>System</Name>
-    </Reference>
-    <Reference Include="System.Windows.Forms">
-      <Name>System.Windows.Forms</Name>
-    </Reference>
-    <Reference Include="System.Xml">
-      <Name>System.XML</Name>
-    </Reference>
-  </ItemGroup>
-  <ItemGroup>
-    <Compile Include="..\..\..\AssemblyVersion.cs">
-      <Link>Properties\AssemblyVersion.cs</Link>
-    </Compile>
-    <Compile Include="AccessorType.cs" />
-    <Compile Include="CodeParser.cs" />
-    <Compile Include="CodeParser.Elements.cs" />
-    <Compile Include="CodeParser.Expressions.cs" />
-    <Compile Include="CodeParser.Preprocessor.cs" />
-    <Compile Include="CodeParser.Statements.cs" />
-    <Compile Include="CodeParser.Symbols.cs" />
-    <Compile Include="CodePartType.cs" />
-    <Compile Include="CodeWalker{T}.cs" />
-    <Compile Include="CodeUnit.cs" />
-    <Compile Include="Argument.cs" />
-    <Compile Include="CsToken.cs" />
-    <Compile Include="CsTokenList.cs" />
-    <Compile Include="Elements\AssemblyOrModuleAttribute.cs" />
-    <Compile Include="Expressions\AwaitExpression.cs" />
-    <Compile Include="Expressions\CollectionInitializerExpression.cs" />
-    <Compile Include="Expressions\EventDeclaratorExpression.cs" />
-    <Compile Include="Expressions\ExpressionWithParameters.cs" />
-    <Compile Include="Expressions\LambdaExpression.cs" />
-    <Compile Include="Expressions\ObjectInitializerExpression.cs" />
-    <Compile Include="Expressions\QueryExpression.cs" />
-    <Compile Include="ICodePart.cs" />
-    <Compile Include="ICodePartExtensions.cs" />
-    <Compile Include="ICodeUnit.cs" />
-    <Compile Include="IWriteableCodeUnit.cs" />
-    <Compile Include="Properties\AssemblyInfo.cs">
-      <SubType>Code</SubType>
-    </Compile>
-    <Compile Include="AccessModifierType.cs" />
-    <Compile Include="ClassBase.cs" />
-    <Compile Include="CodeLexer.MarkerData.cs">
-      <DependentUpon>CodeLexer.cs</DependentUpon>
-    </Compile>
-    <Compile Include="Expressions\StackallocExpression.cs" />
-    <Compile Include="ITokenContainer.cs" />
-    <Compile Include="Elements\Field.cs" />
-    <Compile Include="Expressions\AttributeExpression.cs" />
-    <Compile Include="ITypeConstraintContainer.cs" />
-    <Compile Include="QueryClause.cs" />
-    <Compile Include="QueryClauses\QueryClauseWithExpression.cs" />
-    <Compile Include="QueryClauses\QueryContinuationClause.cs" />
-    <Compile Include="QueryClauses\QueryFromClause.cs" />
-    <Compile Include="QueryClauses\QueryGroupClause.cs" />
-    <Compile Include="QueryClauses\QueryJoinClause.cs" />
-    <Compile Include="QueryClauses\QueryLetClause.cs" />
-    <Compile Include="QueryClauses\QueryOrderByClause.cs" />
-    <Compile Include="QueryClauses\QueryOrderByDirection.cs" />
-    <Compile Include="QueryClauses\QueryOrderByOrdering.cs" />
-    <Compile Include="QueryClauses\QuerySelectClause.cs" />
-    <Compile Include="QueryClauses\QueryWhereClause.cs" />
-    <Compile Include="CodeUnitCollection{T}.cs" />
-    <Compile Include="QueryClauseType.cs" />
-    <Compile Include="Reference{T}.cs" />
-    <Compile Include="Rules.cs" />
-    <Compile Include="Statements\AwaitStatement.cs" />
-    <Compile Include="Statements\ConstructorInitializerStatement.cs" />
-    <Compile Include="StatementType.cs" />
-    <Compile Include="Expressions\UnsafeAccessExpression.cs" />
-    <Compile Include="ExpressionType.cs" />
-    <Compile Include="Elements\Accessor.cs" />
-    <Compile Include="Elements\Class.cs" />
-    <Compile Include="Elements\Constructor.cs" />
-    <Compile Include="Elements\Destructor.cs" />
-    <Compile Include="Elements\EmptyElement.cs" />
-    <Compile Include="Elements\ExternAliasDirective.cs" />
-    <Compile Include="Elements\Indexer.cs" />
-    <Compile Include="Elements\Method.cs" />
-    <Compile Include="Elements\Namespace.cs" />
-    <Compile Include="Elements\Property.cs" />
-    <Compile Include="Expressions\AnonymousMethodExpression.cs" />
-    <Compile Include="Expressions\ArithmeticExpression.cs" />
-    <Compile Include="Expressions\ArrayAccessExpression.cs" />
-    <Compile Include="Expressions\ArrayInitializerExpression.cs" />
-    <Compile Include="Expressions\AsExpression.cs" />
-    <Compile Include="Expressions\AssignmentExpression.cs" />
-    <Compile Include="Expressions\CastExpression.cs" />
-    <Compile Include="Expressions\CheckedExpression.cs" />
-    <Compile Include="Expressions\ConditionalExpression.cs" />
-    <Compile Include="Expressions\ConditionalLogicalExpression.cs" />
-    <Compile Include="Expressions\DecrementExpression.cs" />
-    <Compile Include="Expressions\DefaultValueExpression.cs" />
-    <Compile Include="Expressions\IncrementExpression.cs" />
-    <Compile Include="Expressions\IsExpression.cs" />
-    <Compile Include="Expressions\LiteralExpression.cs" />
-    <Compile Include="Expressions\LogicalExpression.cs" />
-    <Compile Include="Expressions\MemberAccessExpression.cs" />
-    <Compile Include="Expressions\MethodInvocationExpression.cs" />
-    <Compile Include="Expressions\NewArrayExpression.cs" />
-    <Compile Include="Expressions\NewExpression.cs" />
-    <Compile Include="Expressions\NullCoalescingExpression.cs" />
-    <Compile Include="Expressions\ParenthesizedExpression.cs" />
-    <Compile Include="Expressions\RelationalExpression.cs" />
-    <Compile Include="Expressions\SizeofExpression.cs" />
-    <Compile Include="Expressions\TypeofExpression.cs" />
-    <Compile Include="Expressions\UnaryExpression.cs" />
-    <Compile Include="Expressions\UncheckedExpression.cs" />
-    <Compile Include="Expressions\VariableDeclarationExpression.cs" />
-    <Compile Include="Expressions\VariableDeclaratorExpression.cs" />
-    <Compile Include="IParameterContainer.cs" />
-    <Compile Include="ParameterModifiers.cs" />
-    <Compile Include="Elements\Delegate.cs" />
-    <Compile Include="Elements\Enum.cs" />
-    <Compile Include="Elements\EnumItem.cs" />
-    <Compile Include="Elements\Event.cs" />
-    <Compile Include="Elements\Interface.cs" />
-    <Compile Include="Parameter.cs" />
-    <Compile Include="Elements\DocumentRoot.cs" />
-    <Compile Include="Statements\FixedStatement.cs" />
-    <Compile Include="Statements\UnsafeStatement.cs" />
-    <Compile Include="Strings.Designer.cs">
-      <AutoGen>True</AutoGen>
-      <DesignTime>True</DesignTime>
-      <DependentUpon>Strings.resx</DependentUpon>
-    </Compile>
-    <Compile Include="Symbol.cs" />
-    <Compile Include="SymbolManager.cs" />
-    <Compile Include="SymbolType.cs" />
-    <Compile Include="Statements\BlockStatement.cs" />
-    <Compile Include="Statements\BreakStatement.cs" />
-    <Compile Include="Statements\CatchStatement.cs" />
-    <Compile Include="Statements\CheckedStatement.cs" />
-    <Compile Include="Statements\ContinueStatement.cs" />
-    <Compile Include="Statements\DoWhileStatement.cs" />
-    <Compile Include="Statements\ElseStatement.cs" />
-    <Compile Include="Statements\EmptyStatement.cs" />
-    <Compile Include="Statements\ExpressionStatement.cs" />
-    <Compile Include="Statements\FinallyStatement.cs" />
-    <Compile Include="Statements\ForeachStatement.cs" />
-    <Compile Include="Statements\ForStatement.cs" />
-    <Compile Include="Statements\GotoStatement.cs" />
-    <Compile Include="Statements\IfStatement.cs" />
-    <Compile Include="Statements\LabelStatement.cs" />
-    <Compile Include="Statements\LockStatement.cs" />
-    <Compile Include="Statements\ReturnStatement.cs" />
-    <Compile Include="Statements\SwitchCaseStatement.cs" />
-    <Compile Include="Statements\SwitchDefaultStatement.cs" />
-    <Compile Include="Statements\SwitchStatement.cs" />
-    <Compile Include="Statements\ThrowStatement.cs" />
-    <Compile Include="Statements\TryStatement.cs" />
-    <Compile Include="Statements\UncheckedStatement.cs" />
-    <Compile Include="Statements\UsingStatement.cs" />
-    <Compile Include="Statements\VariableDeclarationStatement.cs" />
-    <Compile Include="Statements\WhileStatement.cs" />
-    <Compile Include="Statements\YieldStatement.cs" />
-    <Compile Include="CsTokenClass.cs" />
-    <Compile Include="Tokens\Bracket.cs" />
-    <Compile Include="Tokens\ConditionalCompilationDirectiveType.cs" />
-    <Compile Include="Tokens\ConstructorConstraint.cs" />
-    <Compile Include="Tokens\ConditionalCompilationDirective.cs" />
-    <Compile Include="Tokens\GenericTypeParameter.cs" />
-    <Compile Include="Tokens\Number.cs" />
-    <Compile Include="Tokens\TypeToken.cs" />
-    <Compile Include="Tokens\Attribute.cs" />
-    <Compile Include="Tokens\GenericType.cs" />
-    <Compile Include="Tokens\OperatorSymbol.cs" />
-    <Compile Include="Tokens\OperatorCategory.cs" />
-    <Compile Include="Tokens\OperatorType.cs" />
-    <Compile Include="Tokens\Preprocessor.cs" />
-    <Compile Include="Tokens\Region.cs" />
-    <Compile Include="Tokens\Whitespace.cs" />
-    <Compile Include="CsTokenType.cs" />
-    <Compile Include="CodeLexer.cs" />
-    <Compile Include="Elements\Struct.cs" />
-    <Compile Include="Expression.cs" />
-    <Compile Include="CsElement.cs" />
-    <Compile Include="CsDocument.cs" />
-    <Compile Include="CsParser.cs" />
-    <Compile Include="ElementType.cs" />
-    <Compile Include="FileHeader.cs" />
-    <Compile Include="Statement.cs" />
-    <Compile Include="Elements\UsingDirective.cs" />
-    <Compile Include="TypeNames.Designer.cs">
-      <AutoGen>True</AutoGen>
-      <DesignTime>True</DesignTime>
-      <DependentUpon>TypeNames.resx</DependentUpon>
-    </Compile>
-    <Compile Include="Variable.cs" />
-    <Compile Include="VariableCollection.cs" />
-    <Compile Include="VariableModifiers.cs" />
-    <Compile Include="Declaration.cs">
-      <SubType>Code</SubType>
-    </Compile>
-    <Compile Include="Tokens\XmlHeader.cs" />
-    <Compile Include="TypeParameterConstraintClause.cs" />
-    <AppDesigner Include="Properties\" />
-  </ItemGroup>
-  <ItemGroup>
-    <EmbeddedResource Include="CsParser.xml">
-      <SubType>Designer</SubType>
-    </EmbeddedResource>
-    <EmbeddedResource Include="Strings.resx">
-      <SubType>Designer</SubType>
-      <Generator>ResXFileCodeGenerator</Generator>
-      <LastGenOutput>Strings.Designer.cs</LastGenOutput>
-    </EmbeddedResource>
-    <EmbeddedResource Include="TypeNames.resx">
-      <SubType>Designer</SubType>
-      <Generator>ResXFileCodeGenerator</Generator>
-      <LastGenOutput>TypeNames.Designer.cs</LastGenOutput>
-    </EmbeddedResource>
-  </ItemGroup>
-  <ItemGroup>
-    <ProjectReference Include="..\..\..\StyleCop\StyleCop.csproj">
-      <Project>{AF7A7FEA-C07B-456A-B072-C7E795A6CBD4}</Project>
-      <Name>StyleCop</Name>
-    </ProjectReference>
-  </ItemGroup>
-  <ItemGroup>
-    <CodeAnalysisDictionary Include="CodeAnalysisDictionary.xml" />
-  </ItemGroup>
-  <ItemGroup>
-    <BootstrapperPackage Include="Microsoft.Net.Client.3.5">
-      <Visible>False</Visible>
-      <ProductName>.NET Framework 3.5 SP1 Client Profile</ProductName>
-      <Install>false</Install>
-    </BootstrapperPackage>
-    <BootstrapperPackage Include="Microsoft.Net.Framework.3.5.SP1">
-      <Visible>False</Visible>
-      <ProductName>.NET Framework 3.5 SP1</ProductName>
-      <Install>true</Install>
-    </BootstrapperPackage>
-    <BootstrapperPackage Include="Microsoft.VisualBasic.PowerPacks.10.0">
-      <Visible>False</Visible>
-      <ProductName>Microsoft Visual Basic PowerPacks 10.0</ProductName>
-      <Install>true</Install>
-    </BootstrapperPackage>
-    <BootstrapperPackage Include="Microsoft.Windows.Installer.3.1">
-      <Visible>False</Visible>
-      <ProductName>Windows Installer 3.1</ProductName>
-      <Install>true</Install>
-    </BootstrapperPackage>
-  </ItemGroup>
-  <ItemGroup>
-    <None Include="..\..\..\StyleCop.snk">
-      <Link>StyleCop.snk</Link>
-    </None>
-  </ItemGroup>
-  <Import Project="$(MSBuildBinPath)\Microsoft.CSHARP.Targets" />
-  <Import Project="..\..\..\..\..\Tools\msbuild\StyleCop.Build.Targets" />
-  <Import Project="..\..\..\..\..\Tools\msbuild\StyleCop.Shipping.Targets" />
-  <PropertyGroup>
-    <PostBuildEvent>xcopy /y "$(TargetPath)" "$(ProjectDir)..\..\..\..\Test\TestBin"</PostBuildEvent>
-  </PropertyGroup>
-  <!-- To modify your build process, add your task inside one of the targets below and uncomment it. 
-       Other similar extension points exist, see Microsoft.Common.targets.
-  <Target Name="BeforeBuild">
-  </Target>
-  <Target Name="AfterBuild">
-	Dont use this here - Used in StyleCop.Shipping.Targets
-  </Target>
-  -->
->>>>>>> 30ef6542
 </Project>