<<<<<<< HEAD
// --------------------------------------------------------------------------------------------------------------------
// <copyright file="CodeParser.cs" company="http://stylecop.codeplex.com">
//   MS-PL
// </copyright>
// <license>
//   This source code is subject to terms and conditions of the Microsoft 
//   Public License. A copy of the license can be found in the License.html 
//   file at the root of this distribution. If you cannot locate the  
//   Microsoft Public License, please send an email to dlr@microsoft.com. 
//   By using this source code in any fashion, you are agreeing to be bound 
//   by the terms of the Microsoft Public License. You must not remove this 
//   notice, or any other, from this software.
// </license>
// <summary>
//   Parses a C# code file.
// </summary>
// --------------------------------------------------------------------------------------------------------------------
namespace StyleCop.CSharp
{
    using System;
    using System.Collections.Generic;
    using System.Diagnostics;
    using System.Diagnostics.CodeAnalysis;
    using System.Text;

    /// <summary>
    /// Parses a C# code file.
    /// </summary>
    [SuppressMessage("Microsoft.Design", "CA1001:TypesThatOwnDisposableFieldsShouldBeDisposable", 
        Justification = "The class does not create anything that it should dispose.")]
    [SuppressMessage("Microsoft.Maintainability", "CA1506:AvoidExcessiveClassCoupling", Justification = "Class is split across multiple files for added maintainability.")
    ]
    internal partial class CodeParser
    {
        #region Fields

        /// <summary>
        /// The code lexer.
        /// </summary>
        private readonly CodeLexer lexer;

        /// <summary>
        /// The C# parser.
        /// </summary>
        private readonly CsParser parser;

        /// <summary>
        /// The collection of tokens in the document.
        /// </summary>
        private readonly MasterList<CsToken> tokens = new MasterList<CsToken>();

        /// <summary>
        /// The document being parsed.
        /// </summary>
        private CsDocument document;

        /// <summary>
        /// The collection of symbols in the document.
        /// </summary>
        private SymbolManager symbols;

        #endregion

        #region Constructors and Destructors

        /// <summary>
        /// Initializes a new instance of the CodeParser class.
        /// </summary>
        /// <param name="parser">
        /// The C# parser.
        /// </param>
        /// <param name="lexer">
        /// The lexer to use for parsing the code.
        /// </param>
        public CodeParser(CsParser parser, CodeLexer lexer)
        {
            Param.AssertNotNull(parser, "parser");
            Param.AssertNotNull(lexer, "lexer");

            this.parser = parser;
            this.lexer = lexer;
        }

        /// <summary>
        /// Initializes a new instance of the CodeParser class.
        /// </summary>
        /// <param name="parser">
        /// The C# parser.
        /// </param>
        /// <param name="symbols">
        /// The symbols in the document to parse.
        /// </param>
        public CodeParser(CsParser parser, SymbolManager symbols)
        {
            Param.AssertNotNull(parser, "parser");
            Param.AssertNotNull(symbols, "symbols");

            this.parser = parser;
            this.symbols = symbols;
        }

        #endregion

        #region Enums

        /// <summary>
        /// The types of symbols to skip while advancing past symbols.
        /// </summary>
        [Flags]
        private enum SkipSymbols
        {
            /// <summary>
            /// Don't skip any symbols.
            /// </summary>
            None = 0x00, 

            /// <summary>
            /// Skip past all whitespace symbols.
            /// </summary>
            WhiteSpace = 0x01, 

            /// <summary>
            /// Skip past all end-of-line characters.
            /// </summary>
            EndOfLine = 0x02, 

            /// <summary>
            /// Skip past all single-line comments.
            /// </summary>
            SingleLineComment = 0x04, 

            /// <summary>
            /// Skip past all multi-line comments.
            /// </summary>
            MultiLineComment = 0x08, 

            /// <summary>
            /// Skip past all Xml header lines.
            /// </summary>
            XmlHeader = 0x10, 

            /// <summary>
            /// Skip past all preprocessor directives.
            /// </summary>
            Preprocessor = 0x20, 

            /// <summary>
            /// Skip past all of these types of symbols.
            /// </summary>
            All = 0xFF
        }

        #endregion

        #region Public Properties

        /// <summary>
        /// Gets the parsed document.
        /// </summary>
        public CsDocument Document
        {
            get
            {
                return this.document;
            }
        }

        #endregion

        #region Methods

        /// <summary>
        /// Adds parameters to the fully qualified name of the item.
        /// </summary>
        /// <param name="parameters">
        /// The list of parameters on the element.
        /// </param>
        /// <param name="fullyQualifiedName">
        /// The fully qualified name of the element.
        /// </param>
        /// <returns>
        /// Returns the new fully qualified name string.
        /// </returns>
        internal static string AddQualifications(ICollection<Parameter> parameters, string fullyQualifiedName)
        {
            Param.AssertNotNull(parameters, "parameters");
            Param.AssertNotNull(fullyQualifiedName, "fullyQualifiedName");

            foreach (Parameter parameter in parameters)
            {
                fullyQualifiedName += "%" + parameter.Type;
            }

            return fullyQualifiedName;
        }

        /// <summary>
        /// Extracts a TypeToken from the literal expression, assuming that one exists.
        /// </summary>
        /// <param name="literal">
        /// The literal expression.
        /// </param>
        /// <returns>
        /// Returns the type token.
        /// </returns>
        internal static TypeToken ExtractTypeTokenFromLiteralExpression(LiteralExpression literal)
        {
            Param.AssertNotNull(literal, "literal");

            Debug.Assert(
                literal.TokenNode != null && literal.TokenNode.Value != null
                && (literal.TokenNode.Value.CsTokenClass == CsTokenClass.Type || literal.TokenNode.Value.CsTokenClass == CsTokenClass.GenericType), 
                "The literal expression does not contain a TypeToken");

            return (TypeToken)literal.TokenNode.Value;
        }

        /// <summary>
        /// Finds the end of the given name, moving past member access operators.
        /// </summary>
        /// <param name="document">
        /// The document containing the name.
        /// </param>
        /// <param name="tokens">
        /// The token list.
        /// </param>
        /// <param name="startTokenNode">
        /// The first token of the name within the token list.
        /// </param>
        /// <returns>
        /// Returns the last token of the name within the token list.
        /// </returns>
        internal static Node<CsToken> FindEndOfName(CsDocument document, CsTokenList tokens, Node<CsToken> startTokenNode)
        {
            Param.AssertNotNull(document, "document");
            Param.AssertNotNull(tokens, "tokens");
            Param.AssertNotNull(startTokenNode, "startTokenNode");

            Node<CsToken> endTokenNode = startTokenNode;
            Node<CsToken> tokenNode = startTokenNode;

            if (tokenNode == null)
            {
                CsTokenType tokenType = tokenNode.Value.CsTokenType;
                if (tokenType != CsTokenType.Other && tokenType != CsTokenType.Get && tokenType != CsTokenType.Set && tokenType != CsTokenType.Add
                    && tokenType != CsTokenType.Remove)
                {
                    throw new SyntaxException(document.SourceCode, tokenNode == null ? document.MasterTokenList.Last.Value.LineNumber : tokenNode.Value.LineNumber);
                }
            }

            bool accessSymbol = false;

            for (Node<CsToken> temp = tokens.First; !tokens.OutOfBounds(temp); temp = temp.Next)
            {
                CsTokenType tempTokenType = temp.Value.CsTokenType;
                if (tempTokenType != CsTokenType.WhiteSpace && tempTokenType != CsTokenType.EndOfLine && tempTokenType != CsTokenType.SingleLineComment
                    && tempTokenType != CsTokenType.MultiLineComment && tempTokenType != CsTokenType.PreprocessorDirective)
                {
                    if (accessSymbol)
                    {
                        if (tempTokenType != CsTokenType.Other)
                        {
                            throw new SyntaxException(document.SourceCode, temp.Value.LineNumber);
                        }

                        endTokenNode = tokenNode;
                        accessSymbol = false;
                    }
                    else
                    {
                        if (temp.Value.Text == "." || temp.Value.Text == "::")
                        {
                            accessSymbol = true;
                        }
                        else
                        {
                            break;
                        }
                    }
                }
            }

            return endTokenNode;
        }

        /// <summary>
        /// Finds the end of a name, moving past member access operators.
        /// </summary>
        /// <param name="document">
        /// The document containing the tokens.
        /// </param>
        /// <param name="tokens">
        /// The token list.
        /// </param>
        /// <param name="startTokenNode">
        /// The first token of the name.
        /// </param>
        /// <param name="endTokenNode">
        /// Returns the last token of the name.
        /// </param>
        /// <returns>
        /// Returns the full name.
        /// </returns>
        internal static string GetFullName(CsDocument document, CsTokenList tokens, Node<CsToken> startTokenNode, out Node<CsToken> endTokenNode)
        {
            Param.AssertNotNull(document, "document");
            Param.AssertNotNull(tokens, "tokens");
            Param.AssertNotNull(startTokenNode, "startToken");

            endTokenNode = CodeParser.FindEndOfName(document, tokens, startTokenNode);
            Debug.Assert(endTokenNode != null, "Did not find the end of the name");

            // Create the text string.
            StringBuilder text = new StringBuilder();

            for (Node<CsToken> tokenNode = startTokenNode; !tokens.OutOfBounds(tokenNode); tokenNode = tokenNode.Next)
            {
                CsTokenType tokenType = tokenNode.Value.CsTokenType;
                if (tokenType != CsTokenType.WhiteSpace && tokenType != CsTokenType.EndOfLine && tokenType != CsTokenType.SingleLineComment
                    && tokenType != CsTokenType.MultiLineComment && tokenType != CsTokenType.PreprocessorDirective)
                {
                    text.Append(tokenNode.Value.Text);
                }

                if (tokenNode == endTokenNode)
                {
                    break;
                }
            }

            return text.ToString();
        }

        /// <summary>
        /// Moves the index past any tokens that are not pure code. This includes whitespace, comments,
        /// assembly tags, preprocessors, etc.
        /// </summary>
        /// <param name="tokens">
        /// The token list.
        /// </param>
        /// <param name="start">
        /// The first token to move past.
        /// </param>
        /// <returns>
        /// Returns false if the end of the token list was reached.
        /// </returns>
        internal static bool MoveToNextCodeToken(CsTokenList tokens, ref Node<CsToken> start)
        {
            Param.AssertNotNull(tokens, "tokens");
            Param.AssertNotNull(start, "start");

            return MovePastTokens(
                tokens, 
                ref start, 
                CsTokenType.WhiteSpace, 
                CsTokenType.EndOfLine, 
                CsTokenType.SingleLineComment, 
                CsTokenType.MultiLineComment, 
                CsTokenType.PreprocessorDirective, 
                CsTokenType.Attribute);
        }

        /// <summary>
        /// Given a string containing a type, trims out all whitespace and comments from the type string. 
        /// </summary>
        /// <param name="type">
        /// The original type string.
        /// </param>
        /// <returns>
        /// Returns the trimmed string.
        /// </returns>
        internal static string TrimType(string type)
        {
            Param.Ignore(type);

            if (type == null)
            {
                return null;
            }

            int index = 0;
            char[] chars = new char[type.Length];

            bool multiLineComment = false;
            bool singleLineComment = false;

            for (int i = 0; i < type.Length; ++i)
            {
                char typeCharacter = type[i];

                if (singleLineComment)
                {
                    // When we're in a single-line comment, ignore everything up through the end of the line.
                    if (typeCharacter == '\r' || typeCharacter == '\n')
                    {
                        singleLineComment = false;
                    }
                }
                else if (multiLineComment)
                {
                    // When we're in a multi-line comment, ignore everythrough up through the end of the comment.
                    if (typeCharacter == '*' && i < type.Length - 1 && type[i + 1] == '/')
                    {
                        ++i;
                        multiLineComment = false;
                    }
                }
                else if (!char.IsWhiteSpace(typeCharacter))
                {
                    if (typeCharacter == '/' && i < type.Length - 1)
                    {
                        if (type[i + 1] == '/')
                        {
                            singleLineComment = true;
                        }
                        else if (type[i + 1] == '*')
                        {
                            multiLineComment = true;
                        }
                    }

                    if (!singleLineComment && !multiLineComment)
                    {
                        chars[index++] = typeCharacter;
                    }
                }
            }

            // If nothing was trimmed, just return the original string.
            if (index == type.Length)
            {
                return type;
            }

            return new string(chars, 0, index);
        }

        /// <summary>
        /// Parses an attribute.
        /// </summary>
        /// <param name="parentReference">
        /// The parent code unit.
        /// </param>
        /// <param name="unsafeCode">
        /// Indicates whether the attribute lies within a block of unsafe code.
        /// </param>
        /// <param name="masterDocument">
        /// The master document object.
        /// </param>
        /// <returns>
        /// Returns the attribute.
        /// </returns>
        internal Attribute ParseAttribute(Reference<ICodePart> parentReference, bool unsafeCode, CsDocument masterDocument)
        {
            Param.AssertNotNull(parentReference, "parentReference");
            Param.Ignore(unsafeCode);
            Param.AssertNotNull(masterDocument, "masterDocument");

            Debug.Assert(this.document == null, "A CodeParser instance may only be used once.");
            this.document = masterDocument;

            Reference<ICodePart> attributeReference = new Reference<ICodePart>();

            // Get the first symbol and make sure it is the right type.
            Symbol firstSymbol = this.symbols.Peek(1);
            Debug.Assert(firstSymbol != null && firstSymbol.SymbolType == SymbolType.OpenSquareBracket, "Expected an opening square bracket");

            // The list of attribute expressions in the attribute.
            List<AttributeExpression> attributeExpressions = new List<AttributeExpression>();

            // Move past the opening square bracket.
            Bracket openingBracket = new Bracket(firstSymbol.Text, CsTokenType.OpenAttributeBracket, firstSymbol.Location, attributeReference, this.symbols.Generated);
            Node<CsToken> openingBracketNode = this.tokens.InsertLast(openingBracket);
            this.symbols.Advance();

            // Get each of the child attribute expressions within this attribute.
            while (true)
            {
                // Move to the next symbol.
                this.AdvanceToNextCodeSymbol(attributeReference);
                Symbol symbol = this.symbols.Peek(1);
                if (symbol == null)
                {
                    throw new SyntaxException(this.document.SourceCode, firstSymbol.LineNumber);
                }

                // Check the type. If this is the closing bracket then we are done.
                if (symbol.SymbolType == SymbolType.CloseSquareBracket)
                {
                    Bracket closingBracket = new Bracket(symbol.Text, CsTokenType.CloseAttributeBracket, symbol.Location, attributeReference, this.symbols.Generated);
                    Node<CsToken> closingBracketNode = this.tokens.InsertLast(closingBracket);
                    this.symbols.Advance();

                    openingBracket.MatchingBracketNode = closingBracketNode;
                    closingBracket.MatchingBracketNode = openingBracketNode;

                    break;
                }

                // Check to see if there is a target specified.
                LiteralExpression target = null;

                this.AdvanceToNextCodeSymbol(attributeReference);
                symbol = this.symbols.Peek(1);
                if (symbol == null)
                {
                    throw new SyntaxException(this.document.SourceCode, firstSymbol.LineNumber);
                }

                Node<CsToken> previousTokenNode = this.tokens.Last;
                Reference<ICodePart> attributeExpressionReference = new Reference<ICodePart>();

                if (symbol.SymbolType == SymbolType.Other || symbol.SymbolType == SymbolType.Return)
                {
                    // Peek ahead to the next symbol and check if it's a colon.
                    int index = this.GetNextCodeSymbolIndex(2);
                    if (index != -1)
                    {
                        Symbol colon = this.symbols.Peek(index);

                        if (colon.SymbolType == SymbolType.Colon)
                        {
                            // This is a target. Get the literal target expression and move past the colon.
                            // Change the type of the target symbol to OTHER so that it will be parsed
                            // correctly by the literal expression parser.
                            symbol.SymbolType = SymbolType.Other;

                            // Get the literal expression.
                            Reference<ICodePart> targetReference = new Reference<ICodePart>();
                            target = this.GetLiteralExpression(targetReference, unsafeCode);
                            Debug.Assert(target != null, "We should always succeed getting a Literal here since we have already seen a type of Other.");

                            targetReference.Target = target;

                            // Add the colon.
                            this.AdvanceToNextCodeSymbol(attributeExpressionReference);
                            this.tokens.Add(new CsToken(colon.Text, CsTokenType.AttributeColon, colon.Location, attributeExpressionReference, this.symbols.Generated));

                            this.symbols.Advance();

                            this.AdvanceToNextCodeSymbol(attributeExpressionReference);
                        }
                    }
                }

                // Now get the attribute call expression.
                Expression initialization = this.GetNextExpression(ExpressionPrecedence.None, attributeExpressionReference, unsafeCode);
                if (initialization == null)
                {
                    throw new SyntaxException(this.document.SourceCode, firstSymbol.LineNumber);
                }

                // Create and add the attribute expression.
                Debug.Assert(previousTokenNode.Next != null, "Nothing was added to the token list!");

                AttributeExpression attributeExpression = new AttributeExpression(
                    new CsTokenList(this.tokens, previousTokenNode.Next, this.tokens.Last), target, initialization);

                attributeExpressions.Add(attributeExpression);
                attributeExpressionReference.Target = attributeExpression;

                // Get the next item, which must either be a comma or the closing attribute bracket.
                this.AdvanceToNextCodeSymbol(attributeReference);
                symbol = this.symbols.Peek(1);
                if (symbol == null)
                {
                    throw new SyntaxException(this.document.SourceCode, firstSymbol.LineNumber);
                }

                if (symbol.SymbolType == SymbolType.Comma)
                {
                    // Add the comma and continue.
                    this.tokens.Add(this.GetToken(CsTokenType.Comma, SymbolType.Comma, attributeReference));
                }
                else if (symbol.SymbolType != SymbolType.CloseSquareBracket)
                {
                    // This type of symbol is unexpected.
                    throw new SyntaxException(this.document.SourceCode, firstSymbol.LineNumber);
                }
            }

            // Get the location of the attribute.
            CodeLocation location = CsToken.JoinLocations(this.tokens.First, this.tokens.Last);

            // Create and return the attribute.
            Attribute attribute = new Attribute(
                this.tokens, location, parentReference, attributeExpressions.ToArray(), this.tokens.First.Value.Generated || this.tokens.Last.Value.Generated);

            attributeReference.Target = attribute;
            return attribute;
        }

        /// <summary>
        /// Parses the contents of the document.
        /// </summary>
        internal void ParseDocument()
        {
            Debug.Assert(this.document == null, "A CodeParser instance may only be used once.");

            // Find the list of symbols in the document.
            List<Symbol> symbolList = this.lexer.GetSymbols(this.lexer.SourceCode, this.lexer.SourceCode.Project.Configuration);

            // Create the symbol manager class.
            this.symbols = new SymbolManager(symbolList);

            // Create the document object.
            this.document = new CsDocument(this.lexer.SourceCode, this.parser, this.tokens);

            Reference<ICodePart> documentRootReference = new Reference<ICodePart>();

            // Get the file header if it exists.
            FileHeader fileHeader = this.GetFileHeader(documentRootReference);

            // Let the symbol manager know if this document contains generated code.
            if (fileHeader.Generated)
            {
                this.symbols.IncrementGeneratedCodeBlocks();
            }

            this.document.FileHeader = fileHeader;

            // Create a declaration for the root element.
            Declaration declaration = new Declaration(
                new CsTokenList(this.document.Tokens), Strings.Root, ElementType.Root, AccessModifierType.Public, new Dictionary<CsTokenType, CsToken>());

            // Create the root element for the document.
            DocumentRoot root = new DocumentRoot(this.document, declaration, fileHeader.Generated);
            documentRootReference.Target = root;

            // Parse the contents of the document.
            this.ParseElementContainerBody(root, documentRootReference, this.parser.PartialElements, false);

            // Check if there are any tokens in the document.
            if (this.document.Tokens.Count > 0)
            {
                // Fill in the token list for the root element.
                root.Tokens = new CsTokenList(this.document.Tokens, this.document.Tokens.First, this.document.Tokens.Last);

                // Fill in the location for the element.
                root.Location = CsToken.JoinLocations(this.document.Tokens.First, this.document.Tokens.Last);
            }

            // Add the root element to the document.
            this.document.RootElement = root;

            // When in debug mode, ensure that all tokens are correctly mapped to a parent element.
            this.DebugValidateParentReferences();
        }

        /// <summary>
        /// Moves the index past any whitespace characters.
        /// </summary>
        /// <param name="tokens">
        /// The collection containing the start token.
        /// </param>
        /// <param name="start">
        /// The first token to move past.
        /// </param>
        /// <param name="movePastTypes">
        /// The types of tokens to move past.
        /// </param>
        /// <returns>
        /// Returns false if the end of the token list was reached.
        /// </returns>
        private static bool MovePastTokens(CsTokenList tokens, ref Node<CsToken> start, params CsTokenType[] movePastTypes)
        {
            Param.AssertNotNull(tokens, "tokens");
            Param.AssertNotNull(start, "start");
            Param.Ignore(movePastTypes);

            for (Node<CsToken> tokenNode = start; !tokens.OutOfBounds(tokenNode); tokenNode = tokenNode.Next)
            {
                bool found = false;

                for (int i = 0; i < movePastTypes.Length; ++i)
                {
                    if (tokenNode.Value.CsTokenType == movePastTypes[i])
                    {
                        found = true;
                        break;
                    }
                }

                if (!found)
                {
                    start = tokenNode;
                    return true;
                }
            }

            return false;
        }

        /// <summary>
        /// Find the end of a name.
        /// </summary>
        /// <param name="startIndex">
        /// The first index of the name.
        /// </param>
        /// <returns>
        /// Returns the last index of the name.
        /// </returns>
        private int AdvanceToEndOfName(int startIndex)
        {
            Param.AssertGreaterThanOrEqualToZero(startIndex, "startIndex");

            bool generic;
            return this.AdvanceToEndOfName(startIndex, out generic);
        }

        /// <summary>
        /// Find the end of a name.
        /// </summary>
        /// <param name="startIndex">
        /// The first index of the name.
        /// </param>
        /// <param name="generic">
        /// Returns true if the first part of the name is a generic.
        /// </param>
        /// <returns>
        /// Returns the last index of the name.
        /// </returns>
        private int AdvanceToEndOfName(int startIndex, out bool generic)
        {
            Param.AssertGreaterThanOrEqualToZero(startIndex, "startIndex");

            generic = false;

            Symbol symbol = this.symbols.Peek(startIndex);
            Debug.Assert(symbol != null && symbol.SymbolType == SymbolType.Other, "Expected a name symbol");

            int index = startIndex;
            int endIndex = startIndex;

            int leadingGenericIndex = this.GetNextCodeSymbolIndex(index + 1);
            if (leadingGenericIndex != -1)
            {
                symbol = this.symbols.Peek(leadingGenericIndex);
                if (symbol.SymbolType == SymbolType.LessThan)
                {
                    // Move up to the closing bracket and check that this is actually a generic type.
                    leadingGenericIndex = this.AdvanceToClosingGenericSymbol(leadingGenericIndex + 1);
                    if (leadingGenericIndex != -1)
                    {
                        index = leadingGenericIndex;
                        endIndex = index;
                        generic = true;
                    }
                }
            }

            bool dot = false;
            while (true)
            {
                index = this.GetNextCodeSymbolIndex(index + 1);
                if (index == -1)
                {
                    break;
                }

                symbol = this.symbols.Peek(index);
                if (symbol.SymbolType == SymbolType.Other)
                {
                    if (dot)
                    {
                        // Peek ahead and see if this looks like a generic.
                        int temp = this.GetNextCodeSymbolIndex(index + 1);
                        if (temp != -1 && this.symbols.Peek(temp).SymbolType == SymbolType.LessThan)
                        {
                            temp = this.AdvanceToClosingGenericSymbol(temp + 1);
                            if (temp == -1)
                            {
                                break;
                            }
                            else
                            {
                                index = temp;
                            }
                        }

                        endIndex = index;
                        dot = false;
                    }
                    else
                    {
                        break;
                    }
                }
                else if (symbol.SymbolType == SymbolType.Dot || symbol.SymbolType == SymbolType.QualifiedAlias)
                {
                    if (dot)
                    {
                        break;
                    }
                    else
                    {
                        dot = true;
                    }
                }
                else
                {
                    break;
                }
            }

            return endIndex;
        }

        /// <summary>
        /// Advances past any whitespace and comments in the code.
        /// </summary>
        /// <param name="parentReference">
        /// The parent code part.
        /// </param>
        private void AdvanceToNextCodeSymbol(Reference<ICodePart> parentReference)
        {
            Param.AssertNotNull(parentReference, "parentReference");
            this.AdvanceToNextCodeSymbol(SkipSymbols.All, parentReference);
        }

        /// <summary>
        /// Advances past any whitespace and comments in the code.
        /// </summary>
        /// <param name="skip">
        /// Indicates the types of tokens to advance past.
        /// </param>
        /// <param name="parentReference">
        /// The parent code part.
        /// </param>
        private void AdvanceToNextCodeSymbol(SkipSymbols skip, Reference<ICodePart> parentReference)
        {
            Param.Ignore(skip);
            Param.AssertNotNull(parentReference, "parentReference");

            Symbol symbol = this.symbols.Peek(1);
            while (symbol != null)
            {
                if (symbol.SymbolType == SymbolType.WhiteSpace && (skip & SkipSymbols.WhiteSpace) != 0)
                {
                    this.tokens.Add(new Whitespace(symbol.Text, symbol.Location, parentReference, this.symbols.Generated));
                    this.symbols.Advance();
                }
                else if (symbol.SymbolType == SymbolType.EndOfLine && (skip & SkipSymbols.EndOfLine) != 0)
                {
                    this.tokens.Add(new CsToken(symbol.Text, CsTokenType.EndOfLine, symbol.Location, parentReference, this.symbols.Generated));
                    this.symbols.Advance();
                }
                else if (symbol.SymbolType == SymbolType.SingleLineComment && (skip & SkipSymbols.SingleLineComment) != 0)
                {
                    this.tokens.Add(new CsToken(symbol.Text, CsTokenType.SingleLineComment, symbol.Location, parentReference, this.symbols.Generated));
                    this.symbols.Advance();
                }
                else if (symbol.SymbolType == SymbolType.MultiLineComment && (skip & SkipSymbols.MultiLineComment) != 0)
                {
                    this.tokens.Add(new CsToken(symbol.Text, CsTokenType.MultiLineComment, symbol.Location, parentReference, this.symbols.Generated));
                    this.symbols.Advance();
                }
                else if (symbol.SymbolType == SymbolType.PreprocessorDirective && (skip & SkipSymbols.Preprocessor) != 0)
                {
                    this.tokens.Add(this.GetPreprocessorDirectiveToken(symbol, parentReference, this.symbols.Generated));
                    this.symbols.Advance();
                }
                else if (symbol.SymbolType == SymbolType.XmlHeaderLine && (skip & SkipSymbols.XmlHeader) != 0)
                {
                    this.tokens.Add(new CsToken(symbol.Text, CsTokenType.XmlHeaderLine, symbol.Location, parentReference, this.symbols.Generated));
                    this.symbols.Advance();
                }
                else
                {
                    break;
                }

                symbol = this.symbols.Peek(1);
            }
        }

        /// <summary>
        /// Creates a new syntax exception which attempts to find the best line number 
        /// given the current set up symbols and tokens.
        /// </summary>
        /// <returns>Returns the exception.</returns>
        private SyntaxException CreateSyntaxException()
        {
            throw new SyntaxException(this.document.SourceCode, this.GetBestLineNumber());
        }

        /// <summary>
        /// Walks through the document model and ensures that every item in the model is 
        /// correctly mapped to a parent code part.
        /// </summary>
        [Conditional("DEBUG")]
        private void DebugValidateParentReferences()
        {
            for (Node<CsToken> token = this.document.Tokens.First; token != null; token = token.Next)
            {
                if (token.Value.Parent == null)
                {
                    Debug.Fail("The parent target has not been set for a token.");
                }
            }
        }

        /// <summary>
        /// Gets an attribute from the code.
        /// </summary>
        /// <param name="parentReference">
        /// The parent code unit.
        /// </param>
        /// <param name="unsafeCode">
        /// Indicates whether the attribute lies within an unsafe code block.
        /// </param>
        /// <returns>
        /// Returns the attribute.
        /// </returns>
        private Attribute GetAttribute(Reference<ICodePart> parentReference, bool unsafeCode)
        {
            Param.AssertNotNull(parentReference, "parentReference");
            Param.Ignore(unsafeCode);

            CodeParser attributeParser = new CodeParser(this.parser, this.symbols);
            return attributeParser.ParseAttribute(parentReference, unsafeCode, this.document);
        }

        /// <summary>
        /// Gets the closest line number to the current part of the file being parsed.
        /// </summary>
        /// <returns>Returns the best line number.</returns>
        private int GetBestLineNumber()
        {
            int lineNumber = 1;
            if (this.symbols.Current != null)
            {
                lineNumber = this.symbols.Current.LineNumber;
            }
            else if (this.tokens.Count > 1)
            {
                lineNumber = this.tokens.Last.Value.LineNumber;
            }

            return lineNumber;
        }

        /// <summary>
        /// Gets the next conditional compilation directive from the code.
        /// </summary>
        /// <param name="preprocessorSymbol">
        /// The symbol representing the directive.
        /// </param>
        /// <param name="type">
        /// The type of the conditional compilation directive.
        /// </param>
        /// <param name="startIndex">
        /// The start index of the body of the directive.
        /// </param>
        /// <param name="parent">
        /// The parent code part.
        /// </param>
        /// <param name="generated">
        /// Indicates whether the directive lies within a block of generated code.
        /// </param>
        /// <returns>
        /// Returns the directive.
        /// </returns>
        private ConditionalCompilationDirective GetConditionalCompilationDirective(
            Symbol preprocessorSymbol, ConditionalCompilationDirectiveType type, int startIndex, Reference<ICodePart> parent, bool generated)
        {
            Param.AssertNotNull(preprocessorSymbol, "preprocessorSymbol");
            Param.Ignore(type);
            Param.AssertGreaterThanOrEqualToZero(startIndex, "startIndex");
            Param.AssertNotNull(parent, "parent");
            Param.Ignore(generated);

            Expression body = null;

            // Extract the body of the directive if necessary.
            if (type != ConditionalCompilationDirectiveType.Endif && startIndex < preprocessorSymbol.Text.Length)
            {
                body = CodeParser.GetConditionalPreprocessorBodyExpression(this.parser, this.document.SourceCode, preprocessorSymbol, startIndex);
            }

            // Create and return the directive.
            return new ConditionalCompilationDirective(preprocessorSymbol.Text, type, body, preprocessorSymbol.Location, parent, generated);
        }

        /// <summary>
        /// Gets the file header from a piece of code. The file header must start on the first
        /// line of code, and it must follow the format shown below. This method will strip off
        /// the first and last lines, as well as the leading slashes on all lines, and return only
        /// the header text.
        /// </summary>
        /// <param name="parentReference">
        /// The parent code unit.
        /// </param>
        /// <returns>
        /// Returns the file header.
        /// </returns>
        private FileHeader GetFileHeader(Reference<ICodePart> parentReference)
        {
            Param.AssertNotNull(parentReference, "parentReference");

            // Make sure that we are starting at the beginning of the file.
            Debug.Assert(this.symbols.CurrentIndex == -1, "Expected to be at the  beginning of the file");

            // Stores the header text.
            StringBuilder header = new StringBuilder();

            // Move past whitespace and pragmas.
            while (true)
            {
                Symbol symbol = this.symbols.Peek(1);
                if (symbol == null
                    || (symbol.SymbolType != SymbolType.WhiteSpace && symbol.SymbolType != SymbolType.EndOfLine && symbol.SymbolType != SymbolType.PreprocessorDirective))
                {
                    break;
                }

                this.document.MasterTokenList.Add(this.GetToken(TokenTypeFromSymbolType(symbol.SymbolType), symbol.SymbolType, parentReference));
            }

            Reference<ICodePart> headerReference = new Reference<ICodePart>();
            Node<CsToken> firstTokenNode = null;

            // Loop until the entire header has been read.
            bool finished = false;
            int newLineCount = 0;
            while (!finished)
            {
                // Grab the next symbol but do not advance the index.
                Symbol symbol = this.symbols.Peek(1);
                if (symbol == null)
                {
                    break;
                }
                else if (symbol.SymbolType == SymbolType.SingleLineComment)
                {
                    newLineCount = 0;

                    // Ignore lines that start with //- since these are borders. We only want the body.
                    if (!symbol.Text.StartsWith("//-", StringComparison.Ordinal))
                    {
                        // Copy everything after the comment slashes.
                        header.Append(symbol.Text.Substring(2, symbol.Text.Length - 2));
                    }

                    // Advance the symbol manager.
                    Node<CsToken> tokenNode =
                        this.document.MasterTokenList.InsertLast(this.GetToken(CsTokenType.SingleLineComment, SymbolType.SingleLineComment, headerReference));

                    if (firstTokenNode == null)
                    {
                        firstTokenNode = tokenNode;
                    }
                }
                else if (symbol.SymbolType == SymbolType.WhiteSpace)
                {
                    this.document.MasterTokenList.Add(this.GetToken(CsTokenType.WhiteSpace, SymbolType.WhiteSpace, headerReference));
                }
                else if (symbol.SymbolType == SymbolType.EndOfLine)
                {
                    // If we've seen more than one newline in a row, we are past the end of the file header.
                    if (++newLineCount > 1)
                    {
                        break;
                    }

                    this.document.MasterTokenList.Add(this.GetToken(CsTokenType.EndOfLine, SymbolType.EndOfLine, headerReference));
                }
                else
                {
                    break;
                }
            }

            // Find the last token in the header. Work backwards to find the previous comment line.
            Node<CsToken> lastTokenNode = null;
            for (Node<CsToken> token = this.document.MasterTokenList.Last; token != null; token = token.Previous)
            {
                if (token.Value.CsTokenType == CsTokenType.SingleLineComment)
                {
                    lastTokenNode = token;
                    break;
                }
            }

            CsTokenList fileHeaderTokens = null;
            if (firstTokenNode == null)
            {
                fileHeaderTokens = new CsTokenList(this.document.MasterTokenList);
            }
            else
            {
                fileHeaderTokens = new CsTokenList(this.document.MasterTokenList, firstTokenNode, lastTokenNode);
            }

            FileHeader fileHeader = new FileHeader(header.ToString(), fileHeaderTokens, parentReference);
            headerReference.Target = fileHeader;

            return fileHeader;
        }

        /// <summary>
        /// Gets the argument list from a generic type.
        /// </summary>
        /// <param name="genericTypeReference">
        /// A reference to the generic type.
        /// </param>
        /// <param name="unsafeCode">
        /// Indicates whether the code is marked as unsafe.
        /// </param>
        /// <param name="name">
        /// Optional name of the generic type.
        /// </param>
        /// <param name="startIndex">
        /// The first index of the generic.
        /// </param>
        /// <param name="endIndex">
        /// Returns the index of the last token in the generic argument list.
        /// </param>
        /// <returns>
        /// Returns a list of tokens containing the arguments.
        /// </returns>
        [SuppressMessage("Microsoft.Maintainability", "CA1502:AvoidExcessiveComplexity", Justification = "May be simplified later.")]
        private MasterList<CsToken> GetGenericArgumentList(Reference<ICodePart> genericTypeReference, bool unsafeCode, CsToken name, int startIndex, out int endIndex)
        {
            Param.AssertNotNull(genericTypeReference, "genericTypeReference");
            Param.Ignore(unsafeCode);
            Param.Ignore(name);
            Param.AssertGreaterThanOrEqualToZero(startIndex, "startIndex");

            endIndex = -1;
            MasterList<CsToken> genericArgumentListTokens = null;

            // Move past whitespace and comments.
            int index = startIndex;
            while (true)
            {
                Symbol next = this.symbols.Peek(index);
                if (next == null
                    || (next.SymbolType != SymbolType.WhiteSpace && next.SymbolType != SymbolType.EndOfLine && next.SymbolType != SymbolType.SingleLineComment
                        && next.SymbolType != SymbolType.MultiLineComment && next.SymbolType != SymbolType.PreprocessorDirective))
                {
                    break;
                }

                ++index;
            }

            // The next symbol should be an opening bracket, if this is a generic.
            Symbol symbol = this.symbols.Peek(index);
            if (symbol != null && symbol.SymbolType == SymbolType.LessThan)
            {
                // This might be a generic. Assume that it is and start creating tokens.
                genericArgumentListTokens = new MasterList<CsToken>();

                // Add the name if one was provided.
                if (name != null)
                {
                    genericArgumentListTokens.Add(name);
                }

                Node<CsToken> openingGenericBracketNode = null;

                // Add everything up to the opening bracket into the token list.
                for (int i = startIndex; i <= index; ++i)
                {
                    symbol = this.symbols.Peek(i);
                    Debug.Assert(symbol != null, "The next symbol should not be null");

                    if (symbol.SymbolType == SymbolType.LessThan)
                    {
                        if (openingGenericBracketNode != null)
                        {
                            // This is not a generic statement.
                            return null;
                        }

                        Bracket openingGenericBracket = new Bracket(
                            symbol.Text, CsTokenType.OpenGenericBracket, symbol.Location, genericTypeReference, this.symbols.Generated);
                        openingGenericBracketNode = genericArgumentListTokens.InsertLast(openingGenericBracket);
                    }
                    else
                    {
                        genericArgumentListTokens.Add(this.ConvertSymbol(symbol, TokenTypeFromSymbolType(symbol.SymbolType), genericTypeReference));
                    }
                }

                // Loop through the rest of the symbols.
                while (true)
                {
                    symbol = this.symbols.Peek(++index);
                    if (symbol == null)
                    {
                        // The code ran out before we found the end of the generic.
                        throw new SyntaxException(this.document.SourceCode, name.LineNumber);
                    }
                    else if (symbol.SymbolType == SymbolType.GreaterThan)
                    {
                        if (openingGenericBracketNode == null)
                        {
                            // This is not a generic statement.
                            return null;
                        }

                        // This is the end of the generic statement. Add the closing bracket to the token list.
                        Bracket closingGenericBracket = new Bracket(
                            symbol.Text, CsTokenType.CloseGenericBracket, symbol.Location, genericTypeReference, this.symbols.Generated);
                        Node<CsToken> closingGenericBracketNode = genericArgumentListTokens.InsertLast(closingGenericBracket);

                        ((Bracket)openingGenericBracketNode.Value).MatchingBracketNode = closingGenericBracketNode;
                        closingGenericBracket.MatchingBracketNode = openingGenericBracketNode;

                        endIndex = index;
                        break;
                    }
                    else if (symbol.SymbolType == SymbolType.Out || symbol.SymbolType == SymbolType.In)
                    {
                        // Get the in or out keyword.
                        genericArgumentListTokens.Add(
                            this.ConvertSymbol(symbol, symbol.SymbolType == SymbolType.In ? CsTokenType.In : CsTokenType.Out, genericTypeReference));
                    }
                    else if (symbol.SymbolType == SymbolType.Other)
                    {
                        int lastIndex = 0;
                        Reference<ICodePart> wordReference = new Reference<ICodePart>();
                        CsToken word = this.GetTypeTokenAux(wordReference, genericTypeReference, unsafeCode, true, false, index, out lastIndex);
                        if (word == null)
                        {
                            throw new SyntaxException(this.document.SourceCode, symbol.LineNumber);
                        }

                        // Advance the index to the end of the token.
                        index = lastIndex;

                        // Add the token.
                        genericArgumentListTokens.Add(word);
                    }
                    else if (symbol.SymbolType == SymbolType.WhiteSpace || symbol.SymbolType == SymbolType.EndOfLine || symbol.SymbolType == SymbolType.SingleLineComment
                             || symbol.SymbolType == SymbolType.MultiLineComment || symbol.SymbolType == SymbolType.PreprocessorDirective)
                    {
                        // Add these to the token list.
                        genericArgumentListTokens.Add(this.ConvertSymbol(symbol, TokenTypeFromSymbolType(symbol.SymbolType), genericTypeReference));
                    }
                    else if (symbol.SymbolType == SymbolType.Comma)
                    {
                        genericArgumentListTokens.Add(this.ConvertSymbol(symbol, CsTokenType.Comma, genericTypeReference));
                    }
                    else if (symbol.SymbolType == SymbolType.OpenSquareBracket)
                    {
                        // An attribute on the generic type.
                        genericArgumentListTokens.Add(this.GetAttribute(genericTypeReference, unsafeCode));
                    }
                    else
                    {
                        // Any other symbol signifies that this is not a generic statement.
                        genericArgumentListTokens = null;
                        break;
                    }
                }
            }

            return genericArgumentListTokens;
        }

        /// <summary>
        /// Checks whether the symbol manager is currently sitting on the start of a generic token. 
        /// If so, reads the generic and returns it as a token.
        /// </summary>
        /// <param name="parentReference">
        /// The parent code unit.
        /// </param>
        /// <param name="unsafeCode">
        /// Indicates whether the code is marked as unsafe.
        /// </param>
        /// <returns>
        /// Returns the generic token, or null if the symbol manager is not sitting on a generic.
        /// </returns>
        private GenericType GetGenericToken(Reference<ICodePart> parentReference, bool unsafeCode)
        {
            Param.AssertNotNull(parentReference, "parentReference");
            Param.Ignore(unsafeCode);

            int lastSymbolIndex = -1;

            GenericType generic = this.GetGenericTokenAux(parentReference, unsafeCode, 1, out lastSymbolIndex);
            if (generic != null)
            {
                this.symbols.CurrentIndex += lastSymbolIndex;
            }

            return generic;
        }

        /// <summary>
        /// Reads a generic token from the document.
        /// </summary>
        /// <param name="genericTokenReference">
        /// A reference to the generic token.
        /// </param>
        /// <param name="unsafeCode">
        /// Indicates whether the code is marked as unsafe.
        /// </param>
        /// <param name="startIndex">
        /// The first index of the generic.
        /// </param>
        /// <param name="lastIndex">
        /// Returns the last index of the generic.
        /// </param>
        /// <returns>
        /// Returns the generic token, or null if the symbol manager is not sitting on a generic.
        /// </returns>
        /// <remarks>
        /// This should only be called by GetGenericToken.
        /// </remarks>
        private GenericType GetGenericTokenAux(Reference<ICodePart> genericTokenReference, bool unsafeCode, int startIndex, out int lastIndex)
        {
            Param.AssertNotNull(genericTokenReference, "genericTokenReference");
            Param.Ignore(unsafeCode);
            Param.AssertGreaterThanOrEqualToZero(startIndex, "startIndex");

            lastIndex = -1;

            // Get the first symbol. This should be an unknown word type.
            Symbol firstSymbol = this.symbols.Peek(startIndex);
            Debug.Assert(firstSymbol != null && firstSymbol.SymbolType == SymbolType.Other, "Expected a text symbol");

            // This will hold the generic type if we create one.
            GenericType generic = null;

            // Create a token for the name.
            CsToken name = new CsToken(firstSymbol.Text, CsTokenType.Other, firstSymbol.Location, genericTokenReference, this.symbols.Generated);

            // Get the argument list. This will return null if this is not a generic.
            MasterList<CsToken> genericArgumentTokens = this.GetGenericArgumentList(genericTokenReference, unsafeCode, name, startIndex + 1, out lastIndex);

            if (genericArgumentTokens != null)
            {
                generic = new GenericType(
                    genericArgumentTokens, CsToken.JoinLocations(firstSymbol.Location, genericArgumentTokens.Last), genericTokenReference, this.symbols.Generated);

                Reference<ICodePart> genericTypeReference = new Reference<ICodePart>(generic);
                foreach (CsToken token in genericArgumentTokens)
                {
                    token.ParentRef = genericTypeReference;
                }
            }

            return generic;
        }

        /// <summary>
        /// Advances past any whitespace and comments in the code.
        /// </summary>
        /// <param name="startIndex">
        /// The first index to peek.
        /// </param>
        /// <returns>
        /// Returns the peek index of the next code symbol or -1 if there 
        /// are no more code symbols.
        /// </returns>
        private int GetNextCodeSymbolIndex(int startIndex)
        {
            Param.AssertGreaterThanOrEqualToZero(startIndex, "startIndex");

            int index = -1;

            while (true)
            {
                Symbol symbol = this.symbols.Peek(startIndex);
                if (symbol == null)
                {
                    break;
                }
                else if (symbol.SymbolType != SymbolType.WhiteSpace && symbol.SymbolType != SymbolType.EndOfLine && symbol.SymbolType != SymbolType.SingleLineComment
                         && symbol.SymbolType != SymbolType.MultiLineComment && symbol.SymbolType != SymbolType.PreprocessorDirective)
                {
                    index = startIndex;
                    break;
                }

                ++startIndex;
            }

            return index;
        }

        /// <summary>
        /// Advances to the next code symbol and returns it.
        /// </summary>
        /// <param name="symbolType">
        /// The expected type of the symbol.
        /// </param>
        /// <param name="parentReference">
        /// The parent code unit.
        /// </param>
        /// <returns>
        /// Returns the next code symbol.
        /// </returns>
        /// <exception cref="SyntaxException">
        /// Will be thrown if there are no more symbols in the document or if the 
        /// next symbol is not of the expected type.
        /// </exception>
        private Symbol GetNextSymbol(SymbolType symbolType, Reference<ICodePart> parentReference)
        {
            Param.Ignore(symbolType);
            Param.AssertNotNull(parentReference, "parentReference");

            return this.GetNextSymbol(symbolType, SkipSymbols.All, parentReference);
        }

        /// <summary>
        /// Advances to the next code symbol and returns it.
        /// </summary>
        /// <param name="symbolType">
        /// The expected type of the symbol.
        /// </param>
        /// <param name="skip">
        /// The types of symbols to skip past.
        /// </param>
        /// <param name="parentReference">
        /// The parent code part.
        /// </param>
        /// <returns>
        /// Returns the next code symbol.
        /// </returns>
        /// <exception cref="SyntaxException">
        /// Will be thrown if there are no more symbols in the document or if the 
        /// next symbol is not of the expected type.
        /// </exception>
        private Symbol GetNextSymbol(SymbolType symbolType, SkipSymbols skip, Reference<ICodePart> parentReference)
        {
            Param.Ignore(symbolType, skip);
            Param.AssertNotNull(parentReference, "parentReference");

            Symbol symbol = this.GetNextSymbol(skip, parentReference);
            if (symbol.SymbolType != symbolType)
            {
                throw this.CreateSyntaxException();
            }

            return symbol;
        }

        /// <summary>
        /// Advances to the next code symbol and returns it.
        /// </summary>
        /// <param name="parentReference">
        /// The parent code part.
        /// </param>
        /// <returns>
        /// Returns the next code symbol.
        /// </returns>
        /// <exception cref="SyntaxException">
        /// Will be thrown if there are no more symbols in the document.
        /// </exception>
        private Symbol GetNextSymbol(Reference<ICodePart> parentReference)
        {
            Param.AssertNotNull(parentReference, "parentReference");
            return this.GetNextSymbol(SkipSymbols.All, parentReference);
        }

        /// <summary>
        /// Advances to the next code symbol and returns it.
        /// </summary>
        /// <param name="skip">
        /// Indicates the types of symbols to skip past.
        /// </param>
        /// <param name="parentReference">
        /// The parent code part.
        /// </param>
        /// <returns>
        /// Returns the next code symbol.
        /// </returns>
        /// <exception cref="SyntaxException">
        /// Will be thrown if there are no more symbols in the document.
        /// </exception>
        private Symbol GetNextSymbol(SkipSymbols skip, Reference<ICodePart> parentReference)
        {
            Param.Ignore(skip);
            Param.AssertNotNull(parentReference, "parentReference");

            return this.GetNextSymbol(skip, parentReference, false);
        }

        /// <summary>
        /// Advances to the next code symbol and returns it.
        /// </summary>
        /// <param name="skip">
        /// Indicates the types of symbols to skip past.
        /// </param>
        /// <param name="parentReference">
        /// The parent code part.
        /// </param>
        /// <param name="allowNull">
        /// If true, indicates that this method is allowed to return a null symbol, if there are no
        /// more symbols in the document. If false, the method will throw an exception if it is unable to get another symbol.
        /// </param>
        /// <returns>
        /// Returns the next code symbol.
        /// </returns>
        /// <exception cref="SyntaxException">
        /// Will be thrown if there are no more symbols in the document.
        /// </exception>
        private Symbol GetNextSymbol(SkipSymbols skip, Reference<ICodePart> parentReference, bool allowNull)
        {
            Param.Ignore(skip);
            Param.AssertNotNull(parentReference, "parentReference");
            Param.Ignore(allowNull);

            this.AdvanceToNextCodeSymbol(skip, parentReference);

            Symbol symbol = this.symbols.Peek(1);
            if (symbol == null && !allowNull)
            {
                throw this.CreateSyntaxException();
            }

            return symbol;
        }

        /// <summary>
        /// Returns the next code symbol without advancing to it.
        /// </summary>
        /// <param name="skip">Indicates the types of symbols to skip past.</param>
        /// <param name="parentReference">The parent code part.</param>
        /// <param name="allowNull">If true, indicates that this method is allowed to return a null symbol, if
        /// there are no more symbols in the document. If false, the method will throw an exception if it is unable
        /// to get another symbol.</param>
        /// <returns>Returns the next code symbol.</returns>
        /// <exception cref="SyntaxException">Will be thrown if there are no more symbols in the document.
        /// </exception>
        private Symbol PeekNextSymbol(SkipSymbols skip, Reference<ICodePart> parentReference, bool allowNull)
        {
            Param.Ignore(skip);
            Param.AssertNotNull(parentReference, "parentReference");

            int index = 1;
            Symbol symbol = this.symbols.Peek(index);
            while (symbol != null)
            {
                if (symbol.SymbolType == SymbolType.WhiteSpace && (skip & SkipSymbols.WhiteSpace) != 0)
                {
                    index += 1;
                    symbol = this.symbols.Peek(index);
                }
                else if (symbol.SymbolType == SymbolType.EndOfLine && (skip & SkipSymbols.EndOfLine) != 0)
                {
                    index += 1;
                    symbol = this.symbols.Peek(index);
                }
                else if (symbol.SymbolType == SymbolType.SingleLineComment && (skip & SkipSymbols.SingleLineComment) != 0)
                {
                    index += 1;
                    symbol = this.symbols.Peek(index);
                }
                else if (symbol.SymbolType == SymbolType.MultiLineComment && (skip & SkipSymbols.MultiLineComment) != 0)
                {
                    index += 1;
                    symbol = this.symbols.Peek(index);
                }
                else if (symbol.SymbolType == SymbolType.PreprocessorDirective && (skip & SkipSymbols.Preprocessor) != 0)
                {
                    index += 1;
                    symbol = this.symbols.Peek(index);
                }
                else if (symbol.SymbolType == SymbolType.XmlHeaderLine && (skip & SkipSymbols.XmlHeader) != 0)
                {
                    index += 1;
                    symbol = this.symbols.Peek(index);
                }
                else
                {
                    break;
                }

                symbol = this.symbols.Peek(index);
            }

            if (symbol == null && !allowNull)
            {
                throw this.CreateSyntaxException();
            }

            return symbol;
        }

        /// <summary>
        /// Gets and converts preprocessor directive.
        /// </summary>
        /// <param name="preprocessorSymbol">
        /// The preprocessor symbol.
        /// </param>
        /// <param name="parent">
        /// The parent code part.
        /// </param>
        /// <param name="generated">
        /// Indicates whether the preprocessor directive lies within a block of generated code.
        /// </param>
        /// <returns>
        /// Returns the preprocessor directive.
        /// </returns>
        private Preprocessor GetPreprocessorDirectiveToken(Symbol preprocessorSymbol, Reference<ICodePart> parent, bool generated)
        {
            Param.AssertNotNull(preprocessorSymbol, "preprocessorSymbol");
            Param.AssertNotNull(parent, "parent");
            Param.Ignore(generated);

            Debug.Assert(preprocessorSymbol != null && preprocessorSymbol.SymbolType == SymbolType.PreprocessorDirective, "Expected a preprocessor directive");

            // Get the type of the preprocessor directive.
            int bodyIndex;
            string type = CsParser.GetPreprocessorDirectiveType(preprocessorSymbol, out bodyIndex);
            if (type == null)
            {
                throw new SyntaxException(this.document.SourceCode, preprocessorSymbol.LineNumber);
            }

            // Create the correct preprocessor object type.
            Preprocessor preprocessor = null;
            if (type == "region")
            {
                Region region = new Region(preprocessorSymbol.Text, preprocessorSymbol.Location, parent, true, generated);
                this.symbols.PushRegion(region);
                preprocessor = region;
            }
            else if (type == "endregion")
            {
                Region endregion = new Region(preprocessorSymbol.Text, preprocessorSymbol.Location, parent, false, generated);
                Region startregion = this.symbols.PopRegion();

                if (startregion == null)
                {
                    throw new SyntaxException(this.document.SourceCode, preprocessorSymbol.LineNumber);
                }

                startregion.Partner = endregion;
                endregion.Partner = startregion;

                preprocessor = endregion;
            }
            else if (type == "if")
            {
                preprocessor = this.GetConditionalCompilationDirective(preprocessorSymbol, ConditionalCompilationDirectiveType.If, bodyIndex, parent, generated);
            }
            else if (type == "elif")
            {
                preprocessor = this.GetConditionalCompilationDirective(preprocessorSymbol, ConditionalCompilationDirectiveType.Elif, bodyIndex, parent, generated);
            }
            else if (type == "else")
            {
                preprocessor = this.GetConditionalCompilationDirective(preprocessorSymbol, ConditionalCompilationDirectiveType.Else, bodyIndex, parent, generated);
            }
            else if (type == "endif")
            {
                preprocessor = this.GetConditionalCompilationDirective(preprocessorSymbol, ConditionalCompilationDirectiveType.Endif, bodyIndex, parent, generated);
            }
            else
            {
                preprocessor = new Preprocessor(preprocessorSymbol.Text, preprocessorSymbol.Location, parent, generated);
            }

            return preprocessor;
        }

        /// <summary>
        /// Gets the next variable.
        /// </summary>
        /// <param name="parentReference">
        /// The parent code unit.
        /// </param>
        /// <param name="unsafeCode">
        /// Indicates whether the code is within an unsafe block.
        /// </param>
        /// <param name="allowTypelessVariable">
        /// Indicates whether to allow a variable with no type defined.
        /// </param>
        /// <param name="onlyTypelessVariable">
        /// Indicates whether to only get a typeless variable.
        /// </param>
        /// <returns>
        /// Returns the variable.
        /// </returns>
        private Variable GetVariable(Reference<ICodePart> parentReference, bool unsafeCode, bool allowTypelessVariable, bool onlyTypelessVariable)
        {
            Param.AssertNotNull(parentReference, "parentReference");
            Param.Ignore(unsafeCode);
            Param.Ignore(allowTypelessVariable);
            Param.Ignore(onlyTypelessVariable);

            this.AdvanceToNextCodeSymbol(parentReference);

            Reference<ICodePart> variableReference = new Reference<ICodePart>();

            // Get the type token representing either the type or the identifier.
            TypeToken type = this.GetTypeToken(variableReference, unsafeCode, true, false);
            if (type == null)
            {
                throw this.CreateSyntaxException();
            }

            Variable variable = null;

            if (onlyTypelessVariable)
            {
                // The token is not a type, just an identifier.
                Debug.Assert(type.ChildTokens.Count == 1, "The count is invalid");
                CsToken identifierToken = type.ChildTokens.First.Value;
                this.tokens.Add(identifierToken);
                variable = new Variable(null, type.Text, VariableModifiers.None, type.Location, parentReference, type.Generated);
                identifierToken.ParentRef = new Reference<ICodePart>(variable);
            }
            else
            {
                int index = this.GetNextCodeSymbolIndex(1);
                if (index != -1)
                {
                    // Look ahead to the next symbol to see what it is.
                    Symbol symbol = this.symbols.Peek(index);

                    if (symbol == null || symbol.SymbolType != SymbolType.Other)
                    {
                        // This variable has no type, only an identifier.
                        if (!allowTypelessVariable)
                        {
                            throw this.CreateSyntaxException();
                        }

                        // The token is not a type, just an identifier.
                        Debug.Assert(type.ChildTokens.Count == 1, "The count is invalid");
                        this.tokens.Add(type.ChildTokens.First.Value);

                        variable = new Variable(null, type.Text, VariableModifiers.None, type.Location, parentReference, type.Generated);
                    }
                    else
                    {
                        // There is a type so add the type token.
                        this.tokens.Add(type);
                        this.AdvanceToNextCodeSymbol(variableReference);

                        // Create and add the identifier token.
                        CsToken identifier = new CsToken(symbol.Text, CsTokenType.Other, CsTokenClass.Token, symbol.Location, variableReference, this.symbols.Generated);

                        this.tokens.Add(identifier);
                        this.symbols.Advance();

                        // The variable has both a type and an identifier.
                        variable = new Variable(
                            type, 
                            identifier.Text, 
                            VariableModifiers.None, 
                            CodeLocation.Join(type.Location, identifier.Location), 
                            parentReference, 
                            type.Generated || identifier.Generated);
                    }
                }
            }

            variableReference.Target = variable;
            return variable;
        }

        #endregion
    }
=======
// --------------------------------------------------------------------------------------------------------------------
// <copyright file="CodeParser.cs" company="http://stylecop.codeplex.com">
//   MS-PL
// </copyright>
// <license>
//   This source code is subject to terms and conditions of the Microsoft 
//   Public License. A copy of the license can be found in the License.html 
//   file at the root of this distribution. If you cannot locate the  
//   Microsoft Public License, please send an email to dlr@microsoft.com. 
//   By using this source code in any fashion, you are agreeing to be bound 
//   by the terms of the Microsoft Public License. You must not remove this 
//   notice, or any other, from this software.
// </license>
// <summary>
//   Parses a C# code file.
// </summary>
// --------------------------------------------------------------------------------------------------------------------
namespace StyleCop.CSharp
{
    using System;
    using System.Collections.Generic;
    using System.Diagnostics;
    using System.Diagnostics.CodeAnalysis;
    using System.Text;

    /// <summary>
    /// Parses a C# code file.
    /// </summary>
    [SuppressMessage("Microsoft.Design", "CA1001:TypesThatOwnDisposableFieldsShouldBeDisposable", 
        Justification = "The class does not create anything that it should dispose.")]
    [SuppressMessage("Microsoft.Maintainability", "CA1506:AvoidExcessiveClassCoupling", Justification = "Class is split across multiple files for added maintainability.")
    ]
    internal partial class CodeParser
    {
        #region Fields

        /// <summary>
        /// The code lexer.
        /// </summary>
        private readonly CodeLexer lexer;

        /// <summary>
        /// The C# parser.
        /// </summary>
        private readonly CsParser parser;

        /// <summary>
        /// The collection of tokens in the document.
        /// </summary>
        private readonly MasterList<CsToken> tokens = new MasterList<CsToken>();

        /// <summary>
        /// The document being parsed.
        /// </summary>
        private CsDocument document;

        /// <summary>
        /// The collection of symbols in the document.
        /// </summary>
        private SymbolManager symbols;

        #endregion

        #region Constructors and Destructors

        /// <summary>
        /// Initializes a new instance of the CodeParser class.
        /// </summary>
        /// <param name="parser">
        /// The C# parser.
        /// </param>
        /// <param name="lexer">
        /// The lexer to use for parsing the code.
        /// </param>
        public CodeParser(CsParser parser, CodeLexer lexer)
        {
            Param.AssertNotNull(parser, "parser");
            Param.AssertNotNull(lexer, "lexer");

            this.parser = parser;
            this.lexer = lexer;
        }

        /// <summary>
        /// Initializes a new instance of the CodeParser class.
        /// </summary>
        /// <param name="parser">
        /// The C# parser.
        /// </param>
        /// <param name="symbols">
        /// The symbols in the document to parse.
        /// </param>
        public CodeParser(CsParser parser, SymbolManager symbols)
        {
            Param.AssertNotNull(parser, "parser");
            Param.AssertNotNull(symbols, "symbols");

            this.parser = parser;
            this.symbols = symbols;
        }

        #endregion

        #region Enums

        /// <summary>
        /// The types of symbols to skip while advancing past symbols.
        /// </summary>
        [Flags]
        private enum SkipSymbols
        {
            /// <summary>
            /// Don't skip any symbols.
            /// </summary>
            None = 0x00, 

            /// <summary>
            /// Skip past all whitespace symbols.
            /// </summary>
            WhiteSpace = 0x01, 

            /// <summary>
            /// Skip past all end-of-line characters.
            /// </summary>
            EndOfLine = 0x02, 

            /// <summary>
            /// Skip past all single-line comments.
            /// </summary>
            SingleLineComment = 0x04, 

            /// <summary>
            /// Skip past all multi-line comments.
            /// </summary>
            MultiLineComment = 0x08, 

            /// <summary>
            /// Skip past all Xml header lines.
            /// </summary>
            XmlHeader = 0x10, 

            /// <summary>
            /// Skip past all preprocessor directives.
            /// </summary>
            Preprocessor = 0x20, 

            /// <summary>
            /// Skip past all of these types of symbols.
            /// </summary>
            All = 0xFF
        }

        #endregion

        #region Public Properties

        /// <summary>
        /// Gets the parsed document.
        /// </summary>
        public CsDocument Document
        {
            get
            {
                return this.document;
            }
        }

        #endregion

        #region Methods

        /// <summary>
        /// Adds parameters to the fully qualified name of the item.
        /// </summary>
        /// <param name="parameters">
        /// The list of parameters on the element.
        /// </param>
        /// <param name="fullyQualifiedName">
        /// The fully qualified name of the element.
        /// </param>
        /// <returns>
        /// Returns the new fully qualified name string.
        /// </returns>
        internal static string AddQualifications(ICollection<Parameter> parameters, string fullyQualifiedName)
        {
            Param.AssertNotNull(parameters, "parameters");
            Param.AssertNotNull(fullyQualifiedName, "fullyQualifiedName");

            foreach (Parameter parameter in parameters)
            {
                fullyQualifiedName += "%" + parameter.Type;
            }

            return fullyQualifiedName;
        }

        /// <summary>
        /// Extracts a TypeToken from the literal expression, assuming that one exists.
        /// </summary>
        /// <param name="literal">
        /// The literal expression.
        /// </param>
        /// <returns>
        /// Returns the type token.
        /// </returns>
        internal static TypeToken ExtractTypeTokenFromLiteralExpression(LiteralExpression literal)
        {
            Param.AssertNotNull(literal, "literal");

            Debug.Assert(
                literal.TokenNode != null && literal.TokenNode.Value != null
                && (literal.TokenNode.Value.CsTokenClass == CsTokenClass.Type || literal.TokenNode.Value.CsTokenClass == CsTokenClass.GenericType), 
                "The literal expression does not contain a TypeToken");

            return (TypeToken)literal.TokenNode.Value;
        }

        /// <summary>
        /// Finds the end of the given name, moving past member access operators.
        /// </summary>
        /// <param name="document">
        /// The document containing the name.
        /// </param>
        /// <param name="tokens">
        /// The token list.
        /// </param>
        /// <param name="startTokenNode">
        /// The first token of the name within the token list.
        /// </param>
        /// <returns>
        /// Returns the last token of the name within the token list.
        /// </returns>
        internal static Node<CsToken> FindEndOfName(CsDocument document, CsTokenList tokens, Node<CsToken> startTokenNode)
        {
            Param.AssertNotNull(document, "document");
            Param.AssertNotNull(tokens, "tokens");
            Param.AssertNotNull(startTokenNode, "startTokenNode");

            Node<CsToken> endTokenNode = startTokenNode;
            Node<CsToken> tokenNode = startTokenNode;

            if (tokenNode == null)
            {
                CsTokenType tokenType = tokenNode.Value.CsTokenType;
                if (tokenType != CsTokenType.Other && tokenType != CsTokenType.Get && tokenType != CsTokenType.Set && tokenType != CsTokenType.Add
                    && tokenType != CsTokenType.Remove)
                {
                    throw new SyntaxException(document.SourceCode, tokenNode == null ? document.MasterTokenList.Last.Value.LineNumber : tokenNode.Value.LineNumber);
                }
            }

            bool accessSymbol = false;

            for (Node<CsToken> temp = tokens.First; !tokens.OutOfBounds(temp); temp = temp.Next)
            {
                CsTokenType tempTokenType = temp.Value.CsTokenType;
                if (tempTokenType != CsTokenType.WhiteSpace && tempTokenType != CsTokenType.EndOfLine && tempTokenType != CsTokenType.SingleLineComment
                    && tempTokenType != CsTokenType.MultiLineComment && tempTokenType != CsTokenType.PreprocessorDirective)
                {
                    if (accessSymbol)
                    {
                        if (tempTokenType != CsTokenType.Other)
                        {
                            throw new SyntaxException(document.SourceCode, temp.Value.LineNumber);
                        }

                        endTokenNode = tokenNode;
                        accessSymbol = false;
                    }
                    else
                    {
                        if (temp.Value.Text == "." || temp.Value.Text == "::")
                        {
                            accessSymbol = true;
                        }
                        else
                        {
                            break;
                        }
                    }
                }
            }

            return endTokenNode;
        }

        /// <summary>
        /// Finds the end of a name, moving past member access operators.
        /// </summary>
        /// <param name="document">
        /// The document containing the tokens.
        /// </param>
        /// <param name="tokens">
        /// The token list.
        /// </param>
        /// <param name="startTokenNode">
        /// The first token of the name.
        /// </param>
        /// <param name="endTokenNode">
        /// Returns the last token of the name.
        /// </param>
        /// <returns>
        /// Returns the full name.
        /// </returns>
        internal static string GetFullName(CsDocument document, CsTokenList tokens, Node<CsToken> startTokenNode, out Node<CsToken> endTokenNode)
        {
            Param.AssertNotNull(document, "document");
            Param.AssertNotNull(tokens, "tokens");
            Param.AssertNotNull(startTokenNode, "startToken");

            endTokenNode = CodeParser.FindEndOfName(document, tokens, startTokenNode);
            Debug.Assert(endTokenNode != null, "Did not find the end of the name");

            // Create the text string.
            StringBuilder text = new StringBuilder();

            for (Node<CsToken> tokenNode = startTokenNode; !tokens.OutOfBounds(tokenNode); tokenNode = tokenNode.Next)
            {
                CsTokenType tokenType = tokenNode.Value.CsTokenType;
                if (tokenType != CsTokenType.WhiteSpace && tokenType != CsTokenType.EndOfLine && tokenType != CsTokenType.SingleLineComment
                    && tokenType != CsTokenType.MultiLineComment && tokenType != CsTokenType.PreprocessorDirective)
                {
                    text.Append(tokenNode.Value.Text);
                }

                if (tokenNode == endTokenNode)
                {
                    break;
                }
            }

            return text.ToString();
        }

        /// <summary>
        /// Moves the index past any tokens that are not pure code. This includes whitespace, comments,
        /// assembly tags, preprocessors, etc.
        /// </summary>
        /// <param name="tokens">
        /// The token list.
        /// </param>
        /// <param name="start">
        /// The first token to move past.
        /// </param>
        /// <returns>
        /// Returns false if the end of the token list was reached.
        /// </returns>
        internal static bool MoveToNextCodeToken(CsTokenList tokens, ref Node<CsToken> start)
        {
            Param.AssertNotNull(tokens, "tokens");
            Param.AssertNotNull(start, "start");

            return MovePastTokens(
                tokens, 
                ref start, 
                CsTokenType.WhiteSpace, 
                CsTokenType.EndOfLine, 
                CsTokenType.SingleLineComment, 
                CsTokenType.MultiLineComment, 
                CsTokenType.PreprocessorDirective, 
                CsTokenType.Attribute);
        }

        /// <summary>
        /// Given a string containing a type, trims out all whitespace and comments from the type string. 
        /// </summary>
        /// <param name="type">
        /// The original type string.
        /// </param>
        /// <returns>
        /// Returns the trimmed string.
        /// </returns>
        internal static string TrimType(string type)
        {
            Param.Ignore(type);

            if (type == null)
            {
                return null;
            }

            int index = 0;
            char[] chars = new char[type.Length];

            bool multiLineComment = false;
            bool singleLineComment = false;

            for (int i = 0; i < type.Length; ++i)
            {
                char typeCharacter = type[i];

                if (singleLineComment)
                {
                    // When we're in a single-line comment, ignore everything up through the end of the line.
                    if (typeCharacter == '\r' || typeCharacter == '\n')
                    {
                        singleLineComment = false;
                    }
                }
                else if (multiLineComment)
                {
                    // When we're in a multi-line comment, ignore everythrough up through the end of the comment.
                    if (typeCharacter == '*' && i < type.Length - 1 && type[i + 1] == '/')
                    {
                        ++i;
                        multiLineComment = false;
                    }
                }
                else if (!char.IsWhiteSpace(typeCharacter))
                {
                    if (typeCharacter == '/' && i < type.Length - 1)
                    {
                        if (type[i + 1] == '/')
                        {
                            singleLineComment = true;
                        }
                        else if (type[i + 1] == '*')
                        {
                            multiLineComment = true;
                        }
                    }

                    if (!singleLineComment && !multiLineComment)
                    {
                        chars[index++] = typeCharacter;
                    }
                }
            }

            // If nothing was trimmed, just return the original string.
            if (index == type.Length)
            {
                return type;
            }

            return new string(chars, 0, index);
        }

        /// <summary>
        /// Parses an attribute.
        /// </summary>
        /// <param name="parentReference">
        /// The parent code unit.
        /// </param>
        /// <param name="unsafeCode">
        /// Indicates whether the attribute lies within a block of unsafe code.
        /// </param>
        /// <param name="masterDocument">
        /// The master document object.
        /// </param>
        /// <returns>
        /// Returns the attribute.
        /// </returns>
        internal Attribute ParseAttribute(Reference<ICodePart> parentReference, bool unsafeCode, CsDocument masterDocument)
        {
            Param.AssertNotNull(parentReference, "parentReference");
            Param.Ignore(unsafeCode);
            Param.AssertNotNull(masterDocument, "masterDocument");

            Debug.Assert(this.document == null, "A CodeParser instance may only be used once.");
            this.document = masterDocument;

            Reference<ICodePart> attributeReference = new Reference<ICodePart>();

            // Get the first symbol and make sure it is the right type.
            Symbol firstSymbol = this.symbols.Peek(1);
            Debug.Assert(firstSymbol != null && firstSymbol.SymbolType == SymbolType.OpenSquareBracket, "Expected an opening square bracket");

            // The list of attribute expressions in the attribute.
            List<AttributeExpression> attributeExpressions = new List<AttributeExpression>();

            // Move past the opening square bracket.
            Bracket openingBracket = new Bracket(firstSymbol.Text, CsTokenType.OpenAttributeBracket, firstSymbol.Location, attributeReference, this.symbols.Generated);
            Node<CsToken> openingBracketNode = this.tokens.InsertLast(openingBracket);
            this.symbols.Advance();

            // Get each of the child attribute expressions within this attribute.
            while (true)
            {
                // Move to the next symbol.
                this.AdvanceToNextCodeSymbol(attributeReference);
                Symbol symbol = this.symbols.Peek(1);
                if (symbol == null)
                {
                    throw new SyntaxException(this.document.SourceCode, firstSymbol.LineNumber);
                }

                // Check the type. If this is the closing bracket then we are done.
                if (symbol.SymbolType == SymbolType.CloseSquareBracket)
                {
                    Bracket closingBracket = new Bracket(symbol.Text, CsTokenType.CloseAttributeBracket, symbol.Location, attributeReference, this.symbols.Generated);
                    Node<CsToken> closingBracketNode = this.tokens.InsertLast(closingBracket);
                    this.symbols.Advance();

                    openingBracket.MatchingBracketNode = closingBracketNode;
                    closingBracket.MatchingBracketNode = openingBracketNode;

                    break;
                }

                // Check to see if there is a target specified.
                LiteralExpression target = null;

                this.AdvanceToNextCodeSymbol(attributeReference);
                symbol = this.symbols.Peek(1);
                if (symbol == null)
                {
                    throw new SyntaxException(this.document.SourceCode, firstSymbol.LineNumber);
                }

                Node<CsToken> previousTokenNode = this.tokens.Last;
                Reference<ICodePart> attributeExpressionReference = new Reference<ICodePart>();

                if (symbol.SymbolType == SymbolType.Other || symbol.SymbolType == SymbolType.Return)
                {
                    // Peek ahead to the next symbol and check if it's a colon.
                    int index = this.GetNextCodeSymbolIndex(2);
                    if (index != -1)
                    {
                        Symbol colon = this.symbols.Peek(index);

                        if (colon.SymbolType == SymbolType.Colon)
                        {
                            // This is a target. Get the literal target expression and move past the colon.
                            // Change the type of the target symbol to OTHER so that it will be parsed
                            // correctly by the literal expression parser.
                            symbol.SymbolType = SymbolType.Other;

                            // Get the literal expression.
                            Reference<ICodePart> targetReference = new Reference<ICodePart>();
                            target = this.GetLiteralExpression(targetReference, unsafeCode);
                            Debug.Assert(target != null, "We should always succeed getting a Literal here since we have already seen a type of Other.");

                            targetReference.Target = target;

                            // Add the colon.
                            this.AdvanceToNextCodeSymbol(attributeExpressionReference);
                            this.tokens.Add(new CsToken(colon.Text, CsTokenType.AttributeColon, colon.Location, attributeExpressionReference, this.symbols.Generated));

                            this.symbols.Advance();

                            this.AdvanceToNextCodeSymbol(attributeExpressionReference);
                        }
                    }
                }

                // Now get the attribute call expression.
                Expression initialization = this.GetNextExpression(ExpressionPrecedence.None, attributeExpressionReference, unsafeCode);
                if (initialization == null)
                {
                    throw new SyntaxException(this.document.SourceCode, firstSymbol.LineNumber);
                }

                // Create and add the attribute expression.
                Debug.Assert(previousTokenNode.Next != null, "Nothing was added to the token list!");

                AttributeExpression attributeExpression = new AttributeExpression(
                    new CsTokenList(this.tokens, previousTokenNode.Next, this.tokens.Last), target, initialization);

                attributeExpressions.Add(attributeExpression);
                attributeExpressionReference.Target = attributeExpression;

                // Get the next item, which must either be a comma or the closing attribute bracket.
                this.AdvanceToNextCodeSymbol(attributeReference);
                symbol = this.symbols.Peek(1);
                if (symbol == null)
                {
                    throw new SyntaxException(this.document.SourceCode, firstSymbol.LineNumber);
                }

                if (symbol.SymbolType == SymbolType.Comma)
                {
                    // Add the comma and continue.
                    this.tokens.Add(this.GetToken(CsTokenType.Comma, SymbolType.Comma, attributeReference));
                }
                else if (symbol.SymbolType != SymbolType.CloseSquareBracket)
                {
                    // This type of symbol is unexpected.
                    throw new SyntaxException(this.document.SourceCode, firstSymbol.LineNumber);
                }
            }

            // Get the location of the attribute.
            CodeLocation location = CsToken.JoinLocations(this.tokens.First, this.tokens.Last);

            // Create and return the attribute.
            Attribute attribute = new Attribute(
                this.tokens, location, parentReference, attributeExpressions.ToArray(), this.tokens.First.Value.Generated || this.tokens.Last.Value.Generated);

            attributeReference.Target = attribute;
            return attribute;
        }

        /// <summary>
        /// Parses the contents of the document.
        /// </summary>
        internal void ParseDocument()
        {
            Debug.Assert(this.document == null, "A CodeParser instance may only be used once.");

            // Find the list of symbols in the document.
            List<Symbol> symbolList = this.lexer.GetSymbols(this.lexer.SourceCode, this.lexer.SourceCode.Project.Configuration);

            // Create the symbol manager class.
            this.symbols = new SymbolManager(symbolList);

            // Create the document object.
            this.document = new CsDocument(this.lexer.SourceCode, this.parser, this.tokens);

            Reference<ICodePart> documentRootReference = new Reference<ICodePart>();

            // Get the file header if it exists.
            FileHeader fileHeader = this.GetFileHeader(documentRootReference);

            // Let the symbol manager know if this document contains generated code.
            if (fileHeader.Generated)
            {
                this.symbols.IncrementGeneratedCodeBlocks();
            }

            this.document.FileHeader = fileHeader;

            // Create a declaration for the root element.
            Declaration declaration = new Declaration(
                new CsTokenList(this.document.Tokens), Strings.Root, ElementType.Root, AccessModifierType.Public, new Dictionary<CsTokenType, CsToken>());

            // Create the root element for the document.
            DocumentRoot root = new DocumentRoot(this.document, declaration, fileHeader.Generated);
            documentRootReference.Target = root;

            // Parse the contents of the document.
            this.ParseElementContainerBody(root, documentRootReference, this.parser.PartialElements, false);

            // Check if there are any tokens in the document.
            if (this.document.Tokens.Count > 0)
            {
                // Fill in the token list for the root element.
                root.Tokens = new CsTokenList(this.document.Tokens, this.document.Tokens.First, this.document.Tokens.Last);

                // Fill in the location for the element.
                root.Location = CsToken.JoinLocations(this.document.Tokens.First, this.document.Tokens.Last);
            }

            // Add the root element to the document.
            this.document.RootElement = root;

            // When in debug mode, ensure that all tokens are correctly mapped to a parent element.
            this.DebugValidateParentReferences();
        }

        /// <summary>
        /// Moves the index past any whitespace characters.
        /// </summary>
        /// <param name="tokens">
        /// The collection containing the start token.
        /// </param>
        /// <param name="start">
        /// The first token to move past.
        /// </param>
        /// <param name="movePastTypes">
        /// The types of tokens to move past.
        /// </param>
        /// <returns>
        /// Returns false if the end of the token list was reached.
        /// </returns>
        private static bool MovePastTokens(CsTokenList tokens, ref Node<CsToken> start, params CsTokenType[] movePastTypes)
        {
            Param.AssertNotNull(tokens, "tokens");
            Param.AssertNotNull(start, "start");
            Param.Ignore(movePastTypes);

            for (Node<CsToken> tokenNode = start; !tokens.OutOfBounds(tokenNode); tokenNode = tokenNode.Next)
            {
                bool found = false;

                for (int i = 0; i < movePastTypes.Length; ++i)
                {
                    if (tokenNode.Value.CsTokenType == movePastTypes[i])
                    {
                        found = true;
                        break;
                    }
                }

                if (!found)
                {
                    start = tokenNode;
                    return true;
                }
            }

            return false;
        }

        /// <summary>
        /// Find the end of a name.
        /// </summary>
        /// <param name="startIndex">
        /// The first index of the name.
        /// </param>
        /// <returns>
        /// Returns the last index of the name.
        /// </returns>
        private int AdvanceToEndOfName(int startIndex)
        {
            Param.AssertGreaterThanOrEqualToZero(startIndex, "startIndex");

            bool generic;
            return this.AdvanceToEndOfName(startIndex, out generic);
        }

        /// <summary>
        /// Find the end of a name.
        /// </summary>
        /// <param name="startIndex">
        /// The first index of the name.
        /// </param>
        /// <param name="generic">
        /// Returns true if the first part of the name is a generic.
        /// </param>
        /// <returns>
        /// Returns the last index of the name.
        /// </returns>
        private int AdvanceToEndOfName(int startIndex, out bool generic)
        {
            Param.AssertGreaterThanOrEqualToZero(startIndex, "startIndex");

            generic = false;

            Symbol symbol = this.symbols.Peek(startIndex);
            Debug.Assert(symbol != null && symbol.SymbolType == SymbolType.Other, "Expected a name symbol");

            int index = startIndex;
            int endIndex = startIndex;

            int leadingGenericIndex = this.GetNextCodeSymbolIndex(index + 1);
            if (leadingGenericIndex != -1)
            {
                symbol = this.symbols.Peek(leadingGenericIndex);
                if (symbol.SymbolType == SymbolType.LessThan)
                {
                    // Move up to the closing bracket and check that this is actually a generic type.
                    leadingGenericIndex = this.AdvanceToClosingGenericSymbol(leadingGenericIndex + 1);
                    if (leadingGenericIndex != -1)
                    {
                        index = leadingGenericIndex;
                        endIndex = index;
                        generic = true;
                    }
                }
            }

            bool dot = false;
            while (true)
            {
                index = this.GetNextCodeSymbolIndex(index + 1);
                if (index == -1)
                {
                    break;
                }

                symbol = this.symbols.Peek(index);
                if (symbol.SymbolType == SymbolType.Other)
                {
                    if (dot)
                    {
                        // Peek ahead and see if this looks like a generic.
                        int temp = this.GetNextCodeSymbolIndex(index + 1);
                        if (temp != -1 && this.symbols.Peek(temp).SymbolType == SymbolType.LessThan)
                        {
                            temp = this.AdvanceToClosingGenericSymbol(temp + 1);
                            if (temp == -1)
                            {
                                break;
                            }
                            else
                            {
                                index = temp;
                            }
                        }

                        endIndex = index;
                        dot = false;
                    }
                    else
                    {
                        break;
                    }
                }
                else if (symbol.SymbolType == SymbolType.Dot || symbol.SymbolType == SymbolType.QualifiedAlias)
                {
                    if (dot)
                    {
                        break;
                    }
                    else
                    {
                        dot = true;
                    }
                }
                else
                {
                    break;
                }
            }

            return endIndex;
        }

        /// <summary>
        /// Advances past any whitespace and comments in the code.
        /// </summary>
        /// <param name="parentReference">
        /// The parent code part.
        /// </param>
        private void AdvanceToNextCodeSymbol(Reference<ICodePart> parentReference)
        {
            Param.AssertNotNull(parentReference, "parentReference");
            this.AdvanceToNextCodeSymbol(SkipSymbols.All, parentReference);
        }

        /// <summary>
        /// Advances past any whitespace and comments in the code.
        /// </summary>
        /// <param name="skip">
        /// Indicates the types of tokens to advance past.
        /// </param>
        /// <param name="parentReference">
        /// The parent code part.
        /// </param>
        private void AdvanceToNextCodeSymbol(SkipSymbols skip, Reference<ICodePart> parentReference)
        {
            Param.Ignore(skip);
            Param.AssertNotNull(parentReference, "parentReference");

            Symbol symbol = this.symbols.Peek(1);
            while (symbol != null)
            {
                if (symbol.SymbolType == SymbolType.WhiteSpace && (skip & SkipSymbols.WhiteSpace) != 0)
                {
                    this.tokens.Add(new Whitespace(symbol.Text, symbol.Location, parentReference, this.symbols.Generated));
                    this.symbols.Advance();
                }
                else if (symbol.SymbolType == SymbolType.EndOfLine && (skip & SkipSymbols.EndOfLine) != 0)
                {
                    this.tokens.Add(new CsToken(symbol.Text, CsTokenType.EndOfLine, symbol.Location, parentReference, this.symbols.Generated));
                    this.symbols.Advance();
                }
                else if (symbol.SymbolType == SymbolType.SingleLineComment && (skip & SkipSymbols.SingleLineComment) != 0)
                {
                    this.tokens.Add(new CsToken(symbol.Text, CsTokenType.SingleLineComment, symbol.Location, parentReference, this.symbols.Generated));
                    this.symbols.Advance();
                }
                else if (symbol.SymbolType == SymbolType.MultiLineComment && (skip & SkipSymbols.MultiLineComment) != 0)
                {
                    this.tokens.Add(new CsToken(symbol.Text, CsTokenType.MultiLineComment, symbol.Location, parentReference, this.symbols.Generated));
                    this.symbols.Advance();
                }
                else if (symbol.SymbolType == SymbolType.PreprocessorDirective && (skip & SkipSymbols.Preprocessor) != 0)
                {
                    this.tokens.Add(this.GetPreprocessorDirectiveToken(symbol, parentReference, this.symbols.Generated));
                    this.symbols.Advance();
                }
                else if (symbol.SymbolType == SymbolType.XmlHeaderLine && (skip & SkipSymbols.XmlHeader) != 0)
                {
                    this.tokens.Add(new CsToken(symbol.Text, CsTokenType.XmlHeaderLine, symbol.Location, parentReference, this.symbols.Generated));
                    this.symbols.Advance();
                }
                else
                {
                    break;
                }

                symbol = this.symbols.Peek(1);
            }
        }

        /// <summary>
        /// Creates a new syntax exception which attempts to find the best line number 
        /// given the current set up symbols and tokens.
        /// </summary>
        /// <returns>Returns the exception.</returns>
        private SyntaxException CreateSyntaxException()
        {
            throw new SyntaxException(this.document.SourceCode, this.GetBestLineNumber());
        }

        /// <summary>
        /// Walks through the document model and ensures that every item in the model is 
        /// correctly mapped to a parent code part.
        /// </summary>
        [Conditional("DEBUG")]
        private void DebugValidateParentReferences()
        {
            for (Node<CsToken> token = this.document.Tokens.First; token != null; token = token.Next)
            {
                if (token.Value.Parent == null)
                {
                    Debug.Fail("The parent target has not been set for a token.");
                }
            }
        }

        /// <summary>
        /// Gets an attribute from the code.
        /// </summary>
        /// <param name="parentReference">
        /// The parent code unit.
        /// </param>
        /// <param name="unsafeCode">
        /// Indicates whether the attribute lies within an unsafe code block.
        /// </param>
        /// <returns>
        /// Returns the attribute.
        /// </returns>
        private Attribute GetAttribute(Reference<ICodePart> parentReference, bool unsafeCode)
        {
            Param.AssertNotNull(parentReference, "parentReference");
            Param.Ignore(unsafeCode);

            CodeParser attributeParser = new CodeParser(this.parser, this.symbols);
            return attributeParser.ParseAttribute(parentReference, unsafeCode, this.document);
        }

        /// <summary>
        /// Gets the closest line number to the current part of the file being parsed.
        /// </summary>
        /// <returns>Returns the best line number.</returns>
        private int GetBestLineNumber()
        {
            int lineNumber = 1;
            if (this.symbols.Current != null)
            {
                lineNumber = this.symbols.Current.LineNumber;
            }
            else if (this.tokens.Count > 1)
            {
                lineNumber = this.tokens.Last.Value.LineNumber;
            }

            return lineNumber;
        }

        /// <summary>
        /// Gets the next conditional compilation directive from the code.
        /// </summary>
        /// <param name="preprocessorSymbol">
        /// The symbol representing the directive.
        /// </param>
        /// <param name="type">
        /// The type of the conditional compilation directive.
        /// </param>
        /// <param name="startIndex">
        /// The start index of the body of the directive.
        /// </param>
        /// <param name="parent">
        /// The parent code part.
        /// </param>
        /// <param name="generated">
        /// Indicates whether the directive lies within a block of generated code.
        /// </param>
        /// <returns>
        /// Returns the directive.
        /// </returns>
        private ConditionalCompilationDirective GetConditionalCompilationDirective(
            Symbol preprocessorSymbol, ConditionalCompilationDirectiveType type, int startIndex, Reference<ICodePart> parent, bool generated)
        {
            Param.AssertNotNull(preprocessorSymbol, "preprocessorSymbol");
            Param.Ignore(type);
            Param.AssertGreaterThanOrEqualToZero(startIndex, "startIndex");
            Param.AssertNotNull(parent, "parent");
            Param.Ignore(generated);

            Expression body = null;

            // Extract the body of the directive if necessary.
            if (type != ConditionalCompilationDirectiveType.Endif && startIndex < preprocessorSymbol.Text.Length)
            {
                body = CodeParser.GetConditionalPreprocessorBodyExpression(this.parser, this.document.SourceCode, preprocessorSymbol, startIndex);
            }

            // Create and return the directive.
            return new ConditionalCompilationDirective(preprocessorSymbol.Text, type, body, preprocessorSymbol.Location, parent, generated);
        }

        /// <summary>
        /// Gets the file header from a piece of code. The file header must start on the first
        /// line of code, and it must follow the format shown below. This method will strip off
        /// the first and last lines, as well as the leading slashes on all lines, and return only
        /// the header text.
        /// </summary>
        /// <param name="parentReference">
        /// The parent code unit.
        /// </param>
        /// <returns>
        /// Returns the file header.
        /// </returns>
        private FileHeader GetFileHeader(Reference<ICodePart> parentReference)
        {
            Param.AssertNotNull(parentReference, "parentReference");

            // Make sure that we are starting at the beginning of the file.
            Debug.Assert(this.symbols.CurrentIndex == -1, "Expected to be at the  beginning of the file");

            // Stores the header text.
            StringBuilder header = new StringBuilder();

            // Move past whitespace and pragmas.
            while (true)
            {
                Symbol symbol = this.symbols.Peek(1);
                if (symbol == null
                    || (symbol.SymbolType != SymbolType.WhiteSpace && symbol.SymbolType != SymbolType.EndOfLine && symbol.SymbolType != SymbolType.PreprocessorDirective))
                {
                    break;
                }

                this.document.MasterTokenList.Add(this.GetToken(TokenTypeFromSymbolType(symbol.SymbolType), symbol.SymbolType, parentReference));
            }

            Reference<ICodePart> headerReference = new Reference<ICodePart>();
            Node<CsToken> firstTokenNode = null;

            // Loop until the entire header has been read.
            bool finished = false;
            int newLineCount = 0;
            while (!finished)
            {
                // Grab the next symbol but do not advance the index.
                Symbol symbol = this.symbols.Peek(1);
                if (symbol == null)
                {
                    break;
                }
                else if (symbol.SymbolType == SymbolType.SingleLineComment)
                {
                    newLineCount = 0;

                    // Ignore lines that start with //- since these are borders. We only want the body.
                    if (!symbol.Text.StartsWith("//-", StringComparison.Ordinal))
                    {
                        // Copy everything after the comment slashes.
                        header.Append(symbol.Text.Substring(2, symbol.Text.Length - 2));
                    }

                    // Advance the symbol manager.
                    Node<CsToken> tokenNode =
                        this.document.MasterTokenList.InsertLast(this.GetToken(CsTokenType.SingleLineComment, SymbolType.SingleLineComment, headerReference));

                    if (firstTokenNode == null)
                    {
                        firstTokenNode = tokenNode;
                    }
                }
                else if (symbol.SymbolType == SymbolType.WhiteSpace)
                {
                    this.document.MasterTokenList.Add(this.GetToken(CsTokenType.WhiteSpace, SymbolType.WhiteSpace, headerReference));
                }
                else if (symbol.SymbolType == SymbolType.EndOfLine)
                {
                    // If we've seen more than one newline in a row, we are past the end of the file header.
                    if (++newLineCount > 1)
                    {
                        break;
                    }

                    this.document.MasterTokenList.Add(this.GetToken(CsTokenType.EndOfLine, SymbolType.EndOfLine, headerReference));
                }
                else
                {
                    break;
                }
            }

            // Find the last token in the header. Work backwards to find the previous comment line.
            Node<CsToken> lastTokenNode = null;
            for (Node<CsToken> token = this.document.MasterTokenList.Last; token != null; token = token.Previous)
            {
                if (token.Value.CsTokenType == CsTokenType.SingleLineComment)
                {
                    lastTokenNode = token;
                    break;
                }
            }

            CsTokenList fileHeaderTokens = null;
            if (firstTokenNode == null)
            {
                fileHeaderTokens = new CsTokenList(this.document.MasterTokenList);
            }
            else
            {
                fileHeaderTokens = new CsTokenList(this.document.MasterTokenList, firstTokenNode, lastTokenNode);
            }

            FileHeader fileHeader = new FileHeader(header.ToString(), fileHeaderTokens, parentReference);
            headerReference.Target = fileHeader;

            return fileHeader;
        }

        /// <summary>
        /// Gets the argument list from a generic type.
        /// </summary>
        /// <param name="genericTypeReference">
        /// A reference to the generic type.
        /// </param>
        /// <param name="unsafeCode">
        /// Indicates whether the code is marked as unsafe.
        /// </param>
        /// <param name="name">
        /// Optional name of the generic type.
        /// </param>
        /// <param name="startIndex">
        /// The first index of the generic.
        /// </param>
        /// <param name="endIndex">
        /// Returns the index of the last token in the generic argument list.
        /// </param>
        /// <returns>
        /// Returns a list of tokens containing the arguments.
        /// </returns>
        [SuppressMessage("Microsoft.Maintainability", "CA1502:AvoidExcessiveComplexity", Justification = "May be simplified later.")]
        private MasterList<CsToken> GetGenericArgumentList(Reference<ICodePart> genericTypeReference, bool unsafeCode, CsToken name, int startIndex, out int endIndex)
        {
            Param.AssertNotNull(genericTypeReference, "genericTypeReference");
            Param.Ignore(unsafeCode);
            Param.Ignore(name);
            Param.AssertGreaterThanOrEqualToZero(startIndex, "startIndex");

            endIndex = -1;
            MasterList<CsToken> genericArgumentListTokens = null;

            // Move past whitespace and comments.
            int index = startIndex;
            while (true)
            {
                Symbol next = this.symbols.Peek(index);
                if (next == null
                    || (next.SymbolType != SymbolType.WhiteSpace && next.SymbolType != SymbolType.EndOfLine && next.SymbolType != SymbolType.SingleLineComment
                        && next.SymbolType != SymbolType.MultiLineComment && next.SymbolType != SymbolType.PreprocessorDirective))
                {
                    break;
                }

                ++index;
            }

            // The next symbol should be an opening bracket, if this is a generic.
            Symbol symbol = this.symbols.Peek(index);
            if (symbol != null && symbol.SymbolType == SymbolType.LessThan)
            {
                // This might be a generic. Assume that it is and start creating tokens.
                genericArgumentListTokens = new MasterList<CsToken>();

                // Add the name if one was provided.
                if (name != null)
                {
                    genericArgumentListTokens.Add(name);
                }

                Node<CsToken> openingGenericBracketNode = null;

                // Add everything up to the opening bracket into the token list.
                for (int i = startIndex; i <= index; ++i)
                {
                    symbol = this.symbols.Peek(i);
                    Debug.Assert(symbol != null, "The next symbol should not be null");

                    if (symbol.SymbolType == SymbolType.LessThan)
                    {
                        if (openingGenericBracketNode != null)
                        {
                            // This is not a generic statement.
                            return null;
                        }

                        Bracket openingGenericBracket = new Bracket(
                            symbol.Text, CsTokenType.OpenGenericBracket, symbol.Location, genericTypeReference, this.symbols.Generated);
                        openingGenericBracketNode = genericArgumentListTokens.InsertLast(openingGenericBracket);
                    }
                    else
                    {
                        genericArgumentListTokens.Add(this.ConvertSymbol(symbol, TokenTypeFromSymbolType(symbol.SymbolType), genericTypeReference));
                    }
                }

                // Loop through the rest of the symbols.
                while (true)
                {
                    symbol = this.symbols.Peek(++index);
                    if (symbol == null)
                    {
                        // The code ran out before we found the end of the generic.
                        throw new SyntaxException(this.document.SourceCode, name.LineNumber);
                    }
                    else if (symbol.SymbolType == SymbolType.GreaterThan)
                    {
                        if (openingGenericBracketNode == null)
                        {
                            // This is not a generic statement.
                            return null;
                        }

                        // This is the end of the generic statement. Add the closing bracket to the token list.
                        Bracket closingGenericBracket = new Bracket(
                            symbol.Text, CsTokenType.CloseGenericBracket, symbol.Location, genericTypeReference, this.symbols.Generated);
                        Node<CsToken> closingGenericBracketNode = genericArgumentListTokens.InsertLast(closingGenericBracket);

                        ((Bracket)openingGenericBracketNode.Value).MatchingBracketNode = closingGenericBracketNode;
                        closingGenericBracket.MatchingBracketNode = openingGenericBracketNode;

                        endIndex = index;
                        break;
                    }
                    else if (symbol.SymbolType == SymbolType.Out || symbol.SymbolType == SymbolType.In)
                    {
                        // Get the in or out keyword.
                        genericArgumentListTokens.Add(
                            this.ConvertSymbol(symbol, symbol.SymbolType == SymbolType.In ? CsTokenType.In : CsTokenType.Out, genericTypeReference));
                    }
                    else if (symbol.SymbolType == SymbolType.Other)
                    {
                        int lastIndex = 0;
                        Reference<ICodePart> wordReference = new Reference<ICodePart>();
                        CsToken word = this.GetTypeTokenAux(wordReference, genericTypeReference, unsafeCode, true, false, index, out lastIndex);
                        if (word == null)
                        {
                            throw new SyntaxException(this.document.SourceCode, symbol.LineNumber);
                        }

                        // Advance the index to the end of the token.
                        index = lastIndex;

                        // Add the token.
                        genericArgumentListTokens.Add(word);
                    }
                    else if (symbol.SymbolType == SymbolType.WhiteSpace || symbol.SymbolType == SymbolType.EndOfLine || symbol.SymbolType == SymbolType.SingleLineComment
                             || symbol.SymbolType == SymbolType.MultiLineComment || symbol.SymbolType == SymbolType.PreprocessorDirective)
                    {
                        // Add these to the token list.
                        genericArgumentListTokens.Add(this.ConvertSymbol(symbol, TokenTypeFromSymbolType(symbol.SymbolType), genericTypeReference));
                    }
                    else if (symbol.SymbolType == SymbolType.Comma)
                    {
                        genericArgumentListTokens.Add(this.ConvertSymbol(symbol, CsTokenType.Comma, genericTypeReference));
                    }
                    else if (symbol.SymbolType == SymbolType.OpenSquareBracket)
                    {
                        // An attribute on the generic type.
                        genericArgumentListTokens.Add(this.GetAttribute(genericTypeReference, unsafeCode));
                    }
                    else
                    {
                        // Any other symbol signifies that this is not a generic statement.
                        genericArgumentListTokens = null;
                        break;
                    }
                }
            }

            return genericArgumentListTokens;
        }

        /// <summary>
        /// Checks whether the symbol manager is currently sitting on the start of a generic token. 
        /// If so, reads the generic and returns it as a token.
        /// </summary>
        /// <param name="parentReference">
        /// The parent code unit.
        /// </param>
        /// <param name="unsafeCode">
        /// Indicates whether the code is marked as unsafe.
        /// </param>
        /// <returns>
        /// Returns the generic token, or null if the symbol manager is not sitting on a generic.
        /// </returns>
        private GenericType GetGenericToken(Reference<ICodePart> parentReference, bool unsafeCode)
        {
            Param.AssertNotNull(parentReference, "parentReference");
            Param.Ignore(unsafeCode);

            int lastSymbolIndex = -1;

            GenericType generic = this.GetGenericTokenAux(parentReference, unsafeCode, 1, out lastSymbolIndex);
            if (generic != null)
            {
                this.symbols.CurrentIndex += lastSymbolIndex;
            }

            return generic;
        }

        /// <summary>
        /// Reads a generic token from the document.
        /// </summary>
        /// <param name="genericTokenReference">
        /// A reference to the generic token.
        /// </param>
        /// <param name="unsafeCode">
        /// Indicates whether the code is marked as unsafe.
        /// </param>
        /// <param name="startIndex">
        /// The first index of the generic.
        /// </param>
        /// <param name="lastIndex">
        /// Returns the last index of the generic.
        /// </param>
        /// <returns>
        /// Returns the generic token, or null if the symbol manager is not sitting on a generic.
        /// </returns>
        /// <remarks>
        /// This should only be called by GetGenericToken.
        /// </remarks>
        private GenericType GetGenericTokenAux(Reference<ICodePart> genericTokenReference, bool unsafeCode, int startIndex, out int lastIndex)
        {
            Param.AssertNotNull(genericTokenReference, "genericTokenReference");
            Param.Ignore(unsafeCode);
            Param.AssertGreaterThanOrEqualToZero(startIndex, "startIndex");

            lastIndex = -1;

            // Get the first symbol. This should be an unknown word type.
            Symbol firstSymbol = this.symbols.Peek(startIndex);
            Debug.Assert(firstSymbol != null && firstSymbol.SymbolType == SymbolType.Other, "Expected a text symbol");

            // This will hold the generic type if we create one.
            GenericType generic = null;

            // Create a token for the name.
            CsToken name = new CsToken(firstSymbol.Text, CsTokenType.Other, firstSymbol.Location, genericTokenReference, this.symbols.Generated);

            // Get the argument list. This will return null if this is not a generic.
            MasterList<CsToken> genericArgumentTokens = this.GetGenericArgumentList(genericTokenReference, unsafeCode, name, startIndex + 1, out lastIndex);

            if (genericArgumentTokens != null)
            {
                generic = new GenericType(
                    genericArgumentTokens, CsToken.JoinLocations(firstSymbol.Location, genericArgumentTokens.Last), genericTokenReference, this.symbols.Generated);

                Reference<ICodePart> genericTypeReference = new Reference<ICodePart>(generic);
                foreach (CsToken token in genericArgumentTokens)
                {
                    token.ParentRef = genericTypeReference;
                }
            }

            return generic;
        }

        /// <summary>
        /// Advances past any whitespace and comments in the code.
        /// </summary>
        /// <param name="startIndex">
        /// The first index to peek.
        /// </param>
        /// <returns>
        /// Returns the peek index of the next code symbol or -1 if there 
        /// are no more code symbols.
        /// </returns>
        private int GetNextCodeSymbolIndex(int startIndex)
        {
            Param.AssertGreaterThanOrEqualToZero(startIndex, "startIndex");

            int index = -1;

            while (true)
            {
                Symbol symbol = this.symbols.Peek(startIndex);
                if (symbol == null)
                {
                    break;
                }
                else if (symbol.SymbolType != SymbolType.WhiteSpace && symbol.SymbolType != SymbolType.EndOfLine && symbol.SymbolType != SymbolType.SingleLineComment
                         && symbol.SymbolType != SymbolType.MultiLineComment && symbol.SymbolType != SymbolType.PreprocessorDirective)
                {
                    index = startIndex;
                    break;
                }

                ++startIndex;
            }

            return index;
        }

        /// <summary>
        /// Advances to the next code symbol and returns it.
        /// </summary>
        /// <param name="symbolType">
        /// The expected type of the symbol.
        /// </param>
        /// <param name="parentReference">
        /// The parent code unit.
        /// </param>
        /// <returns>
        /// Returns the next code symbol.
        /// </returns>
        /// <exception cref="SyntaxException">
        /// Will be thrown if there are no more symbols in the document or if the 
        /// next symbol is not of the expected type.
        /// </exception>
        private Symbol GetNextSymbol(SymbolType symbolType, Reference<ICodePart> parentReference)
        {
            Param.Ignore(symbolType);
            Param.AssertNotNull(parentReference, "parentReference");

            return this.GetNextSymbol(symbolType, SkipSymbols.All, parentReference);
        }

        /// <summary>
        /// Advances to the next code symbol and returns it.
        /// </summary>
        /// <param name="symbolType">
        /// The expected type of the symbol.
        /// </param>
        /// <param name="skip">
        /// The types of symbols to skip past.
        /// </param>
        /// <param name="parentReference">
        /// The parent code part.
        /// </param>
        /// <returns>
        /// Returns the next code symbol.
        /// </returns>
        /// <exception cref="SyntaxException">
        /// Will be thrown if there are no more symbols in the document or if the 
        /// next symbol is not of the expected type.
        /// </exception>
        private Symbol GetNextSymbol(SymbolType symbolType, SkipSymbols skip, Reference<ICodePart> parentReference)
        {
            Param.Ignore(symbolType, skip);
            Param.AssertNotNull(parentReference, "parentReference");

            Symbol symbol = this.GetNextSymbol(skip, parentReference);
            if (symbol.SymbolType != symbolType)
            {
                throw this.CreateSyntaxException();
            }

            return symbol;
        }

        /// <summary>
        /// Advances to the next code symbol and returns it.
        /// </summary>
        /// <param name="parentReference">
        /// The parent code part.
        /// </param>
        /// <returns>
        /// Returns the next code symbol.
        /// </returns>
        /// <exception cref="SyntaxException">
        /// Will be thrown if there are no more symbols in the document.
        /// </exception>
        private Symbol GetNextSymbol(Reference<ICodePart> parentReference)
        {
            Param.AssertNotNull(parentReference, "parentReference");
            return this.GetNextSymbol(SkipSymbols.All, parentReference);
        }

        /// <summary>
        /// Advances to the next code symbol and returns it.
        /// </summary>
        /// <param name="skip">
        /// Indicates the types of symbols to skip past.
        /// </param>
        /// <param name="parentReference">
        /// The parent code part.
        /// </param>
        /// <returns>
        /// Returns the next code symbol.
        /// </returns>
        /// <exception cref="SyntaxException">
        /// Will be thrown if there are no more symbols in the document.
        /// </exception>
        private Symbol GetNextSymbol(SkipSymbols skip, Reference<ICodePart> parentReference)
        {
            Param.Ignore(skip);
            Param.AssertNotNull(parentReference, "parentReference");

            return this.GetNextSymbol(skip, parentReference, false);
        }

        /// <summary>
        /// Advances to the next code symbol and returns it.
        /// </summary>
        /// <param name="skip">
        /// Indicates the types of symbols to skip past.
        /// </param>
        /// <param name="parentReference">
        /// The parent code part.
        /// </param>
        /// <param name="allowNull">
        /// If true, indicates that this method is allowed to return a null symbol, if there are no
        /// more symbols in the document. If false, the method will throw an exception if it is unable to get another symbol.
        /// </param>
        /// <returns>
        /// Returns the next code symbol.
        /// </returns>
        /// <exception cref="SyntaxException">
        /// Will be thrown if there are no more symbols in the document.
        /// </exception>
        private Symbol GetNextSymbol(SkipSymbols skip, Reference<ICodePart> parentReference, bool allowNull)
        {
            Param.Ignore(skip);
            Param.AssertNotNull(parentReference, "parentReference");
            Param.Ignore(allowNull);

            this.AdvanceToNextCodeSymbol(skip, parentReference);

            Symbol symbol = this.symbols.Peek(1);
            if (symbol == null && !allowNull)
            {
                throw this.CreateSyntaxException();
            }

            return symbol;
        }

        /// <summary>
        /// Gets and converts preprocessor directive.
        /// </summary>
        /// <param name="preprocessorSymbol">
        /// The preprocessor symbol.
        /// </param>
        /// <param name="parent">
        /// The parent code part.
        /// </param>
        /// <param name="generated">
        /// Indicates whether the preprocessor directive lies within a block of generated code.
        /// </param>
        /// <returns>
        /// Returns the preprocessor directive.
        /// </returns>
        private Preprocessor GetPreprocessorDirectiveToken(Symbol preprocessorSymbol, Reference<ICodePart> parent, bool generated)
        {
            Param.AssertNotNull(preprocessorSymbol, "preprocessorSymbol");
            Param.AssertNotNull(parent, "parent");
            Param.Ignore(generated);

            Debug.Assert(preprocessorSymbol != null && preprocessorSymbol.SymbolType == SymbolType.PreprocessorDirective, "Expected a preprocessor directive");

            // Get the type of the preprocessor directive.
            int bodyIndex;
            string type = CsParser.GetPreprocessorDirectiveType(preprocessorSymbol, out bodyIndex);
            if (type == null)
            {
                throw new SyntaxException(this.document.SourceCode, preprocessorSymbol.LineNumber);
            }

            // Create the correct preprocessor object type.
            Preprocessor preprocessor = null;
            if (type == "region")
            {
                Region region = new Region(preprocessorSymbol.Text, preprocessorSymbol.Location, parent, true, generated);
                this.symbols.PushRegion(region);
                preprocessor = region;
            }
            else if (type == "endregion")
            {
                Region endregion = new Region(preprocessorSymbol.Text, preprocessorSymbol.Location, parent, false, generated);
                Region startregion = this.symbols.PopRegion();

                if (startregion == null)
                {
                    throw new SyntaxException(this.document.SourceCode, preprocessorSymbol.LineNumber);
                }

                startregion.Partner = endregion;
                endregion.Partner = startregion;

                preprocessor = endregion;
            }
            else if (type == "if")
            {
                preprocessor = this.GetConditionalCompilationDirective(preprocessorSymbol, ConditionalCompilationDirectiveType.If, bodyIndex, parent, generated);
            }
            else if (type == "elif")
            {
                preprocessor = this.GetConditionalCompilationDirective(preprocessorSymbol, ConditionalCompilationDirectiveType.Elif, bodyIndex, parent, generated);
            }
            else if (type == "else")
            {
                preprocessor = this.GetConditionalCompilationDirective(preprocessorSymbol, ConditionalCompilationDirectiveType.Else, bodyIndex, parent, generated);
            }
            else if (type == "endif")
            {
                preprocessor = this.GetConditionalCompilationDirective(preprocessorSymbol, ConditionalCompilationDirectiveType.Endif, bodyIndex, parent, generated);
            }
            else
            {
                preprocessor = new Preprocessor(preprocessorSymbol.Text, preprocessorSymbol.Location, parent, generated);
            }

            return preprocessor;
        }

        /// <summary>
        /// Gets the next variable.
        /// </summary>
        /// <param name="parentReference">
        /// The parent code unit.
        /// </param>
        /// <param name="unsafeCode">
        /// Indicates whether the code is within an unsafe block.
        /// </param>
        /// <param name="allowTypelessVariable">
        /// Indicates whether to allow a variable with no type defined.
        /// </param>
        /// <param name="onlyTypelessVariable">
        /// Indicates whether to only get a typeless variable.
        /// </param>
        /// <returns>
        /// Returns the variable.
        /// </returns>
        private Variable GetVariable(Reference<ICodePart> parentReference, bool unsafeCode, bool allowTypelessVariable, bool onlyTypelessVariable)
        {
            Param.AssertNotNull(parentReference, "parentReference");
            Param.Ignore(unsafeCode);
            Param.Ignore(allowTypelessVariable);
            Param.Ignore(onlyTypelessVariable);

            this.AdvanceToNextCodeSymbol(parentReference);

            Reference<ICodePart> variableReference = new Reference<ICodePart>();

            // Get the type token representing either the type or the identifier.
            TypeToken type = this.GetTypeToken(variableReference, unsafeCode, true, false);
            if (type == null)
            {
                throw this.CreateSyntaxException();
            }

            Variable variable = null;

            if (onlyTypelessVariable)
            {
                // The token is not a type, just an identifier.
                Debug.Assert(type.ChildTokens.Count == 1, "The count is invalid");
                CsToken identifierToken = type.ChildTokens.First.Value;
                this.tokens.Add(identifierToken);
                variable = new Variable(null, type.Text, VariableModifiers.None, type.Location, parentReference, type.Generated);
                identifierToken.ParentRef = new Reference<ICodePart>(variable);
            }
            else
            {
                int index = this.GetNextCodeSymbolIndex(1);
                if (index != -1)
                {
                    // Look ahead to the next symbol to see what it is.
                    Symbol symbol = this.symbols.Peek(index);

                    if (symbol == null || symbol.SymbolType != SymbolType.Other)
                    {
                        // This variable has no type, only an identifier.
                        if (!allowTypelessVariable)
                        {
                            throw this.CreateSyntaxException();
                        }

                        // The token is not a type, just an identifier.
                        Debug.Assert(type.ChildTokens.Count == 1, "The count is invalid");
                        this.tokens.Add(type.ChildTokens.First.Value);

                        variable = new Variable(null, type.Text, VariableModifiers.None, type.Location, parentReference, type.Generated);
                    }
                    else
                    {
                        // There is a type so add the type token.
                        this.tokens.Add(type);
                        this.AdvanceToNextCodeSymbol(variableReference);

                        // Create and add the identifier token.
                        CsToken identifier = new CsToken(symbol.Text, CsTokenType.Other, CsTokenClass.Token, symbol.Location, variableReference, this.symbols.Generated);

                        this.tokens.Add(identifier);
                        this.symbols.Advance();

                        // The variable has both a type and an identifier.
                        variable = new Variable(
                            type, 
                            identifier.Text, 
                            VariableModifiers.None, 
                            CodeLocation.Join(type.Location, identifier.Location), 
                            parentReference, 
                            type.Generated || identifier.Generated);
                    }
                }
            }

            variableReference.Target = variable;
            return variable;
        }

        #endregion
    }
>>>>>>> 30ef6542
}<|MERGE_RESOLUTION|>--- conflicted
+++ resolved
@@ -1,4 +1,3 @@
-<<<<<<< HEAD
 // --------------------------------------------------------------------------------------------------------------------
 // <copyright file="CodeParser.cs" company="http://stylecop.codeplex.com">
 //   MS-PL
@@ -1762,1703 +1761,4 @@
 
         #endregion
     }
-=======
-// --------------------------------------------------------------------------------------------------------------------
-// <copyright file="CodeParser.cs" company="http://stylecop.codeplex.com">
-//   MS-PL
-// </copyright>
-// <license>
-//   This source code is subject to terms and conditions of the Microsoft 
-//   Public License. A copy of the license can be found in the License.html 
-//   file at the root of this distribution. If you cannot locate the  
-//   Microsoft Public License, please send an email to dlr@microsoft.com. 
-//   By using this source code in any fashion, you are agreeing to be bound 
-//   by the terms of the Microsoft Public License. You must not remove this 
-//   notice, or any other, from this software.
-// </license>
-// <summary>
-//   Parses a C# code file.
-// </summary>
-// --------------------------------------------------------------------------------------------------------------------
-namespace StyleCop.CSharp
-{
-    using System;
-    using System.Collections.Generic;
-    using System.Diagnostics;
-    using System.Diagnostics.CodeAnalysis;
-    using System.Text;
-
-    /// <summary>
-    /// Parses a C# code file.
-    /// </summary>
-    [SuppressMessage("Microsoft.Design", "CA1001:TypesThatOwnDisposableFieldsShouldBeDisposable", 
-        Justification = "The class does not create anything that it should dispose.")]
-    [SuppressMessage("Microsoft.Maintainability", "CA1506:AvoidExcessiveClassCoupling", Justification = "Class is split across multiple files for added maintainability.")
-    ]
-    internal partial class CodeParser
-    {
-        #region Fields
-
-        /// <summary>
-        /// The code lexer.
-        /// </summary>
-        private readonly CodeLexer lexer;
-
-        /// <summary>
-        /// The C# parser.
-        /// </summary>
-        private readonly CsParser parser;
-
-        /// <summary>
-        /// The collection of tokens in the document.
-        /// </summary>
-        private readonly MasterList<CsToken> tokens = new MasterList<CsToken>();
-
-        /// <summary>
-        /// The document being parsed.
-        /// </summary>
-        private CsDocument document;
-
-        /// <summary>
-        /// The collection of symbols in the document.
-        /// </summary>
-        private SymbolManager symbols;
-
-        #endregion
-
-        #region Constructors and Destructors
-
-        /// <summary>
-        /// Initializes a new instance of the CodeParser class.
-        /// </summary>
-        /// <param name="parser">
-        /// The C# parser.
-        /// </param>
-        /// <param name="lexer">
-        /// The lexer to use for parsing the code.
-        /// </param>
-        public CodeParser(CsParser parser, CodeLexer lexer)
-        {
-            Param.AssertNotNull(parser, "parser");
-            Param.AssertNotNull(lexer, "lexer");
-
-            this.parser = parser;
-            this.lexer = lexer;
-        }
-
-        /// <summary>
-        /// Initializes a new instance of the CodeParser class.
-        /// </summary>
-        /// <param name="parser">
-        /// The C# parser.
-        /// </param>
-        /// <param name="symbols">
-        /// The symbols in the document to parse.
-        /// </param>
-        public CodeParser(CsParser parser, SymbolManager symbols)
-        {
-            Param.AssertNotNull(parser, "parser");
-            Param.AssertNotNull(symbols, "symbols");
-
-            this.parser = parser;
-            this.symbols = symbols;
-        }
-
-        #endregion
-
-        #region Enums
-
-        /// <summary>
-        /// The types of symbols to skip while advancing past symbols.
-        /// </summary>
-        [Flags]
-        private enum SkipSymbols
-        {
-            /// <summary>
-            /// Don't skip any symbols.
-            /// </summary>
-            None = 0x00, 
-
-            /// <summary>
-            /// Skip past all whitespace symbols.
-            /// </summary>
-            WhiteSpace = 0x01, 
-
-            /// <summary>
-            /// Skip past all end-of-line characters.
-            /// </summary>
-            EndOfLine = 0x02, 
-
-            /// <summary>
-            /// Skip past all single-line comments.
-            /// </summary>
-            SingleLineComment = 0x04, 
-
-            /// <summary>
-            /// Skip past all multi-line comments.
-            /// </summary>
-            MultiLineComment = 0x08, 
-
-            /// <summary>
-            /// Skip past all Xml header lines.
-            /// </summary>
-            XmlHeader = 0x10, 
-
-            /// <summary>
-            /// Skip past all preprocessor directives.
-            /// </summary>
-            Preprocessor = 0x20, 
-
-            /// <summary>
-            /// Skip past all of these types of symbols.
-            /// </summary>
-            All = 0xFF
-        }
-
-        #endregion
-
-        #region Public Properties
-
-        /// <summary>
-        /// Gets the parsed document.
-        /// </summary>
-        public CsDocument Document
-        {
-            get
-            {
-                return this.document;
-            }
-        }
-
-        #endregion
-
-        #region Methods
-
-        /// <summary>
-        /// Adds parameters to the fully qualified name of the item.
-        /// </summary>
-        /// <param name="parameters">
-        /// The list of parameters on the element.
-        /// </param>
-        /// <param name="fullyQualifiedName">
-        /// The fully qualified name of the element.
-        /// </param>
-        /// <returns>
-        /// Returns the new fully qualified name string.
-        /// </returns>
-        internal static string AddQualifications(ICollection<Parameter> parameters, string fullyQualifiedName)
-        {
-            Param.AssertNotNull(parameters, "parameters");
-            Param.AssertNotNull(fullyQualifiedName, "fullyQualifiedName");
-
-            foreach (Parameter parameter in parameters)
-            {
-                fullyQualifiedName += "%" + parameter.Type;
-            }
-
-            return fullyQualifiedName;
-        }
-
-        /// <summary>
-        /// Extracts a TypeToken from the literal expression, assuming that one exists.
-        /// </summary>
-        /// <param name="literal">
-        /// The literal expression.
-        /// </param>
-        /// <returns>
-        /// Returns the type token.
-        /// </returns>
-        internal static TypeToken ExtractTypeTokenFromLiteralExpression(LiteralExpression literal)
-        {
-            Param.AssertNotNull(literal, "literal");
-
-            Debug.Assert(
-                literal.TokenNode != null && literal.TokenNode.Value != null
-                && (literal.TokenNode.Value.CsTokenClass == CsTokenClass.Type || literal.TokenNode.Value.CsTokenClass == CsTokenClass.GenericType), 
-                "The literal expression does not contain a TypeToken");
-
-            return (TypeToken)literal.TokenNode.Value;
-        }
-
-        /// <summary>
-        /// Finds the end of the given name, moving past member access operators.
-        /// </summary>
-        /// <param name="document">
-        /// The document containing the name.
-        /// </param>
-        /// <param name="tokens">
-        /// The token list.
-        /// </param>
-        /// <param name="startTokenNode">
-        /// The first token of the name within the token list.
-        /// </param>
-        /// <returns>
-        /// Returns the last token of the name within the token list.
-        /// </returns>
-        internal static Node<CsToken> FindEndOfName(CsDocument document, CsTokenList tokens, Node<CsToken> startTokenNode)
-        {
-            Param.AssertNotNull(document, "document");
-            Param.AssertNotNull(tokens, "tokens");
-            Param.AssertNotNull(startTokenNode, "startTokenNode");
-
-            Node<CsToken> endTokenNode = startTokenNode;
-            Node<CsToken> tokenNode = startTokenNode;
-
-            if (tokenNode == null)
-            {
-                CsTokenType tokenType = tokenNode.Value.CsTokenType;
-                if (tokenType != CsTokenType.Other && tokenType != CsTokenType.Get && tokenType != CsTokenType.Set && tokenType != CsTokenType.Add
-                    && tokenType != CsTokenType.Remove)
-                {
-                    throw new SyntaxException(document.SourceCode, tokenNode == null ? document.MasterTokenList.Last.Value.LineNumber : tokenNode.Value.LineNumber);
-                }
-            }
-
-            bool accessSymbol = false;
-
-            for (Node<CsToken> temp = tokens.First; !tokens.OutOfBounds(temp); temp = temp.Next)
-            {
-                CsTokenType tempTokenType = temp.Value.CsTokenType;
-                if (tempTokenType != CsTokenType.WhiteSpace && tempTokenType != CsTokenType.EndOfLine && tempTokenType != CsTokenType.SingleLineComment
-                    && tempTokenType != CsTokenType.MultiLineComment && tempTokenType != CsTokenType.PreprocessorDirective)
-                {
-                    if (accessSymbol)
-                    {
-                        if (tempTokenType != CsTokenType.Other)
-                        {
-                            throw new SyntaxException(document.SourceCode, temp.Value.LineNumber);
-                        }
-
-                        endTokenNode = tokenNode;
-                        accessSymbol = false;
-                    }
-                    else
-                    {
-                        if (temp.Value.Text == "." || temp.Value.Text == "::")
-                        {
-                            accessSymbol = true;
-                        }
-                        else
-                        {
-                            break;
-                        }
-                    }
-                }
-            }
-
-            return endTokenNode;
-        }
-
-        /// <summary>
-        /// Finds the end of a name, moving past member access operators.
-        /// </summary>
-        /// <param name="document">
-        /// The document containing the tokens.
-        /// </param>
-        /// <param name="tokens">
-        /// The token list.
-        /// </param>
-        /// <param name="startTokenNode">
-        /// The first token of the name.
-        /// </param>
-        /// <param name="endTokenNode">
-        /// Returns the last token of the name.
-        /// </param>
-        /// <returns>
-        /// Returns the full name.
-        /// </returns>
-        internal static string GetFullName(CsDocument document, CsTokenList tokens, Node<CsToken> startTokenNode, out Node<CsToken> endTokenNode)
-        {
-            Param.AssertNotNull(document, "document");
-            Param.AssertNotNull(tokens, "tokens");
-            Param.AssertNotNull(startTokenNode, "startToken");
-
-            endTokenNode = CodeParser.FindEndOfName(document, tokens, startTokenNode);
-            Debug.Assert(endTokenNode != null, "Did not find the end of the name");
-
-            // Create the text string.
-            StringBuilder text = new StringBuilder();
-
-            for (Node<CsToken> tokenNode = startTokenNode; !tokens.OutOfBounds(tokenNode); tokenNode = tokenNode.Next)
-            {
-                CsTokenType tokenType = tokenNode.Value.CsTokenType;
-                if (tokenType != CsTokenType.WhiteSpace && tokenType != CsTokenType.EndOfLine && tokenType != CsTokenType.SingleLineComment
-                    && tokenType != CsTokenType.MultiLineComment && tokenType != CsTokenType.PreprocessorDirective)
-                {
-                    text.Append(tokenNode.Value.Text);
-                }
-
-                if (tokenNode == endTokenNode)
-                {
-                    break;
-                }
-            }
-
-            return text.ToString();
-        }
-
-        /// <summary>
-        /// Moves the index past any tokens that are not pure code. This includes whitespace, comments,
-        /// assembly tags, preprocessors, etc.
-        /// </summary>
-        /// <param name="tokens">
-        /// The token list.
-        /// </param>
-        /// <param name="start">
-        /// The first token to move past.
-        /// </param>
-        /// <returns>
-        /// Returns false if the end of the token list was reached.
-        /// </returns>
-        internal static bool MoveToNextCodeToken(CsTokenList tokens, ref Node<CsToken> start)
-        {
-            Param.AssertNotNull(tokens, "tokens");
-            Param.AssertNotNull(start, "start");
-
-            return MovePastTokens(
-                tokens, 
-                ref start, 
-                CsTokenType.WhiteSpace, 
-                CsTokenType.EndOfLine, 
-                CsTokenType.SingleLineComment, 
-                CsTokenType.MultiLineComment, 
-                CsTokenType.PreprocessorDirective, 
-                CsTokenType.Attribute);
-        }
-
-        /// <summary>
-        /// Given a string containing a type, trims out all whitespace and comments from the type string. 
-        /// </summary>
-        /// <param name="type">
-        /// The original type string.
-        /// </param>
-        /// <returns>
-        /// Returns the trimmed string.
-        /// </returns>
-        internal static string TrimType(string type)
-        {
-            Param.Ignore(type);
-
-            if (type == null)
-            {
-                return null;
-            }
-
-            int index = 0;
-            char[] chars = new char[type.Length];
-
-            bool multiLineComment = false;
-            bool singleLineComment = false;
-
-            for (int i = 0; i < type.Length; ++i)
-            {
-                char typeCharacter = type[i];
-
-                if (singleLineComment)
-                {
-                    // When we're in a single-line comment, ignore everything up through the end of the line.
-                    if (typeCharacter == '\r' || typeCharacter == '\n')
-                    {
-                        singleLineComment = false;
-                    }
-                }
-                else if (multiLineComment)
-                {
-                    // When we're in a multi-line comment, ignore everythrough up through the end of the comment.
-                    if (typeCharacter == '*' && i < type.Length - 1 && type[i + 1] == '/')
-                    {
-                        ++i;
-                        multiLineComment = false;
-                    }
-                }
-                else if (!char.IsWhiteSpace(typeCharacter))
-                {
-                    if (typeCharacter == '/' && i < type.Length - 1)
-                    {
-                        if (type[i + 1] == '/')
-                        {
-                            singleLineComment = true;
-                        }
-                        else if (type[i + 1] == '*')
-                        {
-                            multiLineComment = true;
-                        }
-                    }
-
-                    if (!singleLineComment && !multiLineComment)
-                    {
-                        chars[index++] = typeCharacter;
-                    }
-                }
-            }
-
-            // If nothing was trimmed, just return the original string.
-            if (index == type.Length)
-            {
-                return type;
-            }
-
-            return new string(chars, 0, index);
-        }
-
-        /// <summary>
-        /// Parses an attribute.
-        /// </summary>
-        /// <param name="parentReference">
-        /// The parent code unit.
-        /// </param>
-        /// <param name="unsafeCode">
-        /// Indicates whether the attribute lies within a block of unsafe code.
-        /// </param>
-        /// <param name="masterDocument">
-        /// The master document object.
-        /// </param>
-        /// <returns>
-        /// Returns the attribute.
-        /// </returns>
-        internal Attribute ParseAttribute(Reference<ICodePart> parentReference, bool unsafeCode, CsDocument masterDocument)
-        {
-            Param.AssertNotNull(parentReference, "parentReference");
-            Param.Ignore(unsafeCode);
-            Param.AssertNotNull(masterDocument, "masterDocument");
-
-            Debug.Assert(this.document == null, "A CodeParser instance may only be used once.");
-            this.document = masterDocument;
-
-            Reference<ICodePart> attributeReference = new Reference<ICodePart>();
-
-            // Get the first symbol and make sure it is the right type.
-            Symbol firstSymbol = this.symbols.Peek(1);
-            Debug.Assert(firstSymbol != null && firstSymbol.SymbolType == SymbolType.OpenSquareBracket, "Expected an opening square bracket");
-
-            // The list of attribute expressions in the attribute.
-            List<AttributeExpression> attributeExpressions = new List<AttributeExpression>();
-
-            // Move past the opening square bracket.
-            Bracket openingBracket = new Bracket(firstSymbol.Text, CsTokenType.OpenAttributeBracket, firstSymbol.Location, attributeReference, this.symbols.Generated);
-            Node<CsToken> openingBracketNode = this.tokens.InsertLast(openingBracket);
-            this.symbols.Advance();
-
-            // Get each of the child attribute expressions within this attribute.
-            while (true)
-            {
-                // Move to the next symbol.
-                this.AdvanceToNextCodeSymbol(attributeReference);
-                Symbol symbol = this.symbols.Peek(1);
-                if (symbol == null)
-                {
-                    throw new SyntaxException(this.document.SourceCode, firstSymbol.LineNumber);
-                }
-
-                // Check the type. If this is the closing bracket then we are done.
-                if (symbol.SymbolType == SymbolType.CloseSquareBracket)
-                {
-                    Bracket closingBracket = new Bracket(symbol.Text, CsTokenType.CloseAttributeBracket, symbol.Location, attributeReference, this.symbols.Generated);
-                    Node<CsToken> closingBracketNode = this.tokens.InsertLast(closingBracket);
-                    this.symbols.Advance();
-
-                    openingBracket.MatchingBracketNode = closingBracketNode;
-                    closingBracket.MatchingBracketNode = openingBracketNode;
-
-                    break;
-                }
-
-                // Check to see if there is a target specified.
-                LiteralExpression target = null;
-
-                this.AdvanceToNextCodeSymbol(attributeReference);
-                symbol = this.symbols.Peek(1);
-                if (symbol == null)
-                {
-                    throw new SyntaxException(this.document.SourceCode, firstSymbol.LineNumber);
-                }
-
-                Node<CsToken> previousTokenNode = this.tokens.Last;
-                Reference<ICodePart> attributeExpressionReference = new Reference<ICodePart>();
-
-                if (symbol.SymbolType == SymbolType.Other || symbol.SymbolType == SymbolType.Return)
-                {
-                    // Peek ahead to the next symbol and check if it's a colon.
-                    int index = this.GetNextCodeSymbolIndex(2);
-                    if (index != -1)
-                    {
-                        Symbol colon = this.symbols.Peek(index);
-
-                        if (colon.SymbolType == SymbolType.Colon)
-                        {
-                            // This is a target. Get the literal target expression and move past the colon.
-                            // Change the type of the target symbol to OTHER so that it will be parsed
-                            // correctly by the literal expression parser.
-                            symbol.SymbolType = SymbolType.Other;
-
-                            // Get the literal expression.
-                            Reference<ICodePart> targetReference = new Reference<ICodePart>();
-                            target = this.GetLiteralExpression(targetReference, unsafeCode);
-                            Debug.Assert(target != null, "We should always succeed getting a Literal here since we have already seen a type of Other.");
-
-                            targetReference.Target = target;
-
-                            // Add the colon.
-                            this.AdvanceToNextCodeSymbol(attributeExpressionReference);
-                            this.tokens.Add(new CsToken(colon.Text, CsTokenType.AttributeColon, colon.Location, attributeExpressionReference, this.symbols.Generated));
-
-                            this.symbols.Advance();
-
-                            this.AdvanceToNextCodeSymbol(attributeExpressionReference);
-                        }
-                    }
-                }
-
-                // Now get the attribute call expression.
-                Expression initialization = this.GetNextExpression(ExpressionPrecedence.None, attributeExpressionReference, unsafeCode);
-                if (initialization == null)
-                {
-                    throw new SyntaxException(this.document.SourceCode, firstSymbol.LineNumber);
-                }
-
-                // Create and add the attribute expression.
-                Debug.Assert(previousTokenNode.Next != null, "Nothing was added to the token list!");
-
-                AttributeExpression attributeExpression = new AttributeExpression(
-                    new CsTokenList(this.tokens, previousTokenNode.Next, this.tokens.Last), target, initialization);
-
-                attributeExpressions.Add(attributeExpression);
-                attributeExpressionReference.Target = attributeExpression;
-
-                // Get the next item, which must either be a comma or the closing attribute bracket.
-                this.AdvanceToNextCodeSymbol(attributeReference);
-                symbol = this.symbols.Peek(1);
-                if (symbol == null)
-                {
-                    throw new SyntaxException(this.document.SourceCode, firstSymbol.LineNumber);
-                }
-
-                if (symbol.SymbolType == SymbolType.Comma)
-                {
-                    // Add the comma and continue.
-                    this.tokens.Add(this.GetToken(CsTokenType.Comma, SymbolType.Comma, attributeReference));
-                }
-                else if (symbol.SymbolType != SymbolType.CloseSquareBracket)
-                {
-                    // This type of symbol is unexpected.
-                    throw new SyntaxException(this.document.SourceCode, firstSymbol.LineNumber);
-                }
-            }
-
-            // Get the location of the attribute.
-            CodeLocation location = CsToken.JoinLocations(this.tokens.First, this.tokens.Last);
-
-            // Create and return the attribute.
-            Attribute attribute = new Attribute(
-                this.tokens, location, parentReference, attributeExpressions.ToArray(), this.tokens.First.Value.Generated || this.tokens.Last.Value.Generated);
-
-            attributeReference.Target = attribute;
-            return attribute;
-        }
-
-        /// <summary>
-        /// Parses the contents of the document.
-        /// </summary>
-        internal void ParseDocument()
-        {
-            Debug.Assert(this.document == null, "A CodeParser instance may only be used once.");
-
-            // Find the list of symbols in the document.
-            List<Symbol> symbolList = this.lexer.GetSymbols(this.lexer.SourceCode, this.lexer.SourceCode.Project.Configuration);
-
-            // Create the symbol manager class.
-            this.symbols = new SymbolManager(symbolList);
-
-            // Create the document object.
-            this.document = new CsDocument(this.lexer.SourceCode, this.parser, this.tokens);
-
-            Reference<ICodePart> documentRootReference = new Reference<ICodePart>();
-
-            // Get the file header if it exists.
-            FileHeader fileHeader = this.GetFileHeader(documentRootReference);
-
-            // Let the symbol manager know if this document contains generated code.
-            if (fileHeader.Generated)
-            {
-                this.symbols.IncrementGeneratedCodeBlocks();
-            }
-
-            this.document.FileHeader = fileHeader;
-
-            // Create a declaration for the root element.
-            Declaration declaration = new Declaration(
-                new CsTokenList(this.document.Tokens), Strings.Root, ElementType.Root, AccessModifierType.Public, new Dictionary<CsTokenType, CsToken>());
-
-            // Create the root element for the document.
-            DocumentRoot root = new DocumentRoot(this.document, declaration, fileHeader.Generated);
-            documentRootReference.Target = root;
-
-            // Parse the contents of the document.
-            this.ParseElementContainerBody(root, documentRootReference, this.parser.PartialElements, false);
-
-            // Check if there are any tokens in the document.
-            if (this.document.Tokens.Count > 0)
-            {
-                // Fill in the token list for the root element.
-                root.Tokens = new CsTokenList(this.document.Tokens, this.document.Tokens.First, this.document.Tokens.Last);
-
-                // Fill in the location for the element.
-                root.Location = CsToken.JoinLocations(this.document.Tokens.First, this.document.Tokens.Last);
-            }
-
-            // Add the root element to the document.
-            this.document.RootElement = root;
-
-            // When in debug mode, ensure that all tokens are correctly mapped to a parent element.
-            this.DebugValidateParentReferences();
-        }
-
-        /// <summary>
-        /// Moves the index past any whitespace characters.
-        /// </summary>
-        /// <param name="tokens">
-        /// The collection containing the start token.
-        /// </param>
-        /// <param name="start">
-        /// The first token to move past.
-        /// </param>
-        /// <param name="movePastTypes">
-        /// The types of tokens to move past.
-        /// </param>
-        /// <returns>
-        /// Returns false if the end of the token list was reached.
-        /// </returns>
-        private static bool MovePastTokens(CsTokenList tokens, ref Node<CsToken> start, params CsTokenType[] movePastTypes)
-        {
-            Param.AssertNotNull(tokens, "tokens");
-            Param.AssertNotNull(start, "start");
-            Param.Ignore(movePastTypes);
-
-            for (Node<CsToken> tokenNode = start; !tokens.OutOfBounds(tokenNode); tokenNode = tokenNode.Next)
-            {
-                bool found = false;
-
-                for (int i = 0; i < movePastTypes.Length; ++i)
-                {
-                    if (tokenNode.Value.CsTokenType == movePastTypes[i])
-                    {
-                        found = true;
-                        break;
-                    }
-                }
-
-                if (!found)
-                {
-                    start = tokenNode;
-                    return true;
-                }
-            }
-
-            return false;
-        }
-
-        /// <summary>
-        /// Find the end of a name.
-        /// </summary>
-        /// <param name="startIndex">
-        /// The first index of the name.
-        /// </param>
-        /// <returns>
-        /// Returns the last index of the name.
-        /// </returns>
-        private int AdvanceToEndOfName(int startIndex)
-        {
-            Param.AssertGreaterThanOrEqualToZero(startIndex, "startIndex");
-
-            bool generic;
-            return this.AdvanceToEndOfName(startIndex, out generic);
-        }
-
-        /// <summary>
-        /// Find the end of a name.
-        /// </summary>
-        /// <param name="startIndex">
-        /// The first index of the name.
-        /// </param>
-        /// <param name="generic">
-        /// Returns true if the first part of the name is a generic.
-        /// </param>
-        /// <returns>
-        /// Returns the last index of the name.
-        /// </returns>
-        private int AdvanceToEndOfName(int startIndex, out bool generic)
-        {
-            Param.AssertGreaterThanOrEqualToZero(startIndex, "startIndex");
-
-            generic = false;
-
-            Symbol symbol = this.symbols.Peek(startIndex);
-            Debug.Assert(symbol != null && symbol.SymbolType == SymbolType.Other, "Expected a name symbol");
-
-            int index = startIndex;
-            int endIndex = startIndex;
-
-            int leadingGenericIndex = this.GetNextCodeSymbolIndex(index + 1);
-            if (leadingGenericIndex != -1)
-            {
-                symbol = this.symbols.Peek(leadingGenericIndex);
-                if (symbol.SymbolType == SymbolType.LessThan)
-                {
-                    // Move up to the closing bracket and check that this is actually a generic type.
-                    leadingGenericIndex = this.AdvanceToClosingGenericSymbol(leadingGenericIndex + 1);
-                    if (leadingGenericIndex != -1)
-                    {
-                        index = leadingGenericIndex;
-                        endIndex = index;
-                        generic = true;
-                    }
-                }
-            }
-
-            bool dot = false;
-            while (true)
-            {
-                index = this.GetNextCodeSymbolIndex(index + 1);
-                if (index == -1)
-                {
-                    break;
-                }
-
-                symbol = this.symbols.Peek(index);
-                if (symbol.SymbolType == SymbolType.Other)
-                {
-                    if (dot)
-                    {
-                        // Peek ahead and see if this looks like a generic.
-                        int temp = this.GetNextCodeSymbolIndex(index + 1);
-                        if (temp != -1 && this.symbols.Peek(temp).SymbolType == SymbolType.LessThan)
-                        {
-                            temp = this.AdvanceToClosingGenericSymbol(temp + 1);
-                            if (temp == -1)
-                            {
-                                break;
-                            }
-                            else
-                            {
-                                index = temp;
-                            }
-                        }
-
-                        endIndex = index;
-                        dot = false;
-                    }
-                    else
-                    {
-                        break;
-                    }
-                }
-                else if (symbol.SymbolType == SymbolType.Dot || symbol.SymbolType == SymbolType.QualifiedAlias)
-                {
-                    if (dot)
-                    {
-                        break;
-                    }
-                    else
-                    {
-                        dot = true;
-                    }
-                }
-                else
-                {
-                    break;
-                }
-            }
-
-            return endIndex;
-        }
-
-        /// <summary>
-        /// Advances past any whitespace and comments in the code.
-        /// </summary>
-        /// <param name="parentReference">
-        /// The parent code part.
-        /// </param>
-        private void AdvanceToNextCodeSymbol(Reference<ICodePart> parentReference)
-        {
-            Param.AssertNotNull(parentReference, "parentReference");
-            this.AdvanceToNextCodeSymbol(SkipSymbols.All, parentReference);
-        }
-
-        /// <summary>
-        /// Advances past any whitespace and comments in the code.
-        /// </summary>
-        /// <param name="skip">
-        /// Indicates the types of tokens to advance past.
-        /// </param>
-        /// <param name="parentReference">
-        /// The parent code part.
-        /// </param>
-        private void AdvanceToNextCodeSymbol(SkipSymbols skip, Reference<ICodePart> parentReference)
-        {
-            Param.Ignore(skip);
-            Param.AssertNotNull(parentReference, "parentReference");
-
-            Symbol symbol = this.symbols.Peek(1);
-            while (symbol != null)
-            {
-                if (symbol.SymbolType == SymbolType.WhiteSpace && (skip & SkipSymbols.WhiteSpace) != 0)
-                {
-                    this.tokens.Add(new Whitespace(symbol.Text, symbol.Location, parentReference, this.symbols.Generated));
-                    this.symbols.Advance();
-                }
-                else if (symbol.SymbolType == SymbolType.EndOfLine && (skip & SkipSymbols.EndOfLine) != 0)
-                {
-                    this.tokens.Add(new CsToken(symbol.Text, CsTokenType.EndOfLine, symbol.Location, parentReference, this.symbols.Generated));
-                    this.symbols.Advance();
-                }
-                else if (symbol.SymbolType == SymbolType.SingleLineComment && (skip & SkipSymbols.SingleLineComment) != 0)
-                {
-                    this.tokens.Add(new CsToken(symbol.Text, CsTokenType.SingleLineComment, symbol.Location, parentReference, this.symbols.Generated));
-                    this.symbols.Advance();
-                }
-                else if (symbol.SymbolType == SymbolType.MultiLineComment && (skip & SkipSymbols.MultiLineComment) != 0)
-                {
-                    this.tokens.Add(new CsToken(symbol.Text, CsTokenType.MultiLineComment, symbol.Location, parentReference, this.symbols.Generated));
-                    this.symbols.Advance();
-                }
-                else if (symbol.SymbolType == SymbolType.PreprocessorDirective && (skip & SkipSymbols.Preprocessor) != 0)
-                {
-                    this.tokens.Add(this.GetPreprocessorDirectiveToken(symbol, parentReference, this.symbols.Generated));
-                    this.symbols.Advance();
-                }
-                else if (symbol.SymbolType == SymbolType.XmlHeaderLine && (skip & SkipSymbols.XmlHeader) != 0)
-                {
-                    this.tokens.Add(new CsToken(symbol.Text, CsTokenType.XmlHeaderLine, symbol.Location, parentReference, this.symbols.Generated));
-                    this.symbols.Advance();
-                }
-                else
-                {
-                    break;
-                }
-
-                symbol = this.symbols.Peek(1);
-            }
-        }
-
-        /// <summary>
-        /// Creates a new syntax exception which attempts to find the best line number 
-        /// given the current set up symbols and tokens.
-        /// </summary>
-        /// <returns>Returns the exception.</returns>
-        private SyntaxException CreateSyntaxException()
-        {
-            throw new SyntaxException(this.document.SourceCode, this.GetBestLineNumber());
-        }
-
-        /// <summary>
-        /// Walks through the document model and ensures that every item in the model is 
-        /// correctly mapped to a parent code part.
-        /// </summary>
-        [Conditional("DEBUG")]
-        private void DebugValidateParentReferences()
-        {
-            for (Node<CsToken> token = this.document.Tokens.First; token != null; token = token.Next)
-            {
-                if (token.Value.Parent == null)
-                {
-                    Debug.Fail("The parent target has not been set for a token.");
-                }
-            }
-        }
-
-        /// <summary>
-        /// Gets an attribute from the code.
-        /// </summary>
-        /// <param name="parentReference">
-        /// The parent code unit.
-        /// </param>
-        /// <param name="unsafeCode">
-        /// Indicates whether the attribute lies within an unsafe code block.
-        /// </param>
-        /// <returns>
-        /// Returns the attribute.
-        /// </returns>
-        private Attribute GetAttribute(Reference<ICodePart> parentReference, bool unsafeCode)
-        {
-            Param.AssertNotNull(parentReference, "parentReference");
-            Param.Ignore(unsafeCode);
-
-            CodeParser attributeParser = new CodeParser(this.parser, this.symbols);
-            return attributeParser.ParseAttribute(parentReference, unsafeCode, this.document);
-        }
-
-        /// <summary>
-        /// Gets the closest line number to the current part of the file being parsed.
-        /// </summary>
-        /// <returns>Returns the best line number.</returns>
-        private int GetBestLineNumber()
-        {
-            int lineNumber = 1;
-            if (this.symbols.Current != null)
-            {
-                lineNumber = this.symbols.Current.LineNumber;
-            }
-            else if (this.tokens.Count > 1)
-            {
-                lineNumber = this.tokens.Last.Value.LineNumber;
-            }
-
-            return lineNumber;
-        }
-
-        /// <summary>
-        /// Gets the next conditional compilation directive from the code.
-        /// </summary>
-        /// <param name="preprocessorSymbol">
-        /// The symbol representing the directive.
-        /// </param>
-        /// <param name="type">
-        /// The type of the conditional compilation directive.
-        /// </param>
-        /// <param name="startIndex">
-        /// The start index of the body of the directive.
-        /// </param>
-        /// <param name="parent">
-        /// The parent code part.
-        /// </param>
-        /// <param name="generated">
-        /// Indicates whether the directive lies within a block of generated code.
-        /// </param>
-        /// <returns>
-        /// Returns the directive.
-        /// </returns>
-        private ConditionalCompilationDirective GetConditionalCompilationDirective(
-            Symbol preprocessorSymbol, ConditionalCompilationDirectiveType type, int startIndex, Reference<ICodePart> parent, bool generated)
-        {
-            Param.AssertNotNull(preprocessorSymbol, "preprocessorSymbol");
-            Param.Ignore(type);
-            Param.AssertGreaterThanOrEqualToZero(startIndex, "startIndex");
-            Param.AssertNotNull(parent, "parent");
-            Param.Ignore(generated);
-
-            Expression body = null;
-
-            // Extract the body of the directive if necessary.
-            if (type != ConditionalCompilationDirectiveType.Endif && startIndex < preprocessorSymbol.Text.Length)
-            {
-                body = CodeParser.GetConditionalPreprocessorBodyExpression(this.parser, this.document.SourceCode, preprocessorSymbol, startIndex);
-            }
-
-            // Create and return the directive.
-            return new ConditionalCompilationDirective(preprocessorSymbol.Text, type, body, preprocessorSymbol.Location, parent, generated);
-        }
-
-        /// <summary>
-        /// Gets the file header from a piece of code. The file header must start on the first
-        /// line of code, and it must follow the format shown below. This method will strip off
-        /// the first and last lines, as well as the leading slashes on all lines, and return only
-        /// the header text.
-        /// </summary>
-        /// <param name="parentReference">
-        /// The parent code unit.
-        /// </param>
-        /// <returns>
-        /// Returns the file header.
-        /// </returns>
-        private FileHeader GetFileHeader(Reference<ICodePart> parentReference)
-        {
-            Param.AssertNotNull(parentReference, "parentReference");
-
-            // Make sure that we are starting at the beginning of the file.
-            Debug.Assert(this.symbols.CurrentIndex == -1, "Expected to be at the  beginning of the file");
-
-            // Stores the header text.
-            StringBuilder header = new StringBuilder();
-
-            // Move past whitespace and pragmas.
-            while (true)
-            {
-                Symbol symbol = this.symbols.Peek(1);
-                if (symbol == null
-                    || (symbol.SymbolType != SymbolType.WhiteSpace && symbol.SymbolType != SymbolType.EndOfLine && symbol.SymbolType != SymbolType.PreprocessorDirective))
-                {
-                    break;
-                }
-
-                this.document.MasterTokenList.Add(this.GetToken(TokenTypeFromSymbolType(symbol.SymbolType), symbol.SymbolType, parentReference));
-            }
-
-            Reference<ICodePart> headerReference = new Reference<ICodePart>();
-            Node<CsToken> firstTokenNode = null;
-
-            // Loop until the entire header has been read.
-            bool finished = false;
-            int newLineCount = 0;
-            while (!finished)
-            {
-                // Grab the next symbol but do not advance the index.
-                Symbol symbol = this.symbols.Peek(1);
-                if (symbol == null)
-                {
-                    break;
-                }
-                else if (symbol.SymbolType == SymbolType.SingleLineComment)
-                {
-                    newLineCount = 0;
-
-                    // Ignore lines that start with //- since these are borders. We only want the body.
-                    if (!symbol.Text.StartsWith("//-", StringComparison.Ordinal))
-                    {
-                        // Copy everything after the comment slashes.
-                        header.Append(symbol.Text.Substring(2, symbol.Text.Length - 2));
-                    }
-
-                    // Advance the symbol manager.
-                    Node<CsToken> tokenNode =
-                        this.document.MasterTokenList.InsertLast(this.GetToken(CsTokenType.SingleLineComment, SymbolType.SingleLineComment, headerReference));
-
-                    if (firstTokenNode == null)
-                    {
-                        firstTokenNode = tokenNode;
-                    }
-                }
-                else if (symbol.SymbolType == SymbolType.WhiteSpace)
-                {
-                    this.document.MasterTokenList.Add(this.GetToken(CsTokenType.WhiteSpace, SymbolType.WhiteSpace, headerReference));
-                }
-                else if (symbol.SymbolType == SymbolType.EndOfLine)
-                {
-                    // If we've seen more than one newline in a row, we are past the end of the file header.
-                    if (++newLineCount > 1)
-                    {
-                        break;
-                    }
-
-                    this.document.MasterTokenList.Add(this.GetToken(CsTokenType.EndOfLine, SymbolType.EndOfLine, headerReference));
-                }
-                else
-                {
-                    break;
-                }
-            }
-
-            // Find the last token in the header. Work backwards to find the previous comment line.
-            Node<CsToken> lastTokenNode = null;
-            for (Node<CsToken> token = this.document.MasterTokenList.Last; token != null; token = token.Previous)
-            {
-                if (token.Value.CsTokenType == CsTokenType.SingleLineComment)
-                {
-                    lastTokenNode = token;
-                    break;
-                }
-            }
-
-            CsTokenList fileHeaderTokens = null;
-            if (firstTokenNode == null)
-            {
-                fileHeaderTokens = new CsTokenList(this.document.MasterTokenList);
-            }
-            else
-            {
-                fileHeaderTokens = new CsTokenList(this.document.MasterTokenList, firstTokenNode, lastTokenNode);
-            }
-
-            FileHeader fileHeader = new FileHeader(header.ToString(), fileHeaderTokens, parentReference);
-            headerReference.Target = fileHeader;
-
-            return fileHeader;
-        }
-
-        /// <summary>
-        /// Gets the argument list from a generic type.
-        /// </summary>
-        /// <param name="genericTypeReference">
-        /// A reference to the generic type.
-        /// </param>
-        /// <param name="unsafeCode">
-        /// Indicates whether the code is marked as unsafe.
-        /// </param>
-        /// <param name="name">
-        /// Optional name of the generic type.
-        /// </param>
-        /// <param name="startIndex">
-        /// The first index of the generic.
-        /// </param>
-        /// <param name="endIndex">
-        /// Returns the index of the last token in the generic argument list.
-        /// </param>
-        /// <returns>
-        /// Returns a list of tokens containing the arguments.
-        /// </returns>
-        [SuppressMessage("Microsoft.Maintainability", "CA1502:AvoidExcessiveComplexity", Justification = "May be simplified later.")]
-        private MasterList<CsToken> GetGenericArgumentList(Reference<ICodePart> genericTypeReference, bool unsafeCode, CsToken name, int startIndex, out int endIndex)
-        {
-            Param.AssertNotNull(genericTypeReference, "genericTypeReference");
-            Param.Ignore(unsafeCode);
-            Param.Ignore(name);
-            Param.AssertGreaterThanOrEqualToZero(startIndex, "startIndex");
-
-            endIndex = -1;
-            MasterList<CsToken> genericArgumentListTokens = null;
-
-            // Move past whitespace and comments.
-            int index = startIndex;
-            while (true)
-            {
-                Symbol next = this.symbols.Peek(index);
-                if (next == null
-                    || (next.SymbolType != SymbolType.WhiteSpace && next.SymbolType != SymbolType.EndOfLine && next.SymbolType != SymbolType.SingleLineComment
-                        && next.SymbolType != SymbolType.MultiLineComment && next.SymbolType != SymbolType.PreprocessorDirective))
-                {
-                    break;
-                }
-
-                ++index;
-            }
-
-            // The next symbol should be an opening bracket, if this is a generic.
-            Symbol symbol = this.symbols.Peek(index);
-            if (symbol != null && symbol.SymbolType == SymbolType.LessThan)
-            {
-                // This might be a generic. Assume that it is and start creating tokens.
-                genericArgumentListTokens = new MasterList<CsToken>();
-
-                // Add the name if one was provided.
-                if (name != null)
-                {
-                    genericArgumentListTokens.Add(name);
-                }
-
-                Node<CsToken> openingGenericBracketNode = null;
-
-                // Add everything up to the opening bracket into the token list.
-                for (int i = startIndex; i <= index; ++i)
-                {
-                    symbol = this.symbols.Peek(i);
-                    Debug.Assert(symbol != null, "The next symbol should not be null");
-
-                    if (symbol.SymbolType == SymbolType.LessThan)
-                    {
-                        if (openingGenericBracketNode != null)
-                        {
-                            // This is not a generic statement.
-                            return null;
-                        }
-
-                        Bracket openingGenericBracket = new Bracket(
-                            symbol.Text, CsTokenType.OpenGenericBracket, symbol.Location, genericTypeReference, this.symbols.Generated);
-                        openingGenericBracketNode = genericArgumentListTokens.InsertLast(openingGenericBracket);
-                    }
-                    else
-                    {
-                        genericArgumentListTokens.Add(this.ConvertSymbol(symbol, TokenTypeFromSymbolType(symbol.SymbolType), genericTypeReference));
-                    }
-                }
-
-                // Loop through the rest of the symbols.
-                while (true)
-                {
-                    symbol = this.symbols.Peek(++index);
-                    if (symbol == null)
-                    {
-                        // The code ran out before we found the end of the generic.
-                        throw new SyntaxException(this.document.SourceCode, name.LineNumber);
-                    }
-                    else if (symbol.SymbolType == SymbolType.GreaterThan)
-                    {
-                        if (openingGenericBracketNode == null)
-                        {
-                            // This is not a generic statement.
-                            return null;
-                        }
-
-                        // This is the end of the generic statement. Add the closing bracket to the token list.
-                        Bracket closingGenericBracket = new Bracket(
-                            symbol.Text, CsTokenType.CloseGenericBracket, symbol.Location, genericTypeReference, this.symbols.Generated);
-                        Node<CsToken> closingGenericBracketNode = genericArgumentListTokens.InsertLast(closingGenericBracket);
-
-                        ((Bracket)openingGenericBracketNode.Value).MatchingBracketNode = closingGenericBracketNode;
-                        closingGenericBracket.MatchingBracketNode = openingGenericBracketNode;
-
-                        endIndex = index;
-                        break;
-                    }
-                    else if (symbol.SymbolType == SymbolType.Out || symbol.SymbolType == SymbolType.In)
-                    {
-                        // Get the in or out keyword.
-                        genericArgumentListTokens.Add(
-                            this.ConvertSymbol(symbol, symbol.SymbolType == SymbolType.In ? CsTokenType.In : CsTokenType.Out, genericTypeReference));
-                    }
-                    else if (symbol.SymbolType == SymbolType.Other)
-                    {
-                        int lastIndex = 0;
-                        Reference<ICodePart> wordReference = new Reference<ICodePart>();
-                        CsToken word = this.GetTypeTokenAux(wordReference, genericTypeReference, unsafeCode, true, false, index, out lastIndex);
-                        if (word == null)
-                        {
-                            throw new SyntaxException(this.document.SourceCode, symbol.LineNumber);
-                        }
-
-                        // Advance the index to the end of the token.
-                        index = lastIndex;
-
-                        // Add the token.
-                        genericArgumentListTokens.Add(word);
-                    }
-                    else if (symbol.SymbolType == SymbolType.WhiteSpace || symbol.SymbolType == SymbolType.EndOfLine || symbol.SymbolType == SymbolType.SingleLineComment
-                             || symbol.SymbolType == SymbolType.MultiLineComment || symbol.SymbolType == SymbolType.PreprocessorDirective)
-                    {
-                        // Add these to the token list.
-                        genericArgumentListTokens.Add(this.ConvertSymbol(symbol, TokenTypeFromSymbolType(symbol.SymbolType), genericTypeReference));
-                    }
-                    else if (symbol.SymbolType == SymbolType.Comma)
-                    {
-                        genericArgumentListTokens.Add(this.ConvertSymbol(symbol, CsTokenType.Comma, genericTypeReference));
-                    }
-                    else if (symbol.SymbolType == SymbolType.OpenSquareBracket)
-                    {
-                        // An attribute on the generic type.
-                        genericArgumentListTokens.Add(this.GetAttribute(genericTypeReference, unsafeCode));
-                    }
-                    else
-                    {
-                        // Any other symbol signifies that this is not a generic statement.
-                        genericArgumentListTokens = null;
-                        break;
-                    }
-                }
-            }
-
-            return genericArgumentListTokens;
-        }
-
-        /// <summary>
-        /// Checks whether the symbol manager is currently sitting on the start of a generic token. 
-        /// If so, reads the generic and returns it as a token.
-        /// </summary>
-        /// <param name="parentReference">
-        /// The parent code unit.
-        /// </param>
-        /// <param name="unsafeCode">
-        /// Indicates whether the code is marked as unsafe.
-        /// </param>
-        /// <returns>
-        /// Returns the generic token, or null if the symbol manager is not sitting on a generic.
-        /// </returns>
-        private GenericType GetGenericToken(Reference<ICodePart> parentReference, bool unsafeCode)
-        {
-            Param.AssertNotNull(parentReference, "parentReference");
-            Param.Ignore(unsafeCode);
-
-            int lastSymbolIndex = -1;
-
-            GenericType generic = this.GetGenericTokenAux(parentReference, unsafeCode, 1, out lastSymbolIndex);
-            if (generic != null)
-            {
-                this.symbols.CurrentIndex += lastSymbolIndex;
-            }
-
-            return generic;
-        }
-
-        /// <summary>
-        /// Reads a generic token from the document.
-        /// </summary>
-        /// <param name="genericTokenReference">
-        /// A reference to the generic token.
-        /// </param>
-        /// <param name="unsafeCode">
-        /// Indicates whether the code is marked as unsafe.
-        /// </param>
-        /// <param name="startIndex">
-        /// The first index of the generic.
-        /// </param>
-        /// <param name="lastIndex">
-        /// Returns the last index of the generic.
-        /// </param>
-        /// <returns>
-        /// Returns the generic token, or null if the symbol manager is not sitting on a generic.
-        /// </returns>
-        /// <remarks>
-        /// This should only be called by GetGenericToken.
-        /// </remarks>
-        private GenericType GetGenericTokenAux(Reference<ICodePart> genericTokenReference, bool unsafeCode, int startIndex, out int lastIndex)
-        {
-            Param.AssertNotNull(genericTokenReference, "genericTokenReference");
-            Param.Ignore(unsafeCode);
-            Param.AssertGreaterThanOrEqualToZero(startIndex, "startIndex");
-
-            lastIndex = -1;
-
-            // Get the first symbol. This should be an unknown word type.
-            Symbol firstSymbol = this.symbols.Peek(startIndex);
-            Debug.Assert(firstSymbol != null && firstSymbol.SymbolType == SymbolType.Other, "Expected a text symbol");
-
-            // This will hold the generic type if we create one.
-            GenericType generic = null;
-
-            // Create a token for the name.
-            CsToken name = new CsToken(firstSymbol.Text, CsTokenType.Other, firstSymbol.Location, genericTokenReference, this.symbols.Generated);
-
-            // Get the argument list. This will return null if this is not a generic.
-            MasterList<CsToken> genericArgumentTokens = this.GetGenericArgumentList(genericTokenReference, unsafeCode, name, startIndex + 1, out lastIndex);
-
-            if (genericArgumentTokens != null)
-            {
-                generic = new GenericType(
-                    genericArgumentTokens, CsToken.JoinLocations(firstSymbol.Location, genericArgumentTokens.Last), genericTokenReference, this.symbols.Generated);
-
-                Reference<ICodePart> genericTypeReference = new Reference<ICodePart>(generic);
-                foreach (CsToken token in genericArgumentTokens)
-                {
-                    token.ParentRef = genericTypeReference;
-                }
-            }
-
-            return generic;
-        }
-
-        /// <summary>
-        /// Advances past any whitespace and comments in the code.
-        /// </summary>
-        /// <param name="startIndex">
-        /// The first index to peek.
-        /// </param>
-        /// <returns>
-        /// Returns the peek index of the next code symbol or -1 if there 
-        /// are no more code symbols.
-        /// </returns>
-        private int GetNextCodeSymbolIndex(int startIndex)
-        {
-            Param.AssertGreaterThanOrEqualToZero(startIndex, "startIndex");
-
-            int index = -1;
-
-            while (true)
-            {
-                Symbol symbol = this.symbols.Peek(startIndex);
-                if (symbol == null)
-                {
-                    break;
-                }
-                else if (symbol.SymbolType != SymbolType.WhiteSpace && symbol.SymbolType != SymbolType.EndOfLine && symbol.SymbolType != SymbolType.SingleLineComment
-                         && symbol.SymbolType != SymbolType.MultiLineComment && symbol.SymbolType != SymbolType.PreprocessorDirective)
-                {
-                    index = startIndex;
-                    break;
-                }
-
-                ++startIndex;
-            }
-
-            return index;
-        }
-
-        /// <summary>
-        /// Advances to the next code symbol and returns it.
-        /// </summary>
-        /// <param name="symbolType">
-        /// The expected type of the symbol.
-        /// </param>
-        /// <param name="parentReference">
-        /// The parent code unit.
-        /// </param>
-        /// <returns>
-        /// Returns the next code symbol.
-        /// </returns>
-        /// <exception cref="SyntaxException">
-        /// Will be thrown if there are no more symbols in the document or if the 
-        /// next symbol is not of the expected type.
-        /// </exception>
-        private Symbol GetNextSymbol(SymbolType symbolType, Reference<ICodePart> parentReference)
-        {
-            Param.Ignore(symbolType);
-            Param.AssertNotNull(parentReference, "parentReference");
-
-            return this.GetNextSymbol(symbolType, SkipSymbols.All, parentReference);
-        }
-
-        /// <summary>
-        /// Advances to the next code symbol and returns it.
-        /// </summary>
-        /// <param name="symbolType">
-        /// The expected type of the symbol.
-        /// </param>
-        /// <param name="skip">
-        /// The types of symbols to skip past.
-        /// </param>
-        /// <param name="parentReference">
-        /// The parent code part.
-        /// </param>
-        /// <returns>
-        /// Returns the next code symbol.
-        /// </returns>
-        /// <exception cref="SyntaxException">
-        /// Will be thrown if there are no more symbols in the document or if the 
-        /// next symbol is not of the expected type.
-        /// </exception>
-        private Symbol GetNextSymbol(SymbolType symbolType, SkipSymbols skip, Reference<ICodePart> parentReference)
-        {
-            Param.Ignore(symbolType, skip);
-            Param.AssertNotNull(parentReference, "parentReference");
-
-            Symbol symbol = this.GetNextSymbol(skip, parentReference);
-            if (symbol.SymbolType != symbolType)
-            {
-                throw this.CreateSyntaxException();
-            }
-
-            return symbol;
-        }
-
-        /// <summary>
-        /// Advances to the next code symbol and returns it.
-        /// </summary>
-        /// <param name="parentReference">
-        /// The parent code part.
-        /// </param>
-        /// <returns>
-        /// Returns the next code symbol.
-        /// </returns>
-        /// <exception cref="SyntaxException">
-        /// Will be thrown if there are no more symbols in the document.
-        /// </exception>
-        private Symbol GetNextSymbol(Reference<ICodePart> parentReference)
-        {
-            Param.AssertNotNull(parentReference, "parentReference");
-            return this.GetNextSymbol(SkipSymbols.All, parentReference);
-        }
-
-        /// <summary>
-        /// Advances to the next code symbol and returns it.
-        /// </summary>
-        /// <param name="skip">
-        /// Indicates the types of symbols to skip past.
-        /// </param>
-        /// <param name="parentReference">
-        /// The parent code part.
-        /// </param>
-        /// <returns>
-        /// Returns the next code symbol.
-        /// </returns>
-        /// <exception cref="SyntaxException">
-        /// Will be thrown if there are no more symbols in the document.
-        /// </exception>
-        private Symbol GetNextSymbol(SkipSymbols skip, Reference<ICodePart> parentReference)
-        {
-            Param.Ignore(skip);
-            Param.AssertNotNull(parentReference, "parentReference");
-
-            return this.GetNextSymbol(skip, parentReference, false);
-        }
-
-        /// <summary>
-        /// Advances to the next code symbol and returns it.
-        /// </summary>
-        /// <param name="skip">
-        /// Indicates the types of symbols to skip past.
-        /// </param>
-        /// <param name="parentReference">
-        /// The parent code part.
-        /// </param>
-        /// <param name="allowNull">
-        /// If true, indicates that this method is allowed to return a null symbol, if there are no
-        /// more symbols in the document. If false, the method will throw an exception if it is unable to get another symbol.
-        /// </param>
-        /// <returns>
-        /// Returns the next code symbol.
-        /// </returns>
-        /// <exception cref="SyntaxException">
-        /// Will be thrown if there are no more symbols in the document.
-        /// </exception>
-        private Symbol GetNextSymbol(SkipSymbols skip, Reference<ICodePart> parentReference, bool allowNull)
-        {
-            Param.Ignore(skip);
-            Param.AssertNotNull(parentReference, "parentReference");
-            Param.Ignore(allowNull);
-
-            this.AdvanceToNextCodeSymbol(skip, parentReference);
-
-            Symbol symbol = this.symbols.Peek(1);
-            if (symbol == null && !allowNull)
-            {
-                throw this.CreateSyntaxException();
-            }
-
-            return symbol;
-        }
-
-        /// <summary>
-        /// Gets and converts preprocessor directive.
-        /// </summary>
-        /// <param name="preprocessorSymbol">
-        /// The preprocessor symbol.
-        /// </param>
-        /// <param name="parent">
-        /// The parent code part.
-        /// </param>
-        /// <param name="generated">
-        /// Indicates whether the preprocessor directive lies within a block of generated code.
-        /// </param>
-        /// <returns>
-        /// Returns the preprocessor directive.
-        /// </returns>
-        private Preprocessor GetPreprocessorDirectiveToken(Symbol preprocessorSymbol, Reference<ICodePart> parent, bool generated)
-        {
-            Param.AssertNotNull(preprocessorSymbol, "preprocessorSymbol");
-            Param.AssertNotNull(parent, "parent");
-            Param.Ignore(generated);
-
-            Debug.Assert(preprocessorSymbol != null && preprocessorSymbol.SymbolType == SymbolType.PreprocessorDirective, "Expected a preprocessor directive");
-
-            // Get the type of the preprocessor directive.
-            int bodyIndex;
-            string type = CsParser.GetPreprocessorDirectiveType(preprocessorSymbol, out bodyIndex);
-            if (type == null)
-            {
-                throw new SyntaxException(this.document.SourceCode, preprocessorSymbol.LineNumber);
-            }
-
-            // Create the correct preprocessor object type.
-            Preprocessor preprocessor = null;
-            if (type == "region")
-            {
-                Region region = new Region(preprocessorSymbol.Text, preprocessorSymbol.Location, parent, true, generated);
-                this.symbols.PushRegion(region);
-                preprocessor = region;
-            }
-            else if (type == "endregion")
-            {
-                Region endregion = new Region(preprocessorSymbol.Text, preprocessorSymbol.Location, parent, false, generated);
-                Region startregion = this.symbols.PopRegion();
-
-                if (startregion == null)
-                {
-                    throw new SyntaxException(this.document.SourceCode, preprocessorSymbol.LineNumber);
-                }
-
-                startregion.Partner = endregion;
-                endregion.Partner = startregion;
-
-                preprocessor = endregion;
-            }
-            else if (type == "if")
-            {
-                preprocessor = this.GetConditionalCompilationDirective(preprocessorSymbol, ConditionalCompilationDirectiveType.If, bodyIndex, parent, generated);
-            }
-            else if (type == "elif")
-            {
-                preprocessor = this.GetConditionalCompilationDirective(preprocessorSymbol, ConditionalCompilationDirectiveType.Elif, bodyIndex, parent, generated);
-            }
-            else if (type == "else")
-            {
-                preprocessor = this.GetConditionalCompilationDirective(preprocessorSymbol, ConditionalCompilationDirectiveType.Else, bodyIndex, parent, generated);
-            }
-            else if (type == "endif")
-            {
-                preprocessor = this.GetConditionalCompilationDirective(preprocessorSymbol, ConditionalCompilationDirectiveType.Endif, bodyIndex, parent, generated);
-            }
-            else
-            {
-                preprocessor = new Preprocessor(preprocessorSymbol.Text, preprocessorSymbol.Location, parent, generated);
-            }
-
-            return preprocessor;
-        }
-
-        /// <summary>
-        /// Gets the next variable.
-        /// </summary>
-        /// <param name="parentReference">
-        /// The parent code unit.
-        /// </param>
-        /// <param name="unsafeCode">
-        /// Indicates whether the code is within an unsafe block.
-        /// </param>
-        /// <param name="allowTypelessVariable">
-        /// Indicates whether to allow a variable with no type defined.
-        /// </param>
-        /// <param name="onlyTypelessVariable">
-        /// Indicates whether to only get a typeless variable.
-        /// </param>
-        /// <returns>
-        /// Returns the variable.
-        /// </returns>
-        private Variable GetVariable(Reference<ICodePart> parentReference, bool unsafeCode, bool allowTypelessVariable, bool onlyTypelessVariable)
-        {
-            Param.AssertNotNull(parentReference, "parentReference");
-            Param.Ignore(unsafeCode);
-            Param.Ignore(allowTypelessVariable);
-            Param.Ignore(onlyTypelessVariable);
-
-            this.AdvanceToNextCodeSymbol(parentReference);
-
-            Reference<ICodePart> variableReference = new Reference<ICodePart>();
-
-            // Get the type token representing either the type or the identifier.
-            TypeToken type = this.GetTypeToken(variableReference, unsafeCode, true, false);
-            if (type == null)
-            {
-                throw this.CreateSyntaxException();
-            }
-
-            Variable variable = null;
-
-            if (onlyTypelessVariable)
-            {
-                // The token is not a type, just an identifier.
-                Debug.Assert(type.ChildTokens.Count == 1, "The count is invalid");
-                CsToken identifierToken = type.ChildTokens.First.Value;
-                this.tokens.Add(identifierToken);
-                variable = new Variable(null, type.Text, VariableModifiers.None, type.Location, parentReference, type.Generated);
-                identifierToken.ParentRef = new Reference<ICodePart>(variable);
-            }
-            else
-            {
-                int index = this.GetNextCodeSymbolIndex(1);
-                if (index != -1)
-                {
-                    // Look ahead to the next symbol to see what it is.
-                    Symbol symbol = this.symbols.Peek(index);
-
-                    if (symbol == null || symbol.SymbolType != SymbolType.Other)
-                    {
-                        // This variable has no type, only an identifier.
-                        if (!allowTypelessVariable)
-                        {
-                            throw this.CreateSyntaxException();
-                        }
-
-                        // The token is not a type, just an identifier.
-                        Debug.Assert(type.ChildTokens.Count == 1, "The count is invalid");
-                        this.tokens.Add(type.ChildTokens.First.Value);
-
-                        variable = new Variable(null, type.Text, VariableModifiers.None, type.Location, parentReference, type.Generated);
-                    }
-                    else
-                    {
-                        // There is a type so add the type token.
-                        this.tokens.Add(type);
-                        this.AdvanceToNextCodeSymbol(variableReference);
-
-                        // Create and add the identifier token.
-                        CsToken identifier = new CsToken(symbol.Text, CsTokenType.Other, CsTokenClass.Token, symbol.Location, variableReference, this.symbols.Generated);
-
-                        this.tokens.Add(identifier);
-                        this.symbols.Advance();
-
-                        // The variable has both a type and an identifier.
-                        variable = new Variable(
-                            type, 
-                            identifier.Text, 
-                            VariableModifiers.None, 
-                            CodeLocation.Join(type.Location, identifier.Location), 
-                            parentReference, 
-                            type.Generated || identifier.Generated);
-                    }
-                }
-            }
-
-            variableReference.Target = variable;
-            return variable;
-        }
-
-        #endregion
-    }
->>>>>>> 30ef6542
 }