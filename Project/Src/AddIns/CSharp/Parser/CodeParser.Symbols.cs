<<<<<<< HEAD
// --------------------------------------------------------------------------------------------------------------------
// <copyright file="CodeParser.Symbols.cs" company="http://stylecop.codeplex.com">
//   MS-PL
// </copyright>
// <license>
//   This source code is subject to terms and conditions of the Microsoft 
//   Public License. A copy of the license can be found in the License.html 
//   file at the root of this distribution. If you cannot locate the  
//   Microsoft Public License, please send an email to dlr@microsoft.com. 
//   By using this source code in any fashion, you are agreeing to be bound 
//   by the terms of the Microsoft Public License. You must not remove this 
//   notice, or any other, from this software.
// </license>
// <summary>
//   The code parser.
// </summary>
// --------------------------------------------------------------------------------------------------------------------
namespace StyleCop.CSharp
{
    using System;
    using System.Diagnostics;
    using System.Diagnostics.CodeAnalysis;

    /// <summary>
    /// The code parser.
    /// </summary>
    /// <content>
    /// Contains code for parsing symbols within a C# code file.
    /// </content>
    internal partial class CodeParser
    {
        #region Methods

        /// <summary>
        /// Creates an operator token from the given symbol.
        /// </summary>
        /// <param name="symbol">
        /// The symbol to convert.
        /// </param>
        /// <param name="parentReference">
        /// The parent code part.
        /// </param>
        /// <param name="generated">
        /// Indicates whether the symbol lies within a generated code block.
        /// </param>
        /// <returns>
        /// Returns the operator symbol.
        /// </returns>
        private static OperatorSymbol CreateOperatorToken(Symbol symbol, Reference<ICodePart> parentReference, bool generated)
        {
            Param.AssertNotNull(symbol, "symbol");
            Param.AssertNotNull(parentReference, "parentReference");
            Param.Ignore(generated);

            // Get the type of the operator.
            OperatorType type;
            OperatorCategory category;
            if (!GetOperatorType(symbol, out type, out category))
            {
                // This should never happen unless there is a bug in the code.
                Debug.Fail("Unexpected operator type");
                throw new InvalidOperationException();
            }

            // Create and return the operator.
            return new OperatorSymbol(symbol.Text, category, type, symbol.Location, parentReference, generated);
        }

        /// <summary>
        /// Gets the type of the given operator symbol.
        /// </summary>
        /// <param name="symbol">
        /// The symbol to check.
        /// </param>
        /// <param name="type">
        /// Returns the operator type.
        /// </param>
        /// <param name="category">
        /// Returns the operator category.
        /// </param>
        /// <returns>
        /// Returns true if the symbol is an operator.
        /// </returns>
        [SuppressMessage("Microsoft.Maintainability", "CA1502:AvoidExcessiveComplexity", Justification = "The method is not complex.")]
        private static bool GetOperatorType(Symbol symbol, out OperatorType type, out OperatorCategory category)
        {
            Param.AssertNotNull(symbol, "symbol");

            bool isOperator = true;

            switch (symbol.SymbolType)
            {
                case SymbolType.LogicalAnd:
                    type = OperatorType.LogicalAnd;
                    category = OperatorCategory.Logical;
                    break;
                case SymbolType.LogicalOr:
                    type = OperatorType.LogicalOr;
                    category = OperatorCategory.Logical;
                    break;
                case SymbolType.LogicalXor:
                    type = OperatorType.LogicalXor;
                    category = OperatorCategory.Logical;
                    break;
                case SymbolType.ConditionalAnd:
                    type = OperatorType.ConditionalAnd;
                    category = OperatorCategory.Logical;
                    break;
                case SymbolType.ConditionalOr:
                    type = OperatorType.ConditionalOr;
                    category = OperatorCategory.Logical;
                    break;
                case SymbolType.NullCoalescingSymbol:
                    type = OperatorType.NullCoalescingSymbol;
                    category = OperatorCategory.Logical;
                    break;
                case SymbolType.Equals:
                    type = OperatorType.Equals;
                    category = OperatorCategory.Assignment;
                    break;
                case SymbolType.AndEquals:
                    type = OperatorType.AndEquals;
                    category = OperatorCategory.Assignment;
                    break;
                case SymbolType.OrEquals:
                    type = OperatorType.OrEquals;
                    category = OperatorCategory.Assignment;
                    break;
                case SymbolType.PlusEquals:
                    type = OperatorType.PlusEquals;
                    category = OperatorCategory.Assignment;
                    break;
                case SymbolType.MinusEquals:
                    type = OperatorType.MinusEquals;
                    category = OperatorCategory.Assignment;
                    break;
                case SymbolType.MultiplicationEquals:
                    type = OperatorType.MultiplicationEquals;
                    category = OperatorCategory.Assignment;
                    break;
                case SymbolType.DivisionEquals:
                    type = OperatorType.DivisionEquals;
                    category = OperatorCategory.Assignment;
                    break;
                case SymbolType.ModEquals:
                    type = OperatorType.ModEquals;
                    category = OperatorCategory.Assignment;
                    break;
                case SymbolType.XorEquals:
                    type = OperatorType.XorEquals;
                    category = OperatorCategory.Assignment;
                    break;
                case SymbolType.LeftShiftEquals:
                    type = OperatorType.LeftShiftEquals;
                    category = OperatorCategory.Assignment;
                    break;
                case SymbolType.RightShiftEquals:
                    type = OperatorType.RightShiftEquals;
                    category = OperatorCategory.Assignment;
                    break;
                case SymbolType.ConditionalEquals:
                    type = OperatorType.ConditionalEquals;
                    category = OperatorCategory.Relational;
                    break;
                case SymbolType.NotEquals:
                    type = OperatorType.NotEquals;
                    category = OperatorCategory.Relational;
                    break;
                case SymbolType.LessThan:
                    type = OperatorType.LessThan;
                    category = OperatorCategory.Relational;
                    break;
                case SymbolType.GreaterThan:
                    type = OperatorType.GreaterThan;
                    category = OperatorCategory.Relational;
                    break;
                case SymbolType.LessThanOrEquals:
                    type = OperatorType.LessThanOrEquals;
                    category = OperatorCategory.Relational;
                    break;
                case SymbolType.GreaterThanOrEquals:
                    type = OperatorType.GreaterThanOrEquals;
                    category = OperatorCategory.Relational;
                    break;
                case SymbolType.Plus:
                    type = OperatorType.Plus;
                    category = OperatorCategory.Arithmetic;
                    break;
                case SymbolType.Minus:
                    type = OperatorType.Minus;
                    category = OperatorCategory.Arithmetic;
                    break;
                case SymbolType.Multiplication:
                    type = OperatorType.Multiplication;
                    category = OperatorCategory.Arithmetic;
                    break;
                case SymbolType.Division:
                    type = OperatorType.Division;
                    category = OperatorCategory.Arithmetic;
                    break;
                case SymbolType.Mod:
                    type = OperatorType.Mod;
                    category = OperatorCategory.Arithmetic;
                    break;
                case SymbolType.LeftShift:
                    type = OperatorType.LeftShift;
                    category = OperatorCategory.Shift;
                    break;
                case SymbolType.RightShift:
                    type = OperatorType.RightShift;
                    category = OperatorCategory.Shift;
                    break;
                case SymbolType.Increment:
                    type = OperatorType.Increment;
                    category = OperatorCategory.IncrementDecrement;
                    break;
                case SymbolType.Decrement:
                    type = OperatorType.Decrement;
                    category = OperatorCategory.IncrementDecrement;
                    break;
                case SymbolType.QuestionMark:
                    type = OperatorType.ConditionalQuestionMark;
                    category = OperatorCategory.Conditional;
                    break;
                case SymbolType.Colon:
                    type = OperatorType.ConditionalColon;
                    category = OperatorCategory.Conditional;
                    break;
                case SymbolType.Pointer:
                    type = OperatorType.Pointer;
                    category = OperatorCategory.Reference;
                    break;
                case SymbolType.Dot:
                    type = OperatorType.MemberAccess;
                    category = OperatorCategory.Reference;
                    break;
                case SymbolType.QualifiedAlias:
                    type = OperatorType.QualifiedAlias;
                    category = OperatorCategory.Reference;
                    break;
                case SymbolType.Not:
                    type = OperatorType.Not;
                    category = OperatorCategory.Unary;
                    break;
                case SymbolType.Tilde:
                    type = OperatorType.BitwiseCompliment;
                    category = OperatorCategory.Unary;
                    break;
                case SymbolType.Lambda:
                    type = OperatorType.Lambda;
                    category = OperatorCategory.Lambda;
                    break;
                case SymbolType.NullConditional:
                    type = OperatorType.NullConditional;
                    category = OperatorCategory.Logical;
                    break;
                default:

                    // Assign random values.
                    type = OperatorType.AddressOf;
                    category = OperatorCategory.Arithmetic;

                    // Signal that the symbol is not an operator.
                    isOperator = false;
                    break;
            }

            return isOperator;
        }

        /// <summary>
        /// Gets the symbol type corresponding to the given operator type.
        /// </summary>
        /// <param name="operatorType">
        /// The operator type to convert.
        /// </param>
        /// <returns>
        /// Returns the symbol type.
        /// </returns>
        [SuppressMessage("Microsoft.Maintainability", "CA1502:AvoidExcessiveComplexity", Justification = "The method is not complex.")]
        private static SymbolType SymbolTypeFromOperatorType(OperatorType operatorType)
        {
            Param.Ignore(operatorType);

            switch (operatorType)
            {
                case OperatorType.ConditionalEquals:
                    return SymbolType.ConditionalEquals;
                case OperatorType.NotEquals:
                    return SymbolType.NotEquals;
                case OperatorType.LessThan:
                    return SymbolType.LessThan;
                case OperatorType.GreaterThan:
                    return SymbolType.GreaterThan;
                case OperatorType.LessThanOrEquals:
                    return SymbolType.LessThanOrEquals;
                case OperatorType.GreaterThanOrEquals:
                    return SymbolType.GreaterThanOrEquals;
                case OperatorType.LogicalAnd:
                    return SymbolType.LogicalAnd;
                case OperatorType.LogicalOr:
                    return SymbolType.LogicalOr;
                case OperatorType.LogicalXor:
                    return SymbolType.LogicalXor;
                case OperatorType.ConditionalAnd:
                    return SymbolType.ConditionalAnd;
                case OperatorType.ConditionalOr:
                    return SymbolType.ConditionalOr;
                case OperatorType.NullCoalescingSymbol:
                    return SymbolType.NullCoalescingSymbol;
                case OperatorType.Equals:
                    return SymbolType.Equals;
                case OperatorType.PlusEquals:
                    return SymbolType.PlusEquals;
                case OperatorType.MinusEquals:
                    return SymbolType.MinusEquals;
                case OperatorType.MultiplicationEquals:
                    return SymbolType.MultiplicationEquals;
                case OperatorType.DivisionEquals:
                    return SymbolType.DivisionEquals;
                case OperatorType.LeftShiftEquals:
                    return SymbolType.LeftShiftEquals;
                case OperatorType.RightShiftEquals:
                    return SymbolType.RightShiftEquals;
                case OperatorType.AndEquals:
                    return SymbolType.AndEquals;
                case OperatorType.OrEquals:
                    return SymbolType.OrEquals;
                case OperatorType.XorEquals:
                    return SymbolType.XorEquals;
                case OperatorType.Plus:
                    return SymbolType.Plus;
                case OperatorType.Minus:
                    return SymbolType.Minus;
                case OperatorType.Multiplication:
                    return SymbolType.Multiplication;
                case OperatorType.Division:
                    return SymbolType.Division;
                case OperatorType.Mod:
                    return SymbolType.Mod;
                case OperatorType.ModEquals:
                    return SymbolType.ModEquals;
                case OperatorType.LeftShift:
                    return SymbolType.LeftShift;
                case OperatorType.RightShift:
                    return SymbolType.RightShift;
                case OperatorType.ConditionalColon:
                    return SymbolType.Colon;
                case OperatorType.ConditionalQuestionMark:
                    return SymbolType.QuestionMark;
                case OperatorType.Increment:
                    return SymbolType.Increment;
                case OperatorType.Decrement:
                    return SymbolType.Decrement;
                case OperatorType.Not:
                    return SymbolType.Not;
                case OperatorType.BitwiseCompliment:
                    return SymbolType.Tilde;
                case OperatorType.Positive:
                    return SymbolType.Plus;
                case OperatorType.Negative:
                    return SymbolType.Minus;
                case OperatorType.Dereference:
                    return SymbolType.Multiplication;
                case OperatorType.AddressOf:
                    return SymbolType.LogicalAnd;
                case OperatorType.Pointer:
                    return SymbolType.Pointer;
                case OperatorType.MemberAccess:
                    return SymbolType.Dot;
                case OperatorType.QualifiedAlias:
                    return SymbolType.QualifiedAlias;
                case OperatorType.Lambda:
                    return SymbolType.Lambda;
                case OperatorType.NullConditional:
                    return SymbolType.NullConditional;
                default:
                    Debug.Fail("Invalid operator type.");
                    throw new StyleCopException();
            }
        }

        /// <summary>
        /// Converts a symbol type to a token type.
        /// </summary>
        /// <param name="symbolType">
        /// The symbol type to convert.
        /// </param>
        /// <returns>
        /// Returns the token type.
        /// </returns>
        /// <remarks>
        /// This method should only be used for converting whitespace and comment symbol types.
        /// </remarks>
        private static CsTokenType TokenTypeFromSymbolType(SymbolType symbolType)
        {
            Param.Ignore(symbolType);

            switch (symbolType)
            {
                case SymbolType.WhiteSpace:
                    return CsTokenType.WhiteSpace;
                case SymbolType.EndOfLine:
                    return CsTokenType.EndOfLine;
                case SymbolType.SingleLineComment:
                    return CsTokenType.SingleLineComment;
                case SymbolType.MultiLineComment:
                    return CsTokenType.MultiLineComment;
                case SymbolType.PreprocessorDirective:
                    return CsTokenType.PreprocessorDirective;
                case SymbolType.XmlHeaderLine:
                    return CsTokenType.XmlHeaderLine;
                default:
                    Debug.Fail("This method should only be used for whitespace, comments, xml header lines, and preprocessors");
                    throw new StyleCopException();
            }
        }

        /// <summary>
        /// Converts an operator overload symbol.
        /// </summary>
        /// <param name="parentReference">
        /// The parent code part.
        /// </param>
        /// <returns>
        /// Returns the corresponding token.
        /// </returns>
        [SuppressMessage("Microsoft.Globalization", "CA1303:DoNotPassLiteralsAsLocalizedParameters", 
            MessageId = "StyleCop.CSharp.SymbolManager.Combine(System.Int32,System.Int32,System.String,StyleCop.CSharp.SymbolType)", 
            Justification = "The literal represents a C# operator and is not localizable.")]
        private CsToken ConvertOperatorOverloadSymbol(Reference<ICodePart> parentReference)
        {
            Param.AssertNotNull(parentReference, "parentReference");

            CsToken token = null;

            Symbol symbol = this.symbols.Peek(1);
            if (symbol != null)
            {
                if (symbol.SymbolType == SymbolType.GreaterThan)
                {
                    Symbol next = this.symbols.Peek(2);
                    if (next != null && next.SymbolType == SymbolType.GreaterThan)
                    {
                        // This could be a right-shift-equals.
                        next = this.symbols.Peek(3);
                        if (next != null && next.SymbolType == SymbolType.Equals)
                        {
                            // This is a right-shift-equals.
                            this.symbols.Combine(1, 3, ">>=", SymbolType.RightShiftEquals);
                        }
                        else
                        {
                            // This is a right-shift.
                            this.symbols.Combine(1, 2, ">>", SymbolType.RightShift);
                        }
                    }

                    symbol = this.symbols.Peek(1);
                    token = new CsToken(symbol.Text, CsTokenType.Other, symbol.Location, parentReference, this.symbols.Generated);
                    this.symbols.Advance();
                }
                else
                {
                    token = new CsToken(symbol.Text, CsTokenType.Other, symbol.Location, parentReference, this.symbols.Generated);
                    this.symbols.Advance();
                }
            }

            return token;
        }

        /// <summary>
        /// Converts a symbol to the given token type.
        /// </summary>
        /// <param name="symbol">
        /// The symbol to convert.
        /// </param>
        /// <param name="tokenType">
        /// The type of the token to retrieve.
        /// </param>
        /// <param name="parentReference">
        /// The parent code part.
        /// </param>
        /// <returns>
        /// Returns the token.
        /// </returns>
        private CsToken ConvertSymbol(Symbol symbol, CsTokenType tokenType, Reference<ICodePart> parentReference)
        {
            Param.AssertNotNull(symbol, "symbol");
            Param.Ignore(tokenType);
            Param.AssertNotNull(parentReference, "parentReference");

            // Create the appropriate token based on the type of the symbol.
            if (symbol.SymbolType == SymbolType.WhiteSpace)
            {
                Debug.Assert(tokenType == CsTokenType.WhiteSpace, "The token type is wrong.");
                return new Whitespace(symbol.Text, symbol.Location, parentReference, this.symbols.Generated);
            }
            else if (symbol.SymbolType == SymbolType.Number)
            {
                Debug.Assert(tokenType == CsTokenType.Number, "The token type is wrong.");
                return new Number(symbol.Text, symbol.Location, parentReference, this.symbols.Generated);
            }
            else if (symbol.SymbolType == SymbolType.PreprocessorDirective)
            {
                Debug.Assert(tokenType == CsTokenType.PreprocessorDirective, "The token type is wrong.");
                return this.GetPreprocessorDirectiveToken(symbol, parentReference, this.symbols.Generated);
            }
            else
            {
                // Brackets are created using the GetBracketToken method.
                Debug.Assert(symbol.SymbolType != SymbolType.OpenParenthesis, "Do not use this method for converting brackets.");
                Debug.Assert(symbol.SymbolType != SymbolType.CloseParenthesis, "Do not use this method for converting brackets.");
                Debug.Assert(symbol.SymbolType != SymbolType.OpenSquareBracket, "Do not use this method for converting brackets.");
                Debug.Assert(symbol.SymbolType != SymbolType.CloseSquareBracket, "Do not use this method for converting brackets.");
                Debug.Assert(symbol.SymbolType != SymbolType.OpenCurlyBracket, "Do not use this method for converting brackets.");
                Debug.Assert(symbol.SymbolType != SymbolType.CloseCurlyBracket, "Do not use this method for converting brackets.");
                Debug.Assert(symbol.SymbolType != SymbolType.Attribute, "Do not use this method for converting attributes.");

                return new CsToken(symbol.Text, tokenType, CsTokenClass.Token, symbol.Location, parentReference, this.symbols.Generated);
            }
        }

        /// <summary>
        /// Gets a bracket token of a specific type.
        /// </summary>
        /// <param name="tokenType">
        /// The type of the token to retrieve.
        /// </param>
        /// <param name="symbolType">
        /// The type of the symbol.
        /// </param>
        /// <param name="parentReference">
        /// The parent code unit.
        /// </param>
        /// <returns>
        /// Returns the token.
        /// </returns>
        private Bracket GetBracketToken(CsTokenType tokenType, SymbolType symbolType, Reference<ICodePart> parentReference)
        {
            Param.Ignore(tokenType);
            Param.Ignore(symbolType);
            Param.AssertNotNull(parentReference, "parentReference");

            Debug.Assert(
                tokenType == CsTokenType.OpenParenthesis || tokenType == CsTokenType.CloseParenthesis || tokenType == CsTokenType.OpenSquareBracket
                || tokenType == CsTokenType.CloseSquareBracket || tokenType == CsTokenType.OpenCurlyBracket || tokenType == CsTokenType.CloseCurlyBracket
                || tokenType == CsTokenType.OpenAttributeBracket || tokenType == CsTokenType.CloseAttributeBracket || tokenType == CsTokenType.OpenGenericBracket
                || tokenType == CsTokenType.CloseGenericBracket, 
                "The token type is not a bracket.");

            Symbol symbol = this.GetNextSymbol(symbolType, parentReference);
            this.symbols.Advance();

            return new Bracket(symbol.Text, tokenType, symbol.Location, parentReference, this.symbols.Generated);
        }

        /// <summary>
        /// Gets an operator token of a specific type.
        /// </summary>
        /// <param name="operatorType">
        /// The type of the operator token to retrieve.
        /// </param>
        /// <param name="parentReference">
        /// The parent code part.
        /// </param>
        /// <returns>
        /// Returns the token.
        /// </returns>
        private OperatorSymbol GetOperatorToken(OperatorType operatorType, Reference<ICodePart> parentReference)
        {
            Param.Ignore(operatorType);
            Param.AssertNotNull(parentReference, "parentReference");

            SymbolType symbolType = SymbolTypeFromOperatorType(operatorType);
            Symbol symbol = this.GetNextSymbol(symbolType, parentReference);

            OperatorSymbol token = CreateOperatorToken(symbol, parentReference, this.symbols.Generated);
            if (token == null || token.SymbolType != operatorType)
            {
                throw this.CreateSyntaxException();
            }

            this.symbols.Advance();

            return token;
        }

        /// <summary>
        /// Gets a token of a specific type.
        /// </summary>
        /// <param name="tokenType">
        /// The type of the token to retrieve.
        /// </param>
        /// <param name="symbolType">
        /// The type of the expected symbol.
        /// </param>
        /// <param name="parentReference">
        /// Reference to the parent code part.
        /// </param>
        /// <returns>
        /// Returns the token.
        /// </returns>
        private CsToken GetToken(CsTokenType tokenType, SymbolType symbolType, Reference<ICodePart> parentReference)
        {
            Param.Ignore(tokenType);
            Param.Ignore(symbolType);
            Param.AssertNotNull(parentReference, "parentReference");

            return this.GetToken(tokenType, symbolType, parentReference, parentReference);
        }

        /// <summary>
        /// Gets a token of a specific type.
        /// </summary>
        /// <param name="tokenType">
        /// The type of the token to retrieve.
        /// </param>
        /// <param name="symbolType">
        /// The type of the expected symbol.
        /// </param>
        /// <param name="parentReference">
        /// Reference to the parent code part.
        /// </param>
        /// <param name="tokenParentReference">
        /// Reference to the parent of the new token.
        /// </param>
        /// <returns>
        /// Returns the token.
        /// </returns>
        private CsToken GetToken(CsTokenType tokenType, SymbolType symbolType, Reference<ICodePart> parentReference, Reference<ICodePart> tokenParentReference)
        {
            Param.Ignore(tokenType);
            Param.Ignore(symbolType);
            Param.AssertNotNull(parentReference, "parentReference");
            Param.AssertNotNull(tokenParentReference, "tokenParentReference");

            // Determine whether to skip past all standard types, or whether we should stop when we get
            // to one of these types, if that is the type we're looking for.
            SkipSymbols skip = SkipSymbols.All;
            if (symbolType == SymbolType.WhiteSpace)
            {
                skip &= ~SkipSymbols.WhiteSpace;
            }
            else if (symbolType == SymbolType.EndOfLine)
            {
                skip &= ~SkipSymbols.EndOfLine;
            }
            else if (symbolType == SymbolType.SingleLineComment)
            {
                skip &= ~SkipSymbols.SingleLineComment;
            }
            else if (symbolType == SymbolType.MultiLineComment)
            {
                skip &= ~SkipSymbols.MultiLineComment;
            }
            else if (symbolType == SymbolType.PreprocessorDirective)
            {
                skip &= ~SkipSymbols.Preprocessor;
            }
            else if (symbolType == SymbolType.XmlHeaderLine)
            {
                skip &= ~SkipSymbols.XmlHeader;
            }

            // Get the next symbol.
            Symbol symbol = this.GetNextSymbol(symbolType, skip, parentReference);
            this.symbols.Advance();

            // Convert the symbol and return the token.
            return this.ConvertSymbol(symbol, tokenType, tokenParentReference);
        }

        /// <summary>
        /// Gets a token representing a type identifier.
        /// </summary>
        /// <param name="parentReference">
        /// The parent code unit.
        /// </param>
        /// <param name="unsafeCode">
        /// Indicates whether the code being parsed resides in an unsafe code block.
        /// </param>
        /// <param name="includeArrayBrackets">
        /// Indicates whether to include array brackets in the type token.
        /// </param>
        /// <returns>
        /// Returns the token.
        /// </returns>
        private TypeToken GetTypeToken(Reference<ICodePart> parentReference, bool unsafeCode, bool includeArrayBrackets)
        {
            Param.AssertNotNull(parentReference, "parentReference");
            Param.Ignore(unsafeCode);
            Param.Ignore(includeArrayBrackets);

            return this.GetTypeToken(parentReference, unsafeCode, includeArrayBrackets, false);
        }

        /// <summary>
        /// Gets a token representing a type identifier.
        /// </summary>
        /// <param name="parentReference">
        /// The parent code unit.
        /// </param>
        /// <param name="unsafeCode">
        /// Indicates whether the code being parsed resides in an unsafe code block.
        /// </param>
        /// <param name="includeArrayBrackets">
        /// Indicates whether to include array brackets in the type token.
        /// </param>
        /// <param name="isExpression">
        /// Indicates whether this type token comes at the end of an 'is' expression.
        /// </param>
        /// <returns>
        /// Returns the token.
        /// </returns>
        private TypeToken GetTypeToken(Reference<ICodePart> parentReference, bool unsafeCode, bool includeArrayBrackets, bool isExpression)
        {
            Param.AssertNotNull(parentReference, "parentReference");
            Param.Ignore(unsafeCode);
            Param.Ignore(includeArrayBrackets);
            Param.Ignore(isExpression);

            // Collect all tokens up to the first code token and make sure that this is of type Other.
            this.GetNextSymbol(SymbolType.Other, parentReference);

            Reference<ICodePart> typeTokenReference = new Reference<ICodePart>();

            // Get the type token.
            int endIndex;
            TypeToken token = this.GetTypeTokenAux(typeTokenReference, parentReference, unsafeCode, includeArrayBrackets, isExpression, 1, out endIndex);
            if (token != null)
            {
                this.symbols.CurrentIndex += endIndex;
            }

            return token;
        }

        /// <summary>
        /// Gets array brackets symbol for a type token, if they exist.
        /// </summary>
        /// <param name="typeTokenReference">
        /// A reference to the type token.
        /// </param>
        /// <param name="typeTokens">
        /// The tokens within the type token.
        /// </param>
        /// <param name="startIndex">
        /// The start index within the symbols.
        /// </param>
        private void GetTypeTokenArrayBrackets(Reference<ICodePart> typeTokenReference, MasterList<CsToken> typeTokens, ref int startIndex)
        {
            Param.AssertNotNull(typeTokenReference, "typeTokenReference");
            Param.AssertNotNull(typeTokens, "typeTokens");
            Param.AssertGreaterThanOrEqualToZero(startIndex, "startIndex");

            int index = this.GetNextCodeSymbolIndex(startIndex);
            if (index != -1)
            {
                Symbol symbol = this.symbols.Peek(index);
                if (symbol.SymbolType == SymbolType.OpenSquareBracket)
                {
                    // Add the tokens up to this point.
                    for (int i = startIndex; i <= index - 1; ++i)
                    {
                        Symbol symbolToConvert = this.symbols.Peek(startIndex);
                        typeTokens.Add(this.ConvertSymbol(symbolToConvert, TokenTypeFromSymbolType(symbolToConvert.SymbolType), typeTokenReference));

                        ++startIndex;
                    }

                    // Now collect the brackets.
                    Node<CsToken> openingBracketNode = null;
                    while (true)
                    {
                        symbol = this.symbols.Peek(startIndex);
                        if (symbol.SymbolType == SymbolType.WhiteSpace || symbol.SymbolType == SymbolType.EndOfLine || symbol.SymbolType == SymbolType.SingleLineComment
                            || symbol.SymbolType == SymbolType.MultiLineComment || symbol.SymbolType == SymbolType.PreprocessorDirective)
                        {
                            typeTokens.Add(this.ConvertSymbol(symbol, TokenTypeFromSymbolType(symbol.SymbolType), typeTokenReference));
                            ++startIndex;
                        }
                        else if (symbol.SymbolType == SymbolType.Number)
                        {
                            typeTokens.Add(this.ConvertSymbol(symbol, CsTokenType.Number, typeTokenReference));
                            ++startIndex;
                        }
                        else if (symbol.SymbolType == SymbolType.Other)
                        {
                            // Could be a constant or a reference to a constant.
                            typeTokens.Add(this.ConvertSymbol(symbol, CsTokenType.Other, typeTokenReference));
                            ++startIndex;
                        }
                        else if (symbol.SymbolType == SymbolType.Dot)
                        {
                            // Could be a dot in here like: int a[Constants.DefaultSize];
                            typeTokens.Add(this.ConvertSymbol(symbol, CsTokenType.Other, typeTokenReference));
                            ++startIndex;
                        }
                        else if (symbol.SymbolType == SymbolType.Comma)
                        {
                            typeTokens.Add(this.ConvertSymbol(symbol, CsTokenType.Comma, typeTokenReference));
                            ++startIndex;
                        }
                        else if (symbol.SymbolType == SymbolType.OpenSquareBracket)
                        {
                            if (openingBracketNode != null)
                            {
                                throw new SyntaxException(this.document.SourceCode, symbol.LineNumber);
                            }

                            Bracket openingBracket = new Bracket(symbol.Text, CsTokenType.OpenSquareBracket, symbol.Location, typeTokenReference, this.symbols.Generated);
                            openingBracketNode = typeTokens.InsertLast(openingBracket);
                            ++startIndex;
                        }
                        else if (symbol.SymbolType == SymbolType.CloseSquareBracket)
                        {
                            if (openingBracketNode == null)
                            {
                                throw new SyntaxException(this.document.SourceCode, symbol.LineNumber);
                            }

                            Bracket closingBracket = new Bracket(symbol.Text, CsTokenType.CloseSquareBracket, symbol.Location, typeTokenReference, this.symbols.Generated);
                            Node<CsToken> closingBracketNode = typeTokens.InsertLast(closingBracket);
                            ++startIndex;

                            ((Bracket)openingBracketNode.Value).MatchingBracketNode = closingBracketNode;
                            closingBracket.MatchingBracketNode = openingBracketNode;

                            openingBracketNode = null;

                            // Check whether the next character is another opening bracket.
                            int temp = this.GetNextCodeSymbolIndex(startIndex);
                            if (temp != -1 && this.symbols.Peek(temp).SymbolType != SymbolType.OpenSquareBracket)
                            {
                                break;
                            }
                        }
                        else
                        {
                            if (openingBracketNode != null)
                            {
                                throw new SyntaxException(this.document.SourceCode, symbol.LineNumber);
                            }

                            break;
                        }
                    }
                }
            }
        }

        /// <summary>
        /// Gets a token representing a type identifier.
        /// </summary>
        /// <param name="typeTokenReference">
        /// A reference to the type token.
        /// </param>
        /// <param name="parentReference">
        /// The parent code unit.
        /// </param>
        /// <param name="unsafeCode">
        /// Indicates whether the code being parsed resides in an unsafe code block.
        /// </param>
        /// <param name="includeArrayBrackets">
        /// Indicates whether to include array brackets in the type token.
        /// </param>
        /// <param name="isExpression">
        /// Indicates whether this type token comes at the end of an 'is' expression.
        /// </param>
        /// <param name="startIndex">
        /// The start position in the symbol list of the first symbol in the type token.
        /// </param>
        /// <param name="endIndex">
        /// Returns the index of the last symbol in the type token.
        /// </param>
        /// <returns>
        /// Returns the token.
        /// </returns>
        private TypeToken GetTypeTokenAux(
            Reference<ICodePart> typeTokenReference, 
            Reference<ICodePart> parentReference, 
            bool unsafeCode, 
            bool includeArrayBrackets, 
            bool isExpression, 
            int startIndex, 
            out int endIndex)
        {
            Param.AssertNotNull(typeTokenReference, "typeTokenReference");
            Param.AssertNotNull(parentReference, "parentReference");
            Param.Ignore(unsafeCode);
            Param.Ignore(includeArrayBrackets);
            Param.Ignore(isExpression);
            Param.AssertGreaterThanOrEqualToZero(startIndex, "startIndex");

            // Get the next symbol and make sure it is an unknown word.
            Symbol symbol = this.symbols.Peek(startIndex);
            Debug.Assert(symbol != null && symbol.SymbolType == SymbolType.Other, "Expected a text symbol");

            // Create a token list to store all the tokens forming the type.
            MasterList<CsToken> typeTokens = new MasterList<CsToken>();

            // Get the name of the type token plus any generic symbols and types.
            GenericType generic;

            this.GetTypeTokenBaseName(typeTokenReference, ref typeTokens, ref startIndex, out generic, unsafeCode);

            bool allowNullableType = true;

            // Add dereference symbols if they exist.
            if (unsafeCode)
            {
                if (this.GetTypeTokenDereferenceSymbols(typeTokenReference, typeTokens, ref startIndex))
                {
                    allowNullableType = false;
                }
            }

            // Now look for the nullable type symbol, if needed.
            if (allowNullableType)
            {
                this.GetTypeTokenNullableTypeSymbol(typeTokenReference, typeTokens, isExpression, ref startIndex);
            }

            // Get the array brackets if they exist.
            if (includeArrayBrackets)
            {
                this.GetTypeTokenArrayBrackets(typeTokenReference, typeTokens, ref startIndex);
            }

            if (typeTokens.Count == 0)
            {
                throw this.CreateSyntaxException();
            }

            // Set the end index.
            endIndex = startIndex - 1;

            // If the type is a generic type, determine whether to just return the generic type directly.
            if (generic != null && typeTokens.Count == 1)
            {
                // This type is only composed of the generic type and nothing else. Just return the generic type.
                generic.ParentRef = parentReference;
                return generic;
            }

            // The type is either not generic, or else it is composed of a more complex type which includes a generic 
            // (for example, an array of a generic type). Return the more complex type.
            CodeLocation location = CsToken.JoinLocations(typeTokens.First, typeTokens.Last);
            TypeToken typeToken = new TypeToken(typeTokens, location, parentReference, this.symbols.Generated);
            typeTokenReference.Target = typeToken;

            return typeToken;
        }

        /// <summary>
        /// Gets the base name and generic symbols for a type token.
        /// </summary>
        /// <param name="typeTokenReference">
        /// A reference to the type token.
        /// </param>
        /// <param name="typeTokens">
        /// The list of tokens in the type.
        /// </param>
        /// <param name="startIndex">
        /// The start index within the symbol list.
        /// </param>
        /// <param name="generic">
        /// Returns a value indicating whether the type is generic.
        /// </param>
        /// <param name="unsafeCode">
        /// Indicates whether the type is within a block of unsafe code.
        /// </param>
        private void GetTypeTokenBaseName(
            Reference<ICodePart> typeTokenReference, ref MasterList<CsToken> typeTokens, ref int startIndex, out GenericType generic, bool unsafeCode)
        {
            Param.AssertNotNull(typeTokenReference, "typeTokenReference");
            Param.AssertNotNull(typeTokens, "typeTokens");
            Param.AssertGreaterThanOrEqualToZero(startIndex, "startIndex");
            Param.Ignore(unsafeCode);

            generic = null;
            Symbol symbol = this.symbols.Peek(startIndex);

            // First get the full name of the type.
            int index = -1;
            while (true)
            {
                // Add any whitespace.
                while (symbol != null
                       && (symbol.SymbolType == SymbolType.WhiteSpace || symbol.SymbolType == SymbolType.EndOfLine || symbol.SymbolType == SymbolType.SingleLineComment
                           || symbol.SymbolType == SymbolType.MultiLineComment || symbol.SymbolType == SymbolType.PreprocessorDirective))
                {
                    typeTokens.Add(this.ConvertSymbol(symbol, TokenTypeFromSymbolType(symbol.SymbolType), typeTokenReference));
                    symbol = this.symbols.Peek(++startIndex);
                }

                // Add the next word. The type of the next word must either be an unknown
                // word type, which will be the name of the next item in the type, or else
                // it must be the 'this' keyword. This is used when implementing an explicit
                // interface member which is an indexer.
                if (symbol.SymbolType == SymbolType.Other || symbol.SymbolType == SymbolType.This)
                {
                    typeTokens.Add(new CsToken(symbol.Text, CsTokenType.Other, symbol.Location, typeTokenReference, this.symbols.Generated));
                }
                else
                {
                    throw new SyntaxException(this.document.SourceCode, symbol.LineNumber);
                }

                ++startIndex;

                // Look at the type of the next non-whitespace character.
                index = this.GetNextCodeSymbolIndex(startIndex);
                if (index == -1)
                {
                    break;
                }

                // If the next character is an opening generic bracket, get the generic.
                symbol = this.symbols.Peek(index);
                if (symbol.SymbolType == SymbolType.LessThan)
                {
                    int end;
                    MasterList<CsToken> genericTypeTokens = this.GetGenericArgumentList(typeTokenReference, unsafeCode, null, startIndex, out end);

                    if (genericTypeTokens != null)
                    {
                        // Add the tokens from this generic into our token list.
                        typeTokens.AddRange(genericTypeTokens);

                        // Create a new GenericTypeToken which represents this generic type.
                        CodeLocation genericTypeLocation = CsToken.JoinLocations(typeTokens.First, typeTokens.Last);
                        generic = new GenericType(typeTokens, genericTypeLocation, typeTokenReference, this.symbols.Generated);

                        Reference<ICodePart> genericReference = new Reference<ICodePart>(generic);
                        foreach (CsToken token in typeTokens)
                        {
                            token.ParentRef = genericReference;
                        }

                        // Reset the token list and add this generic token as the first item in the list.
                        typeTokens = new MasterList<CsToken>();
                        typeTokens.Add(generic);

                        // Advance the symbol index.
                        startIndex = end + 1;

                        // Look at the type of the next non-whitespace character.
                        index = this.GetNextCodeSymbolIndex(startIndex);
                        if (index == -1)
                        {
                            break;
                        }
                    }
                }

                // If the next character is not a dot or a qualified alias, break now.
                symbol = this.symbols.Peek(index);
                if (symbol.SymbolType != SymbolType.Dot && symbol.SymbolType != SymbolType.QualifiedAlias)
                {
                    break;
                }

                // Add any whitspace.
                symbol = this.symbols.Peek(startIndex);
                while (symbol != null
                       && (symbol.SymbolType == SymbolType.WhiteSpace || symbol.SymbolType == SymbolType.EndOfLine || symbol.SymbolType == SymbolType.SingleLineComment
                           || symbol.SymbolType == SymbolType.MultiLineComment || symbol.SymbolType == SymbolType.PreprocessorDirective))
                {
                    typeTokens.Add(this.ConvertSymbol(symbol, TokenTypeFromSymbolType(symbol.SymbolType), typeTokenReference));
                    symbol = this.symbols.Peek(++startIndex);
                }

                // Add the dot or qualified alias.
                if (symbol.SymbolType == SymbolType.Dot)
                {
                    typeTokens.Add(
                        new OperatorSymbol(
                            symbol.Text, OperatorCategory.Reference, OperatorType.MemberAccess, symbol.Location, typeTokenReference, this.symbols.Generated));
                }
                else
                {
                    Debug.Assert(symbol.SymbolType == SymbolType.QualifiedAlias, "Expected a qualified alias keyword");

                    typeTokens.Add(
                        new OperatorSymbol(
                            symbol.Text, OperatorCategory.Reference, OperatorType.QualifiedAlias, symbol.Location, typeTokenReference, this.symbols.Generated));
                }

                // Get the next symbol.
                symbol = this.symbols.Peek(++startIndex);
            }
        }

        /// <summary>
        /// Gets the dereference symbols from a type token.
        /// </summary>
        /// <param name="typeTokenReference">
        /// A reference to the type token.
        /// </param>
        /// <param name="typeTokens">
        /// The type tokens list.
        /// </param>
        /// <param name="startIndex">
        /// The start index within the symbols list.
        /// </param>
        /// <returns>
        /// Returns true if there were one or more dereference symbols.
        /// </returns>
        private bool GetTypeTokenDereferenceSymbols(Reference<ICodePart> typeTokenReference, MasterList<CsToken> typeTokens, ref int startIndex)
        {
            Param.AssertNotNull(typeTokenReference, "typeTokenReference");
            Param.AssertNotNull(typeTokens, "typeTokens");
            Param.AssertGreaterThanOrEqualToZero(startIndex, "startIndex");

            bool foundDereferenceSymbol = false;

            while (true)
            {
                // Look at the type of the next non-whitespace character.
                int index = this.GetNextCodeSymbolIndex(startIndex);
                if (index == -1)
                {
                    break;
                }

                // If the next character is not a deference, break now.
                Symbol symbol = this.symbols.Peek(index);
                if (symbol.SymbolType != SymbolType.Multiplication)
                {
                    break;
                }

                // Add any whitspace.
                symbol = this.symbols.Peek(startIndex);
                while (symbol != null
                       && (symbol.SymbolType == SymbolType.WhiteSpace || symbol.SymbolType == SymbolType.EndOfLine || symbol.SymbolType == SymbolType.SingleLineComment
                           || symbol.SymbolType == SymbolType.MultiLineComment || symbol.SymbolType == SymbolType.PreprocessorDirective))
                {
                    typeTokens.Add(this.ConvertSymbol(symbol, TokenTypeFromSymbolType(symbol.SymbolType), typeTokenReference));
                    symbol = this.symbols.Peek(++startIndex);
                }

                // Add the dereference symbol.
                typeTokens.Add(
                    new OperatorSymbol(symbol.Text, OperatorCategory.Reference, OperatorType.Dereference, symbol.Location, typeTokenReference, this.symbols.Generated));
                ++startIndex;

                // Nullable types are not allowed with dereferences.
                foundDereferenceSymbol = true;
            }

            return foundDereferenceSymbol;
        }

        /// <summary>
        /// Gets a token representing a name identifier.
        /// </summary>
        /// <param name="parentReference">
        /// The parent code unit.
        /// </param>
        /// <param name="unsafeCode">
        /// Indicates whether the code being parsed resides in an unsafe code block.
        /// </param>
        /// <param name="includeArrayBrackets">
        /// Indicates whether to include array brackets in the type token.
        /// </param>
        /// <returns>
        /// Returns the token.
        /// </returns>
        private LiteralExpression GetNameTokenExpression(Reference<ICodePart> parentReference, bool unsafeCode, bool includeArrayBrackets)
        {
            Param.AssertNotNull(parentReference, "parentReference");
            Param.Ignore(unsafeCode);
            Param.Ignore(includeArrayBrackets);

            TypeToken token = this.GetTypeToken(parentReference, unsafeCode, includeArrayBrackets);
            Node<CsToken> tokenNode = this.tokens.InsertLast(token);

            // Create a partial token list containing this token.
            CsTokenList partialTokenList = new CsTokenList(this.tokens, tokenNode, tokenNode);

            // Create and return the literal expression.
            return new LiteralExpression(partialTokenList, tokenNode);
        }

        /// <summary>
        /// Gets a token representing a type identifier.
        /// </summary>
        /// <param name="parentReference">
        /// The parent code unit.
        /// </param>
        /// <param name="unsafeCode">
        /// Indicates whether the code being parsed resides in an unsafe code block.
        /// </param>
        /// <param name="includeArrayBrackets">
        /// Indicates whether to include array brackets in the type token.
        /// </param>
        /// <returns>
        /// Returns the token.
        /// </returns>
        private LiteralExpression GetTypeTokenExpression(Reference<ICodePart> parentReference, bool unsafeCode, bool includeArrayBrackets)
        {
            Param.AssertNotNull(parentReference, "parentReference");
            Param.Ignore(unsafeCode);
            Param.Ignore(includeArrayBrackets);

            return this.GetTypeTokenExpression(parentReference, unsafeCode, includeArrayBrackets, false);
        }

        /// <summary>
        /// Gets a token representing a type identifier.
        /// </summary>
        /// <param name="parentReference">
        /// The parent code unit.
        /// </param>
        /// <param name="unsafeCode">
        /// Indicates whether the code being parsed resides in an unsafe code block.
        /// </param>
        /// <param name="includeArrayBrackets">
        /// Indicates whether to include array brackets in the type token.
        /// </param>
        /// <param name="isExpression">
        /// Indicates whether this type token comes at the end of an 'is' expression.
        /// </param>
        /// <returns>
        /// Returns the token.
        /// </returns>
        private LiteralExpression GetTypeTokenExpression(Reference<ICodePart> parentReference, bool unsafeCode, bool includeArrayBrackets, bool isExpression)
        {
            Param.AssertNotNull(parentReference, "parentReference");
            Param.Ignore(unsafeCode);
            Param.Ignore(includeArrayBrackets);
            Param.Ignore(isExpression);

            TypeToken token = this.GetTypeToken(parentReference, unsafeCode, includeArrayBrackets, isExpression);
            Node<CsToken> tokenNode = this.tokens.InsertLast(token);

            // Create a partial token list containing this token.
            CsTokenList partialTokenList = new CsTokenList(this.tokens, tokenNode, tokenNode);

            // Create and return the literal expression.
            return new LiteralExpression(partialTokenList, tokenNode);
        }

        /// <summary>
        /// Gets a <see cref="Nullable"/> type symbol for a type token, if one exists.
        /// </summary>
        /// <param name="typeTokenReference">
        /// A reference to the type token.
        /// </param>
        /// <param name="typeTokens">
        /// The tokens within the type token.
        /// </param>
        /// <param name="isExpression">
        /// Indicates whether this is in an is expression.
        /// </param>
        /// <param name="startIndex">
        /// The start index within the symbols.
        /// </param>
        private void GetTypeTokenNullableTypeSymbol(Reference<ICodePart> typeTokenReference, MasterList<CsToken> typeTokens, bool isExpression, ref int startIndex)
        {
            Param.AssertNotNull(typeTokenReference, "typeTokenReference");
            Param.AssertNotNull(typeTokens, "typeTokens");
            Param.Ignore(isExpression);
            Param.AssertGreaterThanOrEqualToZero(startIndex, "startIndex");

            // Look at the type of the next non-whitespace character and see if it is a nullable type symbol.
            int index = this.GetNextCodeSymbolIndex(startIndex);
            if (index == -1)
            {
                throw this.CreateSyntaxException();
            }

            Symbol symbol = this.symbols.Peek(index);
            if (symbol.SymbolType == SymbolType.QuestionMark)
            {
                // If this type token resides within an 'is' expression, check to make sure
                // that this is actually a nullable type symbol. In some cases, this can be a
                // conditional question mark, not a nullable type symbol.
                if (!isExpression || this.IsNullableTypeSymbolFromIsExpression(index))
                {
                    // Add any whitspace.
                    symbol = this.symbols.Peek(startIndex);
                    while (symbol != null
                           && (symbol.SymbolType == SymbolType.WhiteSpace || symbol.SymbolType == SymbolType.EndOfLine
                               || symbol.SymbolType == SymbolType.SingleLineComment || symbol.SymbolType == SymbolType.MultiLineComment
                               || symbol.SymbolType == SymbolType.PreprocessorDirective))
                    {
                        typeTokens.Add(this.ConvertSymbol(symbol, TokenTypeFromSymbolType(symbol.SymbolType), typeTokenReference));
                        symbol = this.symbols.Peek(++startIndex);
                    }

                    // Add the nullable type symbol.
                    typeTokens.Add(new CsToken(symbol.Text, CsTokenType.NullableTypeSymbol, symbol.Location, typeTokenReference, this.symbols.Generated));
                    ++startIndex;
                }
            }
        }

        /// <summary>
        /// Determines whether a question mark following the type from an 'is' or an 'as' statement is
        /// actually a <see cref="Nullable"/> type question mark rather than a conditional question mark.
        /// </summary>
        /// <param name="index">
        /// The peek index of the question mark within the symbol manager.
        /// </param>
        /// <returns>
        /// Returns true if the question mark is a <see cref="Nullable"/> type question mark.
        /// </returns>
        private bool IsNullableTypeSymbolFromIsExpression(int index)
        {
            Param.AssertGreaterThanZero(index, "index");

            // Get the index of the next code symbol after the question mark.
            index = this.GetNextCodeSymbolIndex(index + 1);
            Symbol nextSymbol = this.symbols.Peek(index);
            if (nextSymbol != null)
            {
                // The question mark can only be a nullable type symbol if the next symbol
                // in the document is a closing symbol (semicolon, comma, or closing bracket),
                // or an operator symbol (logical AND, logical OR, etc.), or an opening array bracket.
                SymbolType type = nextSymbol.SymbolType;
                if (type == SymbolType.CloseCurlyBracket || type == SymbolType.CloseParenthesis || type == SymbolType.CloseSquareBracket || type == SymbolType.Comma
                    || type == SymbolType.Semicolon || type == SymbolType.ConditionalAnd || type == SymbolType.ConditionalOr || type == SymbolType.ConditionalEquals
                    || type == SymbolType.NotEquals || type == SymbolType.QuestionMark || type == SymbolType.OpenSquareBracket)
                {
                    return true;
                }
                else
                {
                    return false;
                }
            }

            // There is no next symbol. A syntax error will soon ensue.
            return true;
        }

        #endregion
    }
=======
// --------------------------------------------------------------------------------------------------------------------
// <copyright file="CodeParser.Symbols.cs" company="http://stylecop.codeplex.com">
//   MS-PL
// </copyright>
// <license>
//   This source code is subject to terms and conditions of the Microsoft 
//   Public License. A copy of the license can be found in the License.html 
//   file at the root of this distribution. If you cannot locate the  
//   Microsoft Public License, please send an email to dlr@microsoft.com. 
//   By using this source code in any fashion, you are agreeing to be bound 
//   by the terms of the Microsoft Public License. You must not remove this 
//   notice, or any other, from this software.
// </license>
// <summary>
//   The code parser.
// </summary>
// --------------------------------------------------------------------------------------------------------------------
namespace StyleCop.CSharp
{
    using System;
    using System.Diagnostics;
    using System.Diagnostics.CodeAnalysis;

    /// <summary>
    /// The code parser.
    /// </summary>
    /// <content>
    /// Contains code for parsing symbols within a C# code file.
    /// </content>
    internal partial class CodeParser
    {
        #region Methods

        /// <summary>
        /// Creates an operator token from the given symbol.
        /// </summary>
        /// <param name="symbol">
        /// The symbol to convert.
        /// </param>
        /// <param name="parentReference">
        /// The parent code part.
        /// </param>
        /// <param name="generated">
        /// Indicates whether the symbol lies within a generated code block.
        /// </param>
        /// <returns>
        /// Returns the operator symbol.
        /// </returns>
        private static OperatorSymbol CreateOperatorToken(Symbol symbol, Reference<ICodePart> parentReference, bool generated)
        {
            Param.AssertNotNull(symbol, "symbol");
            Param.AssertNotNull(parentReference, "parentReference");
            Param.Ignore(generated);

            // Get the type of the operator.
            OperatorType type;
            OperatorCategory category;
            if (!GetOperatorType(symbol, out type, out category))
            {
                // This should never happen unless there is a bug in the code.
                Debug.Fail("Unexpected operator type");
                throw new InvalidOperationException();
            }

            // Create and return the operator.
            return new OperatorSymbol(symbol.Text, category, type, symbol.Location, parentReference, generated);
        }

        /// <summary>
        /// Gets the type of the given operator symbol.
        /// </summary>
        /// <param name="symbol">
        /// The symbol to check.
        /// </param>
        /// <param name="type">
        /// Returns the operator type.
        /// </param>
        /// <param name="category">
        /// Returns the operator category.
        /// </param>
        /// <returns>
        /// Returns true if the symbol is an operator.
        /// </returns>
        [SuppressMessage("Microsoft.Maintainability", "CA1502:AvoidExcessiveComplexity", Justification = "The method is not complex.")]
        private static bool GetOperatorType(Symbol symbol, out OperatorType type, out OperatorCategory category)
        {
            Param.AssertNotNull(symbol, "symbol");

            bool isOperator = true;

            switch (symbol.SymbolType)
            {
                case SymbolType.LogicalAnd:
                    type = OperatorType.LogicalAnd;
                    category = OperatorCategory.Logical;
                    break;
                case SymbolType.LogicalOr:
                    type = OperatorType.LogicalOr;
                    category = OperatorCategory.Logical;
                    break;
                case SymbolType.LogicalXor:
                    type = OperatorType.LogicalXor;
                    category = OperatorCategory.Logical;
                    break;
                case SymbolType.ConditionalAnd:
                    type = OperatorType.ConditionalAnd;
                    category = OperatorCategory.Logical;
                    break;
                case SymbolType.ConditionalOr:
                    type = OperatorType.ConditionalOr;
                    category = OperatorCategory.Logical;
                    break;
                case SymbolType.NullCoalescingSymbol:
                    type = OperatorType.NullCoalescingSymbol;
                    category = OperatorCategory.Logical;
                    break;
                case SymbolType.Equals:
                    type = OperatorType.Equals;
                    category = OperatorCategory.Assignment;
                    break;
                case SymbolType.AndEquals:
                    type = OperatorType.AndEquals;
                    category = OperatorCategory.Assignment;
                    break;
                case SymbolType.OrEquals:
                    type = OperatorType.OrEquals;
                    category = OperatorCategory.Assignment;
                    break;
                case SymbolType.PlusEquals:
                    type = OperatorType.PlusEquals;
                    category = OperatorCategory.Assignment;
                    break;
                case SymbolType.MinusEquals:
                    type = OperatorType.MinusEquals;
                    category = OperatorCategory.Assignment;
                    break;
                case SymbolType.MultiplicationEquals:
                    type = OperatorType.MultiplicationEquals;
                    category = OperatorCategory.Assignment;
                    break;
                case SymbolType.DivisionEquals:
                    type = OperatorType.DivisionEquals;
                    category = OperatorCategory.Assignment;
                    break;
                case SymbolType.ModEquals:
                    type = OperatorType.ModEquals;
                    category = OperatorCategory.Assignment;
                    break;
                case SymbolType.XorEquals:
                    type = OperatorType.XorEquals;
                    category = OperatorCategory.Assignment;
                    break;
                case SymbolType.LeftShiftEquals:
                    type = OperatorType.LeftShiftEquals;
                    category = OperatorCategory.Assignment;
                    break;
                case SymbolType.RightShiftEquals:
                    type = OperatorType.RightShiftEquals;
                    category = OperatorCategory.Assignment;
                    break;
                case SymbolType.ConditionalEquals:
                    type = OperatorType.ConditionalEquals;
                    category = OperatorCategory.Relational;
                    break;
                case SymbolType.NotEquals:
                    type = OperatorType.NotEquals;
                    category = OperatorCategory.Relational;
                    break;
                case SymbolType.LessThan:
                    type = OperatorType.LessThan;
                    category = OperatorCategory.Relational;
                    break;
                case SymbolType.GreaterThan:
                    type = OperatorType.GreaterThan;
                    category = OperatorCategory.Relational;
                    break;
                case SymbolType.LessThanOrEquals:
                    type = OperatorType.LessThanOrEquals;
                    category = OperatorCategory.Relational;
                    break;
                case SymbolType.GreaterThanOrEquals:
                    type = OperatorType.GreaterThanOrEquals;
                    category = OperatorCategory.Relational;
                    break;
                case SymbolType.Plus:
                    type = OperatorType.Plus;
                    category = OperatorCategory.Arithmetic;
                    break;
                case SymbolType.Minus:
                    type = OperatorType.Minus;
                    category = OperatorCategory.Arithmetic;
                    break;
                case SymbolType.Multiplication:
                    type = OperatorType.Multiplication;
                    category = OperatorCategory.Arithmetic;
                    break;
                case SymbolType.Division:
                    type = OperatorType.Division;
                    category = OperatorCategory.Arithmetic;
                    break;
                case SymbolType.Mod:
                    type = OperatorType.Mod;
                    category = OperatorCategory.Arithmetic;
                    break;
                case SymbolType.LeftShift:
                    type = OperatorType.LeftShift;
                    category = OperatorCategory.Shift;
                    break;
                case SymbolType.RightShift:
                    type = OperatorType.RightShift;
                    category = OperatorCategory.Shift;
                    break;
                case SymbolType.Increment:
                    type = OperatorType.Increment;
                    category = OperatorCategory.IncrementDecrement;
                    break;
                case SymbolType.Decrement:
                    type = OperatorType.Decrement;
                    category = OperatorCategory.IncrementDecrement;
                    break;
                case SymbolType.QuestionMark:
                    type = OperatorType.ConditionalQuestionMark;
                    category = OperatorCategory.Conditional;
                    break;
                case SymbolType.Colon:
                    type = OperatorType.ConditionalColon;
                    category = OperatorCategory.Conditional;
                    break;
                case SymbolType.Pointer:
                    type = OperatorType.Pointer;
                    category = OperatorCategory.Reference;
                    break;
                case SymbolType.Dot:
                    type = OperatorType.MemberAccess;
                    category = OperatorCategory.Reference;
                    break;
                case SymbolType.QualifiedAlias:
                    type = OperatorType.QualifiedAlias;
                    category = OperatorCategory.Reference;
                    break;
                case SymbolType.Not:
                    type = OperatorType.Not;
                    category = OperatorCategory.Unary;
                    break;
                case SymbolType.Tilde:
                    type = OperatorType.BitwiseCompliment;
                    category = OperatorCategory.Unary;
                    break;
                case SymbolType.Lambda:
                    type = OperatorType.Lambda;
                    category = OperatorCategory.Lambda;
                    break;
                default:

                    // Assign random values.
                    type = OperatorType.AddressOf;
                    category = OperatorCategory.Arithmetic;

                    // Signal that the symbol is not an operator.
                    isOperator = false;
                    break;
            }

            return isOperator;
        }

        /// <summary>
        /// Gets the symbol type corresponding to the given operator type.
        /// </summary>
        /// <param name="operatorType">
        /// The operator type to convert.
        /// </param>
        /// <returns>
        /// Returns the symbol type.
        /// </returns>
        [SuppressMessage("Microsoft.Maintainability", "CA1502:AvoidExcessiveComplexity", Justification = "The method is not complex.")]
        private static SymbolType SymbolTypeFromOperatorType(OperatorType operatorType)
        {
            Param.Ignore(operatorType);

            switch (operatorType)
            {
                case OperatorType.ConditionalEquals:
                    return SymbolType.ConditionalEquals;
                case OperatorType.NotEquals:
                    return SymbolType.NotEquals;
                case OperatorType.LessThan:
                    return SymbolType.LessThan;
                case OperatorType.GreaterThan:
                    return SymbolType.GreaterThan;
                case OperatorType.LessThanOrEquals:
                    return SymbolType.LessThanOrEquals;
                case OperatorType.GreaterThanOrEquals:
                    return SymbolType.GreaterThanOrEquals;
                case OperatorType.LogicalAnd:
                    return SymbolType.LogicalAnd;
                case OperatorType.LogicalOr:
                    return SymbolType.LogicalOr;
                case OperatorType.LogicalXor:
                    return SymbolType.LogicalXor;
                case OperatorType.ConditionalAnd:
                    return SymbolType.ConditionalAnd;
                case OperatorType.ConditionalOr:
                    return SymbolType.ConditionalOr;
                case OperatorType.NullCoalescingSymbol:
                    return SymbolType.NullCoalescingSymbol;
                case OperatorType.Equals:
                    return SymbolType.Equals;
                case OperatorType.PlusEquals:
                    return SymbolType.PlusEquals;
                case OperatorType.MinusEquals:
                    return SymbolType.MinusEquals;
                case OperatorType.MultiplicationEquals:
                    return SymbolType.MultiplicationEquals;
                case OperatorType.DivisionEquals:
                    return SymbolType.DivisionEquals;
                case OperatorType.LeftShiftEquals:
                    return SymbolType.LeftShiftEquals;
                case OperatorType.RightShiftEquals:
                    return SymbolType.RightShiftEquals;
                case OperatorType.AndEquals:
                    return SymbolType.AndEquals;
                case OperatorType.OrEquals:
                    return SymbolType.OrEquals;
                case OperatorType.XorEquals:
                    return SymbolType.XorEquals;
                case OperatorType.Plus:
                    return SymbolType.Plus;
                case OperatorType.Minus:
                    return SymbolType.Minus;
                case OperatorType.Multiplication:
                    return SymbolType.Multiplication;
                case OperatorType.Division:
                    return SymbolType.Division;
                case OperatorType.Mod:
                    return SymbolType.Mod;
                case OperatorType.ModEquals:
                    return SymbolType.ModEquals;
                case OperatorType.LeftShift:
                    return SymbolType.LeftShift;
                case OperatorType.RightShift:
                    return SymbolType.RightShift;
                case OperatorType.ConditionalColon:
                    return SymbolType.Colon;
                case OperatorType.ConditionalQuestionMark:
                    return SymbolType.QuestionMark;
                case OperatorType.Increment:
                    return SymbolType.Increment;
                case OperatorType.Decrement:
                    return SymbolType.Decrement;
                case OperatorType.Not:
                    return SymbolType.Not;
                case OperatorType.BitwiseCompliment:
                    return SymbolType.Tilde;
                case OperatorType.Positive:
                    return SymbolType.Plus;
                case OperatorType.Negative:
                    return SymbolType.Minus;
                case OperatorType.Dereference:
                    return SymbolType.Multiplication;
                case OperatorType.AddressOf:
                    return SymbolType.LogicalAnd;
                case OperatorType.Pointer:
                    return SymbolType.Pointer;
                case OperatorType.MemberAccess:
                    return SymbolType.Dot;
                case OperatorType.QualifiedAlias:
                    return SymbolType.QualifiedAlias;
                case OperatorType.Lambda:
                    return SymbolType.Lambda;
                default:
                    Debug.Fail("Invalid operator type.");
                    throw new StyleCopException();
            }
        }

        /// <summary>
        /// Converts a symbol type to a token type.
        /// </summary>
        /// <param name="symbolType">
        /// The symbol type to convert.
        /// </param>
        /// <returns>
        /// Returns the token type.
        /// </returns>
        /// <remarks>
        /// This method should only be used for converting whitespace and comment symbol types.
        /// </remarks>
        private static CsTokenType TokenTypeFromSymbolType(SymbolType symbolType)
        {
            Param.Ignore(symbolType);

            switch (symbolType)
            {
                case SymbolType.WhiteSpace:
                    return CsTokenType.WhiteSpace;
                case SymbolType.EndOfLine:
                    return CsTokenType.EndOfLine;
                case SymbolType.SingleLineComment:
                    return CsTokenType.SingleLineComment;
                case SymbolType.MultiLineComment:
                    return CsTokenType.MultiLineComment;
                case SymbolType.PreprocessorDirective:
                    return CsTokenType.PreprocessorDirective;
                case SymbolType.XmlHeaderLine:
                    return CsTokenType.XmlHeaderLine;
                default:
                    Debug.Fail("This method should only be used for whitespace, comments, xml header lines, and preprocessors");
                    throw new StyleCopException();
            }
        }

        /// <summary>
        /// Converts an operator overload symbol.
        /// </summary>
        /// <param name="parentReference">
        /// The parent code part.
        /// </param>
        /// <returns>
        /// Returns the corresponding token.
        /// </returns>
        [SuppressMessage("Microsoft.Globalization", "CA1303:DoNotPassLiteralsAsLocalizedParameters", 
            MessageId = "StyleCop.CSharp.SymbolManager.Combine(System.Int32,System.Int32,System.String,StyleCop.CSharp.SymbolType)", 
            Justification = "The literal represents a C# operator and is not localizable.")]
        private CsToken ConvertOperatorOverloadSymbol(Reference<ICodePart> parentReference)
        {
            Param.AssertNotNull(parentReference, "parentReference");

            CsToken token = null;

            Symbol symbol = this.symbols.Peek(1);
            if (symbol != null)
            {
                if (symbol.SymbolType == SymbolType.GreaterThan)
                {
                    Symbol next = this.symbols.Peek(2);
                    if (next != null && next.SymbolType == SymbolType.GreaterThan)
                    {
                        // This could be a right-shift-equals.
                        next = this.symbols.Peek(3);
                        if (next != null && next.SymbolType == SymbolType.Equals)
                        {
                            // This is a right-shift-equals.
                            this.symbols.Combine(1, 3, ">>=", SymbolType.RightShiftEquals);
                        }
                        else
                        {
                            // This is a right-shift.
                            this.symbols.Combine(1, 2, ">>", SymbolType.RightShift);
                        }
                    }

                    symbol = this.symbols.Peek(1);
                    token = new CsToken(symbol.Text, CsTokenType.Other, symbol.Location, parentReference, this.symbols.Generated);
                    this.symbols.Advance();
                }
                else
                {
                    token = new CsToken(symbol.Text, CsTokenType.Other, symbol.Location, parentReference, this.symbols.Generated);
                    this.symbols.Advance();
                }
            }

            return token;
        }

        /// <summary>
        /// Converts a symbol to the given token type.
        /// </summary>
        /// <param name="symbol">
        /// The symbol to convert.
        /// </param>
        /// <param name="tokenType">
        /// The type of the token to retrieve.
        /// </param>
        /// <param name="parentReference">
        /// The parent code part.
        /// </param>
        /// <returns>
        /// Returns the token.
        /// </returns>
        private CsToken ConvertSymbol(Symbol symbol, CsTokenType tokenType, Reference<ICodePart> parentReference)
        {
            Param.AssertNotNull(symbol, "symbol");
            Param.Ignore(tokenType);
            Param.AssertNotNull(parentReference, "parentReference");

            // Create the appropriate token based on the type of the symbol.
            if (symbol.SymbolType == SymbolType.WhiteSpace)
            {
                Debug.Assert(tokenType == CsTokenType.WhiteSpace, "The token type is wrong.");
                return new Whitespace(symbol.Text, symbol.Location, parentReference, this.symbols.Generated);
            }
            else if (symbol.SymbolType == SymbolType.Number)
            {
                Debug.Assert(tokenType == CsTokenType.Number, "The token type is wrong.");
                return new Number(symbol.Text, symbol.Location, parentReference, this.symbols.Generated);
            }
            else if (symbol.SymbolType == SymbolType.PreprocessorDirective)
            {
                Debug.Assert(tokenType == CsTokenType.PreprocessorDirective, "The token type is wrong.");
                return this.GetPreprocessorDirectiveToken(symbol, parentReference, this.symbols.Generated);
            }
            else
            {
                // Brackets are created using the GetBracketToken method.
                Debug.Assert(symbol.SymbolType != SymbolType.OpenParenthesis, "Do not use this method for converting brackets.");
                Debug.Assert(symbol.SymbolType != SymbolType.CloseParenthesis, "Do not use this method for converting brackets.");
                Debug.Assert(symbol.SymbolType != SymbolType.OpenSquareBracket, "Do not use this method for converting brackets.");
                Debug.Assert(symbol.SymbolType != SymbolType.CloseSquareBracket, "Do not use this method for converting brackets.");
                Debug.Assert(symbol.SymbolType != SymbolType.OpenCurlyBracket, "Do not use this method for converting brackets.");
                Debug.Assert(symbol.SymbolType != SymbolType.CloseCurlyBracket, "Do not use this method for converting brackets.");
                Debug.Assert(symbol.SymbolType != SymbolType.Attribute, "Do not use this method for converting attributes.");

                return new CsToken(symbol.Text, tokenType, CsTokenClass.Token, symbol.Location, parentReference, this.symbols.Generated);
            }
        }

        /// <summary>
        /// Gets a bracket token of a specific type.
        /// </summary>
        /// <param name="tokenType">
        /// The type of the token to retrieve.
        /// </param>
        /// <param name="symbolType">
        /// The type of the symbol.
        /// </param>
        /// <param name="parentReference">
        /// The parent code unit.
        /// </param>
        /// <returns>
        /// Returns the token.
        /// </returns>
        private Bracket GetBracketToken(CsTokenType tokenType, SymbolType symbolType, Reference<ICodePart> parentReference)
        {
            Param.Ignore(tokenType);
            Param.Ignore(symbolType);
            Param.AssertNotNull(parentReference, "parentReference");

            Debug.Assert(
                tokenType == CsTokenType.OpenParenthesis || tokenType == CsTokenType.CloseParenthesis || tokenType == CsTokenType.OpenSquareBracket
                || tokenType == CsTokenType.CloseSquareBracket || tokenType == CsTokenType.OpenCurlyBracket || tokenType == CsTokenType.CloseCurlyBracket
                || tokenType == CsTokenType.OpenAttributeBracket || tokenType == CsTokenType.CloseAttributeBracket || tokenType == CsTokenType.OpenGenericBracket
                || tokenType == CsTokenType.CloseGenericBracket, 
                "The token type is not a bracket.");

            Symbol symbol = this.GetNextSymbol(symbolType, parentReference);
            this.symbols.Advance();

            return new Bracket(symbol.Text, tokenType, symbol.Location, parentReference, this.symbols.Generated);
        }

        /// <summary>
        /// Gets an operator token of a specific type.
        /// </summary>
        /// <param name="operatorType">
        /// The type of the operator token to retrieve.
        /// </param>
        /// <param name="parentReference">
        /// The parent code part.
        /// </param>
        /// <returns>
        /// Returns the token.
        /// </returns>
        private OperatorSymbol GetOperatorToken(OperatorType operatorType, Reference<ICodePart> parentReference)
        {
            Param.Ignore(operatorType);
            Param.AssertNotNull(parentReference, "parentReference");

            SymbolType symbolType = SymbolTypeFromOperatorType(operatorType);
            Symbol symbol = this.GetNextSymbol(symbolType, parentReference);

            OperatorSymbol token = CreateOperatorToken(symbol, parentReference, this.symbols.Generated);
            if (token == null || token.SymbolType != operatorType)
            {
                throw this.CreateSyntaxException();
            }

            this.symbols.Advance();

            return token;
        }

        /// <summary>
        /// Gets a token of a specific type.
        /// </summary>
        /// <param name="tokenType">
        /// The type of the token to retrieve.
        /// </param>
        /// <param name="symbolType">
        /// The type of the expected symbol.
        /// </param>
        /// <param name="parentReference">
        /// Reference to the parent code part.
        /// </param>
        /// <returns>
        /// Returns the token.
        /// </returns>
        private CsToken GetToken(CsTokenType tokenType, SymbolType symbolType, Reference<ICodePart> parentReference)
        {
            Param.Ignore(tokenType);
            Param.Ignore(symbolType);
            Param.AssertNotNull(parentReference, "parentReference");

            return this.GetToken(tokenType, symbolType, parentReference, parentReference);
        }

        /// <summary>
        /// Gets a token of a specific type.
        /// </summary>
        /// <param name="tokenType">
        /// The type of the token to retrieve.
        /// </param>
        /// <param name="symbolType">
        /// The type of the expected symbol.
        /// </param>
        /// <param name="parentReference">
        /// Reference to the parent code part.
        /// </param>
        /// <param name="tokenParentReference">
        /// Reference to the parent of the new token.
        /// </param>
        /// <returns>
        /// Returns the token.
        /// </returns>
        private CsToken GetToken(CsTokenType tokenType, SymbolType symbolType, Reference<ICodePart> parentReference, Reference<ICodePart> tokenParentReference)
        {
            Param.Ignore(tokenType);
            Param.Ignore(symbolType);
            Param.AssertNotNull(parentReference, "parentReference");
            Param.AssertNotNull(tokenParentReference, "tokenParentReference");

            // Determine whether to skip past all standard types, or whether we should stop when we get
            // to one of these types, if that is the type we're looking for.
            SkipSymbols skip = SkipSymbols.All;
            if (symbolType == SymbolType.WhiteSpace)
            {
                skip &= ~SkipSymbols.WhiteSpace;
            }
            else if (symbolType == SymbolType.EndOfLine)
            {
                skip &= ~SkipSymbols.EndOfLine;
            }
            else if (symbolType == SymbolType.SingleLineComment)
            {
                skip &= ~SkipSymbols.SingleLineComment;
            }
            else if (symbolType == SymbolType.MultiLineComment)
            {
                skip &= ~SkipSymbols.MultiLineComment;
            }
            else if (symbolType == SymbolType.PreprocessorDirective)
            {
                skip &= ~SkipSymbols.Preprocessor;
            }
            else if (symbolType == SymbolType.XmlHeaderLine)
            {
                skip &= ~SkipSymbols.XmlHeader;
            }

            // Get the next symbol.
            Symbol symbol = this.GetNextSymbol(symbolType, skip, parentReference);
            this.symbols.Advance();

            // Convert the symbol and return the token.
            return this.ConvertSymbol(symbol, tokenType, tokenParentReference);
        }

        /// <summary>
        /// Gets a token representing a type identifier.
        /// </summary>
        /// <param name="parentReference">
        /// The parent code unit.
        /// </param>
        /// <param name="unsafeCode">
        /// Indicates whether the code being parsed resides in an unsafe code block.
        /// </param>
        /// <param name="includeArrayBrackets">
        /// Indicates whether to include array brackets in the type token.
        /// </param>
        /// <returns>
        /// Returns the token.
        /// </returns>
        private TypeToken GetTypeToken(Reference<ICodePart> parentReference, bool unsafeCode, bool includeArrayBrackets)
        {
            Param.AssertNotNull(parentReference, "parentReference");
            Param.Ignore(unsafeCode);
            Param.Ignore(includeArrayBrackets);

            return this.GetTypeToken(parentReference, unsafeCode, includeArrayBrackets, false);
        }

        /// <summary>
        /// Gets a token representing a type identifier.
        /// </summary>
        /// <param name="parentReference">
        /// The parent code unit.
        /// </param>
        /// <param name="unsafeCode">
        /// Indicates whether the code being parsed resides in an unsafe code block.
        /// </param>
        /// <param name="includeArrayBrackets">
        /// Indicates whether to include array brackets in the type token.
        /// </param>
        /// <param name="isExpression">
        /// Indicates whether this type token comes at the end of an 'is' expression.
        /// </param>
        /// <returns>
        /// Returns the token.
        /// </returns>
        private TypeToken GetTypeToken(Reference<ICodePart> parentReference, bool unsafeCode, bool includeArrayBrackets, bool isExpression)
        {
            Param.AssertNotNull(parentReference, "parentReference");
            Param.Ignore(unsafeCode);
            Param.Ignore(includeArrayBrackets);
            Param.Ignore(isExpression);

            // Collect all tokens up to the first code token and make sure that this is of type Other.
            this.GetNextSymbol(SymbolType.Other, parentReference);

            Reference<ICodePart> typeTokenReference = new Reference<ICodePart>();

            // Get the type token.
            int endIndex;
            TypeToken token = this.GetTypeTokenAux(typeTokenReference, parentReference, unsafeCode, includeArrayBrackets, isExpression, 1, out endIndex);
            if (token != null)
            {
                this.symbols.CurrentIndex += endIndex;
            }

            return token;
        }

        /// <summary>
        /// Gets array brackets symbol for a type token, if they exist.
        /// </summary>
        /// <param name="typeTokenReference">
        /// A reference to the type token.
        /// </param>
        /// <param name="typeTokens">
        /// The tokens within the type token.
        /// </param>
        /// <param name="startIndex">
        /// The start index within the symbols.
        /// </param>
        private void GetTypeTokenArrayBrackets(Reference<ICodePart> typeTokenReference, MasterList<CsToken> typeTokens, ref int startIndex)
        {
            Param.AssertNotNull(typeTokenReference, "typeTokenReference");
            Param.AssertNotNull(typeTokens, "typeTokens");
            Param.AssertGreaterThanOrEqualToZero(startIndex, "startIndex");

            int index = this.GetNextCodeSymbolIndex(startIndex);
            if (index != -1)
            {
                Symbol symbol = this.symbols.Peek(index);
                if (symbol.SymbolType == SymbolType.OpenSquareBracket)
                {
                    // Add the tokens up to this point.
                    for (int i = startIndex; i <= index - 1; ++i)
                    {
                        Symbol symbolToConvert = this.symbols.Peek(startIndex);
                        typeTokens.Add(this.ConvertSymbol(symbolToConvert, TokenTypeFromSymbolType(symbolToConvert.SymbolType), typeTokenReference));

                        ++startIndex;
                    }

                    // Now collect the brackets.
                    Node<CsToken> openingBracketNode = null;
                    while (true)
                    {
                        symbol = this.symbols.Peek(startIndex);
                        if (symbol.SymbolType == SymbolType.WhiteSpace || symbol.SymbolType == SymbolType.EndOfLine || symbol.SymbolType == SymbolType.SingleLineComment
                            || symbol.SymbolType == SymbolType.MultiLineComment || symbol.SymbolType == SymbolType.PreprocessorDirective)
                        {
                            typeTokens.Add(this.ConvertSymbol(symbol, TokenTypeFromSymbolType(symbol.SymbolType), typeTokenReference));
                            ++startIndex;
                        }
                        else if (symbol.SymbolType == SymbolType.Number)
                        {
                            typeTokens.Add(this.ConvertSymbol(symbol, CsTokenType.Number, typeTokenReference));
                            ++startIndex;
                        }
                        else if (symbol.SymbolType == SymbolType.Other)
                        {
                            // Could be a constant or a reference to a constant.
                            typeTokens.Add(this.ConvertSymbol(symbol, CsTokenType.Other, typeTokenReference));
                            ++startIndex;
                        }
                        else if (symbol.SymbolType == SymbolType.Dot)
                        {
                            // Could be a dot in here like: int a[Constants.DefaultSize];
                            typeTokens.Add(this.ConvertSymbol(symbol, CsTokenType.Other, typeTokenReference));
                            ++startIndex;
                        }
                        else if (symbol.SymbolType == SymbolType.Comma)
                        {
                            typeTokens.Add(this.ConvertSymbol(symbol, CsTokenType.Comma, typeTokenReference));
                            ++startIndex;
                        }
                        else if (symbol.SymbolType == SymbolType.OpenSquareBracket)
                        {
                            if (openingBracketNode != null)
                            {
                                throw new SyntaxException(this.document.SourceCode, symbol.LineNumber);
                            }

                            Bracket openingBracket = new Bracket(symbol.Text, CsTokenType.OpenSquareBracket, symbol.Location, typeTokenReference, this.symbols.Generated);
                            openingBracketNode = typeTokens.InsertLast(openingBracket);
                            ++startIndex;
                        }
                        else if (symbol.SymbolType == SymbolType.CloseSquareBracket)
                        {
                            if (openingBracketNode == null)
                            {
                                throw new SyntaxException(this.document.SourceCode, symbol.LineNumber);
                            }

                            Bracket closingBracket = new Bracket(symbol.Text, CsTokenType.CloseSquareBracket, symbol.Location, typeTokenReference, this.symbols.Generated);
                            Node<CsToken> closingBracketNode = typeTokens.InsertLast(closingBracket);
                            ++startIndex;

                            ((Bracket)openingBracketNode.Value).MatchingBracketNode = closingBracketNode;
                            closingBracket.MatchingBracketNode = openingBracketNode;

                            openingBracketNode = null;

                            // Check whether the next character is another opening bracket.
                            int temp = this.GetNextCodeSymbolIndex(startIndex);
                            if (temp != -1 && this.symbols.Peek(temp).SymbolType != SymbolType.OpenSquareBracket)
                            {
                                break;
                            }
                        }
                        else
                        {
                            if (openingBracketNode != null)
                            {
                                throw new SyntaxException(this.document.SourceCode, symbol.LineNumber);
                            }

                            break;
                        }
                    }
                }
            }
        }

        /// <summary>
        /// Gets a token representing a type identifier.
        /// </summary>
        /// <param name="typeTokenReference">
        /// A reference to the type token.
        /// </param>
        /// <param name="parentReference">
        /// The parent code unit.
        /// </param>
        /// <param name="unsafeCode">
        /// Indicates whether the code being parsed resides in an unsafe code block.
        /// </param>
        /// <param name="includeArrayBrackets">
        /// Indicates whether to include array brackets in the type token.
        /// </param>
        /// <param name="isExpression">
        /// Indicates whether this type token comes at the end of an 'is' expression.
        /// </param>
        /// <param name="startIndex">
        /// The start position in the symbol list of the first symbol in the type token.
        /// </param>
        /// <param name="endIndex">
        /// Returns the index of the last symbol in the type token.
        /// </param>
        /// <returns>
        /// Returns the token.
        /// </returns>
        private TypeToken GetTypeTokenAux(
            Reference<ICodePart> typeTokenReference, 
            Reference<ICodePart> parentReference, 
            bool unsafeCode, 
            bool includeArrayBrackets, 
            bool isExpression, 
            int startIndex, 
            out int endIndex)
        {
            Param.AssertNotNull(typeTokenReference, "typeTokenReference");
            Param.AssertNotNull(parentReference, "parentReference");
            Param.Ignore(unsafeCode);
            Param.Ignore(includeArrayBrackets);
            Param.Ignore(isExpression);
            Param.AssertGreaterThanOrEqualToZero(startIndex, "startIndex");

            // Get the next symbol and make sure it is an unknown word.
            Symbol symbol = this.symbols.Peek(startIndex);
            Debug.Assert(symbol != null && symbol.SymbolType == SymbolType.Other, "Expected a text symbol");

            // Create a token list to store all the tokens forming the type.
            MasterList<CsToken> typeTokens = new MasterList<CsToken>();

            // Get the name of the type token plus any generic symbols and types.
            GenericType generic;

            this.GetTypeTokenBaseName(typeTokenReference, ref typeTokens, ref startIndex, out generic, unsafeCode);

            bool allowNullableType = true;

            // Add dereference symbols if they exist.
            if (unsafeCode)
            {
                if (this.GetTypeTokenDereferenceSymbols(typeTokenReference, typeTokens, ref startIndex))
                {
                    allowNullableType = false;
                }
            }

            // Now look for the nullable type symbol, if needed.
            if (allowNullableType)
            {
                this.GetTypeTokenNullableTypeSymbol(typeTokenReference, typeTokens, isExpression, ref startIndex);
            }

            // Get the array brackets if they exist.
            if (includeArrayBrackets)
            {
                this.GetTypeTokenArrayBrackets(typeTokenReference, typeTokens, ref startIndex);
            }

            if (typeTokens.Count == 0)
            {
                throw this.CreateSyntaxException();
            }

            // Set the end index.
            endIndex = startIndex - 1;

            // If the type is a generic type, determine whether to just return the generic type directly.
            if (generic != null && typeTokens.Count == 1)
            {
                // This type is only composed of the generic type and nothing else. Just return the generic type.
                generic.ParentRef = parentReference;
                return generic;
            }

            // The type is either not generic, or else it is composed of a more complex type which includes a generic 
            // (for example, an array of a generic type). Return the more complex type.
            CodeLocation location = CsToken.JoinLocations(typeTokens.First, typeTokens.Last);
            TypeToken typeToken = new TypeToken(typeTokens, location, parentReference, this.symbols.Generated);
            typeTokenReference.Target = typeToken;

            return typeToken;
        }

        /// <summary>
        /// Gets the base name and generic symbols for a type token.
        /// </summary>
        /// <param name="typeTokenReference">
        /// A reference to the type token.
        /// </param>
        /// <param name="typeTokens">
        /// The list of tokens in the type.
        /// </param>
        /// <param name="startIndex">
        /// The start index within the symbol list.
        /// </param>
        /// <param name="generic">
        /// Returns a value indicating whether the type is generic.
        /// </param>
        /// <param name="unsafeCode">
        /// Indicates whether the type is within a block of unsafe code.
        /// </param>
        private void GetTypeTokenBaseName(
            Reference<ICodePart> typeTokenReference, ref MasterList<CsToken> typeTokens, ref int startIndex, out GenericType generic, bool unsafeCode)
        {
            Param.AssertNotNull(typeTokenReference, "typeTokenReference");
            Param.AssertNotNull(typeTokens, "typeTokens");
            Param.AssertGreaterThanOrEqualToZero(startIndex, "startIndex");
            Param.Ignore(unsafeCode);

            generic = null;
            Symbol symbol = this.symbols.Peek(startIndex);

            // First get the full name of the type.
            int index = -1;
            while (true)
            {
                // Add any whitespace.
                while (symbol != null
                       && (symbol.SymbolType == SymbolType.WhiteSpace || symbol.SymbolType == SymbolType.EndOfLine || symbol.SymbolType == SymbolType.SingleLineComment
                           || symbol.SymbolType == SymbolType.MultiLineComment || symbol.SymbolType == SymbolType.PreprocessorDirective))
                {
                    typeTokens.Add(this.ConvertSymbol(symbol, TokenTypeFromSymbolType(symbol.SymbolType), typeTokenReference));
                    symbol = this.symbols.Peek(++startIndex);
                }

                // Add the next word. The type of the next word must either be an unknown
                // word type, which will be the name of the next item in the type, or else
                // it must be the 'this' keyword. This is used when implementing an explicit
                // interface member which is an indexer.
                if (symbol.SymbolType == SymbolType.Other || symbol.SymbolType == SymbolType.This)
                {
                    typeTokens.Add(new CsToken(symbol.Text, CsTokenType.Other, symbol.Location, typeTokenReference, this.symbols.Generated));
                }
                else
                {
                    throw new SyntaxException(this.document.SourceCode, symbol.LineNumber);
                }

                ++startIndex;

                // Look at the type of the next non-whitespace character.
                index = this.GetNextCodeSymbolIndex(startIndex);
                if (index == -1)
                {
                    break;
                }

                // If the next character is an opening generic bracket, get the generic.
                symbol = this.symbols.Peek(index);
                if (symbol.SymbolType == SymbolType.LessThan)
                {
                    int end;
                    MasterList<CsToken> genericTypeTokens = this.GetGenericArgumentList(typeTokenReference, unsafeCode, null, startIndex, out end);

                    if (genericTypeTokens != null)
                    {
                        // Add the tokens from this generic into our token list.
                        typeTokens.AddRange(genericTypeTokens);

                        // Create a new GenericTypeToken which represents this generic type.
                        CodeLocation genericTypeLocation = CsToken.JoinLocations(typeTokens.First, typeTokens.Last);
                        generic = new GenericType(typeTokens, genericTypeLocation, typeTokenReference, this.symbols.Generated);

                        Reference<ICodePart> genericReference = new Reference<ICodePart>(generic);
                        foreach (CsToken token in typeTokens)
                        {
                            token.ParentRef = genericReference;
                        }

                        // Reset the token list and add this generic token as the first item in the list.
                        typeTokens = new MasterList<CsToken>();
                        typeTokens.Add(generic);

                        // Advance the symbol index.
                        startIndex = end + 1;

                        // Look at the type of the next non-whitespace character.
                        index = this.GetNextCodeSymbolIndex(startIndex);
                        if (index == -1)
                        {
                            break;
                        }
                    }
                }

                // If the next character is not a dot or a qualified alias, break now.
                symbol = this.symbols.Peek(index);
                if (symbol.SymbolType != SymbolType.Dot && symbol.SymbolType != SymbolType.QualifiedAlias)
                {
                    break;
                }

                // Add any whitspace.
                symbol = this.symbols.Peek(startIndex);
                while (symbol != null
                       && (symbol.SymbolType == SymbolType.WhiteSpace || symbol.SymbolType == SymbolType.EndOfLine || symbol.SymbolType == SymbolType.SingleLineComment
                           || symbol.SymbolType == SymbolType.MultiLineComment || symbol.SymbolType == SymbolType.PreprocessorDirective))
                {
                    typeTokens.Add(this.ConvertSymbol(symbol, TokenTypeFromSymbolType(symbol.SymbolType), typeTokenReference));
                    symbol = this.symbols.Peek(++startIndex);
                }

                // Add the dot or qualified alias.
                if (symbol.SymbolType == SymbolType.Dot)
                {
                    typeTokens.Add(
                        new OperatorSymbol(
                            symbol.Text, OperatorCategory.Reference, OperatorType.MemberAccess, symbol.Location, typeTokenReference, this.symbols.Generated));
                }
                else
                {
                    Debug.Assert(symbol.SymbolType == SymbolType.QualifiedAlias, "Expected a qualified alias keyword");

                    typeTokens.Add(
                        new OperatorSymbol(
                            symbol.Text, OperatorCategory.Reference, OperatorType.QualifiedAlias, symbol.Location, typeTokenReference, this.symbols.Generated));
                }

                // Get the next symbol.
                symbol = this.symbols.Peek(++startIndex);
            }
        }

        /// <summary>
        /// Gets the dereference symbols from a type token.
        /// </summary>
        /// <param name="typeTokenReference">
        /// A reference to the type token.
        /// </param>
        /// <param name="typeTokens">
        /// The type tokens list.
        /// </param>
        /// <param name="startIndex">
        /// The start index within the symbols list.
        /// </param>
        /// <returns>
        /// Returns true if there were one or more dereference symbols.
        /// </returns>
        private bool GetTypeTokenDereferenceSymbols(Reference<ICodePart> typeTokenReference, MasterList<CsToken> typeTokens, ref int startIndex)
        {
            Param.AssertNotNull(typeTokenReference, "typeTokenReference");
            Param.AssertNotNull(typeTokens, "typeTokens");
            Param.AssertGreaterThanOrEqualToZero(startIndex, "startIndex");

            bool foundDereferenceSymbol = false;

            while (true)
            {
                // Look at the type of the next non-whitespace character.
                int index = this.GetNextCodeSymbolIndex(startIndex);
                if (index == -1)
                {
                    break;
                }

                // If the next character is not a deference, break now.
                Symbol symbol = this.symbols.Peek(index);
                if (symbol.SymbolType != SymbolType.Multiplication)
                {
                    break;
                }

                // Add any whitspace.
                symbol = this.symbols.Peek(startIndex);
                while (symbol != null
                       && (symbol.SymbolType == SymbolType.WhiteSpace || symbol.SymbolType == SymbolType.EndOfLine || symbol.SymbolType == SymbolType.SingleLineComment
                           || symbol.SymbolType == SymbolType.MultiLineComment || symbol.SymbolType == SymbolType.PreprocessorDirective))
                {
                    typeTokens.Add(this.ConvertSymbol(symbol, TokenTypeFromSymbolType(symbol.SymbolType), typeTokenReference));
                    symbol = this.symbols.Peek(++startIndex);
                }

                // Add the dereference symbol.
                typeTokens.Add(
                    new OperatorSymbol(symbol.Text, OperatorCategory.Reference, OperatorType.Dereference, symbol.Location, typeTokenReference, this.symbols.Generated));
                ++startIndex;

                // Nullable types are not allowed with dereferences.
                foundDereferenceSymbol = true;
            }

            return foundDereferenceSymbol;
        }

        /// <summary>
        /// Gets a token representing a type identifier.
        /// </summary>
        /// <param name="parentReference">
        /// The parent code unit.
        /// </param>
        /// <param name="unsafeCode">
        /// Indicates whether the code being parsed resides in an unsafe code block.
        /// </param>
        /// <param name="includeArrayBrackets">
        /// Indicates whether to include array brackets in the type token.
        /// </param>
        /// <returns>
        /// Returns the token.
        /// </returns>
        private LiteralExpression GetTypeTokenExpression(Reference<ICodePart> parentReference, bool unsafeCode, bool includeArrayBrackets)
        {
            Param.AssertNotNull(parentReference, "parentReference");
            Param.Ignore(unsafeCode);
            Param.Ignore(includeArrayBrackets);

            return this.GetTypeTokenExpression(parentReference, unsafeCode, includeArrayBrackets, false);
        }

        /// <summary>
        /// Gets a token representing a type identifier.
        /// </summary>
        /// <param name="parentReference">
        /// The parent code unit.
        /// </param>
        /// <param name="unsafeCode">
        /// Indicates whether the code being parsed resides in an unsafe code block.
        /// </param>
        /// <param name="includeArrayBrackets">
        /// Indicates whether to include array brackets in the type token.
        /// </param>
        /// <param name="isExpression">
        /// Indicates whether this type token comes at the end of an 'is' expression.
        /// </param>
        /// <returns>
        /// Returns the token.
        /// </returns>
        private LiteralExpression GetTypeTokenExpression(Reference<ICodePart> parentReference, bool unsafeCode, bool includeArrayBrackets, bool isExpression)
        {
            Param.AssertNotNull(parentReference, "parentReference");
            Param.Ignore(unsafeCode);
            Param.Ignore(includeArrayBrackets);
            Param.Ignore(isExpression);

            TypeToken token = this.GetTypeToken(parentReference, unsafeCode, includeArrayBrackets, isExpression);
            Node<CsToken> tokenNode = this.tokens.InsertLast(token);

            // Create a partial token list containing this token.
            CsTokenList partialTokenList = new CsTokenList(this.tokens, tokenNode, tokenNode);

            // Create and return the literal expression.
            return new LiteralExpression(partialTokenList, tokenNode);
        }

        /// <summary>
        /// Gets a <see cref="Nullable"/> type symbol for a type token, if one exists.
        /// </summary>
        /// <param name="typeTokenReference">
        /// A reference to the type token.
        /// </param>
        /// <param name="typeTokens">
        /// The tokens within the type token.
        /// </param>
        /// <param name="isExpression">
        /// Indicates whether this is in an is expression.
        /// </param>
        /// <param name="startIndex">
        /// The start index within the symbols.
        /// </param>
        private void GetTypeTokenNullableTypeSymbol(Reference<ICodePart> typeTokenReference, MasterList<CsToken> typeTokens, bool isExpression, ref int startIndex)
        {
            Param.AssertNotNull(typeTokenReference, "typeTokenReference");
            Param.AssertNotNull(typeTokens, "typeTokens");
            Param.Ignore(isExpression);
            Param.AssertGreaterThanOrEqualToZero(startIndex, "startIndex");

            // Look at the type of the next non-whitespace character and see if it is a nullable type symbol.
            int index = this.GetNextCodeSymbolIndex(startIndex);
            if (index == -1)
            {
                throw this.CreateSyntaxException();
            }

            Symbol symbol = this.symbols.Peek(index);
            if (symbol.SymbolType == SymbolType.QuestionMark)
            {
                // If this type token resides within an 'is' expression, check to make sure
                // that this is actually a nullable type symbol. In some cases, this can be a
                // conditional question mark, not a nullable type symbol.
                if (!isExpression || this.IsNullableTypeSymbolFromIsExpression(index))
                {
                    // Add any whitspace.
                    symbol = this.symbols.Peek(startIndex);
                    while (symbol != null
                           && (symbol.SymbolType == SymbolType.WhiteSpace || symbol.SymbolType == SymbolType.EndOfLine
                               || symbol.SymbolType == SymbolType.SingleLineComment || symbol.SymbolType == SymbolType.MultiLineComment
                               || symbol.SymbolType == SymbolType.PreprocessorDirective))
                    {
                        typeTokens.Add(this.ConvertSymbol(symbol, TokenTypeFromSymbolType(symbol.SymbolType), typeTokenReference));
                        symbol = this.symbols.Peek(++startIndex);
                    }

                    // Add the nullable type symbol.
                    typeTokens.Add(new CsToken(symbol.Text, CsTokenType.NullableTypeSymbol, symbol.Location, typeTokenReference, this.symbols.Generated));
                    ++startIndex;
                }
            }
        }

        /// <summary>
        /// Determines whether a question mark following the type from an 'is' or an 'as' statement is
        /// actually a <see cref="Nullable"/> type question mark rather than a conditional question mark.
        /// </summary>
        /// <param name="index">
        /// The peek index of the question mark within the symbol manager.
        /// </param>
        /// <returns>
        /// Returns true if the question mark is a <see cref="Nullable"/> type question mark.
        /// </returns>
        private bool IsNullableTypeSymbolFromIsExpression(int index)
        {
            Param.AssertGreaterThanZero(index, "index");

            // Get the index of the next code symbol after the question mark.
            index = this.GetNextCodeSymbolIndex(index + 1);
            Symbol nextSymbol = this.symbols.Peek(index);
            if (nextSymbol != null)
            {
                // The question mark can only be a nullable type symbol if the next symbol
                // in the document is a closing symbol (semicolon, comma, or closing bracket),
                // or an operator symbol (logical AND, logical OR, etc.), or an opening array bracket.
                SymbolType type = nextSymbol.SymbolType;
                if (type == SymbolType.CloseCurlyBracket || type == SymbolType.CloseParenthesis || type == SymbolType.CloseSquareBracket || type == SymbolType.Comma
                    || type == SymbolType.Semicolon || type == SymbolType.ConditionalAnd || type == SymbolType.ConditionalOr || type == SymbolType.ConditionalEquals
                    || type == SymbolType.NotEquals || type == SymbolType.QuestionMark || type == SymbolType.OpenSquareBracket)
                {
                    return true;
                }
                else
                {
                    return false;
                }
            }

            // There is no next symbol. A syntax error will soon ensue.
            return true;
        }

        #endregion
    }
>>>>>>> 30ef6542
}<|MERGE_RESOLUTION|>--- conflicted
+++ resolved
@@ -1,4 +1,3 @@
-<<<<<<< HEAD
 // --------------------------------------------------------------------------------------------------------------------
 // <copyright file="CodeParser.Symbols.cs" company="http://stylecop.codeplex.com">
 //   MS-PL
@@ -1342,1312 +1341,4 @@
 
         #endregion
     }
-=======
-// --------------------------------------------------------------------------------------------------------------------
-// <copyright file="CodeParser.Symbols.cs" company="http://stylecop.codeplex.com">
-//   MS-PL
-// </copyright>
-// <license>
-//   This source code is subject to terms and conditions of the Microsoft 
-//   Public License. A copy of the license can be found in the License.html 
-//   file at the root of this distribution. If you cannot locate the  
-//   Microsoft Public License, please send an email to dlr@microsoft.com. 
-//   By using this source code in any fashion, you are agreeing to be bound 
-//   by the terms of the Microsoft Public License. You must not remove this 
-//   notice, or any other, from this software.
-// </license>
-// <summary>
-//   The code parser.
-// </summary>
-// --------------------------------------------------------------------------------------------------------------------
-namespace StyleCop.CSharp
-{
-    using System;
-    using System.Diagnostics;
-    using System.Diagnostics.CodeAnalysis;
-
-    /// <summary>
-    /// The code parser.
-    /// </summary>
-    /// <content>
-    /// Contains code for parsing symbols within a C# code file.
-    /// </content>
-    internal partial class CodeParser
-    {
-        #region Methods
-
-        /// <summary>
-        /// Creates an operator token from the given symbol.
-        /// </summary>
-        /// <param name="symbol">
-        /// The symbol to convert.
-        /// </param>
-        /// <param name="parentReference">
-        /// The parent code part.
-        /// </param>
-        /// <param name="generated">
-        /// Indicates whether the symbol lies within a generated code block.
-        /// </param>
-        /// <returns>
-        /// Returns the operator symbol.
-        /// </returns>
-        private static OperatorSymbol CreateOperatorToken(Symbol symbol, Reference<ICodePart> parentReference, bool generated)
-        {
-            Param.AssertNotNull(symbol, "symbol");
-            Param.AssertNotNull(parentReference, "parentReference");
-            Param.Ignore(generated);
-
-            // Get the type of the operator.
-            OperatorType type;
-            OperatorCategory category;
-            if (!GetOperatorType(symbol, out type, out category))
-            {
-                // This should never happen unless there is a bug in the code.
-                Debug.Fail("Unexpected operator type");
-                throw new InvalidOperationException();
-            }
-
-            // Create and return the operator.
-            return new OperatorSymbol(symbol.Text, category, type, symbol.Location, parentReference, generated);
-        }
-
-        /// <summary>
-        /// Gets the type of the given operator symbol.
-        /// </summary>
-        /// <param name="symbol">
-        /// The symbol to check.
-        /// </param>
-        /// <param name="type">
-        /// Returns the operator type.
-        /// </param>
-        /// <param name="category">
-        /// Returns the operator category.
-        /// </param>
-        /// <returns>
-        /// Returns true if the symbol is an operator.
-        /// </returns>
-        [SuppressMessage("Microsoft.Maintainability", "CA1502:AvoidExcessiveComplexity", Justification = "The method is not complex.")]
-        private static bool GetOperatorType(Symbol symbol, out OperatorType type, out OperatorCategory category)
-        {
-            Param.AssertNotNull(symbol, "symbol");
-
-            bool isOperator = true;
-
-            switch (symbol.SymbolType)
-            {
-                case SymbolType.LogicalAnd:
-                    type = OperatorType.LogicalAnd;
-                    category = OperatorCategory.Logical;
-                    break;
-                case SymbolType.LogicalOr:
-                    type = OperatorType.LogicalOr;
-                    category = OperatorCategory.Logical;
-                    break;
-                case SymbolType.LogicalXor:
-                    type = OperatorType.LogicalXor;
-                    category = OperatorCategory.Logical;
-                    break;
-                case SymbolType.ConditionalAnd:
-                    type = OperatorType.ConditionalAnd;
-                    category = OperatorCategory.Logical;
-                    break;
-                case SymbolType.ConditionalOr:
-                    type = OperatorType.ConditionalOr;
-                    category = OperatorCategory.Logical;
-                    break;
-                case SymbolType.NullCoalescingSymbol:
-                    type = OperatorType.NullCoalescingSymbol;
-                    category = OperatorCategory.Logical;
-                    break;
-                case SymbolType.Equals:
-                    type = OperatorType.Equals;
-                    category = OperatorCategory.Assignment;
-                    break;
-                case SymbolType.AndEquals:
-                    type = OperatorType.AndEquals;
-                    category = OperatorCategory.Assignment;
-                    break;
-                case SymbolType.OrEquals:
-                    type = OperatorType.OrEquals;
-                    category = OperatorCategory.Assignment;
-                    break;
-                case SymbolType.PlusEquals:
-                    type = OperatorType.PlusEquals;
-                    category = OperatorCategory.Assignment;
-                    break;
-                case SymbolType.MinusEquals:
-                    type = OperatorType.MinusEquals;
-                    category = OperatorCategory.Assignment;
-                    break;
-                case SymbolType.MultiplicationEquals:
-                    type = OperatorType.MultiplicationEquals;
-                    category = OperatorCategory.Assignment;
-                    break;
-                case SymbolType.DivisionEquals:
-                    type = OperatorType.DivisionEquals;
-                    category = OperatorCategory.Assignment;
-                    break;
-                case SymbolType.ModEquals:
-                    type = OperatorType.ModEquals;
-                    category = OperatorCategory.Assignment;
-                    break;
-                case SymbolType.XorEquals:
-                    type = OperatorType.XorEquals;
-                    category = OperatorCategory.Assignment;
-                    break;
-                case SymbolType.LeftShiftEquals:
-                    type = OperatorType.LeftShiftEquals;
-                    category = OperatorCategory.Assignment;
-                    break;
-                case SymbolType.RightShiftEquals:
-                    type = OperatorType.RightShiftEquals;
-                    category = OperatorCategory.Assignment;
-                    break;
-                case SymbolType.ConditionalEquals:
-                    type = OperatorType.ConditionalEquals;
-                    category = OperatorCategory.Relational;
-                    break;
-                case SymbolType.NotEquals:
-                    type = OperatorType.NotEquals;
-                    category = OperatorCategory.Relational;
-                    break;
-                case SymbolType.LessThan:
-                    type = OperatorType.LessThan;
-                    category = OperatorCategory.Relational;
-                    break;
-                case SymbolType.GreaterThan:
-                    type = OperatorType.GreaterThan;
-                    category = OperatorCategory.Relational;
-                    break;
-                case SymbolType.LessThanOrEquals:
-                    type = OperatorType.LessThanOrEquals;
-                    category = OperatorCategory.Relational;
-                    break;
-                case SymbolType.GreaterThanOrEquals:
-                    type = OperatorType.GreaterThanOrEquals;
-                    category = OperatorCategory.Relational;
-                    break;
-                case SymbolType.Plus:
-                    type = OperatorType.Plus;
-                    category = OperatorCategory.Arithmetic;
-                    break;
-                case SymbolType.Minus:
-                    type = OperatorType.Minus;
-                    category = OperatorCategory.Arithmetic;
-                    break;
-                case SymbolType.Multiplication:
-                    type = OperatorType.Multiplication;
-                    category = OperatorCategory.Arithmetic;
-                    break;
-                case SymbolType.Division:
-                    type = OperatorType.Division;
-                    category = OperatorCategory.Arithmetic;
-                    break;
-                case SymbolType.Mod:
-                    type = OperatorType.Mod;
-                    category = OperatorCategory.Arithmetic;
-                    break;
-                case SymbolType.LeftShift:
-                    type = OperatorType.LeftShift;
-                    category = OperatorCategory.Shift;
-                    break;
-                case SymbolType.RightShift:
-                    type = OperatorType.RightShift;
-                    category = OperatorCategory.Shift;
-                    break;
-                case SymbolType.Increment:
-                    type = OperatorType.Increment;
-                    category = OperatorCategory.IncrementDecrement;
-                    break;
-                case SymbolType.Decrement:
-                    type = OperatorType.Decrement;
-                    category = OperatorCategory.IncrementDecrement;
-                    break;
-                case SymbolType.QuestionMark:
-                    type = OperatorType.ConditionalQuestionMark;
-                    category = OperatorCategory.Conditional;
-                    break;
-                case SymbolType.Colon:
-                    type = OperatorType.ConditionalColon;
-                    category = OperatorCategory.Conditional;
-                    break;
-                case SymbolType.Pointer:
-                    type = OperatorType.Pointer;
-                    category = OperatorCategory.Reference;
-                    break;
-                case SymbolType.Dot:
-                    type = OperatorType.MemberAccess;
-                    category = OperatorCategory.Reference;
-                    break;
-                case SymbolType.QualifiedAlias:
-                    type = OperatorType.QualifiedAlias;
-                    category = OperatorCategory.Reference;
-                    break;
-                case SymbolType.Not:
-                    type = OperatorType.Not;
-                    category = OperatorCategory.Unary;
-                    break;
-                case SymbolType.Tilde:
-                    type = OperatorType.BitwiseCompliment;
-                    category = OperatorCategory.Unary;
-                    break;
-                case SymbolType.Lambda:
-                    type = OperatorType.Lambda;
-                    category = OperatorCategory.Lambda;
-                    break;
-                default:
-
-                    // Assign random values.
-                    type = OperatorType.AddressOf;
-                    category = OperatorCategory.Arithmetic;
-
-                    // Signal that the symbol is not an operator.
-                    isOperator = false;
-                    break;
-            }
-
-            return isOperator;
-        }
-
-        /// <summary>
-        /// Gets the symbol type corresponding to the given operator type.
-        /// </summary>
-        /// <param name="operatorType">
-        /// The operator type to convert.
-        /// </param>
-        /// <returns>
-        /// Returns the symbol type.
-        /// </returns>
-        [SuppressMessage("Microsoft.Maintainability", "CA1502:AvoidExcessiveComplexity", Justification = "The method is not complex.")]
-        private static SymbolType SymbolTypeFromOperatorType(OperatorType operatorType)
-        {
-            Param.Ignore(operatorType);
-
-            switch (operatorType)
-            {
-                case OperatorType.ConditionalEquals:
-                    return SymbolType.ConditionalEquals;
-                case OperatorType.NotEquals:
-                    return SymbolType.NotEquals;
-                case OperatorType.LessThan:
-                    return SymbolType.LessThan;
-                case OperatorType.GreaterThan:
-                    return SymbolType.GreaterThan;
-                case OperatorType.LessThanOrEquals:
-                    return SymbolType.LessThanOrEquals;
-                case OperatorType.GreaterThanOrEquals:
-                    return SymbolType.GreaterThanOrEquals;
-                case OperatorType.LogicalAnd:
-                    return SymbolType.LogicalAnd;
-                case OperatorType.LogicalOr:
-                    return SymbolType.LogicalOr;
-                case OperatorType.LogicalXor:
-                    return SymbolType.LogicalXor;
-                case OperatorType.ConditionalAnd:
-                    return SymbolType.ConditionalAnd;
-                case OperatorType.ConditionalOr:
-                    return SymbolType.ConditionalOr;
-                case OperatorType.NullCoalescingSymbol:
-                    return SymbolType.NullCoalescingSymbol;
-                case OperatorType.Equals:
-                    return SymbolType.Equals;
-                case OperatorType.PlusEquals:
-                    return SymbolType.PlusEquals;
-                case OperatorType.MinusEquals:
-                    return SymbolType.MinusEquals;
-                case OperatorType.MultiplicationEquals:
-                    return SymbolType.MultiplicationEquals;
-                case OperatorType.DivisionEquals:
-                    return SymbolType.DivisionEquals;
-                case OperatorType.LeftShiftEquals:
-                    return SymbolType.LeftShiftEquals;
-                case OperatorType.RightShiftEquals:
-                    return SymbolType.RightShiftEquals;
-                case OperatorType.AndEquals:
-                    return SymbolType.AndEquals;
-                case OperatorType.OrEquals:
-                    return SymbolType.OrEquals;
-                case OperatorType.XorEquals:
-                    return SymbolType.XorEquals;
-                case OperatorType.Plus:
-                    return SymbolType.Plus;
-                case OperatorType.Minus:
-                    return SymbolType.Minus;
-                case OperatorType.Multiplication:
-                    return SymbolType.Multiplication;
-                case OperatorType.Division:
-                    return SymbolType.Division;
-                case OperatorType.Mod:
-                    return SymbolType.Mod;
-                case OperatorType.ModEquals:
-                    return SymbolType.ModEquals;
-                case OperatorType.LeftShift:
-                    return SymbolType.LeftShift;
-                case OperatorType.RightShift:
-                    return SymbolType.RightShift;
-                case OperatorType.ConditionalColon:
-                    return SymbolType.Colon;
-                case OperatorType.ConditionalQuestionMark:
-                    return SymbolType.QuestionMark;
-                case OperatorType.Increment:
-                    return SymbolType.Increment;
-                case OperatorType.Decrement:
-                    return SymbolType.Decrement;
-                case OperatorType.Not:
-                    return SymbolType.Not;
-                case OperatorType.BitwiseCompliment:
-                    return SymbolType.Tilde;
-                case OperatorType.Positive:
-                    return SymbolType.Plus;
-                case OperatorType.Negative:
-                    return SymbolType.Minus;
-                case OperatorType.Dereference:
-                    return SymbolType.Multiplication;
-                case OperatorType.AddressOf:
-                    return SymbolType.LogicalAnd;
-                case OperatorType.Pointer:
-                    return SymbolType.Pointer;
-                case OperatorType.MemberAccess:
-                    return SymbolType.Dot;
-                case OperatorType.QualifiedAlias:
-                    return SymbolType.QualifiedAlias;
-                case OperatorType.Lambda:
-                    return SymbolType.Lambda;
-                default:
-                    Debug.Fail("Invalid operator type.");
-                    throw new StyleCopException();
-            }
-        }
-
-        /// <summary>
-        /// Converts a symbol type to a token type.
-        /// </summary>
-        /// <param name="symbolType">
-        /// The symbol type to convert.
-        /// </param>
-        /// <returns>
-        /// Returns the token type.
-        /// </returns>
-        /// <remarks>
-        /// This method should only be used for converting whitespace and comment symbol types.
-        /// </remarks>
-        private static CsTokenType TokenTypeFromSymbolType(SymbolType symbolType)
-        {
-            Param.Ignore(symbolType);
-
-            switch (symbolType)
-            {
-                case SymbolType.WhiteSpace:
-                    return CsTokenType.WhiteSpace;
-                case SymbolType.EndOfLine:
-                    return CsTokenType.EndOfLine;
-                case SymbolType.SingleLineComment:
-                    return CsTokenType.SingleLineComment;
-                case SymbolType.MultiLineComment:
-                    return CsTokenType.MultiLineComment;
-                case SymbolType.PreprocessorDirective:
-                    return CsTokenType.PreprocessorDirective;
-                case SymbolType.XmlHeaderLine:
-                    return CsTokenType.XmlHeaderLine;
-                default:
-                    Debug.Fail("This method should only be used for whitespace, comments, xml header lines, and preprocessors");
-                    throw new StyleCopException();
-            }
-        }
-
-        /// <summary>
-        /// Converts an operator overload symbol.
-        /// </summary>
-        /// <param name="parentReference">
-        /// The parent code part.
-        /// </param>
-        /// <returns>
-        /// Returns the corresponding token.
-        /// </returns>
-        [SuppressMessage("Microsoft.Globalization", "CA1303:DoNotPassLiteralsAsLocalizedParameters", 
-            MessageId = "StyleCop.CSharp.SymbolManager.Combine(System.Int32,System.Int32,System.String,StyleCop.CSharp.SymbolType)", 
-            Justification = "The literal represents a C# operator and is not localizable.")]
-        private CsToken ConvertOperatorOverloadSymbol(Reference<ICodePart> parentReference)
-        {
-            Param.AssertNotNull(parentReference, "parentReference");
-
-            CsToken token = null;
-
-            Symbol symbol = this.symbols.Peek(1);
-            if (symbol != null)
-            {
-                if (symbol.SymbolType == SymbolType.GreaterThan)
-                {
-                    Symbol next = this.symbols.Peek(2);
-                    if (next != null && next.SymbolType == SymbolType.GreaterThan)
-                    {
-                        // This could be a right-shift-equals.
-                        next = this.symbols.Peek(3);
-                        if (next != null && next.SymbolType == SymbolType.Equals)
-                        {
-                            // This is a right-shift-equals.
-                            this.symbols.Combine(1, 3, ">>=", SymbolType.RightShiftEquals);
-                        }
-                        else
-                        {
-                            // This is a right-shift.
-                            this.symbols.Combine(1, 2, ">>", SymbolType.RightShift);
-                        }
-                    }
-
-                    symbol = this.symbols.Peek(1);
-                    token = new CsToken(symbol.Text, CsTokenType.Other, symbol.Location, parentReference, this.symbols.Generated);
-                    this.symbols.Advance();
-                }
-                else
-                {
-                    token = new CsToken(symbol.Text, CsTokenType.Other, symbol.Location, parentReference, this.symbols.Generated);
-                    this.symbols.Advance();
-                }
-            }
-
-            return token;
-        }
-
-        /// <summary>
-        /// Converts a symbol to the given token type.
-        /// </summary>
-        /// <param name="symbol">
-        /// The symbol to convert.
-        /// </param>
-        /// <param name="tokenType">
-        /// The type of the token to retrieve.
-        /// </param>
-        /// <param name="parentReference">
-        /// The parent code part.
-        /// </param>
-        /// <returns>
-        /// Returns the token.
-        /// </returns>
-        private CsToken ConvertSymbol(Symbol symbol, CsTokenType tokenType, Reference<ICodePart> parentReference)
-        {
-            Param.AssertNotNull(symbol, "symbol");
-            Param.Ignore(tokenType);
-            Param.AssertNotNull(parentReference, "parentReference");
-
-            // Create the appropriate token based on the type of the symbol.
-            if (symbol.SymbolType == SymbolType.WhiteSpace)
-            {
-                Debug.Assert(tokenType == CsTokenType.WhiteSpace, "The token type is wrong.");
-                return new Whitespace(symbol.Text, symbol.Location, parentReference, this.symbols.Generated);
-            }
-            else if (symbol.SymbolType == SymbolType.Number)
-            {
-                Debug.Assert(tokenType == CsTokenType.Number, "The token type is wrong.");
-                return new Number(symbol.Text, symbol.Location, parentReference, this.symbols.Generated);
-            }
-            else if (symbol.SymbolType == SymbolType.PreprocessorDirective)
-            {
-                Debug.Assert(tokenType == CsTokenType.PreprocessorDirective, "The token type is wrong.");
-                return this.GetPreprocessorDirectiveToken(symbol, parentReference, this.symbols.Generated);
-            }
-            else
-            {
-                // Brackets are created using the GetBracketToken method.
-                Debug.Assert(symbol.SymbolType != SymbolType.OpenParenthesis, "Do not use this method for converting brackets.");
-                Debug.Assert(symbol.SymbolType != SymbolType.CloseParenthesis, "Do not use this method for converting brackets.");
-                Debug.Assert(symbol.SymbolType != SymbolType.OpenSquareBracket, "Do not use this method for converting brackets.");
-                Debug.Assert(symbol.SymbolType != SymbolType.CloseSquareBracket, "Do not use this method for converting brackets.");
-                Debug.Assert(symbol.SymbolType != SymbolType.OpenCurlyBracket, "Do not use this method for converting brackets.");
-                Debug.Assert(symbol.SymbolType != SymbolType.CloseCurlyBracket, "Do not use this method for converting brackets.");
-                Debug.Assert(symbol.SymbolType != SymbolType.Attribute, "Do not use this method for converting attributes.");
-
-                return new CsToken(symbol.Text, tokenType, CsTokenClass.Token, symbol.Location, parentReference, this.symbols.Generated);
-            }
-        }
-
-        /// <summary>
-        /// Gets a bracket token of a specific type.
-        /// </summary>
-        /// <param name="tokenType">
-        /// The type of the token to retrieve.
-        /// </param>
-        /// <param name="symbolType">
-        /// The type of the symbol.
-        /// </param>
-        /// <param name="parentReference">
-        /// The parent code unit.
-        /// </param>
-        /// <returns>
-        /// Returns the token.
-        /// </returns>
-        private Bracket GetBracketToken(CsTokenType tokenType, SymbolType symbolType, Reference<ICodePart> parentReference)
-        {
-            Param.Ignore(tokenType);
-            Param.Ignore(symbolType);
-            Param.AssertNotNull(parentReference, "parentReference");
-
-            Debug.Assert(
-                tokenType == CsTokenType.OpenParenthesis || tokenType == CsTokenType.CloseParenthesis || tokenType == CsTokenType.OpenSquareBracket
-                || tokenType == CsTokenType.CloseSquareBracket || tokenType == CsTokenType.OpenCurlyBracket || tokenType == CsTokenType.CloseCurlyBracket
-                || tokenType == CsTokenType.OpenAttributeBracket || tokenType == CsTokenType.CloseAttributeBracket || tokenType == CsTokenType.OpenGenericBracket
-                || tokenType == CsTokenType.CloseGenericBracket, 
-                "The token type is not a bracket.");
-
-            Symbol symbol = this.GetNextSymbol(symbolType, parentReference);
-            this.symbols.Advance();
-
-            return new Bracket(symbol.Text, tokenType, symbol.Location, parentReference, this.symbols.Generated);
-        }
-
-        /// <summary>
-        /// Gets an operator token of a specific type.
-        /// </summary>
-        /// <param name="operatorType">
-        /// The type of the operator token to retrieve.
-        /// </param>
-        /// <param name="parentReference">
-        /// The parent code part.
-        /// </param>
-        /// <returns>
-        /// Returns the token.
-        /// </returns>
-        private OperatorSymbol GetOperatorToken(OperatorType operatorType, Reference<ICodePart> parentReference)
-        {
-            Param.Ignore(operatorType);
-            Param.AssertNotNull(parentReference, "parentReference");
-
-            SymbolType symbolType = SymbolTypeFromOperatorType(operatorType);
-            Symbol symbol = this.GetNextSymbol(symbolType, parentReference);
-
-            OperatorSymbol token = CreateOperatorToken(symbol, parentReference, this.symbols.Generated);
-            if (token == null || token.SymbolType != operatorType)
-            {
-                throw this.CreateSyntaxException();
-            }
-
-            this.symbols.Advance();
-
-            return token;
-        }
-
-        /// <summary>
-        /// Gets a token of a specific type.
-        /// </summary>
-        /// <param name="tokenType">
-        /// The type of the token to retrieve.
-        /// </param>
-        /// <param name="symbolType">
-        /// The type of the expected symbol.
-        /// </param>
-        /// <param name="parentReference">
-        /// Reference to the parent code part.
-        /// </param>
-        /// <returns>
-        /// Returns the token.
-        /// </returns>
-        private CsToken GetToken(CsTokenType tokenType, SymbolType symbolType, Reference<ICodePart> parentReference)
-        {
-            Param.Ignore(tokenType);
-            Param.Ignore(symbolType);
-            Param.AssertNotNull(parentReference, "parentReference");
-
-            return this.GetToken(tokenType, symbolType, parentReference, parentReference);
-        }
-
-        /// <summary>
-        /// Gets a token of a specific type.
-        /// </summary>
-        /// <param name="tokenType">
-        /// The type of the token to retrieve.
-        /// </param>
-        /// <param name="symbolType">
-        /// The type of the expected symbol.
-        /// </param>
-        /// <param name="parentReference">
-        /// Reference to the parent code part.
-        /// </param>
-        /// <param name="tokenParentReference">
-        /// Reference to the parent of the new token.
-        /// </param>
-        /// <returns>
-        /// Returns the token.
-        /// </returns>
-        private CsToken GetToken(CsTokenType tokenType, SymbolType symbolType, Reference<ICodePart> parentReference, Reference<ICodePart> tokenParentReference)
-        {
-            Param.Ignore(tokenType);
-            Param.Ignore(symbolType);
-            Param.AssertNotNull(parentReference, "parentReference");
-            Param.AssertNotNull(tokenParentReference, "tokenParentReference");
-
-            // Determine whether to skip past all standard types, or whether we should stop when we get
-            // to one of these types, if that is the type we're looking for.
-            SkipSymbols skip = SkipSymbols.All;
-            if (symbolType == SymbolType.WhiteSpace)
-            {
-                skip &= ~SkipSymbols.WhiteSpace;
-            }
-            else if (symbolType == SymbolType.EndOfLine)
-            {
-                skip &= ~SkipSymbols.EndOfLine;
-            }
-            else if (symbolType == SymbolType.SingleLineComment)
-            {
-                skip &= ~SkipSymbols.SingleLineComment;
-            }
-            else if (symbolType == SymbolType.MultiLineComment)
-            {
-                skip &= ~SkipSymbols.MultiLineComment;
-            }
-            else if (symbolType == SymbolType.PreprocessorDirective)
-            {
-                skip &= ~SkipSymbols.Preprocessor;
-            }
-            else if (symbolType == SymbolType.XmlHeaderLine)
-            {
-                skip &= ~SkipSymbols.XmlHeader;
-            }
-
-            // Get the next symbol.
-            Symbol symbol = this.GetNextSymbol(symbolType, skip, parentReference);
-            this.symbols.Advance();
-
-            // Convert the symbol and return the token.
-            return this.ConvertSymbol(symbol, tokenType, tokenParentReference);
-        }
-
-        /// <summary>
-        /// Gets a token representing a type identifier.
-        /// </summary>
-        /// <param name="parentReference">
-        /// The parent code unit.
-        /// </param>
-        /// <param name="unsafeCode">
-        /// Indicates whether the code being parsed resides in an unsafe code block.
-        /// </param>
-        /// <param name="includeArrayBrackets">
-        /// Indicates whether to include array brackets in the type token.
-        /// </param>
-        /// <returns>
-        /// Returns the token.
-        /// </returns>
-        private TypeToken GetTypeToken(Reference<ICodePart> parentReference, bool unsafeCode, bool includeArrayBrackets)
-        {
-            Param.AssertNotNull(parentReference, "parentReference");
-            Param.Ignore(unsafeCode);
-            Param.Ignore(includeArrayBrackets);
-
-            return this.GetTypeToken(parentReference, unsafeCode, includeArrayBrackets, false);
-        }
-
-        /// <summary>
-        /// Gets a token representing a type identifier.
-        /// </summary>
-        /// <param name="parentReference">
-        /// The parent code unit.
-        /// </param>
-        /// <param name="unsafeCode">
-        /// Indicates whether the code being parsed resides in an unsafe code block.
-        /// </param>
-        /// <param name="includeArrayBrackets">
-        /// Indicates whether to include array brackets in the type token.
-        /// </param>
-        /// <param name="isExpression">
-        /// Indicates whether this type token comes at the end of an 'is' expression.
-        /// </param>
-        /// <returns>
-        /// Returns the token.
-        /// </returns>
-        private TypeToken GetTypeToken(Reference<ICodePart> parentReference, bool unsafeCode, bool includeArrayBrackets, bool isExpression)
-        {
-            Param.AssertNotNull(parentReference, "parentReference");
-            Param.Ignore(unsafeCode);
-            Param.Ignore(includeArrayBrackets);
-            Param.Ignore(isExpression);
-
-            // Collect all tokens up to the first code token and make sure that this is of type Other.
-            this.GetNextSymbol(SymbolType.Other, parentReference);
-
-            Reference<ICodePart> typeTokenReference = new Reference<ICodePart>();
-
-            // Get the type token.
-            int endIndex;
-            TypeToken token = this.GetTypeTokenAux(typeTokenReference, parentReference, unsafeCode, includeArrayBrackets, isExpression, 1, out endIndex);
-            if (token != null)
-            {
-                this.symbols.CurrentIndex += endIndex;
-            }
-
-            return token;
-        }
-
-        /// <summary>
-        /// Gets array brackets symbol for a type token, if they exist.
-        /// </summary>
-        /// <param name="typeTokenReference">
-        /// A reference to the type token.
-        /// </param>
-        /// <param name="typeTokens">
-        /// The tokens within the type token.
-        /// </param>
-        /// <param name="startIndex">
-        /// The start index within the symbols.
-        /// </param>
-        private void GetTypeTokenArrayBrackets(Reference<ICodePart> typeTokenReference, MasterList<CsToken> typeTokens, ref int startIndex)
-        {
-            Param.AssertNotNull(typeTokenReference, "typeTokenReference");
-            Param.AssertNotNull(typeTokens, "typeTokens");
-            Param.AssertGreaterThanOrEqualToZero(startIndex, "startIndex");
-
-            int index = this.GetNextCodeSymbolIndex(startIndex);
-            if (index != -1)
-            {
-                Symbol symbol = this.symbols.Peek(index);
-                if (symbol.SymbolType == SymbolType.OpenSquareBracket)
-                {
-                    // Add the tokens up to this point.
-                    for (int i = startIndex; i <= index - 1; ++i)
-                    {
-                        Symbol symbolToConvert = this.symbols.Peek(startIndex);
-                        typeTokens.Add(this.ConvertSymbol(symbolToConvert, TokenTypeFromSymbolType(symbolToConvert.SymbolType), typeTokenReference));
-
-                        ++startIndex;
-                    }
-
-                    // Now collect the brackets.
-                    Node<CsToken> openingBracketNode = null;
-                    while (true)
-                    {
-                        symbol = this.symbols.Peek(startIndex);
-                        if (symbol.SymbolType == SymbolType.WhiteSpace || symbol.SymbolType == SymbolType.EndOfLine || symbol.SymbolType == SymbolType.SingleLineComment
-                            || symbol.SymbolType == SymbolType.MultiLineComment || symbol.SymbolType == SymbolType.PreprocessorDirective)
-                        {
-                            typeTokens.Add(this.ConvertSymbol(symbol, TokenTypeFromSymbolType(symbol.SymbolType), typeTokenReference));
-                            ++startIndex;
-                        }
-                        else if (symbol.SymbolType == SymbolType.Number)
-                        {
-                            typeTokens.Add(this.ConvertSymbol(symbol, CsTokenType.Number, typeTokenReference));
-                            ++startIndex;
-                        }
-                        else if (symbol.SymbolType == SymbolType.Other)
-                        {
-                            // Could be a constant or a reference to a constant.
-                            typeTokens.Add(this.ConvertSymbol(symbol, CsTokenType.Other, typeTokenReference));
-                            ++startIndex;
-                        }
-                        else if (symbol.SymbolType == SymbolType.Dot)
-                        {
-                            // Could be a dot in here like: int a[Constants.DefaultSize];
-                            typeTokens.Add(this.ConvertSymbol(symbol, CsTokenType.Other, typeTokenReference));
-                            ++startIndex;
-                        }
-                        else if (symbol.SymbolType == SymbolType.Comma)
-                        {
-                            typeTokens.Add(this.ConvertSymbol(symbol, CsTokenType.Comma, typeTokenReference));
-                            ++startIndex;
-                        }
-                        else if (symbol.SymbolType == SymbolType.OpenSquareBracket)
-                        {
-                            if (openingBracketNode != null)
-                            {
-                                throw new SyntaxException(this.document.SourceCode, symbol.LineNumber);
-                            }
-
-                            Bracket openingBracket = new Bracket(symbol.Text, CsTokenType.OpenSquareBracket, symbol.Location, typeTokenReference, this.symbols.Generated);
-                            openingBracketNode = typeTokens.InsertLast(openingBracket);
-                            ++startIndex;
-                        }
-                        else if (symbol.SymbolType == SymbolType.CloseSquareBracket)
-                        {
-                            if (openingBracketNode == null)
-                            {
-                                throw new SyntaxException(this.document.SourceCode, symbol.LineNumber);
-                            }
-
-                            Bracket closingBracket = new Bracket(symbol.Text, CsTokenType.CloseSquareBracket, symbol.Location, typeTokenReference, this.symbols.Generated);
-                            Node<CsToken> closingBracketNode = typeTokens.InsertLast(closingBracket);
-                            ++startIndex;
-
-                            ((Bracket)openingBracketNode.Value).MatchingBracketNode = closingBracketNode;
-                            closingBracket.MatchingBracketNode = openingBracketNode;
-
-                            openingBracketNode = null;
-
-                            // Check whether the next character is another opening bracket.
-                            int temp = this.GetNextCodeSymbolIndex(startIndex);
-                            if (temp != -1 && this.symbols.Peek(temp).SymbolType != SymbolType.OpenSquareBracket)
-                            {
-                                break;
-                            }
-                        }
-                        else
-                        {
-                            if (openingBracketNode != null)
-                            {
-                                throw new SyntaxException(this.document.SourceCode, symbol.LineNumber);
-                            }
-
-                            break;
-                        }
-                    }
-                }
-            }
-        }
-
-        /// <summary>
-        /// Gets a token representing a type identifier.
-        /// </summary>
-        /// <param name="typeTokenReference">
-        /// A reference to the type token.
-        /// </param>
-        /// <param name="parentReference">
-        /// The parent code unit.
-        /// </param>
-        /// <param name="unsafeCode">
-        /// Indicates whether the code being parsed resides in an unsafe code block.
-        /// </param>
-        /// <param name="includeArrayBrackets">
-        /// Indicates whether to include array brackets in the type token.
-        /// </param>
-        /// <param name="isExpression">
-        /// Indicates whether this type token comes at the end of an 'is' expression.
-        /// </param>
-        /// <param name="startIndex">
-        /// The start position in the symbol list of the first symbol in the type token.
-        /// </param>
-        /// <param name="endIndex">
-        /// Returns the index of the last symbol in the type token.
-        /// </param>
-        /// <returns>
-        /// Returns the token.
-        /// </returns>
-        private TypeToken GetTypeTokenAux(
-            Reference<ICodePart> typeTokenReference, 
-            Reference<ICodePart> parentReference, 
-            bool unsafeCode, 
-            bool includeArrayBrackets, 
-            bool isExpression, 
-            int startIndex, 
-            out int endIndex)
-        {
-            Param.AssertNotNull(typeTokenReference, "typeTokenReference");
-            Param.AssertNotNull(parentReference, "parentReference");
-            Param.Ignore(unsafeCode);
-            Param.Ignore(includeArrayBrackets);
-            Param.Ignore(isExpression);
-            Param.AssertGreaterThanOrEqualToZero(startIndex, "startIndex");
-
-            // Get the next symbol and make sure it is an unknown word.
-            Symbol symbol = this.symbols.Peek(startIndex);
-            Debug.Assert(symbol != null && symbol.SymbolType == SymbolType.Other, "Expected a text symbol");
-
-            // Create a token list to store all the tokens forming the type.
-            MasterList<CsToken> typeTokens = new MasterList<CsToken>();
-
-            // Get the name of the type token plus any generic symbols and types.
-            GenericType generic;
-
-            this.GetTypeTokenBaseName(typeTokenReference, ref typeTokens, ref startIndex, out generic, unsafeCode);
-
-            bool allowNullableType = true;
-
-            // Add dereference symbols if they exist.
-            if (unsafeCode)
-            {
-                if (this.GetTypeTokenDereferenceSymbols(typeTokenReference, typeTokens, ref startIndex))
-                {
-                    allowNullableType = false;
-                }
-            }
-
-            // Now look for the nullable type symbol, if needed.
-            if (allowNullableType)
-            {
-                this.GetTypeTokenNullableTypeSymbol(typeTokenReference, typeTokens, isExpression, ref startIndex);
-            }
-
-            // Get the array brackets if they exist.
-            if (includeArrayBrackets)
-            {
-                this.GetTypeTokenArrayBrackets(typeTokenReference, typeTokens, ref startIndex);
-            }
-
-            if (typeTokens.Count == 0)
-            {
-                throw this.CreateSyntaxException();
-            }
-
-            // Set the end index.
-            endIndex = startIndex - 1;
-
-            // If the type is a generic type, determine whether to just return the generic type directly.
-            if (generic != null && typeTokens.Count == 1)
-            {
-                // This type is only composed of the generic type and nothing else. Just return the generic type.
-                generic.ParentRef = parentReference;
-                return generic;
-            }
-
-            // The type is either not generic, or else it is composed of a more complex type which includes a generic 
-            // (for example, an array of a generic type). Return the more complex type.
-            CodeLocation location = CsToken.JoinLocations(typeTokens.First, typeTokens.Last);
-            TypeToken typeToken = new TypeToken(typeTokens, location, parentReference, this.symbols.Generated);
-            typeTokenReference.Target = typeToken;
-
-            return typeToken;
-        }
-
-        /// <summary>
-        /// Gets the base name and generic symbols for a type token.
-        /// </summary>
-        /// <param name="typeTokenReference">
-        /// A reference to the type token.
-        /// </param>
-        /// <param name="typeTokens">
-        /// The list of tokens in the type.
-        /// </param>
-        /// <param name="startIndex">
-        /// The start index within the symbol list.
-        /// </param>
-        /// <param name="generic">
-        /// Returns a value indicating whether the type is generic.
-        /// </param>
-        /// <param name="unsafeCode">
-        /// Indicates whether the type is within a block of unsafe code.
-        /// </param>
-        private void GetTypeTokenBaseName(
-            Reference<ICodePart> typeTokenReference, ref MasterList<CsToken> typeTokens, ref int startIndex, out GenericType generic, bool unsafeCode)
-        {
-            Param.AssertNotNull(typeTokenReference, "typeTokenReference");
-            Param.AssertNotNull(typeTokens, "typeTokens");
-            Param.AssertGreaterThanOrEqualToZero(startIndex, "startIndex");
-            Param.Ignore(unsafeCode);
-
-            generic = null;
-            Symbol symbol = this.symbols.Peek(startIndex);
-
-            // First get the full name of the type.
-            int index = -1;
-            while (true)
-            {
-                // Add any whitespace.
-                while (symbol != null
-                       && (symbol.SymbolType == SymbolType.WhiteSpace || symbol.SymbolType == SymbolType.EndOfLine || symbol.SymbolType == SymbolType.SingleLineComment
-                           || symbol.SymbolType == SymbolType.MultiLineComment || symbol.SymbolType == SymbolType.PreprocessorDirective))
-                {
-                    typeTokens.Add(this.ConvertSymbol(symbol, TokenTypeFromSymbolType(symbol.SymbolType), typeTokenReference));
-                    symbol = this.symbols.Peek(++startIndex);
-                }
-
-                // Add the next word. The type of the next word must either be an unknown
-                // word type, which will be the name of the next item in the type, or else
-                // it must be the 'this' keyword. This is used when implementing an explicit
-                // interface member which is an indexer.
-                if (symbol.SymbolType == SymbolType.Other || symbol.SymbolType == SymbolType.This)
-                {
-                    typeTokens.Add(new CsToken(symbol.Text, CsTokenType.Other, symbol.Location, typeTokenReference, this.symbols.Generated));
-                }
-                else
-                {
-                    throw new SyntaxException(this.document.SourceCode, symbol.LineNumber);
-                }
-
-                ++startIndex;
-
-                // Look at the type of the next non-whitespace character.
-                index = this.GetNextCodeSymbolIndex(startIndex);
-                if (index == -1)
-                {
-                    break;
-                }
-
-                // If the next character is an opening generic bracket, get the generic.
-                symbol = this.symbols.Peek(index);
-                if (symbol.SymbolType == SymbolType.LessThan)
-                {
-                    int end;
-                    MasterList<CsToken> genericTypeTokens = this.GetGenericArgumentList(typeTokenReference, unsafeCode, null, startIndex, out end);
-
-                    if (genericTypeTokens != null)
-                    {
-                        // Add the tokens from this generic into our token list.
-                        typeTokens.AddRange(genericTypeTokens);
-
-                        // Create a new GenericTypeToken which represents this generic type.
-                        CodeLocation genericTypeLocation = CsToken.JoinLocations(typeTokens.First, typeTokens.Last);
-                        generic = new GenericType(typeTokens, genericTypeLocation, typeTokenReference, this.symbols.Generated);
-
-                        Reference<ICodePart> genericReference = new Reference<ICodePart>(generic);
-                        foreach (CsToken token in typeTokens)
-                        {
-                            token.ParentRef = genericReference;
-                        }
-
-                        // Reset the token list and add this generic token as the first item in the list.
-                        typeTokens = new MasterList<CsToken>();
-                        typeTokens.Add(generic);
-
-                        // Advance the symbol index.
-                        startIndex = end + 1;
-
-                        // Look at the type of the next non-whitespace character.
-                        index = this.GetNextCodeSymbolIndex(startIndex);
-                        if (index == -1)
-                        {
-                            break;
-                        }
-                    }
-                }
-
-                // If the next character is not a dot or a qualified alias, break now.
-                symbol = this.symbols.Peek(index);
-                if (symbol.SymbolType != SymbolType.Dot && symbol.SymbolType != SymbolType.QualifiedAlias)
-                {
-                    break;
-                }
-
-                // Add any whitspace.
-                symbol = this.symbols.Peek(startIndex);
-                while (symbol != null
-                       && (symbol.SymbolType == SymbolType.WhiteSpace || symbol.SymbolType == SymbolType.EndOfLine || symbol.SymbolType == SymbolType.SingleLineComment
-                           || symbol.SymbolType == SymbolType.MultiLineComment || symbol.SymbolType == SymbolType.PreprocessorDirective))
-                {
-                    typeTokens.Add(this.ConvertSymbol(symbol, TokenTypeFromSymbolType(symbol.SymbolType), typeTokenReference));
-                    symbol = this.symbols.Peek(++startIndex);
-                }
-
-                // Add the dot or qualified alias.
-                if (symbol.SymbolType == SymbolType.Dot)
-                {
-                    typeTokens.Add(
-                        new OperatorSymbol(
-                            symbol.Text, OperatorCategory.Reference, OperatorType.MemberAccess, symbol.Location, typeTokenReference, this.symbols.Generated));
-                }
-                else
-                {
-                    Debug.Assert(symbol.SymbolType == SymbolType.QualifiedAlias, "Expected a qualified alias keyword");
-
-                    typeTokens.Add(
-                        new OperatorSymbol(
-                            symbol.Text, OperatorCategory.Reference, OperatorType.QualifiedAlias, symbol.Location, typeTokenReference, this.symbols.Generated));
-                }
-
-                // Get the next symbol.
-                symbol = this.symbols.Peek(++startIndex);
-            }
-        }
-
-        /// <summary>
-        /// Gets the dereference symbols from a type token.
-        /// </summary>
-        /// <param name="typeTokenReference">
-        /// A reference to the type token.
-        /// </param>
-        /// <param name="typeTokens">
-        /// The type tokens list.
-        /// </param>
-        /// <param name="startIndex">
-        /// The start index within the symbols list.
-        /// </param>
-        /// <returns>
-        /// Returns true if there were one or more dereference symbols.
-        /// </returns>
-        private bool GetTypeTokenDereferenceSymbols(Reference<ICodePart> typeTokenReference, MasterList<CsToken> typeTokens, ref int startIndex)
-        {
-            Param.AssertNotNull(typeTokenReference, "typeTokenReference");
-            Param.AssertNotNull(typeTokens, "typeTokens");
-            Param.AssertGreaterThanOrEqualToZero(startIndex, "startIndex");
-
-            bool foundDereferenceSymbol = false;
-
-            while (true)
-            {
-                // Look at the type of the next non-whitespace character.
-                int index = this.GetNextCodeSymbolIndex(startIndex);
-                if (index == -1)
-                {
-                    break;
-                }
-
-                // If the next character is not a deference, break now.
-                Symbol symbol = this.symbols.Peek(index);
-                if (symbol.SymbolType != SymbolType.Multiplication)
-                {
-                    break;
-                }
-
-                // Add any whitspace.
-                symbol = this.symbols.Peek(startIndex);
-                while (symbol != null
-                       && (symbol.SymbolType == SymbolType.WhiteSpace || symbol.SymbolType == SymbolType.EndOfLine || symbol.SymbolType == SymbolType.SingleLineComment
-                           || symbol.SymbolType == SymbolType.MultiLineComment || symbol.SymbolType == SymbolType.PreprocessorDirective))
-                {
-                    typeTokens.Add(this.ConvertSymbol(symbol, TokenTypeFromSymbolType(symbol.SymbolType), typeTokenReference));
-                    symbol = this.symbols.Peek(++startIndex);
-                }
-
-                // Add the dereference symbol.
-                typeTokens.Add(
-                    new OperatorSymbol(symbol.Text, OperatorCategory.Reference, OperatorType.Dereference, symbol.Location, typeTokenReference, this.symbols.Generated));
-                ++startIndex;
-
-                // Nullable types are not allowed with dereferences.
-                foundDereferenceSymbol = true;
-            }
-
-            return foundDereferenceSymbol;
-        }
-
-        /// <summary>
-        /// Gets a token representing a type identifier.
-        /// </summary>
-        /// <param name="parentReference">
-        /// The parent code unit.
-        /// </param>
-        /// <param name="unsafeCode">
-        /// Indicates whether the code being parsed resides in an unsafe code block.
-        /// </param>
-        /// <param name="includeArrayBrackets">
-        /// Indicates whether to include array brackets in the type token.
-        /// </param>
-        /// <returns>
-        /// Returns the token.
-        /// </returns>
-        private LiteralExpression GetTypeTokenExpression(Reference<ICodePart> parentReference, bool unsafeCode, bool includeArrayBrackets)
-        {
-            Param.AssertNotNull(parentReference, "parentReference");
-            Param.Ignore(unsafeCode);
-            Param.Ignore(includeArrayBrackets);
-
-            return this.GetTypeTokenExpression(parentReference, unsafeCode, includeArrayBrackets, false);
-        }
-
-        /// <summary>
-        /// Gets a token representing a type identifier.
-        /// </summary>
-        /// <param name="parentReference">
-        /// The parent code unit.
-        /// </param>
-        /// <param name="unsafeCode">
-        /// Indicates whether the code being parsed resides in an unsafe code block.
-        /// </param>
-        /// <param name="includeArrayBrackets">
-        /// Indicates whether to include array brackets in the type token.
-        /// </param>
-        /// <param name="isExpression">
-        /// Indicates whether this type token comes at the end of an 'is' expression.
-        /// </param>
-        /// <returns>
-        /// Returns the token.
-        /// </returns>
-        private LiteralExpression GetTypeTokenExpression(Reference<ICodePart> parentReference, bool unsafeCode, bool includeArrayBrackets, bool isExpression)
-        {
-            Param.AssertNotNull(parentReference, "parentReference");
-            Param.Ignore(unsafeCode);
-            Param.Ignore(includeArrayBrackets);
-            Param.Ignore(isExpression);
-
-            TypeToken token = this.GetTypeToken(parentReference, unsafeCode, includeArrayBrackets, isExpression);
-            Node<CsToken> tokenNode = this.tokens.InsertLast(token);
-
-            // Create a partial token list containing this token.
-            CsTokenList partialTokenList = new CsTokenList(this.tokens, tokenNode, tokenNode);
-
-            // Create and return the literal expression.
-            return new LiteralExpression(partialTokenList, tokenNode);
-        }
-
-        /// <summary>
-        /// Gets a <see cref="Nullable"/> type symbol for a type token, if one exists.
-        /// </summary>
-        /// <param name="typeTokenReference">
-        /// A reference to the type token.
-        /// </param>
-        /// <param name="typeTokens">
-        /// The tokens within the type token.
-        /// </param>
-        /// <param name="isExpression">
-        /// Indicates whether this is in an is expression.
-        /// </param>
-        /// <param name="startIndex">
-        /// The start index within the symbols.
-        /// </param>
-        private void GetTypeTokenNullableTypeSymbol(Reference<ICodePart> typeTokenReference, MasterList<CsToken> typeTokens, bool isExpression, ref int startIndex)
-        {
-            Param.AssertNotNull(typeTokenReference, "typeTokenReference");
-            Param.AssertNotNull(typeTokens, "typeTokens");
-            Param.Ignore(isExpression);
-            Param.AssertGreaterThanOrEqualToZero(startIndex, "startIndex");
-
-            // Look at the type of the next non-whitespace character and see if it is a nullable type symbol.
-            int index = this.GetNextCodeSymbolIndex(startIndex);
-            if (index == -1)
-            {
-                throw this.CreateSyntaxException();
-            }
-
-            Symbol symbol = this.symbols.Peek(index);
-            if (symbol.SymbolType == SymbolType.QuestionMark)
-            {
-                // If this type token resides within an 'is' expression, check to make sure
-                // that this is actually a nullable type symbol. In some cases, this can be a
-                // conditional question mark, not a nullable type symbol.
-                if (!isExpression || this.IsNullableTypeSymbolFromIsExpression(index))
-                {
-                    // Add any whitspace.
-                    symbol = this.symbols.Peek(startIndex);
-                    while (symbol != null
-                           && (symbol.SymbolType == SymbolType.WhiteSpace || symbol.SymbolType == SymbolType.EndOfLine
-                               || symbol.SymbolType == SymbolType.SingleLineComment || symbol.SymbolType == SymbolType.MultiLineComment
-                               || symbol.SymbolType == SymbolType.PreprocessorDirective))
-                    {
-                        typeTokens.Add(this.ConvertSymbol(symbol, TokenTypeFromSymbolType(symbol.SymbolType), typeTokenReference));
-                        symbol = this.symbols.Peek(++startIndex);
-                    }
-
-                    // Add the nullable type symbol.
-                    typeTokens.Add(new CsToken(symbol.Text, CsTokenType.NullableTypeSymbol, symbol.Location, typeTokenReference, this.symbols.Generated));
-                    ++startIndex;
-                }
-            }
-        }
-
-        /// <summary>
-        /// Determines whether a question mark following the type from an 'is' or an 'as' statement is
-        /// actually a <see cref="Nullable"/> type question mark rather than a conditional question mark.
-        /// </summary>
-        /// <param name="index">
-        /// The peek index of the question mark within the symbol manager.
-        /// </param>
-        /// <returns>
-        /// Returns true if the question mark is a <see cref="Nullable"/> type question mark.
-        /// </returns>
-        private bool IsNullableTypeSymbolFromIsExpression(int index)
-        {
-            Param.AssertGreaterThanZero(index, "index");
-
-            // Get the index of the next code symbol after the question mark.
-            index = this.GetNextCodeSymbolIndex(index + 1);
-            Symbol nextSymbol = this.symbols.Peek(index);
-            if (nextSymbol != null)
-            {
-                // The question mark can only be a nullable type symbol if the next symbol
-                // in the document is a closing symbol (semicolon, comma, or closing bracket),
-                // or an operator symbol (logical AND, logical OR, etc.), or an opening array bracket.
-                SymbolType type = nextSymbol.SymbolType;
-                if (type == SymbolType.CloseCurlyBracket || type == SymbolType.CloseParenthesis || type == SymbolType.CloseSquareBracket || type == SymbolType.Comma
-                    || type == SymbolType.Semicolon || type == SymbolType.ConditionalAnd || type == SymbolType.ConditionalOr || type == SymbolType.ConditionalEquals
-                    || type == SymbolType.NotEquals || type == SymbolType.QuestionMark || type == SymbolType.OpenSquareBracket)
-                {
-                    return true;
-                }
-                else
-                {
-                    return false;
-                }
-            }
-
-            // There is no next symbol. A syntax error will soon ensue.
-            return true;
-        }
-
-        #endregion
-    }
->>>>>>> 30ef6542
 }