--- conflicted
+++ resolved
@@ -1,4 +1,3 @@
-<<<<<<< HEAD
 // --------------------------------------------------------------------------------------------------------------------
 // <copyright file="CodeParser.Expressions.cs" company="http://stylecop.codeplex.com">
 //   MS-PL
@@ -5372,5047 +5371,4 @@
 
         #endregion
     }
-=======
-// --------------------------------------------------------------------------------------------------------------------
-// <copyright file="CodeParser.Expressions.cs" company="http://stylecop.codeplex.com">
-//   MS-PL
-// </copyright>
-// <license>
-//   This source code is subject to terms and conditions of the Microsoft 
-//   Public License. A copy of the license can be found in the License.html 
-//   file at the root of this distribution. If you cannot locate the  
-//   Microsoft Public License, please send an email to dlr@microsoft.com. 
-//   By using this source code in any fashion, you are agreeing to be bound 
-//   by the terms of the Microsoft Public License. You must not remove this 
-//   notice, or any other, from this software.
-// </license>
-// <summary>
-//   The code parser.
-// </summary>
-// --------------------------------------------------------------------------------------------------------------------
-namespace StyleCop.CSharp
-{
-    using System;
-    using System.Collections.Generic;
-    using System.Diagnostics;
-    using System.Diagnostics.CodeAnalysis;
-
-    /// <summary>
-    /// The code parser.
-    /// </summary>
-    /// <content>
-    /// Contains code for parsing expressions within a C# code file.
-    /// </content>
-    internal partial class CodeParser
-    {
-        #region Enums
-
-        /// <summary>
-        /// The operator type of an expression.
-        /// </summary>
-        private enum ExpressionPrecedence
-        {
-            /// <summary>
-            /// A global expression.
-            /// </summary>
-            Global = 0, 
-
-            /// <summary>
-            /// A primary expression.
-            /// </summary>
-            Primary = 1, 
-
-            /// <summary>
-            /// A unary expression.
-            /// </summary>
-            Unary = 2, 
-
-            /// <summary>
-            /// A multiplication, division, or modulation expression.
-            /// </summary>
-            Multiplicative = 3, 
-
-            /// <summary>
-            /// An addition or subtraction expression.
-            /// </summary>
-            Additive = 4, 
-
-            /// <summary>
-            /// A shift expression.
-            /// </summary>
-            Shift = 5, 
-
-            /// <summary>
-            /// A relational or type nesting expression.
-            /// </summary>
-            Relational = 6, 
-
-            /// <summary>
-            /// An equality or non-equality expression.
-            /// </summary>
-            Equality = 7, 
-
-            /// <summary>
-            /// A logical AND expression.
-            /// </summary>
-            LogicalAnd = 8, 
-
-            /// <summary>
-            /// A logical XOR expression.
-            /// </summary>
-            LogicalXor = 9, 
-
-            /// <summary>
-            /// A logical OR expression.
-            /// </summary>
-            LogicalOr = 10, 
-
-            /// <summary>
-            /// A conditional AND expression.
-            /// </summary>
-            ConditionalAnd = 11, 
-
-            /// <summary>
-            /// A condition OR expression.
-            /// </summary>
-            ConditionalOr = 12, 
-
-            /// <summary>
-            /// A null coalescing expression.
-            /// </summary>
-            NullCoalescing = 13, 
-
-            /// <summary>
-            /// An assignment expression.
-            /// </summary>
-            Assignment = 14, 
-
-            /// <summary>
-            /// A conditional expression.
-            /// </summary>
-            Conditional = 15, 
-
-            /// <summary>
-            /// A query expression.
-            /// </summary>
-            Query = 16, 
-
-            /// <summary>
-            /// No precedence.
-            /// </summary>
-            None = 17
-        }
-
-        #endregion
-
-        #region Methods
-
-        /// <summary>
-        /// Compares the precedence of the previous expression with the precedence of the next expression,
-        /// to determine which has the higher precedence value.
-        /// </summary>
-        /// <param name="previousPrecedence">
-        /// The previous expression's precedence.
-        /// </param>
-        /// <param name="nextPrecedence">
-        /// The next expression's precedence.
-        /// </param>
-        /// <returns>
-        /// Returns true if the next expression has greater precedence than the next expression.
-        /// </returns>
-        private static bool CheckPrecedence(ExpressionPrecedence previousPrecedence, ExpressionPrecedence nextPrecedence)
-        {
-            Param.AssertNotNull(previousPrecedence, "previousPrecedence");
-            Param.AssertNotNull(nextPrecedence, "nextPrecedence");
-
-            // Two expressions with no precendence can be chained back to back, and conditional expressions
-            // are allowed to be embedded within other conditional expressions.
-            if ((previousPrecedence == ExpressionPrecedence.None && nextPrecedence == ExpressionPrecedence.None)
-                || (previousPrecedence == ExpressionPrecedence.Conditional && nextPrecedence == ExpressionPrecedence.Conditional))
-            {
-                return true;
-            }
-
-            return (int)previousPrecedence > (int)nextPrecedence;
-        }
-
-        /// <summary>
-        /// Gets the precedence of the given operator type.
-        /// </summary>
-        /// <param name="type">
-        /// The operator type.
-        /// </param>
-        /// <returns>
-        /// Returns the precedence of the type.
-        /// </returns>
-        [SuppressMessage("Microsoft.Maintainability", "CA1502:AvoidExcessiveComplexity", Justification = "The method is not complex.")]
-        private static ExpressionPrecedence GetOperatorPrecedence(OperatorType type)
-        {
-            Param.Ignore(type);
-
-            // Get the precendence type of this operator.
-            ExpressionPrecedence precedence = ExpressionPrecedence.None;
-
-            switch (type)
-            {
-                case OperatorType.Plus:
-                case OperatorType.Minus:
-                    precedence = ExpressionPrecedence.Additive;
-                    break;
-
-                case OperatorType.Multiplication:
-                case OperatorType.Division:
-                case OperatorType.Mod:
-                    precedence = ExpressionPrecedence.Multiplicative;
-                    break;
-
-                case OperatorType.Equals:
-                case OperatorType.AndEquals:
-                case OperatorType.OrEquals:
-                case OperatorType.XorEquals:
-                case OperatorType.PlusEquals:
-                case OperatorType.MinusEquals:
-                case OperatorType.MultiplicationEquals:
-                case OperatorType.DivisionEquals:
-                case OperatorType.LeftShiftEquals:
-                case OperatorType.RightShiftEquals:
-                case OperatorType.ModEquals:
-                    precedence = ExpressionPrecedence.Assignment;
-                    break;
-
-                case OperatorType.ConditionalColon:
-                case OperatorType.ConditionalQuestionMark:
-                    precedence = ExpressionPrecedence.Conditional;
-                    break;
-
-                case OperatorType.Increment:
-                case OperatorType.Decrement:
-                case OperatorType.Not:
-                case OperatorType.BitwiseCompliment:
-                    precedence = ExpressionPrecedence.Unary;
-                    break;
-
-                case OperatorType.LogicalAnd:
-                    precedence = ExpressionPrecedence.LogicalAnd;
-                    break;
-
-                case OperatorType.LogicalOr:
-                    precedence = ExpressionPrecedence.LogicalOr;
-                    break;
-
-                case OperatorType.LogicalXor:
-                    precedence = ExpressionPrecedence.LogicalXor;
-                    break;
-
-                case OperatorType.ConditionalAnd:
-                    precedence = ExpressionPrecedence.ConditionalAnd;
-                    break;
-
-                case OperatorType.ConditionalOr:
-                    precedence = ExpressionPrecedence.ConditionalOr;
-                    break;
-
-                case OperatorType.NullCoalescingSymbol:
-                    precedence = ExpressionPrecedence.NullCoalescing;
-                    break;
-
-                case OperatorType.ConditionalEquals:
-                case OperatorType.NotEquals:
-                    precedence = ExpressionPrecedence.Equality;
-                    break;
-
-                case OperatorType.LessThan:
-                case OperatorType.GreaterThan:
-                case OperatorType.LessThanOrEquals:
-                case OperatorType.GreaterThanOrEquals:
-                    precedence = ExpressionPrecedence.Relational;
-                    break;
-
-                case OperatorType.LeftShift:
-                case OperatorType.RightShift:
-                    precedence = ExpressionPrecedence.Shift;
-                    break;
-            }
-
-            return precedence;
-        }
-
-        /// <summary>
-        /// Moves to the closing bracket of the current generic symbol.
-        /// </summary>
-        /// <param name="startIndex">
-        /// The index just past the opening bracket of the generic.
-        /// </param>
-        /// <returns>
-        /// Returns the index of the closing bracket in the generic, or -1 if this
-        /// is not a generic.
-        /// </returns>
-        [SuppressMessage("Microsoft.Maintainability", "CA1502:AvoidExcessiveComplexity", Justification = "May be simplified later.")]
-        private int AdvanceToClosingGenericSymbol(int startIndex)
-        {
-            Param.AssertGreaterThanOrEqualToZero(startIndex, "startIndex");
-
-            bool other = false;
-            bool comma = false;
-            bool memberAccess = false;
-            bool openSquareBracket = false;
-
-            int index = this.GetNextCodeSymbolIndex(startIndex);
-            while (index != -1)
-            {
-                // Check the type of the symbol.
-                Symbol symbol = this.symbols.Peek(index);
-                if (symbol.SymbolType == SymbolType.GreaterThan)
-                {
-                    // If the last character was a comma or a member access symbol, 
-                    // this is not a valid generic statement.
-                    if (comma || memberAccess)
-                    {
-                        index = -1;
-                    }
-
-                    // This is the end of the generic.
-                    break;
-                }
-                else if (symbol.SymbolType == SymbolType.Comma)
-                {
-                    // If the last word was not an unknown word or an opening square bracket, this is not a valid generic statement.
-                    if ((comma && !openSquareBracket) || memberAccess || (!other && !openSquareBracket))
-                    {
-                        index = -1;
-                        break;
-                    }
-
-                    comma = true;
-                    other = false;
-                }
-                else if (symbol.SymbolType == SymbolType.Dot || symbol.SymbolType == SymbolType.QualifiedAlias)
-                {
-                    // If the last word not an unknown word, this is not a valid generic statement.
-                    if (!other || comma || memberAccess)
-                    {
-                        index = -1;
-                        break;
-                    }
-
-                    memberAccess = true;
-                    other = false;
-                }
-                else if (symbol.SymbolType == SymbolType.OpenSquareBracket)
-                {
-                    // If we've already seen an opening square bracket or if this is coming after a comma, this 
-                    // is not a valid generic statement.
-                    if (openSquareBracket || comma)
-                    {
-                        index = -1;
-                        break;
-                    }
-
-                    openSquareBracket = true;
-                    other = false;
-                }
-                else if (symbol.SymbolType == SymbolType.CloseSquareBracket)
-                {
-                    // Make sure this is coming after an opening square bracket.
-                    if (!openSquareBracket)
-                    {
-                        index = -1;
-                        break;
-                    }
-
-                    comma = false;
-                    openSquareBracket = false;
-                    other = true;
-                }
-                else if (symbol.SymbolType == SymbolType.QuestionMark)
-                {
-                    // If this is coming after an unknown word, it may be a nullable type symbol.
-                    if (!other)
-                    {
-                        index = -1;
-                        break;
-                    }
-                }
-                else if (symbol.SymbolType == SymbolType.Other)
-                {
-                    // If the last word was also an unknown word, or if we're in the middle of a
-                    // set of square brackets, this is not a valid generic statement.
-                    if (other || openSquareBracket)
-                    {
-                        index = -1;
-                        break;
-                    }
-
-                    other = true;
-                    comma = false;
-                    memberAccess = false;
-                }
-                else if (symbol.SymbolType == SymbolType.LessThan)
-                {
-                    // This might be the start of an internal generic, but only if the last word was an unknown word.
-                    if (!other)
-                    {
-                        index = -1;
-                        break;
-                    }
-
-                    // Find the end of this generic.
-                    index = this.AdvanceToClosingGenericSymbol(index + 1);
-                    if (index == -1)
-                    {
-                        break;
-                    }
-                }
-                else
-                {
-                    // This symbol type cannot exist inside of a generic. 
-                    index = -1;
-                    break;
-                }
-
-                // Get the next word.
-                index = this.GetNextCodeSymbolIndex(index + 1);
-            }
-
-            return index;
-        }
-
-        /// <summary>
-        /// Converts the given expression into a literal expression containing a type token.
-        /// </summary>
-        /// <param name="expression">
-        /// The expression to convert.
-        /// </param>
-        /// <returns>
-        /// Returns the converted expression.
-        /// </returns>
-        private LiteralExpression ConvertTypeExpression(Expression expression)
-        {
-            Param.AssertNotNull(expression, "expression");
-
-            // Get the first and last token in the expression.
-            Node<CsToken> firstTokenNode = expression.Tokens.First;
-            Node<CsToken> lastTokenNode = expression.Tokens.Last;
-
-            Reference<ICodePart> typeTokenReference = new Reference<ICodePart>();
-            Reference<ICodePart> expressionReference = new Reference<ICodePart>();
-
-            // Create a new token list containing these tokens.
-            List<CsToken> tokenList = new List<CsToken>();
-            foreach (CsToken token in expression.Tokens)
-            {
-                tokenList.Add(token);
-                token.ParentRef = typeTokenReference;
-            }
-
-            // Remove the extra tokens from the master list.
-            if (firstTokenNode != null && expression.Tokens.First != null)
-            {
-                Node<CsToken> temp = firstTokenNode.Next;
-                if (!expression.Tokens.OutOfBounds(temp))
-                {
-                    this.tokens.RemoveRange(temp, expression.Tokens.Last);
-                }
-            }
-
-            // Add the child tokens to a token list.
-            MasterList<CsToken> childTokens = new MasterList<CsToken>(tokenList);
-
-            // Create the new type token.
-            TypeToken typeToken = new TypeToken(childTokens, CsToken.JoinLocations(firstTokenNode, lastTokenNode), expressionReference, firstTokenNode.Value.Generated);
-            typeTokenReference.Target = typeToken;
-
-            // Insert the new token.
-            Node<CsToken> typeTokenNode = this.tokens.Replace(firstTokenNode, typeToken);
-
-            // Create the literal expression.
-            LiteralExpression literalExpression = new LiteralExpression(new CsTokenList(this.tokens, firstTokenNode, firstTokenNode), typeTokenNode);
-
-            expressionReference.Target = literalExpression;
-
-            return literalExpression;
-        }
-
-        /// <summary>
-        /// Reads an anonymous method from the code.
-        /// </summary>
-        /// <param name="parentReference">
-        /// The parent code unit.
-        /// </param>
-        /// <param name="unsafeCode">
-        /// Indicates whether the code being parsed resides in an unsafe code block.
-        /// </param>
-        /// <returns>
-        /// Returns the expression.
-        /// </returns>
-        private AnonymousMethodExpression GetAnonymousMethodExpression(Reference<ICodePart> parentReference, bool unsafeCode)
-        {
-            Param.AssertNotNull(parentReference, "parentReference");
-            Param.Ignore(unsafeCode);
-
-            Reference<ICodePart> expressionReference = new Reference<ICodePart>();
-
-            // Create the anonymous method object now.
-            AnonymousMethodExpression anonymousMethod = new AnonymousMethodExpression();
-
-            Node<CsToken> previousTokenNode = this.tokens.Last;
-
-            // First symbol could be 'async' for asynchronous delegates.
-            Symbol nextSymbol = this.symbols.Peek(1);
-            if (nextSymbol.SymbolType == SymbolType.Other && nextSymbol.Text == "async")
-            {
-                this.tokens.Add(this.GetToken(CsTokenType.Async, SymbolType.Other, expressionReference));
-                anonymousMethod.Async = true;
-            }
-
-            // Get the delegate keyword.
-            this.tokens.Add(this.GetToken(CsTokenType.Delegate, SymbolType.Delegate, parentReference, expressionReference));
-
-            // Check whether the next symbol is an opening parenthesis.
-            Symbol symbol = this.GetNextSymbol(expressionReference);
-
-            ICollection<Parameter> parameters = null;
-            if (symbol.SymbolType == SymbolType.OpenParenthesis)
-            {
-                parameters = this.ParseAnonymousMethodParameterList(expressionReference, unsafeCode);
-            }
-
-            // The next symbol must be an opening curly bracket.
-            Bracket openingBracket = this.GetBracketToken(CsTokenType.OpenCurlyBracket, SymbolType.OpenCurlyBracket, expressionReference);
-            Node<CsToken> openingBracketNode = this.tokens.InsertLast(openingBracket);
-
-            // Read the child statements.
-            Node<CsToken> closingBracketNode = this.ParseStatementScope(anonymousMethod, expressionReference, unsafeCode);
-
-            if (closingBracketNode == null)
-            {
-                // If we failed to get a closing bracket back, then there is a syntax
-                // error in the document since there is an opening bracket with no matching
-                // closing bracket.
-                throw this.CreateSyntaxException();
-            }
-
-            openingBracket.MatchingBracketNode = closingBracketNode;
-            ((Bracket)closingBracketNode.Value).MatchingBracketNode = openingBracketNode;
-
-            // Create the token list for the anonymous method expression.
-            Node<CsToken> firstNode = previousTokenNode == null ? this.tokens.First : previousTokenNode.Next;
-
-            anonymousMethod.Tokens = new CsTokenList(this.tokens, firstNode, this.tokens.Last);
-
-            // Get the item's argument list if necessary.
-            if (parameters != null && parameters.Count > 0)
-            {
-                anonymousMethod.AddParameters(parameters);
-            }
-
-            // Add a variable for each of the parameters.
-            if (anonymousMethod.Parameters != null && anonymousMethod.Parameters.Count > 0)
-            {
-                // Add a variable for each of the parameters.
-                foreach (Parameter parameter in anonymousMethod.Parameters)
-                {
-                    anonymousMethod.Variables.Add(
-                        new Variable(parameter.Type, parameter.Name, VariableModifiers.None, parameter.Location, expressionReference, parameter.Generated));
-                }
-            }
-
-            // Return the expression.
-            expressionReference.Target = anonymousMethod;
-            return anonymousMethod;
-        }
-
-        /// <summary>
-        /// Reads an anonymous type initializer expression from the code.
-        /// </summary>
-        /// <param name="parentReference">
-        /// The parent code unit.
-        /// </param>
-        /// <param name="unsafeCode">
-        /// Indicates whether the code being parsed resides in an unsafe code block.
-        /// </param>
-        /// <returns>
-        /// Returns the expression.
-        /// </returns>
-        private CollectionInitializerExpression GetAnonymousTypeInitializerExpression(Reference<ICodePart> parentReference, bool unsafeCode)
-        {
-            Param.AssertNotNull(parentReference, "parentReference");
-            Param.Ignore(unsafeCode);
-
-            // If the next symbol is an opening curly bracket, then there is an object
-            // or collection initializer attached which must also be parsed.
-            this.GetNextSymbol(SymbolType.OpenCurlyBracket, parentReference);
-
-            Reference<ICodePart> expressionReference = new Reference<ICodePart>();
-
-            CollectionInitializerExpression initializer = this.GetCollectionInitializerExpression(unsafeCode);
-            expressionReference.Target = initializer;
-
-            if (initializer == null || initializer.Tokens.First == null)
-            {
-                throw this.CreateSyntaxException();
-            }
-
-            // Ensure that all of the initializer expressions are either simple literals,
-            // member access expressions, or assignment expressions, since these are the
-            // only types of expressions allowed within an anonymous type definition.
-            foreach (Expression initializerExpression in initializer.ChildExpressions)
-            {
-                if (initializerExpression.ExpressionType != ExpressionType.Literal && initializerExpression.ExpressionType != ExpressionType.MemberAccess
-                    && initializerExpression.ExpressionType != ExpressionType.Assignment)
-                {
-                    throw this.CreateSyntaxException();
-                }
-            }
-
-            return initializer;
-        }
-
-        /// <summary>
-        /// Reads the argument list for a method invocation expression.
-        /// </summary>
-        /// <param name="closingSymbol">
-        /// The symbol that closes the argument list.
-        /// </param>
-        /// <param name="parentReference">
-        /// The parent code part.
-        /// </param>
-        /// <param name="unsafeCode">
-        /// Indicates whether the code being parsed resides in an unsafe code block.
-        /// </param>
-        /// <returns>
-        /// Returns the list of arguments in the method invocation.
-        /// </returns>
-        private IList<Argument> GetArgumentList(SymbolType closingSymbol, Reference<ICodePart> parentReference, bool unsafeCode)
-        {
-            Param.AssertNotNull(closingSymbol, "closingSymbol");
-            Param.AssertNotNull(parentReference, "parentReference");
-            Param.Ignore(unsafeCode);
-
-            List<Argument> arguments = new List<Argument>();
-
-            while (true)
-            {
-                // Save the current last token.
-                Node<CsToken> previousTokenNode = this.tokens.Last;
-
-                // Move to the next code token.
-                Symbol firstSymbol = this.GetNextSymbol(parentReference);
-
-                if (firstSymbol.SymbolType == closingSymbol)
-                {
-                    break;
-                }
-
-                Reference<ICodePart> argumentReference = new Reference<ICodePart>();
-
-                if (firstSymbol.SymbolType != SymbolType.Comma)
-                {
-                    // Gather the parameter name label if it exists.
-                    CsToken argumentName = null;
-                    if (firstSymbol.SymbolType == SymbolType.Other)
-                    {
-                        // Look at the next symbol after the label.
-                        int index = this.GetNextCodeSymbolIndex(2);
-                        if (index >= 0)
-                        {
-                            Symbol colon = this.symbols.Peek(index);
-                            if (colon != null && colon.SymbolType == SymbolType.Colon)
-                            {
-                                // This is an argument name label. Add the name label and the colon.
-                                argumentName = this.GetToken(CsTokenType.Other, SymbolType.Other, argumentReference);
-                                this.tokens.Add(argumentName);
-
-                                // The next symbol must be the colon.
-                                this.tokens.Add(this.GetToken(CsTokenType.LabelColon, SymbolType.Colon, argumentReference));
-                            }
-                        }
-                    }
-
-                    // Gather the argument modifiers.
-                    ParameterModifiers modifiers = ParameterModifiers.None;
-
-                    int i = this.GetNextCodeSymbolIndex(1);
-                    if (i >= 0)
-                    {
-                        Symbol symbol = this.symbols.Peek(i);
-
-                        if (symbol.SymbolType == SymbolType.Ref)
-                        {
-                            this.tokens.Add(this.GetToken(CsTokenType.Ref, SymbolType.Ref, argumentReference));
-                            modifiers = ParameterModifiers.Ref;
-                        }
-                        else if (symbol.SymbolType == SymbolType.Out)
-                        {
-                            this.tokens.Add(this.GetToken(CsTokenType.Out, SymbolType.Out, argumentReference));
-                            modifiers = ParameterModifiers.Out;
-                        }
-                        else if (symbol.SymbolType == SymbolType.Params)
-                        {
-                            this.tokens.Add(this.GetToken(CsTokenType.Params, SymbolType.Params, argumentReference));
-                            modifiers = ParameterModifiers.Params;
-                        }
-                    }
-
-                    // The argument body expression must come next.
-                    Expression argumentExpression = this.GetNextExpression(ExpressionPrecedence.None, argumentReference, unsafeCode);
-
-                    // Create the collection of tokens that form the argument, and strip off whitesace from the beginning and end.
-                    CsTokenList argumentTokenList = new CsTokenList(this.tokens, previousTokenNode.Next, this.tokens.Last);
-                    argumentTokenList.Trim(CsTokenType.EndOfLine, CsTokenType.WhiteSpace);
-
-                    // Create and add the argument.
-                    Argument argument = new Argument(
-                        argumentName, 
-                        modifiers, 
-                        argumentExpression, 
-                        CodeLocation.Join(firstSymbol.Location, argumentExpression.Location), 
-                        parentReference, 
-                        argumentTokenList, 
-                        this.symbols.Generated);
-
-                    argumentReference.Target = argument;
-                    arguments.Add(argument);
-                }
-
-                // If the next symbol is a comma, add the comma and proceed.
-                int x = this.GetNextCodeSymbolIndex(1);
-                if (x >= 0)
-                {
-                    if (this.symbols.Peek(x).SymbolType == SymbolType.Comma)
-                    {
-                        this.tokens.Add(this.GetToken(CsTokenType.Comma, SymbolType.Comma, parentReference));
-                    }
-                }
-            }
-
-            // Trim the list down to a small array before returning it.
-            return arguments.ToArray();
-        }
-
-        /// <summary>
-        /// Reads an arithmetic expression.
-        /// </summary>
-        /// <param name="leftHandSide">
-        /// The expression on the left hand side of the operator.
-        /// </param>
-        /// <param name="previousPrecedence">
-        /// The precedence of the expression just before this one.
-        /// </param>
-        /// <param name="parentReference">
-        /// The parent code unit.
-        /// </param>
-        /// <param name="unsafeCode">
-        /// Indicates whether the code being parsed resides in an unsafe code block.
-        /// </param>
-        /// <returns>
-        /// Returns the expression.
-        /// </returns>
-        private ArithmeticExpression GetArithmeticExpression(
-            Expression leftHandSide, ExpressionPrecedence previousPrecedence, Reference<ICodePart> parentReference, bool unsafeCode)
-        {
-            Param.AssertNotNull(leftHandSide, "leftHandSide");
-            Param.Ignore(previousPrecedence);
-            Param.AssertNotNull(parentReference, "parentReference");
-            Param.Ignore(unsafeCode);
-
-            ArithmeticExpression expression = null;
-            Reference<ICodePart> expressionReference = new Reference<ICodePart>();
-
-            // Read the details of the expression.
-            OperatorSymbol operatorToken = this.PeekOperatorToken(parentReference, expressionReference);
-            Debug.Assert(
-                operatorToken.Category == OperatorCategory.Arithmetic || operatorToken.Category == OperatorCategory.Shift, "Expected an arithmetic or shift operator");
-
-            // Check the precedence of the operators to make sure we can gather this statement now.
-            ExpressionPrecedence precedence = GetOperatorPrecedence(operatorToken.SymbolType);
-            if (CheckPrecedence(previousPrecedence, precedence))
-            {
-                // Add the operator token to the document and advance the symbol manager up to it.
-                this.symbols.Advance();
-                this.tokens.Add(operatorToken);
-
-                // Get the expression on the right-hand side of the operator.
-                Expression rightHandSide = this.GetOperatorRightHandExpression(precedence, expressionReference, unsafeCode);
-
-                // Create the partial token list for the expression.
-                CsTokenList partialTokens = new CsTokenList(this.tokens, leftHandSide.Tokens.First, this.tokens.Last);
-
-                // Get the expression operator type.
-                ArithmeticExpression.Operator type;
-                switch (operatorToken.SymbolType)
-                {
-                    case OperatorType.Plus:
-                        type = ArithmeticExpression.Operator.Addition;
-                        break;
-
-                    case OperatorType.Minus:
-                        type = ArithmeticExpression.Operator.Subtraction;
-                        break;
-
-                    case OperatorType.Multiplication:
-                        type = ArithmeticExpression.Operator.Multiplication;
-                        break;
-
-                    case OperatorType.Division:
-                        type = ArithmeticExpression.Operator.Division;
-                        break;
-
-                    case OperatorType.Mod:
-                        type = ArithmeticExpression.Operator.Mod;
-                        break;
-
-                    case OperatorType.LeftShift:
-                        type = ArithmeticExpression.Operator.LeftShift;
-                        break;
-
-                    case OperatorType.RightShift:
-                        type = ArithmeticExpression.Operator.RightShift;
-                        break;
-
-                    default:
-                        Debug.Fail("Unexpected operator type");
-                        throw new InvalidOperationException();
-                }
-
-                // Create and return the expression.
-                expression = new ArithmeticExpression(partialTokens, type, leftHandSide, rightHandSide);
-                expressionReference.Target = expression;
-            }
-
-            return expression;
-        }
-
-        /// <summary>
-        /// Reads an array access expression.
-        /// </summary>
-        /// <param name="array">
-        /// The array being accessed.
-        /// </param>
-        /// <param name="previousPrecedence">
-        /// The precedence of the previous expression.
-        /// </param>
-        /// <param name="unsafeCode">
-        /// Indicates whether the code being parsed resides in an unsafe code block.
-        /// </param>
-        /// <returns>
-        /// Returns the expression.
-        /// </returns>
-        private ArrayAccessExpression GetArrayAccessExpression(Expression array, ExpressionPrecedence previousPrecedence, bool unsafeCode)
-        {
-            Param.AssertNotNull(array, "array");
-            Param.Ignore(previousPrecedence);
-            Param.Ignore(unsafeCode);
-
-            ArrayAccessExpression expression = null;
-
-            if (CheckPrecedence(previousPrecedence, ExpressionPrecedence.Primary))
-            {
-                Reference<ICodePart> expressionReference = new Reference<ICodePart>();
-
-                // The next symbol will be the opening bracket.
-                Bracket openingBracket = this.GetBracketToken(CsTokenType.OpenSquareBracket, SymbolType.OpenSquareBracket, expressionReference);
-                Node<CsToken> openingBracketNode = this.tokens.InsertLast(openingBracket);
-
-                // Get the argument list now.
-                IList<Argument> argumentList = this.GetArgumentList(SymbolType.CloseSquareBracket, expressionReference, unsafeCode);
-
-                // Get the closing bracket.
-                Bracket closingBracket = this.GetBracketToken(CsTokenType.CloseSquareBracket, SymbolType.CloseSquareBracket, expressionReference);
-                Node<CsToken> closingBracketNode = this.tokens.InsertLast(closingBracket);
-
-                openingBracket.MatchingBracketNode = closingBracketNode;
-                closingBracket.MatchingBracketNode = openingBracketNode;
-
-                // Pull out the first token from the array.
-                Node<CsToken> firstTokenNode = array.Tokens.First;
-
-                // Create the token list for the method invocation expression.
-                CsTokenList partialTokens = new CsTokenList(this.tokens, firstTokenNode, this.tokens.Last);
-
-                // Create and return the expression.
-                expression = new ArrayAccessExpression(partialTokens, array, argumentList);
-                expressionReference.Target = expression;
-            }
-
-            return expression;
-        }
-
-        /// <summary>
-        /// Reads an array initializer expression.
-        /// </summary>
-        /// <param name="unsafeCode">
-        /// Indicates whether the code being parsed resides in an unsafe code block.
-        /// </param>
-        /// <returns>
-        /// Returns the expression.
-        /// </returns>
-        private ArrayInitializerExpression GetArrayInitializerExpression(bool unsafeCode)
-        {
-            Param.Ignore(unsafeCode);
-
-            Reference<ICodePart> expressionReference = new Reference<ICodePart>();
-
-            // Get the first symbol and make sure it is an opening curly bracket.
-            Bracket openingBracket = this.GetBracketToken(CsTokenType.OpenCurlyBracket, SymbolType.OpenCurlyBracket, expressionReference);
-            Node<CsToken> openingBracketNode = this.tokens.InsertLast(openingBracket);
-
-            // Get each of the initializers.
-            List<Expression> initializers = new List<Expression>();
-
-            while (true)
-            {
-                // If this initializer starts with an opening curly bracket, it is another
-                // array initializer expression. Otherwise, parse it like a normal expression.
-                Symbol symbol = this.GetNextSymbol(expressionReference);
-
-                if (symbol.SymbolType == SymbolType.OpenCurlyBracket)
-                {
-                    initializers.Add(this.GetArrayInitializerExpression(unsafeCode));
-                }
-                else if (symbol.SymbolType == SymbolType.CloseCurlyBracket)
-                {
-                    break;
-                }
-                else
-                {
-                    initializers.Add(this.GetNextExpression(ExpressionPrecedence.None, expressionReference, unsafeCode));
-                }
-
-                // Now check the type of the next symbol and see if it is a comma.
-                symbol = this.GetNextSymbol(expressionReference);
-
-                if (symbol.SymbolType == SymbolType.Comma)
-                {
-                    // Add the comma and advance.
-                    this.tokens.Add(this.GetToken(CsTokenType.Comma, SymbolType.Comma, expressionReference));
-                }
-            }
-
-            // Add the closing curly bracket.
-            Bracket closingBracket = this.GetBracketToken(CsTokenType.CloseCurlyBracket, SymbolType.CloseCurlyBracket, expressionReference);
-            Node<CsToken> closingBracketNode = this.tokens.InsertLast(closingBracket);
-
-            openingBracket.MatchingBracketNode = closingBracketNode;
-            closingBracket.MatchingBracketNode = openingBracketNode;
-
-            // Create the token list for the expression.
-            CsTokenList partialTokens = new CsTokenList(this.tokens, openingBracketNode, this.tokens.Last);
-
-            // Return the expression.
-            ArrayInitializerExpression expression = new ArrayInitializerExpression(partialTokens, initializers.ToArray());
-            expressionReference.Target = expression;
-
-            return expression;
-        }
-
-        /// <summary>
-        /// Reads an as expression.
-        /// </summary>
-        /// <param name="leftHandSide">
-        /// The expression on the left hand side of the operator.
-        /// </param>
-        /// <param name="previousPrecedence">
-        /// The precedence of the expression just before this one.
-        /// </param>
-        /// <param name="parentReference">
-        /// The parent code unit.
-        /// </param>
-        /// <param name="unsafeCode">
-        /// Indicates whether the code being parsed resides in an unsafe code block.
-        /// </param>
-        /// <returns>
-        /// Returns the expression.
-        /// </returns>
-        private AsExpression GetAsExpression(Expression leftHandSide, ExpressionPrecedence previousPrecedence, Reference<ICodePart> parentReference, bool unsafeCode)
-        {
-            Param.AssertNotNull(leftHandSide, "leftHandSide");
-            Param.Ignore(previousPrecedence);
-            Param.AssertNotNull(parentReference, "parentReference");
-            Param.Ignore(unsafeCode);
-
-            AsExpression expression = null;
-
-            // Check the previous precedence to see if we are allowed to gather up the as expression.
-            if (CheckPrecedence(previousPrecedence, ExpressionPrecedence.Relational))
-            {
-                Reference<ICodePart> expressionReference = new Reference<ICodePart>();
-
-                // Make sure the left hand side has at least one token.
-                Debug.Assert(leftHandSide.Tokens.First != null, "The left hand side should not be empty");
-
-                // Get the as symbol.
-                this.tokens.Add(this.GetToken(CsTokenType.As, SymbolType.As, parentReference, expressionReference));
-
-                // The next token must be the type.
-                this.GetNextSymbol(SymbolType.Other, expressionReference);
-
-                // Get the expression representing the type.
-                LiteralExpression rightHandSide = this.GetTypeTokenExpression(expressionReference, unsafeCode, true);
-                if (rightHandSide == null || rightHandSide.Tokens.First == null)
-                {
-                    throw this.CreateSyntaxException();
-                }
-
-                // Create the partial token list for the expression.
-                CsTokenList partialTokens = new CsTokenList(this.tokens, leftHandSide.Tokens.First, this.tokens.Last);
-
-                // Create and return the expression.
-                expression = new AsExpression(partialTokens, leftHandSide, rightHandSide);
-                expressionReference.Target = expression;
-            }
-
-            return expression;
-        }
-
-        /// <summary>
-        /// Reads an assignment expression.
-        /// </summary>
-        /// <param name="leftHandSide">
-        /// The expression on the left hand side of the operator.
-        /// </param>
-        /// <param name="previousPrecedence">
-        /// The precedence of the expression just before this one.
-        /// </param>
-        /// <param name="parentReference">
-        /// The parent code part.
-        /// </param>
-        /// <param name="unsafeCode">
-        /// Indicates whether the code being parsed resides in an unsafe code block.
-        /// </param>
-        /// <returns>
-        /// Returns the expression.
-        /// </returns>
-        private AssignmentExpression GetAssignmentExpression(
-            Expression leftHandSide, ExpressionPrecedence previousPrecedence, Reference<ICodePart> parentReference, bool unsafeCode)
-        {
-            Param.AssertNotNull(leftHandSide, "leftHandSide");
-            Param.Ignore(previousPrecedence);
-            Param.Ignore(parentReference, "parentReference");
-            Param.Ignore(unsafeCode);
-
-            AssignmentExpression expression = null;
-            Reference<ICodePart> expressionReference = new Reference<ICodePart>();
-
-            // Read the details of the expression.
-            OperatorSymbol operatorToken = this.PeekOperatorToken(parentReference, expressionReference);
-            Debug.Assert(operatorToken.Category == OperatorCategory.Assignment, "Expected an assignment operator");
-
-            // Check the precedence of the operators to make sure we can gather this statement now.
-            ExpressionPrecedence precedence = GetOperatorPrecedence(operatorToken.SymbolType);
-            if (CheckPrecedence(previousPrecedence, precedence))
-            {
-                // Add the operator token to the document and advance the symbol manager up to it.
-                this.symbols.Advance();
-                this.tokens.Add(operatorToken);
-
-                // Get the expression on the right-hand side of the operator.
-                Expression rightHandSide = this.GetOperatorRightHandExpression(ExpressionPrecedence.None, expressionReference, unsafeCode);
-
-                // Create the partial token list for the expression.
-                CsTokenList partialTokens = new CsTokenList(this.tokens, leftHandSide.Tokens.First, this.tokens.Last);
-
-                // Get the expression operator type.
-                AssignmentExpression.Operator type;
-                switch (operatorToken.SymbolType)
-                {
-                    case OperatorType.Equals:
-                        type = AssignmentExpression.Operator.Equals;
-                        break;
-
-                    case OperatorType.PlusEquals:
-                        type = AssignmentExpression.Operator.PlusEquals;
-                        break;
-
-                    case OperatorType.MinusEquals:
-                        type = AssignmentExpression.Operator.MinusEquals;
-                        break;
-
-                    case OperatorType.MultiplicationEquals:
-                        type = AssignmentExpression.Operator.MultiplicationEquals;
-                        break;
-
-                    case OperatorType.DivisionEquals:
-                        type = AssignmentExpression.Operator.DivisionEquals;
-                        break;
-
-                    case OperatorType.AndEquals:
-                        type = AssignmentExpression.Operator.AndEquals;
-                        break;
-
-                    case OperatorType.OrEquals:
-                        type = AssignmentExpression.Operator.OrEquals;
-                        break;
-
-                    case OperatorType.XorEquals:
-                        type = AssignmentExpression.Operator.XorEquals;
-                        break;
-
-                    case OperatorType.ModEquals:
-                        type = AssignmentExpression.Operator.ModEquals;
-                        break;
-
-                    case OperatorType.LeftShiftEquals:
-                        type = AssignmentExpression.Operator.LeftShiftEquals;
-                        break;
-
-                    case OperatorType.RightShiftEquals:
-                        type = AssignmentExpression.Operator.RightShiftEquals;
-                        break;
-
-                    default:
-                        Debug.Fail("Unexpected operator type");
-                        throw new InvalidOperationException();
-                }
-
-                // Create and return the expression.
-                expression = new AssignmentExpression(partialTokens, type, leftHandSide, rightHandSide);
-                expressionReference.Target = expression;
-            }
-
-            return expression;
-        }
-
-        /// <summary>
-        /// Reads an await expression from the code.
-        /// </summary>
-        /// <param name="parentReference">
-        /// The parent code unit.
-        /// </param>
-        /// <param name="unsafeCode">
-        /// Indicates whether the code being parsed resides in an unsafe code block.
-        /// </param>
-        /// <returns>
-        /// Returns the expression.
-        /// </returns>
-        private Expression GetAwaitExpression(Reference<ICodePart> parentReference, bool unsafeCode)
-        {
-            Param.AssertNotNull(parentReference, "parentReference");
-            Param.Ignore(unsafeCode);
-
-            Reference<ICodePart> expressionReference = new Reference<ICodePart>();
-
-            // The first symbol must be the await keyword.
-            Node<CsToken> firstTokenNode = this.tokens.InsertLast(this.GetToken(CsTokenType.Await, SymbolType.Other, parentReference, expressionReference));
-
-            // Get the inner expression.
-            Expression innerExpression = this.GetNextExpression(ExpressionPrecedence.None, expressionReference, unsafeCode);
-
-            // Create the token list for the expression.
-            CsTokenList partialTokens = new CsTokenList(this.tokens, firstTokenNode, this.tokens.Last);
-
-            // Create and return the expression.
-            AwaitExpression expression = new AwaitExpression(partialTokens, innerExpression);
-            expressionReference.Target = expression;
-
-            return expression;
-        }
-
-        /// <summary>
-        /// Reads a cast expression.
-        /// </summary>
-        /// <param name="unsafeCode">
-        /// Indicates whether the code being parsed resides in an unsafe code block.
-        /// </param>
-        /// <returns>
-        /// Returns the expression.
-        /// </returns>
-        private CastExpression GetCastExpression(bool unsafeCode)
-        {
-            Param.Ignore(unsafeCode);
-
-            Reference<ICodePart> expressionReference = new Reference<ICodePart>();
-
-            // Get the opening parenthesis.
-            Bracket openParenthesis = this.GetBracketToken(CsTokenType.OpenParenthesis, SymbolType.OpenParenthesis, expressionReference);
-            Node<CsToken> openParenthesisNode = this.tokens.InsertLast(openParenthesis);
-
-            // Get the next token. It must be an unknown word.
-            this.GetNextSymbol(SymbolType.Other, expressionReference);
-
-            // Get the casted expression.
-            LiteralExpression type = this.GetTypeTokenExpression(expressionReference, unsafeCode, true);
-            if (type == null || type.Tokens.First == null)
-            {
-                throw this.CreateSyntaxException();
-            }
-
-            // Get the closing parenthesis.
-            Bracket closeParenthesis = this.GetBracketToken(CsTokenType.CloseParenthesis, SymbolType.CloseParenthesis, expressionReference);
-            Node<CsToken> closeParenthesisNode = this.tokens.InsertLast(closeParenthesis);
-
-            openParenthesis.MatchingBracketNode = closeParenthesisNode;
-            closeParenthesis.MatchingBracketNode = openParenthesisNode;
-
-            // Get the embedded expression being casted.
-            Expression castedExpression = this.GetNextExpression(ExpressionPrecedence.Unary, expressionReference, unsafeCode);
-            if (castedExpression == null || castedExpression.Tokens.First == null)
-            {
-                throw this.CreateSyntaxException();
-            }
-
-            // Create the token list for the expression.
-            CsTokenList partialTokens = new CsTokenList(this.tokens, openParenthesisNode, this.tokens.Last);
-
-            // Create and return the expression.
-            CastExpression expression = new CastExpression(partialTokens, type, castedExpression);
-            expressionReference.Target = expression;
-
-            return expression;
-        }
-
-        /// <summary>
-        /// Reads a checked expression from the code.
-        /// </summary>
-        /// <param name="parentReference">
-        /// The parent code unit.
-        /// </param>
-        /// <param name="unsafeCode">
-        /// Indicates whether the code being parsed resides in an unsafe code block.
-        /// </param>
-        /// <returns>
-        /// Returns the expression.
-        /// </returns>
-        private CheckedExpression GetCheckedExpression(Reference<ICodePart> parentReference, bool unsafeCode)
-        {
-            Param.AssertNotNull(parentReference, "parentReference");
-            Param.Ignore(unsafeCode);
-
-            Reference<ICodePart> expressionReference = new Reference<ICodePart>();
-
-            // Get the checked keyword.
-            Node<CsToken> firstTokenNode = this.tokens.InsertLast(this.GetToken(CsTokenType.Checked, SymbolType.Checked, parentReference, expressionReference));
-
-            // The next symbol will be the opening parenthesis.
-            Bracket openParenthesis = this.GetBracketToken(CsTokenType.OpenParenthesis, SymbolType.OpenParenthesis, expressionReference);
-            Node<CsToken> openParenthesisNode = this.tokens.InsertLast(openParenthesis);
-
-            // Get the inner expression.
-            Expression innerExpression = this.GetNextExpression(ExpressionPrecedence.None, expressionReference, unsafeCode);
-
-            // Get the closing parenthesis.
-            Bracket closeParenthesis = this.GetBracketToken(CsTokenType.CloseParenthesis, SymbolType.CloseParenthesis, expressionReference);
-            Node<CsToken> closeParenthesisNode = this.tokens.InsertLast(closeParenthesis);
-
-            openParenthesis.MatchingBracketNode = closeParenthesisNode;
-            closeParenthesis.MatchingBracketNode = openParenthesisNode;
-
-            // Create the token list for the method invocation expression.
-            CsTokenList partialTokens = new CsTokenList(this.tokens, firstTokenNode, this.tokens.Last);
-
-            // Create and return the expression.
-            CheckedExpression expression = new CheckedExpression(partialTokens, innerExpression);
-            expressionReference.Target = expression;
-
-            return expression;
-        }
-
-        /// <summary>
-        /// Gets a collection initializer expression.
-        /// </summary>
-        /// <param name="unsafeCode">
-        /// Indicates whether the code being parsed resides in an unsafe code block.
-        /// </param>
-        /// <returns>
-        /// Returns the expression.
-        /// </returns>
-        private CollectionInitializerExpression GetCollectionInitializerExpression(bool unsafeCode)
-        {
-            Param.Ignore(unsafeCode);
-
-            Reference<ICodePart> expressionReference = new Reference<ICodePart>();
-            List<Expression> initializerExpessions = new List<Expression>();
-
-            // Add and move past the opening curly bracket.
-            Bracket openingBracket = this.GetBracketToken(CsTokenType.OpenCurlyBracket, SymbolType.OpenCurlyBracket, expressionReference);
-            Node<CsToken> openingBracketNode = this.tokens.InsertLast(openingBracket);
-
-            while (true)
-            {
-                // If the next symbol is the closing curly bracket, then we are done.
-                Symbol symbol = this.GetNextSymbol(expressionReference);
-                if (symbol.SymbolType == SymbolType.CloseCurlyBracket)
-                {
-                    break;
-                }
-
-                Reference<ICodePart> initializerExpressionReference = new Reference<ICodePart>();
-
-                // Get the next expression.
-                Expression initializerExpression = null;
-                if (symbol.SymbolType == SymbolType.OpenCurlyBracket)
-                {
-                    initializerExpression = this.GetCollectionInitializerExpression(unsafeCode);
-                }
-                else
-                {
-                    initializerExpression = this.GetNextExpression(ExpressionPrecedence.None, expressionReference, unsafeCode);
-                }
-
-                initializerExpressionReference.Target = initializerExpression;
-                initializerExpessions.Add(initializerExpression);
-
-                // Check whether we're done.
-                symbol = this.GetNextSymbol(expressionReference);
-                if (symbol.SymbolType == SymbolType.Comma)
-                {
-                    this.tokens.Add(this.GetToken(CsTokenType.Comma, SymbolType.Comma, expressionReference));
-
-                    // If the next symbol after this is the closing curly bracket, then we are done.
-                    symbol = this.GetNextSymbol(expressionReference);
-                    if (symbol.SymbolType == SymbolType.CloseCurlyBracket)
-                    {
-                        break;
-                    }
-                }
-                else
-                {
-                    break;
-                }
-            }
-
-            // Add and move past the closing curly bracket.
-            Bracket closingBracket = this.GetBracketToken(CsTokenType.CloseCurlyBracket, SymbolType.CloseCurlyBracket, expressionReference);
-            Node<CsToken> closingBracketNode = this.tokens.InsertLast(closingBracket);
-
-            openingBracket.MatchingBracketNode = closingBracketNode;
-            closingBracket.MatchingBracketNode = openingBracketNode;
-
-            // Create the token list for the overall expression.
-            CsTokenList expressionTokens = new CsTokenList(this.tokens, openingBracketNode, closingBracketNode);
-
-            // Create and return the expression.
-            CollectionInitializerExpression expression = new CollectionInitializerExpression(expressionTokens, initializerExpessions);
-            expressionReference.Target = expression;
-
-            return expression;
-        }
-
-        /// <summary>
-        /// Reads a conditional expression.
-        /// </summary>
-        /// <param name="leftHandSide">
-        /// The expression on the left hand side of the operator.
-        /// </param>
-        /// <param name="previousPrecedence">
-        /// The precedence of the expression just before this one.
-        /// </param>
-        /// <param name="unsafeCode">
-        /// Indicates whether the code being parsed resides in an unsafe code block.
-        /// </param>
-        /// <returns>
-        /// Returns the expression.
-        /// </returns>
-        private ConditionalExpression GetConditionalExpression(Expression leftHandSide, ExpressionPrecedence previousPrecedence, bool unsafeCode)
-        {
-            Param.AssertNotNull(leftHandSide, "leftHandSide");
-            Param.Ignore(unsafeCode);
-            Param.Ignore(previousPrecedence);
-
-            ConditionalExpression expression = null;
-
-            if (CheckPrecedence(previousPrecedence, ExpressionPrecedence.Conditional))
-            {
-                Reference<ICodePart> expressionReference = new Reference<ICodePart>();
-
-                // Get the first operator.
-                this.tokens.Add(this.GetOperatorToken(OperatorType.ConditionalQuestionMark, expressionReference));
-
-                // Get the expression on the right-hand side of the operator.
-                Expression trueValue = this.GetOperatorRightHandExpression(ExpressionPrecedence.Conditional, expressionReference, unsafeCode);
-
-                // Get the next operator and make sure it is the correct type.
-                this.tokens.Add(this.GetOperatorToken(OperatorType.ConditionalColon, expressionReference));
-
-                // Get the expression on the right-hand side of the operator.
-                Expression falseValue = this.GetOperatorRightHandExpression(ExpressionPrecedence.None, expressionReference, unsafeCode);
-
-                // Create the partial token list for the expression.
-                CsTokenList partialTokens = new CsTokenList(this.tokens, leftHandSide.Tokens.First, this.tokens.Last);
-
-                // Create and return the expression.
-                expression = new ConditionalExpression(partialTokens, leftHandSide, trueValue, falseValue);
-                expressionReference.Target = expression;
-            }
-
-            return expression;
-        }
-
-        /// <summary>
-        /// Reads a conditional logical expression.
-        /// </summary>
-        /// <param name="leftHandSide">
-        /// The expression on the left hand side of the operator.
-        /// </param>
-        /// <param name="previousPrecedence">
-        /// The precedence of the expression just before this one.
-        /// </param>
-        /// <param name="parentReference">
-        /// The parent code part.
-        /// </param>
-        /// <param name="unsafeCode">
-        /// Indicates whether the code being parsed resides in an unsafe code block.
-        /// </param>
-        /// <returns>
-        /// Returns the expression.
-        /// </returns>
-        private ConditionalLogicalExpression GetConditionalLogicalExpression(
-            Expression leftHandSide, ExpressionPrecedence previousPrecedence, Reference<ICodePart> parentReference, bool unsafeCode)
-        {
-            Param.AssertNotNull(leftHandSide, "leftHandSide");
-            Param.Ignore(previousPrecedence);
-            Param.AssertNotNull(parentReference, "parentReference");
-            Param.Ignore(unsafeCode);
-
-            ConditionalLogicalExpression expression = null;
-            Reference<ICodePart> expressionReference = new Reference<ICodePart>();
-
-            // Read the details of the expression.
-            OperatorSymbol operatorToken = this.PeekOperatorToken(parentReference, expressionReference);
-            Debug.Assert(operatorToken.Category == OperatorCategory.Logical, "Expected a logical operator");
-
-            // Check the precedence of the operators to make sure we can gather this statement now.
-            ExpressionPrecedence precedence = GetOperatorPrecedence(operatorToken.SymbolType);
-            if (CheckPrecedence(previousPrecedence, precedence))
-            {
-                // Add the operator token to the document and advance the symbol manager up to it.
-                this.symbols.Advance();
-                this.tokens.Add(operatorToken);
-
-                // Get the expression on the right-hand side of the operator.
-                Expression rightHandSide = this.GetOperatorRightHandExpression(precedence, expressionReference, unsafeCode);
-
-                // Create the partial token list for the expression.
-                CsTokenList partialTokens = new CsTokenList(this.tokens, leftHandSide.Tokens.First, this.tokens.Last);
-
-                // Get the expression operator type.
-                ConditionalLogicalExpression.Operator type;
-                switch (operatorToken.SymbolType)
-                {
-                    case OperatorType.ConditionalAnd:
-                        type = ConditionalLogicalExpression.Operator.And;
-                        break;
-
-                    case OperatorType.ConditionalOr:
-                        type = ConditionalLogicalExpression.Operator.Or;
-                        break;
-
-                    default:
-                        Debug.Fail("Unexpected operator type");
-                        throw new InvalidOperationException();
-                }
-
-                // Create and return the expression.
-                expression = new ConditionalLogicalExpression(partialTokens, type, leftHandSide, rightHandSide);
-                expressionReference.Target = expression;
-            }
-
-            return expression;
-        }
-
-        /// <summary>
-        /// Reads a default value expression from the code.
-        /// </summary>
-        /// <param name="parentReference">
-        /// The parent code unit.
-        /// </param>
-        /// <param name="unsafeCode">
-        /// Indicates whether the code being parsed resides in an unsafe code block.
-        /// </param>
-        /// <returns>
-        /// Returns the expression.
-        /// </returns>
-        private DefaultValueExpression GetDefaultValueExpression(Reference<ICodePart> parentReference, bool unsafeCode)
-        {
-            Param.AssertNotNull(parentReference, "parentReference");
-            Param.Ignore(unsafeCode);
-
-            Reference<ICodePart> expressionReference = new Reference<ICodePart>();
-
-            // Get the default keyword.
-            Node<CsToken> firstTokenNode = this.tokens.InsertLast(this.GetToken(CsTokenType.DefaultValue, SymbolType.Default, parentReference, expressionReference));
-
-            // The next symbol will be the opening parenthesis.
-            Bracket openParenthesis = this.GetBracketToken(CsTokenType.OpenParenthesis, SymbolType.OpenParenthesis, expressionReference);
-            Node<CsToken> openParenthesisNode = this.tokens.InsertLast(openParenthesis);
-
-            // Get the inner expression.
-            LiteralExpression typeTokenExpression = this.GetTypeTokenExpression(expressionReference, unsafeCode, true);
-            if (typeTokenExpression == null)
-            {
-                throw this.CreateSyntaxException();
-            }
-
-            // Get the closing parenthesis.
-            Bracket closeParenthesis = this.GetBracketToken(CsTokenType.CloseParenthesis, SymbolType.CloseParenthesis, expressionReference);
-            Node<CsToken> closeParenthesisNode = this.tokens.InsertLast(closeParenthesis);
-
-            openParenthesis.MatchingBracketNode = closeParenthesisNode;
-            closeParenthesis.MatchingBracketNode = openParenthesisNode;
-
-            // Create the token list for the method invocation expression.
-            CsTokenList partialTokens = new CsTokenList(this.tokens, firstTokenNode, this.tokens.Last);
-
-            // Create and return the expression.
-            DefaultValueExpression expression = new DefaultValueExpression(partialTokens, typeTokenExpression, parentReference);
-            expressionReference.Target = expression;
-
-            return expression;
-        }
-
-        /// <summary>
-        /// Given an expression, reads further to see if it is actually a sub-expression 
-        /// within a larger expression.
-        /// </summary>
-        /// <param name="leftSide">
-        /// The known expression which might have an extension.
-        /// </param>
-        /// <param name="previousPrecedence">
-        /// The precedence of the expression just before this one.
-        /// </param>
-        /// <param name="parentReference">
-        /// The parent code part.
-        /// </param>
-        /// <param name="unsafeCode">
-        /// Indicates whether the code being parsed resides in an unsafe code block.
-        /// </param>
-        /// <param name="typeExpression">
-        /// Indicates whether only components of a type expression are allowed.
-        /// </param>
-        /// <param name="allowVariableDeclaration">
-        /// Indicates whether variable declaration expressions are allowed.
-        /// </param>
-        /// <returns>
-        /// Returns the expression.
-        /// </returns>
-        [SuppressMessage("Microsoft.Maintainability", "CA1502:AvoidExcessiveComplexity", Justification = "May be simplified later.")]
-        [SuppressMessage("Microsoft.Globalization", "CA1303:DoNotPassLiteralsAsLocalizedParameters", 
-            MessageId = "StyleCop.CSharp.SymbolManager.Combine(System.Int32,System.Int32,System.String,StyleCop.CSharp.SymbolType)", 
-            Justification = "The literal represents a non-localizable C# operator symbol")]
-        private Expression GetExpressionExtension(
-            Expression leftSide, 
-            ExpressionPrecedence previousPrecedence, 
-            Reference<ICodePart> parentReference, 
-            bool unsafeCode, 
-            bool typeExpression, 
-            bool allowVariableDeclaration)
-        {
-            Param.AssertNotNull(leftSide, "leftSide");
-            Param.Ignore(previousPrecedence);
-            Param.AssertNotNull(parentReference, "parentReference");
-            Param.Ignore(unsafeCode);
-            Param.Ignore(typeExpression);
-            Param.Ignore(allowVariableDeclaration);
-
-            // The expression to return.
-            Expression expression = null;
-
-            Symbol symbol = this.GetNextSymbol(parentReference);
-
-            if (typeExpression)
-            {
-                // A type expression can only be extended by a member access expression.
-                if (symbol.SymbolType == SymbolType.Dot || symbol.SymbolType == SymbolType.QualifiedAlias)
-                {
-                    expression = this.GetMemberAccessExpression(leftSide, previousPrecedence, unsafeCode);
-                }
-            }
-            else
-            {
-                // Check the type of the next symbol.
-                switch (symbol.SymbolType)
-                {
-                    case SymbolType.CloseParenthesis:
-                    case SymbolType.CloseSquareBracket:
-                    case SymbolType.Semicolon:
-                    case SymbolType.Comma:
-                        break;
-
-                    case SymbolType.Dot:
-                    case SymbolType.QualifiedAlias:
-                    case SymbolType.Pointer:
-                        expression = this.GetMemberAccessExpression(leftSide, previousPrecedence, unsafeCode);
-                        break;
-
-                    case SymbolType.Other:
-
-                        // This can only be a variable declaration expression if the left
-                        // side expression is a simple Literal or a MemberAccess which represents the type.
-                        if (allowVariableDeclaration && (leftSide.ExpressionType == ExpressionType.Literal || leftSide.ExpressionType == ExpressionType.MemberAccess))
-                        {
-                            expression = this.GetVariableDeclarationExpression(leftSide, previousPrecedence, unsafeCode);
-                        }
-
-                        break;
-
-                    case SymbolType.OpenParenthesis:
-                        expression = this.GetMethodInvocationExpression(leftSide, previousPrecedence, unsafeCode);
-                        break;
-
-                    case SymbolType.OpenSquareBracket:
-                        expression = this.GetArrayAccessExpression(leftSide, previousPrecedence, unsafeCode);
-                        break;
-
-                    case SymbolType.As:
-                        expression = this.GetAsExpression(leftSide, previousPrecedence, parentReference, unsafeCode);
-                        break;
-
-                    case SymbolType.Is:
-                        expression = this.GetIsExpression(leftSide, previousPrecedence, parentReference, unsafeCode);
-                        break;
-
-                    case SymbolType.Increment:
-                        expression = this.GetPrimaryIncrementExpression(leftSide, previousPrecedence);
-                        break;
-
-                    case SymbolType.Decrement:
-                        expression = this.GetPrimaryDecrementExpression(leftSide, previousPrecedence);
-                        break;
-
-                    default:
-
-                        // Check whether this is an operator symbol.
-                        OperatorType type;
-                        OperatorCategory category;
-                        if (GetOperatorType(symbol, out type, out category))
-                        {
-                            switch (category)
-                            {
-                                case OperatorCategory.Conditional:
-
-                                    // The question mark must come before the colon.
-                                    if (type == OperatorType.ConditionalQuestionMark)
-                                    {
-                                        expression = this.GetConditionalExpression(leftSide, previousPrecedence, unsafeCode);
-                                    }
-
-                                    break;
-
-                                case OperatorCategory.Arithmetic:
-                                    if (unsafeCode && type == OperatorType.Multiplication)
-                                    {
-                                        if (this.IsDereferenceExpression(leftSide))
-                                        {
-                                            expression = this.GetUnsafeTypeExpression(leftSide, previousPrecedence, parentReference);
-                                        }
-                                        else
-                                        {
-                                            expression = this.GetArithmeticExpression(leftSide, previousPrecedence, parentReference, unsafeCode);
-                                        }
-                                    }
-                                    else
-                                    {
-                                        expression = this.GetArithmeticExpression(leftSide, previousPrecedence, parentReference, unsafeCode);
-                                    }
-
-                                    break;
-
-                                case OperatorCategory.Shift:
-                                    expression = this.GetArithmeticExpression(leftSide, previousPrecedence, parentReference, unsafeCode);
-                                    break;
-
-                                case OperatorCategory.Assignment:
-                                    expression = this.GetAssignmentExpression(leftSide, previousPrecedence, parentReference, unsafeCode);
-                                    break;
-
-                                case OperatorCategory.Relational:
-
-                                    // If this is a greater-than symbol, make sure it is not really a right-shift.
-                                    if (type == OperatorType.GreaterThan)
-                                    {
-                                        // If the very next symbol is a greater-than or equals, then this is really a right-shift.
-                                        Symbol next = this.symbols.Peek(2);
-                                        if (next != null)
-                                        {
-                                            if (next.SymbolType == SymbolType.GreaterThanOrEquals)
-                                            {
-                                                // This is a right-shift-equals.
-                                                this.symbols.Combine(1, 2, ">>=", SymbolType.RightShiftEquals);
-                                                goto case OperatorCategory.Assignment;
-                                            }
-                                            else if (next.SymbolType == SymbolType.GreaterThan)
-                                            {
-                                                // This is a right-shift.
-                                                this.symbols.Combine(1, 2, ">>", SymbolType.RightShift);
-                                                goto case OperatorCategory.Shift;
-                                            }
-                                        }
-                                    }
-
-                                    expression = this.GetRelationalExpression(leftSide, previousPrecedence, parentReference, unsafeCode);
-                                    break;
-
-                                case OperatorCategory.Logical:
-                                    switch (type)
-                                    {
-                                        case OperatorType.LogicalAnd:
-                                        case OperatorType.LogicalOr:
-                                        case OperatorType.LogicalXor:
-                                            expression = this.GetLogicalExpression(leftSide, previousPrecedence, parentReference, unsafeCode);
-                                            break;
-
-                                        case OperatorType.ConditionalAnd:
-                                        case OperatorType.ConditionalOr:
-                                            expression = this.GetConditionalLogicalExpression(leftSide, previousPrecedence, parentReference, unsafeCode);
-                                            break;
-
-                                        case OperatorType.NullCoalescingSymbol:
-                                            expression = this.GetNullCoalescingExpression(leftSide, previousPrecedence, parentReference, unsafeCode);
-                                            break;
-
-                                        default:
-                                            break;
-                                    }
-
-                                    break;
-                            }
-                        }
-
-                        break;
-                }
-            }
-
-            return expression;
-        }
-
-        /// <summary>
-        /// Reads an is expression.
-        /// </summary>
-        /// <param name="leftHandSide">
-        /// The expression on the left hand side of the operator.
-        /// </param>
-        /// <param name="previousPrecedence">
-        /// The precedence of the expression just before this one.
-        /// </param>
-        /// <param name="parentReference">
-        /// The parent code unit.
-        /// </param>
-        /// <param name="unsafeCode">
-        /// Indicates whether the code being parsed resides in an unsafe code block.
-        /// </param>
-        /// <returns>
-        /// Returns the expression.
-        /// </returns>
-        private IsExpression GetIsExpression(Expression leftHandSide, ExpressionPrecedence previousPrecedence, Reference<ICodePart> parentReference, bool unsafeCode)
-        {
-            Param.AssertNotNull(leftHandSide, "leftHandSide");
-            Param.Ignore(previousPrecedence);
-            Param.AssertNotNull(parentReference, "parentReference");
-            Param.Ignore(unsafeCode);
-
-            IsExpression expression = null;
-
-            // Check the previous precedence to see if we are allowed to gather up the is expression.
-            if (CheckPrecedence(previousPrecedence, ExpressionPrecedence.Relational))
-            {
-                Reference<ICodePart> expressionReference = new Reference<ICodePart>();
-
-                // Make sure the left hand side has at least one token.
-                Debug.Assert(leftHandSide.Tokens.First != null, "The left hand side should not be empty");
-
-                // Get the is symbol.
-                this.tokens.Add(this.GetToken(CsTokenType.Is, SymbolType.Is, parentReference, expressionReference));
-
-                // The next token must be the type.
-                this.GetNextSymbol(SymbolType.Other, expressionReference);
-
-                // Get the expression representing the type.
-                LiteralExpression rightHandSide = this.GetTypeTokenExpression(expressionReference, unsafeCode, true, true);
-                if (rightHandSide == null || rightHandSide.Tokens.First == null)
-                {
-                    throw this.CreateSyntaxException();
-                }
-
-                // Create the partial token list for the expression.
-                CsTokenList partialTokens = new CsTokenList(this.tokens, leftHandSide.Tokens.First, this.tokens.Last);
-
-                // Create and return the expression.
-                expression = new IsExpression(partialTokens, leftHandSide, rightHandSide);
-                expressionReference.Target = expression;
-            }
-
-            return expression;
-        }
-
-        /// <summary>
-        /// Reads a lambda expression.
-        /// </summary>
-        /// <param name="parentReference">
-        /// The parent code unit.
-        /// </param>
-        /// <param name="unsafeCode">
-        /// Indicates whether the code being parsed resides in an unsafe code block.
-        /// </param>
-        /// <returns>
-        /// Returns the expression.
-        /// </returns>
-        private LambdaExpression GetLambdaExpression(Reference<ICodePart> parentReference, bool unsafeCode)
-        {
-            Param.AssertNotNull(parentReference, "parentReference");
-            Param.Ignore(unsafeCode);
-
-            // Create an empty lambda expression.
-            LambdaExpression lambdaExpression = new LambdaExpression();
-            Reference<ICodePart> expressionReference = new Reference<ICodePart>();
-
-            Node<CsToken> previousTokenNode = this.tokens.Last;
-
-            // First symbol could be 'async' for asynchronous anonymous functions.
-            Symbol nextSymbol = this.symbols.Peek(1);
-            if (nextSymbol.SymbolType == SymbolType.Other && nextSymbol.Text == "async")
-            {
-                this.tokens.Add(this.GetToken(CsTokenType.Async, SymbolType.Other, expressionReference));
-                lambdaExpression.Async = true;
-            }
-
-            // Check whether the next symbol is an opening parenthesis.
-            Symbol symbol = this.GetNextSymbol(parentReference);
-
-            ICollection<Parameter> parameters = null;
-
-            if (symbol.SymbolType == SymbolType.OpenParenthesis)
-            {
-                parameters = this.ParseAnonymousMethodParameterList(expressionReference, unsafeCode);
-            }
-            else
-            {
-                // Since the statement did not begin with an opening parenthesis,
-                // it must begin with a single unknown symbol.
-                if (symbol.SymbolType != SymbolType.Other)
-                {
-                    throw new SyntaxException(this.document.SourceCode, symbol.LineNumber);
-                }
-
-                CsToken token = this.GetToken(CsTokenType.Other, SymbolType.Other, expressionReference);
-                this.tokens.Add(token);
-
-                // Add the single parameter.
-                lambdaExpression.AddParameter(
-                    new Parameter(
-                        null, 
-                        token.Text, 
-                        expressionReference, 
-                        ParameterModifiers.None, 
-                        null, 
-                        token.Location, 
-                        new CsTokenList(this.tokens, this.tokens.Last, this.tokens.Last), 
-                        token.Generated));
-            }
-
-            // Get the lambda operator.
-            this.tokens.Add(this.GetOperatorToken(OperatorType.Lambda, expressionReference));
-
-            // Get the body of the expression. This can either be an expression or a statement.
-            // If it starts with an opening curly bracket, it's a statement, otherwise it's an expression.
-            symbol = this.GetNextSymbol(expressionReference);
-
-            if (symbol.SymbolType == SymbolType.OpenCurlyBracket)
-            {
-                lambdaExpression.AnonymousFunctionBody = this.GetNextStatement(expressionReference, unsafeCode);
-            }
-            else
-            {
-                lambdaExpression.AnonymousFunctionBody = this.GetNextExpression(ExpressionPrecedence.None, expressionReference, unsafeCode);
-            }
-
-            // Create the overall token list for the expression.
-            Node<CsToken> firstNode = previousTokenNode == null ? this.tokens.First : previousTokenNode.Next;
-            lambdaExpression.Tokens = new CsTokenList(this.tokens, firstNode, this.tokens.Last);
-
-            // Get the item's argument list if necessary.
-            if (parameters != null && parameters.Count > 0)
-            {
-                lambdaExpression.AddParameters(parameters);
-            }
-
-            // Add a variable for each of the parameters.
-            if (lambdaExpression.Parameters != null && lambdaExpression.Parameters.Count > 0)
-            {
-                // Add a variable for each of the parameters.
-                foreach (Parameter parameter in lambdaExpression.Parameters)
-                {
-                    lambdaExpression.Variables.Add(
-                        new Variable(parameter.Type, parameter.Name, VariableModifiers.None, parameter.Location, expressionReference, parameter.Generated));
-                }
-            }
-
-            // Return the expression.
-            expressionReference.Target = lambdaExpression;
-            return lambdaExpression;
-        }
-
-        /// <summary>
-        /// Reads an expression starting with an unknown word.
-        /// </summary>
-        /// <param name="parentReference">
-        /// The parent code part.
-        /// </param>
-        /// <param name="unsafeCode">
-        /// Indicates whether the code is marked as unsafe.
-        /// </param>
-        /// <returns>
-        /// Returns the expression.
-        /// </returns>
-        private LiteralExpression GetLiteralExpression(Reference<ICodePart> parentReference, bool unsafeCode)
-        {
-            Param.Ignore(unsafeCode);
-            Param.AssertNotNull(parentReference, "parentReference");
-
-            // Get the first symbol.
-            Symbol symbol = this.GetNextSymbol(parentReference);
-
-            // Create a reference to the literal expression we're creating.
-            Reference<ICodePart> expressionReference = new Reference<ICodePart>();
-
-            // First, check if this is a generic.
-            CsToken literalToken = null;
-            int temp;
-            bool generic = false;
-            if (symbol.SymbolType == SymbolType.Other && this.HasTypeSignature(1, false, out temp, out generic) && generic)
-            {
-                literalToken = this.GetGenericToken(expressionReference, unsafeCode);
-            }
-
-            if (literalToken == null)
-            {
-                // This is not a generic. Just convert the symbol to a token.
-                literalToken = this.GetToken(CsTokenType.Other, SymbolType.Other, expressionReference);
-            }
-
-            // Add the token to the document.
-            Node<CsToken> literalTokenNode = this.tokens.InsertLast(literalToken);
-
-            // Create a literal expression from this token.
-            LiteralExpression expression = new LiteralExpression(this.tokens, literalTokenNode);
-            expressionReference.Target = expression;
-
-            return expression;
-        }
-
-        /// <summary>
-        /// Reads a logical expression.
-        /// </summary>
-        /// <param name="leftHandSide">
-        /// The expression on the left hand side of the operator.
-        /// </param>
-        /// <param name="previousPrecedence">
-        /// The precedence of the expression just before this one.
-        /// </param>
-        /// <param name="parentReference">
-        /// The parent code part.
-        /// </param>
-        /// <param name="unsafeCode">
-        /// Indicates whether the code being parsed resides in an unsafe code block.
-        /// </param>
-        /// <returns>
-        /// Returns the expression.
-        /// </returns>
-        private LogicalExpression GetLogicalExpression(
-            Expression leftHandSide, ExpressionPrecedence previousPrecedence, Reference<ICodePart> parentReference, bool unsafeCode)
-        {
-            Param.AssertNotNull(leftHandSide, "leftHandSide");
-            Param.Ignore(previousPrecedence);
-            Param.AssertNotNull(parentReference, "parentReference");
-            Param.Ignore(unsafeCode);
-
-            LogicalExpression expression = null;
-            Reference<ICodePart> expressionReference = new Reference<ICodePart>();
-
-            // Read the details of the expression.
-            OperatorSymbol operatorToken = this.PeekOperatorToken(parentReference, expressionReference);
-            Debug.Assert(operatorToken.Category == OperatorCategory.Logical, "Expected a logical operator");
-
-            // Check the precedence of the operators to make sure we can gather this statement now.
-            ExpressionPrecedence precedence = GetOperatorPrecedence(operatorToken.SymbolType);
-            if (CheckPrecedence(previousPrecedence, precedence))
-            {
-                // Add the operator token to the document and advance the symbol manager up to it.
-                this.symbols.Advance();
-                this.tokens.Add(operatorToken);
-
-                // Get the expression on the right-hand side of the operator.
-                Expression rightHandSide = this.GetOperatorRightHandExpression(precedence, expressionReference, unsafeCode);
-
-                // Create the partial token list for the expression.
-                CsTokenList partialTokens = new CsTokenList(this.tokens, leftHandSide.Tokens.First, this.tokens.Last);
-
-                // Get the expression operator type.
-                LogicalExpression.Operator type;
-                switch (operatorToken.SymbolType)
-                {
-                    case OperatorType.LogicalAnd:
-                        type = LogicalExpression.Operator.And;
-                        break;
-
-                    case OperatorType.LogicalOr:
-                        type = LogicalExpression.Operator.Or;
-                        break;
-
-                    case OperatorType.LogicalXor:
-                        type = LogicalExpression.Operator.Xor;
-                        break;
-
-                    default:
-                        Debug.Fail("Unexpected operator type");
-                        throw new InvalidOperationException();
-                }
-
-                // Create and return the expression.
-                expression = new LogicalExpression(partialTokens, type, leftHandSide, rightHandSide);
-                expressionReference.Target = expression;
-            }
-
-            return expression;
-        }
-
-        /// <summary>
-        /// Reads a member access expression.
-        /// </summary>
-        /// <param name="leftSide">
-        /// The left side of the expression.
-        /// </param>
-        /// <param name="previousPrecedence">
-        /// The precedence of the previous expression.
-        /// </param>
-        /// <param name="unsafeCode">
-        /// Indicates whether the code is marked as unsafe.
-        /// </param>
-        /// <returns>
-        /// Returns the expression.
-        /// </returns>
-        private MemberAccessExpression GetMemberAccessExpression(Expression leftSide, ExpressionPrecedence previousPrecedence, bool unsafeCode)
-        {
-            Param.AssertNotNull(leftSide, "leftSide");
-            Param.Ignore(previousPrecedence);
-            Param.Ignore(unsafeCode);
-
-            MemberAccessExpression expression = null;
-
-            OperatorType operatorType;
-            MemberAccessExpression.Operator expressionOperatorType;
-            ExpressionPrecedence precedence;
-
-            Reference<ICodePart> expressionReference = new Reference<ICodePart>();
-
-            // The next symbol must one of the member access types.
-            Symbol symbol = this.GetNextSymbol(expressionReference);
-
-            if (symbol.SymbolType == SymbolType.Dot)
-            {
-                operatorType = OperatorType.MemberAccess;
-                expressionOperatorType = MemberAccessExpression.Operator.Dot;
-                precedence = ExpressionPrecedence.Primary;
-            }
-            else if (symbol.SymbolType == SymbolType.Pointer)
-            {
-                operatorType = OperatorType.Pointer;
-                expressionOperatorType = MemberAccessExpression.Operator.Pointer;
-                precedence = ExpressionPrecedence.Primary;
-            }
-            else if (symbol.SymbolType == SymbolType.QualifiedAlias)
-            {
-                operatorType = OperatorType.QualifiedAlias;
-                expressionOperatorType = MemberAccessExpression.Operator.QualifiedAlias;
-                precedence = ExpressionPrecedence.Global;
-            }
-            else
-            {
-                Debug.Fail("Unexpected operator type");
-                throw new InvalidOperationException();
-            }
-
-            // Check the precedence. A member access has primary precedence.
-            if (CheckPrecedence(previousPrecedence, precedence))
-            {
-                // Add this to the document.
-                this.tokens.Add(this.GetOperatorToken(operatorType, expressionReference));
-
-                // Get the member being accessed. This must be a literal.
-                LiteralExpression member = this.GetLiteralExpression(expressionReference, unsafeCode);
-                if (member == null)
-                {
-                    throw this.CreateSyntaxException();
-                }
-
-                // Create the token list.
-                CsTokenList partialTokens = new CsTokenList(this.tokens, leftSide.Tokens.First, this.tokens.Last);
-
-                // Create the expression.
-                expression = new MemberAccessExpression(partialTokens, expressionOperatorType, leftSide, member);
-                expressionReference.Target = expression;
-            }
-
-            return expression;
-        }
-
-        /// <summary>
-        /// Reads a method access expression.
-        /// </summary>
-        /// <param name="methodName">
-        /// The name of the method being called.
-        /// </param>
-        /// <param name="previousPrecedence">
-        /// The precedence of the previous expression.
-        /// </param>
-        /// <param name="unsafeCode">
-        /// Indicates whether the code being parsed resides in an unsafe code block.
-        /// </param>
-        /// <returns>
-        /// Returns the expression.
-        /// </returns>
-        private MethodInvocationExpression GetMethodInvocationExpression(Expression methodName, ExpressionPrecedence previousPrecedence, bool unsafeCode)
-        {
-            Param.AssertNotNull(methodName, "methodName");
-            Param.Ignore(previousPrecedence);
-            Param.Ignore(unsafeCode);
-
-            MethodInvocationExpression expression = null;
-            if (CheckPrecedence(previousPrecedence, ExpressionPrecedence.Primary))
-            {
-                Reference<ICodePart> expressionReference = new Reference<ICodePart>();
-
-                // The next symbol will be the opening parenthesis.
-                Bracket openParenthesis = this.GetBracketToken(CsTokenType.OpenParenthesis, SymbolType.OpenParenthesis, expressionReference);
-                Node<CsToken> openParenthesisNode = this.tokens.InsertLast(openParenthesis);
-
-                // Get the argument list now.
-                IList<Argument> argumentList = this.GetArgumentList(SymbolType.CloseParenthesis, expressionReference, unsafeCode);
-
-                // Get the closing parenthesis.
-                Bracket closeParenthesis = this.GetBracketToken(CsTokenType.CloseParenthesis, SymbolType.CloseParenthesis, expressionReference);
-                Node<CsToken> closeParenthesisNode = this.tokens.InsertLast(closeParenthesis);
-
-                openParenthesis.MatchingBracketNode = closeParenthesisNode;
-                closeParenthesis.MatchingBracketNode = openParenthesisNode;
-
-                // Pull out the first token from the method name.
-                Debug.Assert(methodName.Tokens.First != null, "The method name should not be empty");
-                Node<CsToken> firstTokenNode = methodName.Tokens.First;
-
-                // Create the token list for the method invocation expression.
-                CsTokenList partialTokens = new CsTokenList(this.tokens, firstTokenNode, this.tokens.Last);
-
-                // Create and return the expression.
-                expression = new MethodInvocationExpression(partialTokens, methodName, argumentList);
-                expressionReference.Target = expression;
-            }
-
-            return expression;
-        }
-
-        /// <summary>
-        /// Reads a new allocation expression from the code.
-        /// </summary>
-        /// <param name="parentReference">
-        /// The parent code unit.
-        /// </param>
-        /// <param name="unsafeCode">
-        /// Indicates whether the code being parsed resides in an unsafe code block.
-        /// </param>
-        /// <returns>
-        /// Returns the expression.
-        /// </returns>
-        private Expression GetNewAllocationExpression(Reference<ICodePart> parentReference, bool unsafeCode)
-        {
-            Param.AssertNotNull(parentReference, "parentReference");
-            Param.Ignore(unsafeCode);
-
-            Reference<ICodePart> expressionReference = new Reference<ICodePart>();
-
-            // The first symbol must be the new keyword.
-            Node<CsToken> firstTokenNode = this.tokens.InsertLast(this.GetToken(CsTokenType.New, SymbolType.New, parentReference, expressionReference));
-
-            // The next token must be a type identifier, or an opening curly bracket for an anonymous type creation, 
-            // or an opening square bracket for a implicitly typed array creation.
-            Symbol symbol = this.GetNextSymbol(expressionReference);
-            if (symbol.SymbolType == SymbolType.OpenCurlyBracket)
-            {
-                return this.GetNewAnonymousTypeExpression(unsafeCode, firstTokenNode, expressionReference);
-            }
-            else if (symbol.SymbolType == SymbolType.OpenSquareBracket)
-            {
-                return this.GetNewArrayTypeExpression(unsafeCode, firstTokenNode, null, expressionReference);
-            }
-            else if (symbol.SymbolType != SymbolType.Other)
-            {
-                throw this.CreateSyntaxException();
-            }
-
-            // Get the type expression.
-            Expression type = this.GetTypeTokenExpression(expressionReference, unsafeCode, false);
-            if (type == null || type.Tokens.First == null)
-            {
-                throw this.CreateSyntaxException();
-            }
-
-            // Figure out the type of the new expression. If we hit an open parenthesis first,
-            // then this is standard new type expression. If we hit an open square bracket first,
-            // then this is a new array expression. If we hit an opening curly bracket first,
-            // then this is a new expression which omits the argument list and uses an object 
-            // or collection initializer.
-            symbol = this.GetNextSymbol(expressionReference);
-
-            // If this is a new array expression, get and return it.
-            if (symbol.SymbolType == SymbolType.OpenSquareBracket)
-            {
-                return this.GetNewArrayTypeExpression(unsafeCode, firstTokenNode, type, expressionReference);
-            }
-
-            return this.GetNewNonArrayTypeExpression(unsafeCode, firstTokenNode, type, expressionReference);
-        }
-
-        /// <summary>
-        /// Reads a new anonymous type allocation expression from the code.
-        /// </summary>
-        /// <param name="unsafeCode">
-        /// Indicates whether the code being parsed resides in an unsafe code block.
-        /// </param>
-        /// <param name="firstTokenNode">
-        /// The first token in the expression.
-        /// </param>
-        /// <param name="expressionReference">
-        /// A reference to the expression being created.
-        /// </param>
-        /// <returns>
-        /// Returns the expression.
-        /// </returns>
-        private NewExpression GetNewAnonymousTypeExpression(bool unsafeCode, Node<CsToken> firstTokenNode, Reference<ICodePart> expressionReference)
-        {
-            Param.Ignore(unsafeCode);
-            Param.AssertNotNull(firstTokenNode, "firstTokenNode");
-            Param.AssertNotNull(expressionReference, "expressionReference");
-
-            // Get the anonymous type initializer expression.
-            CollectionInitializerExpression initializer = this.GetAnonymousTypeInitializerExpression(expressionReference, unsafeCode);
-
-            // Create the token list for the expression.
-            CsTokenList partialTokens = new CsTokenList(this.tokens, firstTokenNode, initializer.Tokens.Last);
-
-            // Create and return the expression.
-            NewExpression expression = new NewExpression(partialTokens, null, initializer);
-            expressionReference.Target = expression;
-
-            return expression;
-        }
-
-        /// <summary>
-        /// Reads a new array allocation expression from the code.
-        /// </summary>
-        /// <param name="unsafeCode">
-        /// Indicates whether the code being parsed resides in an unsafe code block.
-        /// </param>
-        /// <param name="firstTokenNode">
-        /// The first token in the expression.
-        /// </param>
-        /// <param name="type">
-        /// The type of the array. This may be null for an implicitly typed array.
-        /// </param>
-        /// <param name="expressionReference">
-        /// A reference to the expression being created.
-        /// </param>
-        /// <returns>
-        /// Returns the expression.
-        /// </returns>
-        private NewArrayExpression GetNewArrayTypeExpression(bool unsafeCode, Node<CsToken> firstTokenNode, Expression type, Reference<ICodePart> expressionReference)
-        {
-            Param.Ignore(unsafeCode);
-            Param.AssertNotNull(firstTokenNode, "firstTokenNode");
-            Param.Ignore(type);
-            Param.AssertNotNull(expressionReference, "expressionReference");
-
-            // Get the next symbol.
-            Symbol symbol = this.GetNextSymbol(SymbolType.OpenSquareBracket, expressionReference);
-
-            // If the type is null, then this is an implicitly typed array and we will only find
-            // array brackets here. Otherwise, we must get the array access expression which includes the type.
-            if (type == null)
-            {
-                this.MovePastArrayBrackets(expressionReference);
-            }
-            else
-            {
-                // Get all of the array access expressions.
-                while (symbol.SymbolType == SymbolType.OpenSquareBracket)
-                {
-                    type = this.GetArrayAccessExpression(type, ExpressionPrecedence.None, unsafeCode);
-                    if (type == null || type.Tokens.First == null)
-                    {
-                        throw this.CreateSyntaxException();
-                    }
-
-                    symbol = this.GetNextSymbol(expressionReference);
-                }
-            }
-
-            // Make sure there was at least one array access.
-            if (type != null && type.ExpressionType != ExpressionType.ArrayAccess)
-            {
-                throw this.CreateSyntaxException();
-            }
-
-            // Get the next symbol and check the type.
-            symbol = this.GetNextSymbol(expressionReference);
-
-            // Get the initializer if there is one.
-            ArrayInitializerExpression initializer = null;
-            if (symbol.SymbolType == SymbolType.OpenCurlyBracket)
-            {
-                initializer = this.GetArrayInitializerExpression(unsafeCode);
-            }
-
-            // For an implicitly typed array, an array initializer is required.
-            if (type == null && initializer == null)
-            {
-                throw this.CreateSyntaxException();
-            }
-
-            // Create the token list for the new array expression.
-            CsTokenList partialTokens = new CsTokenList(this.tokens, firstTokenNode, this.tokens.Last);
-
-            // Create and return the expression.
-            NewArrayExpression expression = new NewArrayExpression(partialTokens, type as ArrayAccessExpression, initializer);
-            expressionReference.Target = expression;
-
-            return expression;
-        }
-
-        /// <summary>
-        /// Reads a new non-array type allocation expression from the code.
-        /// </summary>
-        /// <param name="unsafeCode">
-        /// Indicates whether the code being parsed resides in an unsafe code block.
-        /// </param>
-        /// <param name="firstTokenNode">
-        /// The first token in the expression.
-        /// </param>
-        /// <param name="type">
-        /// The type of the array.
-        /// </param>
-        /// <param name="expressionReference">
-        /// A reference to the expression being created.
-        /// </param>
-        /// <returns>
-        /// Returns the expression.
-        /// </returns>
-        private NewExpression GetNewNonArrayTypeExpression(bool unsafeCode, Node<CsToken> firstTokenNode, Expression type, Reference<ICodePart> expressionReference)
-        {
-            Param.Ignore(unsafeCode);
-            Param.AssertNotNull(firstTokenNode, "firstTokenNode");
-            Param.AssertNotNull(type, "type");
-            Param.AssertNotNull(expressionReference, "expressionReference");
-
-            Expression typeCreationExpression = type;
-
-            // If the next symbol is an opening parenthesis, then there is an argument
-            // list which must be attached to the type creation expression.
-            Symbol symbol = this.GetNextSymbol(expressionReference);
-
-            if (symbol.SymbolType == SymbolType.OpenParenthesis)
-            {
-                typeCreationExpression = this.GetMethodInvocationExpression(type, ExpressionPrecedence.None, unsafeCode);
-                if (typeCreationExpression == null || typeCreationExpression.Tokens.First == null)
-                {
-                    throw this.CreateSyntaxException();
-                }
-            }
-
-            // If the next symbol is an opening curly bracket, then there is an object
-            // or collection initializer attached which must also be parsed.
-            symbol = this.GetNextSymbol(expressionReference);
-
-            Expression initializer = null;
-            if (symbol.SymbolType == SymbolType.OpenCurlyBracket)
-            {
-                initializer = this.GetObjectOrCollectionInitializerExpression(expressionReference, unsafeCode);
-
-                if (initializer == null || initializer.Tokens.First == null)
-                {
-                    throw this.CreateSyntaxException();
-                }
-            }
-
-            // Create the token list for the expression.
-            CsTokenList partialTokens = new CsTokenList(this.tokens, firstTokenNode, this.tokens.Last);
-
-            // Create and return the expression.
-            NewExpression expression = new NewExpression(partialTokens, typeCreationExpression, initializer);
-            expressionReference.Target = expression;
-
-            return expression;
-        }
-
-        /// <summary>
-        /// Reads the next expression from the file and returns it.
-        /// </summary>
-        /// <param name="previousPrecedence">
-        /// The precedence of the expression just before this one.
-        /// </param>
-        /// <param name="parentReference">
-        /// Reference to the parent code part.
-        /// </param>
-        /// <param name="unsafeCode">
-        /// Indicates whether the code being parsed resides in an unsafe code block.
-        /// </param>
-        /// <returns>
-        /// Returns the expression.
-        /// </returns>
-        private Expression GetNextExpression(ExpressionPrecedence previousPrecedence, Reference<ICodePart> parentReference, bool unsafeCode)
-        {
-            Param.Ignore(previousPrecedence);
-            Param.AssertNotNull(parentReference, "parentReference");
-            Param.Ignore(unsafeCode);
-
-            return this.GetNextExpression(previousPrecedence, parentReference, unsafeCode, false, false);
-        }
-
-        /// <summary>
-        /// Reads the next expression from the file and returns it.
-        /// </summary>
-        /// <param name="previousPrecedence">
-        /// The precedence of the expression just before this one.
-        /// </param>
-        /// <param name="parentReference">
-        /// Reference to the parent code part.
-        /// </param>
-        /// <param name="unsafeCode">
-        /// Indicates whether the code being parsed resides in an unsafe code block.
-        /// </param>
-        /// <param name="allowVariableDeclaration">
-        /// Indicates whether this expression can be a variable declaration expression.
-        /// </param>
-        /// <param name="typeExpression">
-        /// Indicates whether only components of a type expression are allowed.
-        /// </param>
-        /// <returns>
-        /// Returns the expression.
-        /// </returns>
-        [SuppressMessage("Microsoft.Maintainability", "CA1502:AvoidExcessiveComplexity", Justification = "May be simplified later.")]
-        private Expression GetNextExpression(
-            ExpressionPrecedence previousPrecedence, Reference<ICodePart> parentReference, bool unsafeCode, bool allowVariableDeclaration, bool typeExpression)
-        {
-            Param.Ignore(previousPrecedence);
-            Param.AssertNotNull(parentReference, "parentReference");
-            Param.Ignore(unsafeCode);
-            Param.Ignore(allowVariableDeclaration);
-            Param.Ignore(typeExpression);
-
-            // Saves the next expression.
-            Expression expression = null;
-
-            // Get the next symbol.
-            Symbol symbol = this.GetNextSymbol(parentReference);
-
-            if (symbol != null)
-            {
-                switch (symbol.SymbolType)
-                {
-                    case SymbolType.Other:
-                        if (this.IsDelegateExpression())
-                        {
-                            expression = this.GetAnonymousMethodExpression(parentReference, unsafeCode);
-                        }
-                        else if (this.IsLambdaExpression())
-                        {
-                            expression = this.GetLambdaExpression(parentReference, unsafeCode);
-                        }
-                        else if (this.IsQueryExpression(unsafeCode))
-                        {
-                            expression = this.GetQueryExpression(parentReference, unsafeCode);
-                        }
-                        else if (this.IsAwaitExpression())
-                        {
-                            expression = this.GetAwaitExpression(parentReference, unsafeCode);
-                        }
-
-                        // If the expression is still null now, this is just a regular 'other' expression.
-                        if (expression == null)
-                        {
-                            expression = this.GetOtherExpression(parentReference, allowVariableDeclaration, unsafeCode);
-                        }
-
-                        break;
-
-                    case SymbolType.Checked:
-                        expression = this.GetCheckedExpression(parentReference, unsafeCode);
-                        break;
-
-                    case SymbolType.Unchecked:
-                        expression = this.GetUncheckedExpression(parentReference, unsafeCode);
-                        break;
-
-                    case SymbolType.New:
-                        expression = this.GetNewAllocationExpression(parentReference, unsafeCode);
-                        break;
-
-                    case SymbolType.Stackalloc:
-                        expression = this.GetStackallocExpression(parentReference, unsafeCode);
-                        break;
-
-                    case SymbolType.Sizeof:
-                        expression = this.GetSizeofExpression(parentReference, unsafeCode);
-                        break;
-
-                    case SymbolType.Typeof:
-                        expression = this.GetTypeofExpression(parentReference, unsafeCode);
-                        break;
-
-                    case SymbolType.Default:
-                        expression = this.GetDefaultValueExpression(parentReference, unsafeCode);
-                        break;
-
-                    case SymbolType.Delegate:
-                        expression = this.GetAnonymousMethodExpression(parentReference, unsafeCode);
-                        break;
-
-                    case SymbolType.Increment:
-                        if (this.IsUnaryExpression())
-                        {
-                            expression = this.GetUnaryIncrementExpression(unsafeCode);
-                        }
-
-                        break;
-
-                    case SymbolType.Decrement:
-                        if (this.IsUnaryExpression())
-                        {
-                            expression = this.GetUnaryDecrementExpression(unsafeCode);
-                        }
-
-                        break;
-
-                    case SymbolType.Plus:
-                    case SymbolType.Minus:
-                        if (this.IsUnaryExpression())
-                        {
-                            expression = this.GetUnaryExpression(parentReference, unsafeCode);
-                        }
-
-                        break;
-
-                    case SymbolType.Not:
-                    case SymbolType.Tilde:
-                        expression = this.GetUnaryExpression(parentReference, unsafeCode);
-                        break;
-
-                    case SymbolType.OpenParenthesis:
-                        if (this.IsLambdaExpression())
-                        {
-                            expression = this.GetLambdaExpression(parentReference, unsafeCode);
-                        }
-                        else
-                        {
-                            expression = this.GetOpenParenthesisExpression(previousPrecedence, unsafeCode);
-                        }
-
-                        break;
-
-                    case SymbolType.Number:
-                        Reference<ICodePart> numberExpressionReference = new Reference<ICodePart>();
-                        Node<CsToken> tokenNode = this.tokens.InsertLast(this.GetToken(CsTokenType.Number, SymbolType.Number, numberExpressionReference));
-                        expression = new LiteralExpression(new CsTokenList(this.tokens, tokenNode, tokenNode), tokenNode);
-                        numberExpressionReference.Target = expression;
-                        break;
-
-                    case SymbolType.String:
-                        Reference<ICodePart> stringExpressionReference = new Reference<ICodePart>();
-                        tokenNode = this.tokens.InsertLast(this.GetToken(CsTokenType.String, SymbolType.String, stringExpressionReference));
-                        expression = new LiteralExpression(new CsTokenList(this.tokens, tokenNode, tokenNode), tokenNode);
-                        stringExpressionReference.Target = expression;
-                        break;
-
-                    case SymbolType.True:
-                        Reference<ICodePart> trueExpressionReference = new Reference<ICodePart>();
-                        tokenNode = this.tokens.InsertLast(this.GetToken(CsTokenType.True, SymbolType.True, trueExpressionReference));
-                        expression = new LiteralExpression(new CsTokenList(this.tokens, tokenNode, tokenNode), tokenNode);
-                        trueExpressionReference.Target = expression;
-                        break;
-
-                    case SymbolType.False:
-                        Reference<ICodePart> falseExpressionReference = new Reference<ICodePart>();
-                        tokenNode = this.tokens.InsertLast(this.GetToken(CsTokenType.False, SymbolType.False, falseExpressionReference));
-                        expression = new LiteralExpression(new CsTokenList(this.tokens, tokenNode, tokenNode), tokenNode);
-                        falseExpressionReference.Target = expression;
-                        break;
-
-                    case SymbolType.Null:
-                        Reference<ICodePart> nullExpressionReference = new Reference<ICodePart>();
-                        tokenNode = this.tokens.InsertLast(this.GetToken(CsTokenType.Null, SymbolType.Null, nullExpressionReference));
-                        expression = new LiteralExpression(new CsTokenList(this.tokens, tokenNode, tokenNode), tokenNode);
-                        nullExpressionReference.Target = expression;
-                        break;
-
-                    case SymbolType.This:
-                        Reference<ICodePart> thisExpressionReference = new Reference<ICodePart>();
-                        tokenNode = this.tokens.InsertLast(this.GetToken(CsTokenType.This, SymbolType.This, thisExpressionReference));
-                        expression = new LiteralExpression(new CsTokenList(this.tokens, tokenNode, tokenNode), tokenNode);
-                        thisExpressionReference.Target = expression;
-                        break;
-
-                    case SymbolType.Base:
-                        Reference<ICodePart> baseExpressionReference = new Reference<ICodePart>();
-                        tokenNode = this.tokens.InsertLast(this.GetToken(CsTokenType.Base, SymbolType.Base, baseExpressionReference));
-                        expression = new LiteralExpression(new CsTokenList(this.tokens, tokenNode, tokenNode), tokenNode);
-                        baseExpressionReference.Target = expression;
-                        break;
-
-                    case SymbolType.Multiplication:
-                        if (!unsafeCode)
-                        {
-                            goto default;
-                        }
-
-                        expression = this.GetUnsafeAccessExpression(parentReference, unsafeCode);
-                        break;
-
-                    case SymbolType.LogicalAnd:
-                        if (!unsafeCode)
-                        {
-                            goto default;
-                        }
-
-                        expression = this.GetUnsafeAccessExpression(parentReference, unsafeCode);
-                        break;
-
-                    default:
-                        throw new SyntaxException(this.document.SourceCode, symbol.LineNumber);
-                }
-            }
-
-            // Gather up all extensions to this expression.
-            while (expression != null)
-            {
-                Reference<ICodePart> expressionReference = new Reference<ICodePart>(expression);
-
-                // Check if there is an extension to this expression.
-                Expression extension = this.GetExpressionExtension(
-                    expression, previousPrecedence, expressionReference, unsafeCode, typeExpression, allowVariableDeclaration);
-                if (extension == null)
-                {
-                    // There are no more extensions.
-                    break;
-                }
-
-                // The larger expression is what we want to return here.
-                expression = extension;
-            }
-
-            // Return the expression.
-            return expression;
-        }
-
-        /// <summary>
-        /// Reads a null coalescing expression.
-        /// </summary>
-        /// <param name="leftHandSide">
-        /// The expression on the left hand side of the operator.
-        /// </param>
-        /// <param name="previousPrecedence">
-        /// The precedence of the expression just before this one.
-        /// </param>
-        /// <param name="parentReference">
-        /// The parent code unit.
-        /// </param>
-        /// <param name="unsafeCode">
-        /// Indicates whether the code being parsed resides in an unsafe code block.
-        /// </param>
-        /// <returns>
-        /// Returns the expression.
-        /// </returns>
-        private NullCoalescingExpression GetNullCoalescingExpression(
-            Expression leftHandSide, ExpressionPrecedence previousPrecedence, Reference<ICodePart> parentReference, bool unsafeCode)
-        {
-            Param.AssertNotNull(leftHandSide, "leftHandSide");
-            Param.Ignore(previousPrecedence);
-            Param.AssertNotNull(parentReference, "parentReference");
-            Param.Ignore(unsafeCode);
-
-            NullCoalescingExpression expression = null;
-            Reference<ICodePart> expressionReference = new Reference<ICodePart>();
-
-            // Read the details of the expression.
-            OperatorSymbol operatorToken = this.PeekOperatorToken(parentReference, expressionReference);
-            Debug.Assert(operatorToken.SymbolType == OperatorType.NullCoalescingSymbol, "Expected a null-coalescing symbol");
-
-            // Check the precedence of the operators to make sure we can gather this statement now.
-            ExpressionPrecedence precedence = GetOperatorPrecedence(operatorToken.SymbolType);
-            if (CheckPrecedence(previousPrecedence, precedence))
-            {
-                // Add the operator token to the document and advance the symbol manager up to it.
-                this.symbols.Advance();
-                this.tokens.Add(operatorToken);
-
-                // Get the expression on the right-hand side of the operator.
-                Expression rightHandSide = this.GetOperatorRightHandExpression(precedence, expressionReference, unsafeCode);
-
-                // Create the partial token list for the expression.
-                CsTokenList partialTokens = new CsTokenList(this.tokens, leftHandSide.Tokens.First, this.tokens.Last);
-
-                // Create and return the expression.
-                expression = new NullCoalescingExpression(partialTokens, leftHandSide, rightHandSide);
-                expressionReference.Target = expression;
-            }
-
-            return expression;
-        }
-
-        /// <summary>
-        /// Gets an object initializer expression.
-        /// </summary>
-        /// <param name="unsafeCode">
-        /// Indicates whether the code being parsed resides in an unsafe code block.
-        /// </param>
-        /// <returns>
-        /// Returns the expression.
-        /// </returns>
-        private ObjectInitializerExpression GetObjectInitializerExpression(bool unsafeCode)
-        {
-            Param.Ignore(unsafeCode);
-
-            Reference<ICodePart> expressionReference = new Reference<ICodePart>();
-            List<AssignmentExpression> initializerExpressions = new List<AssignmentExpression>();
-
-            // Add and move past the opening curly bracket.
-            Bracket openingBracket = this.GetBracketToken(CsTokenType.OpenCurlyBracket, SymbolType.OpenCurlyBracket, expressionReference);
-            Node<CsToken> openingBracketNode = this.tokens.InsertLast(openingBracket);
-
-            while (true)
-            {
-                // If the next symbol is the closing curly bracket, then we are done.
-                Symbol symbol = this.GetNextSymbol(expressionReference);
-                if (symbol.SymbolType == SymbolType.CloseCurlyBracket)
-                {
-                    break;
-                }
-
-                Reference<ICodePart> initializerExpressionReference = new Reference<ICodePart>();
-
-                // Get the identifier.
-                LiteralExpression identifier = this.GetLiteralExpression(initializerExpressionReference, unsafeCode);
-
-                // Get the equals sign.
-                symbol = this.GetNextSymbol(initializerExpressionReference);
-                if (symbol.SymbolType != SymbolType.Equals)
-                {
-                    throw this.CreateSyntaxException();
-                }
-
-                this.tokens.Add(this.GetOperatorToken(OperatorType.Equals, initializerExpressionReference));
-
-                // Get the initializer value. If this begins with an opening curly bracket,
-                // this is an embedded object or collection initializer. Otherwise, it is
-                // some other kind of expression.
-                Expression initializerValue = null;
-
-                symbol = this.GetNextSymbol(initializerExpressionReference);
-                if (symbol.SymbolType == SymbolType.OpenCurlyBracket)
-                {
-                    initializerValue = this.GetObjectOrCollectionInitializerExpression(initializerExpressionReference, unsafeCode);
-                }
-                else
-                {
-                    initializerValue = this.GetNextExpression(ExpressionPrecedence.None, initializerExpressionReference, unsafeCode);
-                }
-
-                // Create and add this initializer.
-                CsTokenList initializerTokens = new CsTokenList(this.tokens, identifier.Tokens.First, initializerValue.Tokens.Last);
-                AssignmentExpression initializerExpression = new AssignmentExpression(
-                    initializerTokens, AssignmentExpression.Operator.Equals, identifier, initializerValue);
-
-                initializerExpressionReference.Target = initializerExpression;
-                initializerExpressions.Add(initializerExpression);
-
-                // Check whether we're done.
-                symbol = this.GetNextSymbol(expressionReference);
-                if (symbol.SymbolType == SymbolType.Comma)
-                {
-                    this.tokens.Add(this.GetToken(CsTokenType.Comma, SymbolType.Comma, expressionReference));
-
-                    // If the next symbol after this is the closing curly bracket, then we are done.
-                    symbol = this.GetNextSymbol(expressionReference);
-                    if (symbol.SymbolType == SymbolType.CloseCurlyBracket)
-                    {
-                        break;
-                    }
-                }
-                else
-                {
-                    break;
-                }
-            }
-
-            // Add and move past the closing curly bracket.
-            Bracket closingBracket = this.GetBracketToken(CsTokenType.CloseCurlyBracket, SymbolType.CloseCurlyBracket, expressionReference);
-            Node<CsToken> closingBracketNode = this.tokens.InsertLast(closingBracket);
-
-            openingBracket.MatchingBracketNode = closingBracketNode;
-            closingBracket.MatchingBracketNode = openingBracketNode;
-
-            // Create the token list for the overall expression.
-            CsTokenList expressionTokens = new CsTokenList(this.tokens, openingBracketNode, closingBracketNode);
-
-            // Create and return the expression.
-            ObjectInitializerExpression expression = new ObjectInitializerExpression(expressionTokens, initializerExpressions.ToArray());
-            expressionReference.Target = expression;
-
-            return expression;
-        }
-
-        /// <summary>
-        /// Gets an object initializer or collection initializer expression.
-        /// </summary>
-        /// <param name="parentReference">
-        /// The parent code unit.
-        /// </param>
-        /// <param name="unsafeCode">
-        /// Indicates whether the code being parsed resides in an unsafe code block.
-        /// </param>
-        /// <returns>
-        /// Returns the expression.
-        /// </returns>
-        private Expression GetObjectOrCollectionInitializerExpression(Reference<ICodePart> parentReference, bool unsafeCode)
-        {
-            Param.AssertNotNull(parentReference, "parentReference");
-            Param.Ignore(unsafeCode);
-
-            Symbol symbol = this.GetNextSymbol(SymbolType.OpenCurlyBracket, parentReference);
-
-            // Determine whether this is an object initializer or a collection initializer.
-            bool objectInitializer = false;
-
-            // Peek at the next symbol after the curly bracket.
-            int index = this.GetNextCodeSymbolIndex(2);
-            if (index == -1)
-            {
-                throw this.CreateSyntaxException();
-            }
-
-            symbol = this.symbols.Peek(index);
-            Debug.Assert(symbol != null, "The next symbol should not be null");
-
-            if (symbol.SymbolType == SymbolType.Other)
-            {
-                // Peek at the symbol after this to see if it is an equals sign.
-                index = this.GetNextCodeSymbolIndex(index + 1);
-                if (index != -1)
-                {
-                    symbol = this.symbols.Peek(index);
-                    Debug.Assert(symbol != null, "The next symbol should not be null");
-
-                    if (symbol.SymbolType == SymbolType.Equals)
-                    {
-                        objectInitializer = true;
-                    }
-                }
-            }
-
-            if (objectInitializer)
-            {
-                return this.GetObjectInitializerExpression(unsafeCode);
-            }
-            else
-            {
-                return this.GetCollectionInitializerExpression(unsafeCode);
-            }
-        }
-
-        /// <summary>
-        /// Reads an expression beginning with an opening parenthesis.
-        /// </summary>
-        /// <param name="previousPrecedence">
-        /// The precedence of the previous expression.
-        /// </param>
-        /// <param name="unsafeCode">
-        /// Indicates whether the code being parsed resides in an unsafe code block.
-        /// </param>
-        /// <returns>
-        /// Returns the expression.
-        /// </returns>
-        private Expression GetOpenParenthesisExpression(ExpressionPrecedence previousPrecedence, bool unsafeCode)
-        {
-            Param.Ignore(previousPrecedence, unsafeCode);
-
-            Expression expression = null;
-
-            // Now check whether this is a cast.
-            if (this.IsCastExpression(previousPrecedence, unsafeCode))
-            {
-                expression = this.GetCastExpression(unsafeCode);
-            }
-            else
-            {
-                // This is an expression wrapped in parenthesis.
-                expression = this.GetParenthesizedExpression(unsafeCode);
-            }
-
-            return expression;
-        }
-
-        /// <summary>
-        /// Reads and returns the right-hand expression of an operator expression.
-        /// </summary>
-        /// <param name="precedence">
-        /// The precedence of this operator expression.
-        /// </param>
-        /// <param name="parentReference">
-        /// The parent code unit.
-        /// </param>
-        /// <param name="unsafeCode">
-        /// Indicates whether the code being parsed resides in an unsafe code block.
-        /// </param>
-        /// <returns>
-        /// Returns the expression.
-        /// </returns>
-        private Expression GetOperatorRightHandExpression(ExpressionPrecedence precedence, Reference<ICodePart> parentReference, bool unsafeCode)
-        {
-            Param.AssertNotNull(precedence, "precedence");
-            Param.AssertNotNull(parentReference, "parentReference");
-            Param.Ignore(unsafeCode);
-
-            // Get the right hand expression.
-            Expression rightHandSide = this.GetNextExpression(precedence, parentReference, unsafeCode);
-            if (rightHandSide == null)
-            {
-                throw this.CreateSyntaxException();
-            }
-
-            // Make sure the right hand side has at least one token.
-            Debug.Assert(rightHandSide.Tokens.First != null, "The right-hand side should not be empty.");
-
-            return rightHandSide;
-        }
-
-        /// <summary>
-        /// Gets an expression that starts with an unknown word.
-        /// </summary>
-        /// <param name="parentReference">
-        /// The parent code unit.
-        /// </param>
-        /// <param name="allowVariableDeclaration">
-        /// Indicates whether this expression can be a variable declaration expression.
-        /// </param>
-        /// <param name="unsafeCode">
-        /// Indicates whether the expression resides within a block of unsafe code.
-        /// </param>
-        /// <returns>
-        /// Returns the expression.
-        /// </returns>
-        private Expression GetOtherExpression(Reference<ICodePart> parentReference, bool allowVariableDeclaration, bool unsafeCode)
-        {
-            Param.AssertNotNull(parentReference, "parentReference");
-            Param.Ignore(allowVariableDeclaration);
-            Param.Ignore(unsafeCode);
-
-            // Holds the expression to return.
-            Expression expression = null;
-
-            // Determine whether this has the signature of a type.
-            bool variableDeclaration = false;
-
-            if (allowVariableDeclaration)
-            {
-                int endIndex;
-                if (this.HasTypeSignature(1, unsafeCode, out endIndex))
-                {
-                    // Get the next symbol and check if it is another unknown word.
-                    int nextIndex = this.GetNextCodeSymbolIndex(endIndex + 1);
-                    if (nextIndex != -1)
-                    {
-                        if (this.symbols.Peek(nextIndex).SymbolType == SymbolType.Other)
-                        {
-                            // Determine whether this looks like a variable declaration expression.
-                            nextIndex = this.GetNextCodeSymbolIndex(nextIndex + 1);
-                            if (nextIndex != -1)
-                            {
-                                Symbol temp = this.symbols.Peek(nextIndex);
-
-                                // Covers the following cases:
-                                // int x = 0;
-                                // int x;
-                                // void Method(int x)
-                                // int x, y;
-                                // foreach (int x in y)
-                                if (temp.SymbolType == SymbolType.Equals || temp.SymbolType == SymbolType.Semicolon || temp.SymbolType == SymbolType.CloseParenthesis
-                                    || temp.SymbolType == SymbolType.Comma || temp.SymbolType == SymbolType.In)
-                                {
-                                    // This is a variable declaration statement.
-                                    variableDeclaration = true;
-                                }
-                            }
-                        }
-                    }
-                }
-            }
-
-            if (variableDeclaration)
-            {
-                // Get the type expression.
-                Reference<ICodePart> variableDeclarationExpressionReference = new Reference<ICodePart>();
-                LiteralExpression type = this.GetTypeTokenExpression(variableDeclarationExpressionReference, unsafeCode, true);
-                if (type == null || type.Tokens.First == null)
-                {
-                    throw this.CreateSyntaxException();
-                }
-
-                // Then get the rest of the expression.
-                expression = this.GetVariableDeclarationExpression(type, ExpressionPrecedence.None, unsafeCode);
-                variableDeclarationExpressionReference.Target = expression;
-            }
-            else
-            {
-                // This is just a literal expression.
-                expression = this.GetLiteralExpression(parentReference, unsafeCode);
-            }
-
-            return expression;
-        }
-
-        /// <summary>
-        /// Reads an expression wrapped in parenthesis expression.
-        /// </summary>
-        /// <param name="unsafeCode">
-        /// Indicates whether the code being parsed resides in an unsafe code block.
-        /// </param>
-        /// <returns>
-        /// Returns the expression.
-        /// </returns>
-        private ParenthesizedExpression GetParenthesizedExpression(bool unsafeCode)
-        {
-            Param.Ignore(unsafeCode);
-
-            Reference<ICodePart> expressionReference = new Reference<ICodePart>();
-
-            // Get the opening parenthesis.
-            Bracket openParenthesis = this.GetBracketToken(CsTokenType.OpenParenthesis, SymbolType.OpenParenthesis, expressionReference);
-            Node<CsToken> openParenthesisNode = this.tokens.InsertLast(openParenthesis);
-
-            // Get the inner expression.
-            Expression innerExpression = this.GetNextExpression(ExpressionPrecedence.None, expressionReference, unsafeCode);
-
-            if (innerExpression == null)
-            {
-                throw this.CreateSyntaxException();
-            }
-
-            // Get the closing parenthesis.
-            Bracket closeParenthesis = this.GetBracketToken(CsTokenType.CloseParenthesis, SymbolType.CloseParenthesis, expressionReference);
-            Node<CsToken> closeParenthesisNode = this.tokens.InsertLast(closeParenthesis);
-
-            openParenthesis.MatchingBracketNode = closeParenthesisNode;
-            closeParenthesis.MatchingBracketNode = openParenthesisNode;
-
-            // Create the token list for the expression.
-            CsTokenList partialTokens = new CsTokenList(this.tokens, openParenthesisNode, this.tokens.Last);
-
-            // Create and return the expression.
-            ParenthesizedExpression expression = new ParenthesizedExpression(partialTokens, innerExpression);
-            expressionReference.Target = expression;
-
-            return expression;
-        }
-
-        /// <summary>
-        /// Reads a primary decrement expression.
-        /// </summary>
-        /// <param name="leftHandSide">
-        /// The expression on the left hand side of the operator.
-        /// </param>
-        /// <param name="previousPrecedence">
-        /// The precedence of the expression just before this one.
-        /// </param>
-        /// <returns>
-        /// Returns the expression.
-        /// </returns>
-        private DecrementExpression GetPrimaryDecrementExpression(Expression leftHandSide, ExpressionPrecedence previousPrecedence)
-        {
-            Param.AssertNotNull(leftHandSide, "leftHandSide");
-            Param.Ignore(previousPrecedence);
-
-            DecrementExpression expression = null;
-
-            // Check the previous precedence to see if we are allowed to gather up the as expression.
-            if (CheckPrecedence(previousPrecedence, ExpressionPrecedence.Primary))
-            {
-                Reference<ICodePart> expressionReference = new Reference<ICodePart>();
-
-                // Make sure the left hand side has at least one token.
-                Debug.Assert(leftHandSide.Tokens.First != null, "The left hand side should not be empty");
-
-                // Get the decrement symbol.
-                this.tokens.Add(this.GetOperatorToken(OperatorType.Decrement, expressionReference));
-
-                // Create the partial token list for the expression.
-                CsTokenList partialTokens = new CsTokenList(this.tokens, leftHandSide.Tokens.First, this.tokens.Last);
-
-                // Create and return the expression.
-                expression = new DecrementExpression(partialTokens, leftHandSide, DecrementExpression.DecrementType.Postfix);
-                expressionReference.Target = expression;
-            }
-
-            return expression;
-        }
-
-        /// <summary>
-        /// Reads a primary increment expression.
-        /// </summary>
-        /// <param name="leftHandSide">
-        /// The expression on the left hand side of the operator.
-        /// </param>
-        /// <param name="previousPrecedence">
-        /// The precedence of the expression just before this one.
-        /// </param>
-        /// <returns>
-        /// Returns the expression.
-        /// </returns>
-        private IncrementExpression GetPrimaryIncrementExpression(Expression leftHandSide, ExpressionPrecedence previousPrecedence)
-        {
-            Param.AssertNotNull(leftHandSide, "leftHandSide");
-            Param.Ignore(previousPrecedence);
-
-            IncrementExpression expression = null;
-
-            // Check the previous precedence to see if we are allowed to gather up the as expression.
-            if (CheckPrecedence(previousPrecedence, ExpressionPrecedence.Primary))
-            {
-                Reference<ICodePart> expressionReference = new Reference<ICodePart>();
-
-                // Make sure the left hand side has at least one token.
-                Debug.Assert(leftHandSide.Tokens.First != null, "The left hand side should not be empty.");
-
-                // Get the increment symbol.
-                this.tokens.Add(this.GetOperatorToken(OperatorType.Increment, expressionReference));
-
-                // Create the partial token list for the expression.
-                CsTokenList partialTokens = new CsTokenList(this.tokens, leftHandSide.Tokens.First, this.tokens.Last);
-
-                // Create and return the expression.
-                expression = new IncrementExpression(partialTokens, leftHandSide, IncrementExpression.IncrementType.Postfix);
-                expressionReference.Target = expression;
-            }
-
-            return expression;
-        }
-
-        /// <summary>
-        /// Gets a query continuation clause.
-        /// </summary>
-        /// <param name="parentReference">
-        /// The parent code unit.
-        /// </param>
-        /// <param name="unsafeCode">
-        /// Indicates whether the code being parsed resides 
-        /// in an unsafe code block.
-        /// </param>
-        /// <returns>
-        /// Returns the query continuation clause.
-        /// </returns>
-        private QueryContinuationClause GetQueryContinuationClause(Reference<ICodePart> parentReference, bool unsafeCode)
-        {
-            Param.AssertNotNull(parentReference, "parentReference");
-            Param.Ignore(unsafeCode);
-
-            // Get and add the 'into' symbol.
-            Symbol symbol = this.GetNextSymbol(SymbolType.Other, parentReference);
-            Debug.Assert(symbol.Text == "into", "Expected an into keyword");
-
-            Reference<ICodePart> clauseReference = new Reference<ICodePart>();
-
-            Node<CsToken> firstTokenNode = this.tokens.InsertLast(this.GetToken(CsTokenType.Into, SymbolType.Other, clauseReference));
-
-            // Get the identifier.
-            Variable rangeVariable = this.GetVariable(clauseReference, unsafeCode, true, true);
-            if (rangeVariable == null)
-            {
-                throw this.CreateSyntaxException();
-            }
-
-            // Get the continuation clauses.
-            List<QueryClause> clauses = new List<QueryClause>();
-
-            // The variables defined by the clauses under this continuation clause.
-            List<Variable> variables = new List<Variable>();
-
-            // Extract the clauses.
-            CsTokenList continuationClauseTokens = this.GetQueryExpressionClauses(clauseReference, unsafeCode, clauses, variables);
-            if (clauses.Count == 0 || continuationClauseTokens.First == null)
-            {
-                throw this.CreateSyntaxException();
-            }
-
-            // Create and return the clause.
-            QueryContinuationClause continuationClause = new QueryContinuationClause(
-                new CsTokenList(this.tokens, firstTokenNode, continuationClauseTokens.Last), rangeVariable, clauses.ToArray());
-
-            clauseReference.Target = continuationClause;
-            continuationClause.Variables.AddRange(variables);
-
-            return continuationClause;
-        }
-
-        /// <summary>
-        /// Reads a query expression.
-        /// </summary>
-        /// <param name="parentReference">
-        /// The parent code unit.
-        /// </param>
-        /// <param name="unsafeCode">
-        /// Indicates whether the code being parsed resides 
-        /// in an unsafe code block.
-        /// </param>
-        /// <returns>
-        /// Returns the expression.
-        /// </returns>
-        private QueryExpression GetQueryExpression(Reference<ICodePart> parentReference, bool unsafeCode)
-        {
-            Param.AssertNotNull(parentReference, "parentReference");
-            Param.Ignore(unsafeCode);
-
-            // Ensure that the expression starts with the keyword 'from'.
-            Symbol symbol = this.GetNextSymbol(parentReference);
-
-            Debug.Assert(symbol != null && symbol.SymbolType == SymbolType.Other && string.CompareOrdinal(symbol.Text, "from") == 0, "Expected a from keyword");
-
-            Reference<ICodePart> expressionReference = new Reference<ICodePart>();
-
-            // Stores the list of clauses in the expression.
-            List<QueryClause> clauses = new List<QueryClause>();
-
-            // The variables defined by the clauses in this expression.
-            List<Variable> variables = new List<Variable>();
-
-            // Extract the clauses.
-            CsTokenList clauseTokens = this.GetQueryExpressionClauses(expressionReference, unsafeCode, clauses, variables);
-            if (clauses.Count == 0 || clauseTokens.First == null)
-            {
-                throw this.CreateSyntaxException();
-            }
-
-            // Create and return the expression.
-            QueryExpression queryExpression = new QueryExpression(clauseTokens, clauses.ToArray());
-            expressionReference.Target = queryExpression;
-            queryExpression.Variables.AddRange(variables);
-
-            return queryExpression;
-        }
-
-        /// <summary>
-        /// Gets the collection of query clauses.
-        /// </summary>
-        /// <param name="parentReference">
-        /// The parent code unit.
-        /// </param>
-        /// <param name="unsafeCode">
-        /// Indicates whether the code being parsed resides 
-        /// in an unsafe code block.
-        /// </param>
-        /// <param name="clauses">
-        /// The list in which to store the clauses.
-        /// </param>
-        /// <param name="variables">
-        /// The list in which to store variables defined by the clauses.
-        /// </param>
-        /// <returns>
-        /// Returns the list of this.tokens that make up the clauses.
-        /// </returns>
-        private CsTokenList GetQueryExpressionClauses(Reference<ICodePart> parentReference, bool unsafeCode, List<QueryClause> clauses, List<Variable> variables)
-        {
-            Param.AssertNotNull(parentReference, "parentReference");
-            Param.Ignore(unsafeCode);
-            Param.AssertNotNull(clauses, "clauses");
-            Param.AssertNotNull(variables, "variables");
-
-            Node<CsToken> firstToken = null;
-
-            while (true)
-            {
-                // Get the rest of the clauses.
-                Symbol symbol = this.GetNextSymbol(parentReference);
-                if (symbol.SymbolType != SymbolType.Other)
-                {
-                    break;
-                }
-
-                QueryClause clause = null;
-
-                switch (symbol.Text)
-                {
-                    case "from":
-                        QueryFromClause fromClause = this.GetQueryFromClause(parentReference, unsafeCode);
-                        variables.Add(fromClause.RangeVariable);
-                        clause = fromClause;
-                        break;
-
-                    case "let":
-                        QueryLetClause letClause = this.GetQueryLetClause(parentReference, unsafeCode);
-                        variables.Add(letClause.RangeVariable);
-                        clause = letClause;
-                        break;
-
-                    case "where":
-                        clause = this.GetQueryWhereClause(parentReference, unsafeCode);
-                        break;
-
-                    case "join":
-                        QueryJoinClause joinClause = this.GetQueryJoinClause(parentReference, unsafeCode);
-                        variables.Add(joinClause.RangeVariable);
-
-                        if (joinClause.IntoVariable != null)
-                        {
-                            variables.Add(joinClause.IntoVariable);
-                        }
-
-                        clause = joinClause;
-                        break;
-
-                    case "orderby":
-                        clause = this.GetQueryOrderByClause(parentReference, unsafeCode);
-                        break;
-
-                    case "select":
-                        clause = this.GetQuerySelectClause(parentReference, unsafeCode);
-                        break;
-
-                    case "group":
-                        clause = this.GetQueryGroupClause(parentReference, unsafeCode);
-                        break;
-
-                    case "into":
-                        QueryContinuationClause continuationClause = this.GetQueryContinuationClause(parentReference, unsafeCode);
-                        variables.Add(continuationClause.Variable);
-                        clause = continuationClause;
-                        break;
-
-                    default:
-                        break;
-                }
-
-                if (clause == null)
-                {
-                    break;
-                }
-
-                if (firstToken == null)
-                {
-                    firstToken = clause.Tokens.First;
-                }
-
-                clauses.Add(clause);
-            }
-
-            if (firstToken == null)
-            {
-                throw this.CreateSyntaxException();
-            }
-
-            // Create and return the token list.
-            return new CsTokenList(this.tokens, firstToken, this.tokens.Last);
-        }
-
-        /// <summary>
-        /// Gets a query from clause.
-        /// </summary>
-        /// <param name="parentReference">
-        /// The parent code unit.
-        /// </param>
-        /// <param name="unsafeCode">
-        /// Indicates whether the code being parsed resides 
-        /// in an unsafe code block.
-        /// </param>
-        /// <returns>
-        /// Returns the query from clause.
-        /// </returns>
-        private QueryFromClause GetQueryFromClause(Reference<ICodePart> parentReference, bool unsafeCode)
-        {
-            Param.AssertNotNull(parentReference, "parentReference");
-            Param.Ignore(unsafeCode);
-
-            // Get and add the 'from' symbol.
-            Symbol symbol = this.GetNextSymbol(SymbolType.Other, parentReference);
-            Debug.Assert(symbol.Text == "from", "Expected a from keyword");
-
-            Reference<ICodePart> clauseReference = new Reference<ICodePart>();
-
-            Node<CsToken> firstTokenNode = this.tokens.InsertLast(this.GetToken(CsTokenType.From, SymbolType.Other, clauseReference));
-
-            // Get the range variable.
-            Variable rangeVariable = this.GetVariable(clauseReference, unsafeCode, true, false);
-            if (rangeVariable == null)
-            {
-                throw this.CreateSyntaxException();
-            }
-
-            // The next symbol must be the 'in' keyword.
-            this.tokens.Add(this.GetToken(CsTokenType.In, SymbolType.In, clauseReference));
-
-            // Now get the from clause expression.
-            Expression fromClauseExpression = this.GetNextExpression(ExpressionPrecedence.Query, clauseReference, unsafeCode);
-            if (fromClauseExpression == null)
-            {
-                throw this.CreateSyntaxException();
-            }
-
-            // Create and return the clause.
-            QueryFromClause queryFromClause = new QueryFromClause(new CsTokenList(this.tokens, firstTokenNode, this.tokens.Last), rangeVariable, fromClauseExpression);
-
-            clauseReference.Target = queryFromClause;
-            return queryFromClause;
-        }
-
-        /// <summary>
-        /// Gets a query group clause.
-        /// </summary>
-        /// <param name="parentReference">
-        /// The parent code unit.
-        /// </param>
-        /// <param name="unsafeCode">
-        /// Indicates whether the code being parsed resides 
-        /// in an unsafe code block.
-        /// </param>
-        /// <returns>
-        /// Returns the query group clause.
-        /// </returns>
-        private QueryGroupClause GetQueryGroupClause(Reference<ICodePart> parentReference, bool unsafeCode)
-        {
-            Param.AssertNotNull(parentReference, "parentReference");
-            Param.Ignore(unsafeCode);
-
-            // Get and add the 'group' symbol.
-            Symbol symbol = this.GetNextSymbol(SymbolType.Other, parentReference);
-            Debug.Assert(symbol.Text == "group", "Expected a group keyword.");
-
-            Reference<ICodePart> clauseReference = new Reference<ICodePart>();
-            Node<CsToken> firstTokenNode = this.tokens.InsertLast(this.GetToken(CsTokenType.Group, SymbolType.Other, clauseReference));
-
-            // Get the group expression.
-            Expression groupExpression = this.GetNextExpression(ExpressionPrecedence.Query, clauseReference, unsafeCode);
-            if (groupExpression == null)
-            {
-                throw this.CreateSyntaxException();
-            }
-
-            // The next symbol must be the 'by' keyword.
-            symbol = this.GetNextSymbol(SymbolType.Other, clauseReference);
-            if (symbol.Text != "by")
-            {
-                throw this.CreateSyntaxException();
-            }
-
-            this.tokens.Add(this.GetToken(CsTokenType.By, SymbolType.Other, clauseReference));
-
-            // Now get the by expression.
-            Expression groupByExpression = this.GetNextExpression(ExpressionPrecedence.Query, clauseReference, unsafeCode);
-            if (groupByExpression == null)
-            {
-                throw this.CreateSyntaxException();
-            }
-
-            // Create and return the clause.
-            QueryGroupClause clause = new QueryGroupClause(new CsTokenList(this.tokens, firstTokenNode, this.tokens.Last), groupExpression, groupByExpression);
-
-            clauseReference.Target = clause;
-            return clause;
-        }
-
-        /// <summary>
-        /// Gets a query join clause.
-        /// </summary>
-        /// <param name="parentReference">
-        /// The parent code unit.
-        /// </param>
-        /// <param name="unsafeCode">
-        /// Indicates whether the code being parsed resides 
-        /// in an unsafe code block.
-        /// </param>
-        /// <returns>
-        /// Returns the query from clause.
-        /// </returns>
-        private QueryJoinClause GetQueryJoinClause(Reference<ICodePart> parentReference, bool unsafeCode)
-        {
-            Param.AssertNotNull(parentReference, "parentReference");
-            Param.Ignore(unsafeCode);
-
-            // Get and add the 'from' symbol.
-            Symbol symbol = this.GetNextSymbol(SymbolType.Other, parentReference);
-            Debug.Assert(symbol.Text == "join", "Expected a join keyword");
-
-            Reference<ICodePart> clauseReference = new Reference<ICodePart>();
-            Node<CsToken> firstTokenNode = this.tokens.InsertLast(this.GetToken(CsTokenType.Join, SymbolType.Other, clauseReference));
-
-            // Get the variable.
-            Variable variable = this.GetVariable(clauseReference, unsafeCode, true, false);
-            if (variable == null)
-            {
-                throw this.CreateSyntaxException();
-            }
-
-            // The next symbol must be the 'in' keyword.
-            this.tokens.Add(this.GetToken(CsTokenType.In, SymbolType.In, clauseReference));
-
-            // Now get the in expression.
-            Expression inExpression = this.GetNextExpression(ExpressionPrecedence.Query, clauseReference, unsafeCode);
-            if (inExpression == null)
-            {
-                throw this.CreateSyntaxException();
-            }
-
-            // The next symbol must be the 'on' keyword.
-            CsToken token = this.GetToken(CsTokenType.On, SymbolType.Other, clauseReference);
-            if (token.Text != "on")
-            {
-                throw this.CreateSyntaxException();
-            }
-
-            this.tokens.Add(token);
-
-            // Now get the on expression.
-            Expression onKeyExpression = this.GetNextExpression(ExpressionPrecedence.Query, clauseReference, unsafeCode);
-            if (onKeyExpression == null)
-            {
-                throw this.CreateSyntaxException();
-            }
-
-            // The next symbol must be the 'equals' keyword.
-            token = this.GetToken(CsTokenType.Equals, SymbolType.Other, clauseReference);
-            if (token.Text != "equals")
-            {
-                throw this.CreateSyntaxException();
-            }
-
-            this.tokens.Add(token);
-
-            // Now get the equals expression.
-            Expression equalsKeyExpression = this.GetNextExpression(ExpressionPrecedence.Query, clauseReference, unsafeCode);
-            if (equalsKeyExpression == null)
-            {
-                throw this.CreateSyntaxException();
-            }
-
-            // Get the optional 'into' variable if it exists.
-            Variable intoVariable = null;
-
-            symbol = this.GetNextSymbol(clauseReference);
-            if (symbol.SymbolType == SymbolType.Other && symbol.Text == "into")
-            {
-                this.tokens.Add(this.GetToken(CsTokenType.Into, SymbolType.Other, clauseReference));
-                intoVariable = this.GetVariable(clauseReference, unsafeCode, true, true);
-            }
-
-            // Create and return the clause.
-            QueryJoinClause clause = new QueryJoinClause(
-                new CsTokenList(this.tokens, firstTokenNode, this.tokens.Last), variable, inExpression, onKeyExpression, equalsKeyExpression, intoVariable);
-
-            clauseReference.Target = clause;
-            return clause;
-        }
-
-        /// <summary>
-        /// Gets a query let clause.
-        /// </summary>
-        /// <param name="parentReference">
-        /// The parent code unit.
-        /// </param>
-        /// <param name="unsafeCode">
-        /// Indicates whether the code being parsed resides 
-        /// in an unsafe code block.
-        /// </param>
-        /// <returns>
-        /// Returns the query let clause.
-        /// </returns>
-        private QueryLetClause GetQueryLetClause(Reference<ICodePart> parentReference, bool unsafeCode)
-        {
-            Param.AssertNotNull(parentReference, "parentReference");
-            Param.Ignore(unsafeCode);
-
-            // Get and add the 'let' symbol.
-            Symbol symbol = this.GetNextSymbol(SymbolType.Other, parentReference);
-            Debug.Assert(symbol.Text == "let", "Expected a let keyword");
-
-            Reference<ICodePart> clauseReference = new Reference<ICodePart>();
-
-            Node<CsToken> firstTokenNode = this.tokens.InsertLast(this.GetToken(CsTokenType.Let, SymbolType.Other, clauseReference));
-
-            // Get the identifier.
-            Variable rangeVariable = this.GetVariable(clauseReference, unsafeCode, true, true);
-            if (rangeVariable == null)
-            {
-                throw this.CreateSyntaxException();
-            }
-
-            // The next symbol must be the = sign.
-            this.tokens.Add(this.GetOperatorToken(OperatorType.Equals, clauseReference));
-
-            // Now get the let clause expression.
-            Expression letClauseExpression = this.GetNextExpression(ExpressionPrecedence.Query, clauseReference, unsafeCode);
-            if (letClauseExpression == null)
-            {
-                throw this.CreateSyntaxException();
-            }
-
-            // Create and return the clause.
-            QueryLetClause clause = new QueryLetClause(new CsTokenList(this.tokens, firstTokenNode, this.tokens.Last), rangeVariable, letClauseExpression);
-
-            clauseReference.Target = clause;
-            return clause;
-        }
-
-        /// <summary>
-        /// Gets a query order-by clause.
-        /// </summary>
-        /// <param name="parentReference">
-        /// The parent code unit.
-        /// </param>
-        /// <param name="unsafeCode">
-        /// Indicates whether the code being parsed resides 
-        /// in an unsafe code block.
-        /// </param>
-        /// <returns>
-        /// Returns the query order-by clause.
-        /// </returns>
-        private QueryOrderByClause GetQueryOrderByClause(Reference<ICodePart> parentReference, bool unsafeCode)
-        {
-            Param.AssertNotNull(parentReference, "parentReference");
-            Param.Ignore(unsafeCode);
-
-            // Get and add the 'orderby' symbol.
-            Symbol symbol = this.GetNextSymbol(SymbolType.Other, parentReference);
-            Debug.Assert(symbol.Text == "orderby", "Expected an orderby keyword");
-
-            Reference<ICodePart> clauseReference = new Reference<ICodePart>();
-            Node<CsToken> firstTokenNode = this.tokens.InsertLast(this.GetToken(CsTokenType.OrderBy, SymbolType.Other, clauseReference));
-
-            // Get each of the orderings in the clause.
-            List<QueryOrderByOrdering> orderings = new List<QueryOrderByOrdering>();
-
-            while (true)
-            {
-                QueryOrderByOrdering ordering = new QueryOrderByOrdering();
-
-                // Get the ordering expression.
-                ordering.Expression = this.GetNextExpression(ExpressionPrecedence.Query, clauseReference, unsafeCode);
-                if (ordering.Expression == null)
-                {
-                    throw this.CreateSyntaxException();
-                }
-
-                // Get the order direction if it exists.
-                symbol = this.GetNextSymbol(clauseReference);
-
-                ordering.Direction = QueryOrderByDirection.Undefined;
-
-                if (symbol.Text == "ascending")
-                {
-                    ordering.Direction = QueryOrderByDirection.Ascending;
-                    this.tokens.Add(this.GetToken(CsTokenType.Ascending, SymbolType.Other, clauseReference));
-                }
-                else if (symbol.Text == "descending")
-                {
-                    ordering.Direction = QueryOrderByDirection.Descending;
-                    this.tokens.Add(this.GetToken(CsTokenType.Descending, SymbolType.Other, clauseReference));
-                }
-
-                // Add the ordering to the list.
-                orderings.Add(ordering);
-
-                // If the next symbol is a comma, then we should continue and get the next ordering expression.
-                symbol = this.GetNextSymbol(clauseReference);
-
-                if (symbol.SymbolType == SymbolType.Comma)
-                {
-                    this.tokens.Add(this.GetToken(CsTokenType.Comma, SymbolType.Comma, clauseReference));
-                }
-                else
-                {
-                    // This was the last ordering expression.
-                    break;
-                }
-            }
-
-            // Create and return the clause.
-            QueryOrderByClause clause = new QueryOrderByClause(new CsTokenList(this.tokens, firstTokenNode, this.tokens.Last), orderings);
-            clauseReference.Target = clause;
-
-            return clause;
-        }
-
-        /// <summary>
-        /// Gets a query select clause.
-        /// </summary>
-        /// <param name="parentReference">
-        /// The parent code unit.
-        /// </param>
-        /// <param name="unsafeCode">
-        /// Indicates whether the code being parsed resides 
-        /// in an unsafe code block.
-        /// </param>
-        /// <returns>
-        /// Returns the query select clause.
-        /// </returns>
-        private QuerySelectClause GetQuerySelectClause(Reference<ICodePart> parentReference, bool unsafeCode)
-        {
-            Param.AssertNotNull(parentReference, "parentReference");
-            Param.Ignore(unsafeCode);
-
-            // Get and add the 'select' symbol.
-            Symbol symbol = this.GetNextSymbol(SymbolType.Other, parentReference);
-            Debug.Assert(symbol.Text == "select", "Expected a select keyword");
-
-            Reference<ICodePart> clauseReference = new Reference<ICodePart>();
-            Node<CsToken> firstTokenNode = this.tokens.InsertLast(this.GetToken(CsTokenType.Select, SymbolType.Other, clauseReference));
-
-            // Get the select expression.
-            Expression selectClauseExpression = this.GetNextExpression(ExpressionPrecedence.Query, clauseReference, unsafeCode);
-            if (selectClauseExpression == null)
-            {
-                throw this.CreateSyntaxException();
-            }
-
-            // Create and return the clause.
-            QuerySelectClause clause = new QuerySelectClause(new CsTokenList(this.tokens, firstTokenNode, this.tokens.Last), selectClauseExpression);
-            clauseReference.Target = clause;
-            return clause;
-        }
-
-        /// <summary>
-        /// Gets a query where clause.
-        /// </summary>
-        /// <param name="parentReference">
-        /// The parent code unit.
-        /// </param>
-        /// <param name="unsafeCode">
-        /// Indicates whether the code being parsed resides 
-        /// in an unsafe code block.
-        /// </param>
-        /// <returns>
-        /// Returns the query where clause.
-        /// </returns>
-        private QueryWhereClause GetQueryWhereClause(Reference<ICodePart> parentReference, bool unsafeCode)
-        {
-            Param.AssertNotNull(parentReference, "parentReference");
-            Param.Ignore(unsafeCode);
-
-            // Get and add the 'where' symbol.
-            Symbol symbol = this.GetNextSymbol(SymbolType.Other, parentReference);
-            Debug.Assert(symbol.Text == "where", "Expected a where keyword");
-
-            Reference<ICodePart> clauseReference = new Reference<ICodePart>();
-
-            Node<CsToken> firstTokenNode = this.tokens.InsertLast(this.GetToken(CsTokenType.Where, SymbolType.Other, clauseReference));
-
-            // Get the where expression.
-            Expression whereClauseExpression = this.GetNextExpression(ExpressionPrecedence.Query, clauseReference, unsafeCode);
-            if (whereClauseExpression == null)
-            {
-                throw this.CreateSyntaxException();
-            }
-
-            // Create and return the clause.
-            QueryWhereClause clause = new QueryWhereClause(new CsTokenList(this.tokens, firstTokenNode, this.tokens.Last), whereClauseExpression);
-
-            clauseReference.Target = clause;
-            return clause;
-        }
-
-        /// <summary>
-        /// Reads a relational expression.
-        /// </summary>
-        /// <param name="leftHandSide">
-        /// The expression on the left hand side of the operator.
-        /// </param>
-        /// <param name="previousPrecedence">
-        /// The precedence of the expression just before this one.
-        /// </param>
-        /// <param name="parentReference">
-        /// The parent code part.
-        /// </param>
-        /// <param name="unsafeCode">
-        /// Indicates whether the code being parsed resides in an unsafe code block.
-        /// </param>
-        /// <returns>
-        /// Returns the expression.
-        /// </returns>
-        private RelationalExpression GetRelationalExpression(
-            Expression leftHandSide, ExpressionPrecedence previousPrecedence, Reference<ICodePart> parentReference, bool unsafeCode)
-        {
-            Param.AssertNotNull(leftHandSide, "leftHandSide");
-            Param.Ignore(previousPrecedence);
-            Param.AssertNotNull(parentReference, "parentReference");
-            Param.Ignore(unsafeCode);
-
-            RelationalExpression expression = null;
-            Reference<ICodePart> expressionReference = new Reference<ICodePart>();
-
-            // Read the details of the expression.
-            OperatorSymbol operatorToken = this.PeekOperatorToken(parentReference, expressionReference);
-            Debug.Assert(operatorToken.Category == OperatorCategory.Relational, "Expected a relational operator");
-
-            // Check the precedence of the operators to make sure we can gather this statement now.
-            ExpressionPrecedence precedence = GetOperatorPrecedence(operatorToken.SymbolType);
-            if (CheckPrecedence(previousPrecedence, precedence))
-            {
-                // Add the operator token to the document and advance the symbol manager up to it.
-                this.symbols.Advance();
-                this.tokens.Add(operatorToken);
-
-                // Get the expression on the right-hand side of the operator.
-                Expression rightHandSide = this.GetOperatorRightHandExpression(precedence, expressionReference, unsafeCode);
-
-                // Create the partial token list for the expression.
-                CsTokenList partialTokens = new CsTokenList(this.tokens, leftHandSide.Tokens.First, this.tokens.Last);
-
-                // Get the expression operator type.
-                RelationalExpression.Operator type;
-                switch (operatorToken.SymbolType)
-                {
-                    case OperatorType.ConditionalEquals:
-                        type = RelationalExpression.Operator.EqualTo;
-                        break;
-
-                    case OperatorType.NotEquals:
-                        type = RelationalExpression.Operator.NotEqualTo;
-                        break;
-
-                    case OperatorType.GreaterThan:
-                        type = RelationalExpression.Operator.GreaterThan;
-                        break;
-
-                    case OperatorType.GreaterThanOrEquals:
-                        type = RelationalExpression.Operator.GreaterThanOrEqualTo;
-                        break;
-
-                    case OperatorType.LessThan:
-                        type = RelationalExpression.Operator.LessThan;
-                        break;
-
-                    case OperatorType.LessThanOrEquals:
-                        type = RelationalExpression.Operator.LessThanOrEqualTo;
-                        break;
-
-                    default:
-                        Debug.Fail("Unexpected operator type");
-                        throw new InvalidOperationException();
-                }
-
-                // Create and return the expression.
-                expression = new RelationalExpression(partialTokens, type, leftHandSide, rightHandSide);
-                expressionReference.Target = expression;
-            }
-
-            return expression;
-        }
-
-        /// <summary>
-        /// Reads a sizeof expression from the code.
-        /// </summary>
-        /// <param name="parentReference">
-        /// The parent code unit.
-        /// </param>
-        /// <param name="unsafeCode">
-        /// Indicates whether the code being parsed resides in an unsafe code block.
-        /// </param>
-        /// <returns>
-        /// Returns the expression.
-        /// </returns>
-        private SizeofExpression GetSizeofExpression(Reference<ICodePart> parentReference, bool unsafeCode)
-        {
-            Param.AssertNotNull(parentReference, "parentReference");
-            Param.Ignore(unsafeCode);
-
-            Reference<ICodePart> expressionReference = new Reference<ICodePart>();
-
-            // Get the sizeof keyword.
-            Node<CsToken> firstTokenNode = this.tokens.InsertLast(this.GetToken(CsTokenType.Sizeof, SymbolType.Sizeof, parentReference, expressionReference));
-
-            // The next symbol will be the opening parenthesis.
-            Bracket openParenthesis = this.GetBracketToken(CsTokenType.OpenParenthesis, SymbolType.OpenParenthesis, expressionReference);
-            Node<CsToken> openParenthesisNode = this.tokens.InsertLast(openParenthesis);
-
-            // Get the inner expression representing the type.
-            Expression typeTokenExpression = this.GetTypeTokenExpression(expressionReference, unsafeCode, true);
-            if (typeTokenExpression == null)
-            {
-                throw this.CreateSyntaxException();
-            }
-
-            // Get the closing parenthesis.
-            Bracket closeParenthesis = this.GetBracketToken(CsTokenType.CloseParenthesis, SymbolType.CloseParenthesis, expressionReference);
-            Node<CsToken> closeParenthesisNode = this.tokens.InsertLast(closeParenthesis);
-
-            openParenthesis.MatchingBracketNode = closeParenthesisNode;
-            closeParenthesis.MatchingBracketNode = openParenthesisNode;
-
-            // Create the token list for the method invocation expression.
-            CsTokenList partialTokens = new CsTokenList(this.tokens, firstTokenNode, this.tokens.Last);
-
-            // Create and return the expression.
-            SizeofExpression expression = new SizeofExpression(partialTokens, typeTokenExpression);
-            expressionReference.Target = expression;
-
-            return expression;
-        }
-
-        /// <summary>
-        /// Reads a stackalloc expression from the code.
-        /// </summary>
-        /// <param name="parentReference">
-        /// The parent code unit.
-        /// </param>
-        /// <param name="unsafeCode">
-        /// Indicates whether the code being parsed resides in an unsafe code block.
-        /// </param>
-        /// <returns>
-        /// Returns the expression.
-        /// </returns>
-        private StackallocExpression GetStackallocExpression(Reference<ICodePart> parentReference, bool unsafeCode)
-        {
-            Param.AssertNotNull(parentReference, "parentReference");
-            Param.Ignore(unsafeCode);
-
-            Reference<ICodePart> expressionReference = new Reference<ICodePart>();
-
-            // The first symbol must be the new keyword.
-            Node<CsToken> firstTokenNode = this.tokens.InsertLast(this.GetToken(CsTokenType.Stackalloc, SymbolType.Stackalloc, parentReference, expressionReference));
-
-            // The next token must be the type identifier.
-            this.GetNextSymbol(SymbolType.Other, expressionReference);
-
-            // Get the type expression.
-            Expression type = this.GetTypeTokenExpression(expressionReference, unsafeCode, false);
-            if (type == null || type.Tokens.First == null)
-            {
-                throw this.CreateSyntaxException();
-            }
-
-            // Get the array access expression.
-            ArrayAccessExpression arrayAccess = this.GetArrayAccessExpression(type, ExpressionPrecedence.None, unsafeCode);
-            if (arrayAccess == null || arrayAccess.Tokens.First == null)
-            {
-                throw this.CreateSyntaxException();
-            }
-
-            // Create the token list for the new array expression.
-            CsTokenList partialTokens = new CsTokenList(this.tokens, firstTokenNode, this.tokens.Last);
-
-            // Create and return the expression.
-            StackallocExpression expression = new StackallocExpression(partialTokens, arrayAccess);
-            expressionReference.Target = expression;
-
-            return expression;
-        }
-
-        /// <summary>
-        /// Reads a typeof expression from the code.
-        /// </summary>
-        /// <param name="parentReference">
-        /// The parent code unit.
-        /// </param>
-        /// <param name="unsafeCode">
-        /// Indicates whether the code being parsed resides in an unsafe code block.
-        /// </param>
-        /// <returns>
-        /// Returns the expression.
-        /// </returns>
-        private TypeofExpression GetTypeofExpression(Reference<ICodePart> parentReference, bool unsafeCode)
-        {
-            Param.AssertNotNull(parentReference, "parentReference");
-            Param.Ignore(unsafeCode);
-
-            Reference<ICodePart> expressionReference = new Reference<ICodePart>();
-
-            // Get the typeof keyword.
-            Node<CsToken> firstTokenNode = this.tokens.InsertLast(this.GetToken(CsTokenType.Typeof, SymbolType.Typeof, parentReference, expressionReference));
-
-            // The next symbol will be the opening parenthesis.
-            Bracket openParenthesis = this.GetBracketToken(CsTokenType.OpenParenthesis, SymbolType.OpenParenthesis, expressionReference);
-            Node<CsToken> openParenthesisNode = this.tokens.InsertLast(openParenthesis);
-
-            // Get the inner expression representing the type.
-            LiteralExpression typeTokenExpression = this.GetTypeTokenExpression(expressionReference, unsafeCode, true);
-            if (typeTokenExpression == null)
-            {
-                throw this.CreateSyntaxException();
-            }
-
-            // Get the closing parenthesis.
-            Bracket closeParenthesis = this.GetBracketToken(CsTokenType.CloseParenthesis, SymbolType.CloseParenthesis, expressionReference);
-            Node<CsToken> closeParenthesisNode = this.tokens.InsertLast(closeParenthesis);
-
-            openParenthesis.MatchingBracketNode = closeParenthesisNode;
-            closeParenthesis.MatchingBracketNode = openParenthesisNode;
-
-            // Create the token list for the method invocation expression.
-            CsTokenList partialTokens = new CsTokenList(this.tokens, firstTokenNode, this.tokens.Last);
-
-            // Create and return the expression.
-            TypeofExpression expression = new TypeofExpression(partialTokens, typeTokenExpression);
-            expressionReference.Target = expression;
-
-            return expression;
-        }
-
-        /// <summary>
-        /// Reads a unary decrement expression.
-        /// </summary>
-        /// <param name="unsafeCode">
-        /// Indicates whether the code being parsed resides in an unsafe code block.
-        /// </param>
-        /// <returns>
-        /// Returns the expression.
-        /// </returns>
-        private DecrementExpression GetUnaryDecrementExpression(bool unsafeCode)
-        {
-            Param.Ignore(unsafeCode);
-
-            Reference<ICodePart> expressionReference = new Reference<ICodePart>();
-
-            // Get the decrement symbol.
-            Node<CsToken> tokenNode = this.tokens.InsertLast(this.GetOperatorToken(OperatorType.Decrement, expressionReference));
-
-            // Get the expression being decremented.
-            Expression valueExpression = this.GetNextExpression(ExpressionPrecedence.Unary, expressionReference, unsafeCode);
-            if (valueExpression == null || valueExpression.Tokens.First == null)
-            {
-                throw this.CreateSyntaxException();
-            }
-
-            // Create the partial token list for the expression.
-            CsTokenList partialTokens = new CsTokenList(this.tokens, tokenNode, this.tokens.Last);
-
-            // Create and return the expression.
-            DecrementExpression expression = new DecrementExpression(partialTokens, valueExpression, DecrementExpression.DecrementType.Prefix);
-            expressionReference.Target = expression;
-
-            return expression;
-        }
-
-        /// <summary>
-        /// Reads a unary expression.
-        /// </summary>
-        /// <param name="parentReference">
-        /// The parent code part.
-        /// </param>
-        /// <param name="unsafeCode">
-        /// Indicates whether the code being parsed resides in an unsafe code block.
-        /// </param>
-        /// <returns>
-        /// Returns the expression.
-        /// </returns>
-        private UnaryExpression GetUnaryExpression(Reference<ICodePart> parentReference, bool unsafeCode)
-        {
-            Param.AssertNotNull(parentReference, "parentReference");
-            Param.Ignore(unsafeCode);
-
-            Reference<ICodePart> expressionReference = new Reference<ICodePart>();
-
-            // Create the token based on the type of the symbol.
-            Symbol symbol = this.GetNextSymbol(parentReference);
-
-            OperatorSymbol token;
-            UnaryExpression.Operator operatorType;
-            if (symbol.SymbolType == SymbolType.Plus)
-            {
-                operatorType = UnaryExpression.Operator.Positive;
-                token = new OperatorSymbol(symbol.Text, OperatorCategory.Unary, OperatorType.Positive, symbol.Location, expressionReference, this.symbols.Generated);
-            }
-            else if (symbol.SymbolType == SymbolType.Minus)
-            {
-                operatorType = UnaryExpression.Operator.Negative;
-                token = new OperatorSymbol(symbol.Text, OperatorCategory.Unary, OperatorType.Negative, symbol.Location, expressionReference, this.symbols.Generated);
-            }
-            else if (symbol.SymbolType == SymbolType.Not)
-            {
-                operatorType = UnaryExpression.Operator.Not;
-                token = new OperatorSymbol(symbol.Text, OperatorCategory.Unary, OperatorType.Not, symbol.Location, expressionReference, this.symbols.Generated);
-            }
-            else if (symbol.SymbolType == SymbolType.Tilde)
-            {
-                operatorType = UnaryExpression.Operator.BitwiseCompliment;
-                token = new OperatorSymbol(
-                    symbol.Text, OperatorCategory.Unary, OperatorType.BitwiseCompliment, symbol.Location, expressionReference, this.symbols.Generated);
-            }
-            else
-            {
-                // This is not a unary type.
-                Debug.Fail("Unexpected operator type");
-                throw new StyleCopException();
-            }
-
-            Node<CsToken> tokenNode = this.tokens.InsertLast(token);
-            this.symbols.Advance();
-
-            // Get the expression after the operator.
-            Expression innerExpression = this.GetNextExpression(ExpressionPrecedence.Unary, expressionReference, unsafeCode);
-            if (innerExpression == null || innerExpression.Tokens.First == null)
-            {
-                throw this.CreateSyntaxException();
-            }
-
-            // Create the partial token list for the expression.
-            CsTokenList partialTokens = new CsTokenList(this.tokens, tokenNode, this.tokens.Last);
-
-            // Create and return the expression.
-            UnaryExpression expression = new UnaryExpression(partialTokens, operatorType, innerExpression);
-            expressionReference.Target = expression;
-
-            return expression;
-        }
-
-        /// <summary>
-        /// Reads a unary increment expression.
-        /// </summary>
-        /// <param name="unsafeCode">
-        /// Indicates whether the code being parsed resides in an unsafe code block.
-        /// </param>
-        /// <returns>
-        /// Returns the expression.
-        /// </returns>
-        private IncrementExpression GetUnaryIncrementExpression(bool unsafeCode)
-        {
-            Param.Ignore(unsafeCode);
-
-            Reference<ICodePart> expressionReference = new Reference<ICodePart>();
-
-            // Get the increment symbol.
-            Node<CsToken> tokenNode = this.tokens.InsertLast(this.GetOperatorToken(OperatorType.Increment, expressionReference));
-
-            // Get the expression being incremented.
-            Expression valueExpression = this.GetNextExpression(ExpressionPrecedence.Unary, expressionReference, unsafeCode);
-            if (valueExpression == null || valueExpression.Tokens.First == null)
-            {
-                throw this.CreateSyntaxException();
-            }
-
-            // Create the partial token list for the expression.
-            CsTokenList partialTokens = new CsTokenList(this.tokens, tokenNode, this.tokens.Last);
-
-            // Create and return the expression.
-            IncrementExpression expression = new IncrementExpression(partialTokens, valueExpression, IncrementExpression.IncrementType.Prefix);
-            expressionReference.Target = expression;
-
-            return expression;
-        }
-
-        /// <summary>
-        /// Reads an unchecked expression from the code.
-        /// </summary>
-        /// <param name="parentReference">
-        /// The parent code unit.
-        /// </param>
-        /// <param name="unsafeCode">
-        /// Indicates whether the code being parsed resides in an unsafe code block.
-        /// </param>
-        /// <returns>
-        /// Returns the expression.
-        /// </returns>
-        private UncheckedExpression GetUncheckedExpression(Reference<ICodePart> parentReference, bool unsafeCode)
-        {
-            Param.AssertNotNull(parentReference, "parentReference");
-            Param.Ignore(unsafeCode);
-
-            Reference<ICodePart> expressionReference = new Reference<ICodePart>();
-
-            // Get the unchecked keyword.
-            Node<CsToken> firstTokenNode = this.tokens.InsertLast(this.GetToken(CsTokenType.Unchecked, SymbolType.Unchecked, parentReference, expressionReference));
-
-            // The next symbol will be the opening parenthesis.
-            Bracket openParenthesis = this.GetBracketToken(CsTokenType.OpenParenthesis, SymbolType.OpenParenthesis, expressionReference);
-            Node<CsToken> openParenthesisNode = this.tokens.InsertLast(openParenthesis);
-
-            // Get the inner expression.
-            Expression innerExpression = this.GetNextExpression(ExpressionPrecedence.None, expressionReference, unsafeCode);
-
-            // Get the closing parenthesis.
-            Bracket closeParenthesis = this.GetBracketToken(CsTokenType.CloseParenthesis, SymbolType.CloseParenthesis, expressionReference);
-            Node<CsToken> closeParenthesisNode = this.tokens.InsertLast(closeParenthesis);
-
-            openParenthesis.MatchingBracketNode = closeParenthesisNode;
-            closeParenthesis.MatchingBracketNode = openParenthesisNode;
-
-            // Create the token list for the method invocation expression.
-            CsTokenList partialTokens = new CsTokenList(this.tokens, firstTokenNode, this.tokens.Last);
-
-            // Create and return the expression.
-            UncheckedExpression expression = new UncheckedExpression(partialTokens, innerExpression);
-            expressionReference.Target = expression;
-
-            return expression;
-        }
-
-        /// <summary>
-        /// Reads an unsafe access expression.
-        /// </summary>
-        /// <param name="parentReference">
-        /// The parent code unit.
-        /// </param>
-        /// <param name="unsafeCode">
-        /// Indicates whether the code being parsed resides in an unsafe code block.
-        /// </param>
-        /// <returns>
-        /// Returns the expression.
-        /// </returns>
-        private UnsafeAccessExpression GetUnsafeAccessExpression(Reference<ICodePart> parentReference, bool unsafeCode)
-        {
-            Param.AssertNotNull(parentReference, "parentReference");
-            Param.Assert(unsafeCode, "unsafeCode", "Un unsafe access must reside in an unsafe code block.");
-
-            // Get the operator symbol.
-            Symbol symbol = this.GetNextSymbol(parentReference);
-
-            Reference<ICodePart> expressionReference = new Reference<ICodePart>();
-
-            OperatorType operatorType;
-            UnsafeAccessExpression.Operator unsafeOperatorType;
-            if (symbol.SymbolType == SymbolType.LogicalAnd)
-            {
-                operatorType = OperatorType.AddressOf;
-                unsafeOperatorType = UnsafeAccessExpression.Operator.AddressOf;
-            }
-            else if (symbol.SymbolType == SymbolType.Multiplication)
-            {
-                operatorType = OperatorType.Dereference;
-                unsafeOperatorType = UnsafeAccessExpression.Operator.Dereference;
-            }
-            else
-            {
-                Debug.Fail("Unexpected operator type.");
-                throw new InvalidOperationException();
-            }
-
-            // Create a token for the operator symbol.
-            this.symbols.Advance();
-            OperatorSymbol token = new OperatorSymbol(symbol.Text, OperatorCategory.Reference, operatorType, symbol.Location, expressionReference, this.symbols.Generated);
-
-            Node<CsToken> tokenNode = this.tokens.InsertLast(token);
-
-            // Get the expression being accessed.
-            Expression innerExpression = this.GetNextExpression(ExpressionPrecedence.Unary, expressionReference, unsafeCode);
-            if (innerExpression == null || innerExpression.Tokens.First == null)
-            {
-                throw new SyntaxException(this.document.SourceCode, symbol.LineNumber);
-            }
-
-            // Create the partial token list for the expression.
-            CsTokenList partialTokens = new CsTokenList(this.tokens, tokenNode, this.tokens.Last);
-
-            // Create and return the expression.
-            UnsafeAccessExpression expression = new UnsafeAccessExpression(partialTokens, unsafeOperatorType, innerExpression);
-            expressionReference.Target = expression;
-
-            return expression;
-        }
-
-        /// <summary>
-        /// Reads an unsafe type expression.
-        /// </summary>
-        /// <param name="type">
-        /// The type expression.
-        /// </param>
-        /// <param name="previousPrecedence">
-        /// The precedence of the previous expression.
-        /// </param>
-        /// <param name="parentReference">
-        /// The parent code unit.
-        /// </param>
-        /// <returns>
-        /// Returns the expression.
-        /// </returns>
-        private UnsafeAccessExpression GetUnsafeTypeExpression(Expression type, ExpressionPrecedence previousPrecedence, Reference<ICodePart> parentReference)
-        {
-            Param.Ignore(type);
-            Param.AssertNotNull(previousPrecedence, "previousPrecedence");
-            Param.AssertNotNull(parentReference, "parentReference");
-
-            UnsafeAccessExpression expression = null;
-
-            if (CheckPrecedence(previousPrecedence, ExpressionPrecedence.Unary))
-            {
-                // Get the operator symbol.
-                Symbol symbol = this.GetNextSymbol(parentReference);
-
-                Reference<ICodePart> expressionReference = new Reference<ICodePart>();
-
-                OperatorType operatorType;
-                UnsafeAccessExpression.Operator unsafeOperatorType;
-                if (symbol.SymbolType == SymbolType.LogicalAnd)
-                {
-                    operatorType = OperatorType.AddressOf;
-                    unsafeOperatorType = UnsafeAccessExpression.Operator.AddressOf;
-                }
-                else if (symbol.SymbolType == SymbolType.Multiplication)
-                {
-                    operatorType = OperatorType.Dereference;
-                    unsafeOperatorType = UnsafeAccessExpression.Operator.Dereference;
-                }
-                else
-                {
-                    Debug.Fail("Unexpected operator type.");
-                    throw new InvalidOperationException();
-                }
-
-                // Create a token for the operator symbol.
-                this.symbols.Advance();
-                OperatorSymbol token = new OperatorSymbol(
-                    symbol.Text, OperatorCategory.Reference, operatorType, symbol.Location, expressionReference, this.symbols.Generated);
-
-                this.tokens.Add(token);
-
-                // Create the partial token list for the expression.
-                CsTokenList partialTokens = new CsTokenList(this.tokens, type.Tokens.First, this.tokens.Last);
-
-                // Create and return the expression.
-                expression = new UnsafeAccessExpression(partialTokens, unsafeOperatorType, type);
-                expressionReference.Target = expression;
-            }
-
-            return expression;
-        }
-
-        /// <summary>
-        /// Reads an expression beginning with two unknown words.
-        /// </summary>
-        /// <param name="type">
-        /// The type of the variable.
-        /// </param>
-        /// <param name="previousPrecedence">
-        /// The precedence of the previous expression.
-        /// </param>
-        /// <param name="unsafeCode">
-        /// Indicates whether the code being parsed resides in an unsafe code block.
-        /// </param>
-        /// <returns>
-        /// Returns the expression.
-        /// </returns>
-        private VariableDeclarationExpression GetVariableDeclarationExpression(Expression type, ExpressionPrecedence previousPrecedence, bool unsafeCode)
-        {
-            Param.AssertNotNull(type, "type");
-            Param.Ignore(previousPrecedence);
-            Param.Ignore(unsafeCode);
-
-            Debug.Assert(
-                type.ExpressionType == ExpressionType.Literal || type.ExpressionType == ExpressionType.MemberAccess, 
-                "The left side of a variable declaration must either be a literal or a member access.");
-
-            VariableDeclarationExpression expression = null;
-            if (CheckPrecedence(previousPrecedence, ExpressionPrecedence.None))
-            {
-                Reference<ICodePart> expressionReference = new Reference<ICodePart>();
-
-                // Convert the type expression to a literal type token expression.
-                LiteralExpression literalType = null;
-                if (type.ExpressionType == ExpressionType.Literal)
-                {
-                    literalType = type as LiteralExpression;
-                    if (!(literalType.Token is TypeToken))
-                    {
-                        literalType = null;
-                    }
-                }
-
-                if (literalType == null)
-                {
-                    literalType = this.ConvertTypeExpression(type);
-                }
-
-                // Get each declarator.
-                List<VariableDeclaratorExpression> declarators = new List<VariableDeclaratorExpression>();
-
-                while (true)
-                {
-                    // Get the next word.
-                    Symbol symbol = this.GetNextSymbol(SymbolType.Other, expressionReference);
-
-                    // Get the identifier.
-                    LiteralExpression identifier = this.GetLiteralExpression(expressionReference, unsafeCode);
-                    if (identifier == null || identifier.Tokens.First == null)
-                    {
-                        throw new SyntaxException(this.document.SourceCode, symbol.LineNumber);
-                    }
-
-                    // Get the initializer if it exists.
-                    Expression initializer = null;
-
-                    symbol = this.GetNextSymbol(expressionReference);
-                    if (symbol.SymbolType == SymbolType.Equals)
-                    {
-                        // Add the equals token.
-                        this.tokens.Add(this.GetOperatorToken(OperatorType.Equals, expressionReference));
-
-                        // Check whether this is an array initializer.
-                        symbol = this.GetNextSymbol(expressionReference);
-
-                        if (symbol.SymbolType == SymbolType.OpenCurlyBracket)
-                        {
-                            initializer = this.GetArrayInitializerExpression(unsafeCode);
-                        }
-                        else
-                        {
-                            initializer = this.GetNextExpression(ExpressionPrecedence.None, expressionReference, unsafeCode);
-                        }
-                    }
-
-                    // Create the token list for the declarator.
-                    CsTokenList partialTokens = new CsTokenList(this.tokens, identifier.Tokens.First, this.tokens.Last);
-
-                    // Create and add the declarator.
-                    declarators.Add(new VariableDeclaratorExpression(partialTokens, identifier, initializer));
-
-                    // Now check if the next character is a comma. If so there is another declarator.
-                    symbol = this.GetNextSymbol(expressionReference);
-                    if (symbol.SymbolType != SymbolType.Comma)
-                    {
-                        // There are no more declarators.
-                        break;
-                    }
-
-                    // Add the comma.
-                    this.tokens.Add(this.GetToken(CsTokenType.Comma, SymbolType.Comma, expressionReference));
-                }
-
-                // Create the token list for the expression.
-                CsTokenList tokenList = new CsTokenList(this.tokens, type.Tokens.First, this.tokens.Last);
-
-                // Create the expression.
-                expression = new VariableDeclarationExpression(tokenList, literalType, declarators.ToArray());
-                expressionReference.Target = expression;
-            }
-
-            return expression;
-        }
-
-        /// <summary>
-        /// Checks whether the symbol manager is currently sitting on an expression that looks like a type.
-        /// </summary>
-        /// <param name="startIndex">
-        /// The first index of the expression.
-        /// </param>
-        /// <param name="unsafeCode">
-        /// Indicates whether the code being parsed resides in an unsafe code block.
-        /// </param>
-        /// <param name="endIndex">
-        /// Returns the last index of the type, or -1 if this is not a type.
-        /// </param>
-        /// <returns>
-        /// Returns true if the next expression is a cast.
-        /// </returns>
-        private bool HasTypeSignature(int startIndex, bool unsafeCode, out int endIndex)
-        {
-            Param.Ignore(startIndex, unsafeCode);
-
-            bool generic;
-            return this.HasTypeSignature(startIndex, unsafeCode, out endIndex, out generic);
-        }
-
-        /// <summary>
-        /// Checks whether the symbol manager is currently sitting on an expression that looks like a type.
-        /// </summary>
-        /// <param name="startIndex">
-        /// The first index of the expression.
-        /// </param>
-        /// <param name="unsafeCode">
-        /// Indicates whether the code being parsed resides in an unsafe code block.
-        /// </param>
-        /// <param name="endIndex">
-        /// Returns the last index of the type, or -1 if this is not a type.
-        /// </param>
-        /// <param name="generic">
-        /// Returns a value indicating whether the type is generic.
-        /// </param>
-        /// <returns>
-        /// Returns true if the next expression is a cast.
-        /// </returns>
-        [SuppressMessage("Microsoft.Maintainability", "CA1502:AvoidExcessiveComplexity", Justification = "May be simplified later.")]
-        private bool HasTypeSignature(int startIndex, bool unsafeCode, out int endIndex, out bool generic)
-        {
-            Param.AssertGreaterThanOrEqualToZero(startIndex, "startIndex");
-            Param.Ignore(unsafeCode);
-
-            endIndex = -1;
-            generic = false;
-            bool type = false;
-
-            // The next symbol must be an unknown word.
-            int index = this.GetNextCodeSymbolIndex(startIndex);
-            if (index != -1)
-            {
-                bool allowNullableType = true;
-
-                Symbol symbol = this.symbols.Peek(index);
-                if (symbol.SymbolType == SymbolType.Other)
-                {
-                    type = true;
-
-                    index = this.AdvanceToEndOfName(index, out generic);
-                    endIndex = index;
-
-                    // Check if there are one or more dereference symbols.
-                    bool loop = true;
-                    while (loop)
-                    {
-                        loop = false;
-
-                        if (index != -1)
-                        {
-                            index = this.GetNextCodeSymbolIndex(index + 1);
-                            if (index != -1)
-                            {
-                                symbol = this.symbols.Peek(index);
-                                if (symbol.SymbolType == SymbolType.Multiplication && unsafeCode)
-                                {
-                                    allowNullableType = false;
-                                    endIndex = index;
-                                    loop = true;
-                                }
-                            }
-                        }
-                    }
-
-                    // If the next character is a nullable type character, move past it.
-                    if (allowNullableType && index != -1)
-                    {
-                        index = this.GetNextCodeSymbolIndex(index);
-                        if (index != -1)
-                        {
-                            symbol = this.symbols.Peek(index);
-                            if (symbol.SymbolType == SymbolType.QuestionMark)
-                            {
-                                endIndex = index;
-                                ++index;
-                            }
-                        }
-                    }
-
-                    // If the next character is an opening square bracket, move past the brackets.
-                    bool open = false;
-                    while (index != -1)
-                    {
-                        index = this.GetNextCodeSymbolIndex(index);
-                        if (index != -1)
-                        {
-                            symbol = this.symbols.Peek(index);
-                            if (open)
-                            {
-                                if (symbol.SymbolType == SymbolType.WhiteSpace || symbol.SymbolType == SymbolType.EndOfLine
-                                    || symbol.SymbolType == SymbolType.SingleLineComment || symbol.SymbolType == SymbolType.MultiLineComment
-                                    || symbol.SymbolType == SymbolType.PreprocessorDirective || symbol.SymbolType == SymbolType.Number
-                                    || symbol.SymbolType == SymbolType.Comma)
-                                {
-                                    ++index;
-                                }
-                                else if (symbol.SymbolType == SymbolType.CloseSquareBracket)
-                                {
-                                    endIndex = index;
-                                    ++index;
-                                    open = false;
-                                }
-                                else
-                                {
-                                    break;
-                                }
-                            }
-                            else
-                            {
-                                if (symbol.SymbolType != SymbolType.OpenSquareBracket)
-                                {
-                                    break;
-                                }
-
-                                allowNullableType = false;
-                                ++index;
-                                open = true;
-                            }
-                        }
-                    }
-                }
-            }
-
-            return type;
-        }
-
-        /// <summary>
-        /// Determines whether the next expression is an 'await' expression.
-        /// </summary>
-        /// <returns>Returns true if the next expression is an await expression.</returns>
-        private bool IsAwaitExpression()
-        {
-            int index = 1;
-            Symbol symbol = this.symbols.Peek(index);
-
-            if (symbol.SymbolType == SymbolType.Other && symbol.Text == "await")
-            {
-                index++;
-
-                // Advance to the next non-whitespace symbol.
-                for (;; ++index)
-                {
-                    symbol = this.symbols.Peek(index);
-                    if (symbol == null)
-                    {
-                        return false;
-                    }
-
-                    if (symbol.SymbolType != SymbolType.EndOfLine && symbol.SymbolType != SymbolType.WhiteSpace && symbol.SymbolType != SymbolType.MultiLineComment
-                        && symbol.SymbolType != SymbolType.SingleLineComment)
-                    {
-                        break;
-                    }
-                }
-
-                if (symbol.SymbolType == SymbolType.CloseParenthesis || symbol.SymbolType == SymbolType.Semicolon)
-                {
-                    return false;
-                }
-
-                return true;
-            }
-
-            return false;
-        }
-
-        /// <summary>
-        /// Checks whether the symbol manager is currently sitting on a cast expression.
-        /// </summary>
-        /// <param name="previousPrecedence">
-        /// The precedence of the previous expression.
-        /// </param>
-        /// <param name="unsafeCode">
-        /// Indicates whether the code being parsed resides in an unsafe code block.
-        /// </param>
-        /// <returns>
-        /// Returns true if the next expression is a cast.
-        /// </returns>
-        [SuppressMessage("Microsoft.Maintainability", "CA1502:AvoidExcessiveComplexity", Justification = "May be simplified later.")]
-        private bool IsCastExpression(ExpressionPrecedence previousPrecedence, bool unsafeCode)
-        {
-            Param.Ignore(previousPrecedence);
-            Param.Ignore(unsafeCode);
-
-            bool cast = false;
-
-            // The first symbol must be an opening parenthesis.
-            int index = this.GetNextCodeSymbolIndex(1);
-            if (index != -1)
-            {
-                Symbol symbol = this.symbols.Peek(index);
-                if (symbol.SymbolType == SymbolType.OpenParenthesis)
-                {
-                    // The inner expression must have a type signature.
-                    if (this.HasTypeSignature(index + 1, unsafeCode, out index))
-                    {
-                        if (index != -1)
-                        {
-                            symbol = this.symbols.Peek(index);
-                            if (symbol.SymbolType == SymbolType.Other)
-                            {
-                                index = this.AdvanceToEndOfName(index);
-                            }
-
-                            // The next character must be a closing parenthesis or this is not a cast.
-                            if (index != -1)
-                            {
-                                index = this.GetNextCodeSymbolIndex(index + 1);
-                                if (index != -1)
-                                {
-                                    symbol = this.symbols.Peek(index);
-                                    if (symbol.SymbolType == SymbolType.CloseParenthesis)
-                                    {
-                                        // This looks like it might be a cast, but a cast can only appear in front 
-                                        // of the following types of symbols.
-                                        index = this.GetNextCodeSymbolIndex(index + 1);
-                                        if (index != -1)
-                                        {
-                                            Symbol nextSymbol = this.symbols.Peek(index);
-                                            SymbolType symbolType = nextSymbol.SymbolType;
-                                            if (symbolType == SymbolType.Other)
-                                            {
-                                                // This could be an expression like:
-                                                // from type in x where (type.IsClass) select type;
-                                                // bug 6711
-                                                // if the expression is like:
-                                                // from type in x where true && (type.IsClass) select type;
-                                                // from type in x where true || (type.IsClass) select type;
-                                                // then the previous precendence in not query but ConditionalAnd, ConditionalOr
-                                                if ((previousPrecedence != ExpressionPrecedence.Query && previousPrecedence != ExpressionPrecedence.ConditionalAnd
-                                                     && previousPrecedence != ExpressionPrecedence.ConditionalOr && previousPrecedence != ExpressionPrecedence.Equality)
-                                                    || (nextSymbol.Text != "where" && nextSymbol.Text != "select" && nextSymbol.Text != "group"
-                                                        && nextSymbol.Text != "into" && nextSymbol.Text != "orderby" && nextSymbol.Text != "join"
-                                                        && nextSymbol.Text != "let" && nextSymbol.Text != "equals" && nextSymbol.Text != "by" && nextSymbol.Text != "on"))
-                                                {
-                                                    cast = true;
-                                                }
-                                            }
-                                            else if (symbolType == SymbolType.OpenParenthesis || symbolType == SymbolType.Number || symbolType == SymbolType.Tilde
-                                                     || symbolType == SymbolType.Not || symbolType == SymbolType.New || symbolType == SymbolType.Sizeof
-                                                     || symbolType == SymbolType.Typeof || symbolType == SymbolType.Default || symbolType == SymbolType.Checked
-                                                     || symbolType == SymbolType.Unchecked || symbolType == SymbolType.This || symbolType == SymbolType.Base
-                                                     || symbolType == SymbolType.Null || symbolType == SymbolType.True || symbolType == SymbolType.False
-                                                     || symbolType == SymbolType.Plus || symbolType == SymbolType.Minus || symbolType == SymbolType.String
-                                                     || symbolType == SymbolType.Delegate)
-                                            {
-                                                cast = true;
-                                            }
-                                            else if (symbolType == SymbolType.Increment || symbolType == SymbolType.Decrement)
-                                            {
-                                                // This could be a cast if the symbol following the cast is an "other" or an opening parenthesis. For instance:
-                                                // object x = (object)++y;
-                                                // object x = (object)++(y);
-                                                // object x = (object)++this.y;
-                                                // However this is not a cast when:
-                                                // object x = (x)++;
-                                                int next = this.GetNextCodeSymbolIndex(index + 1);
-                                                if (next != -1)
-                                                {
-                                                    SymbolType nextSymbolType = this.symbols.Peek(next).SymbolType;
-                                                    if (nextSymbolType == SymbolType.Other || nextSymbolType == SymbolType.This || nextSymbolType == SymbolType.Base
-                                                        || nextSymbolType == SymbolType.OpenParenthesis)
-                                                    {
-                                                        cast = true;
-                                                    }
-                                                }
-                                            }
-                                            else if (symbolType == SymbolType.LogicalAnd && unsafeCode)
-                                            {
-                                                // For example: (IntPtr*)&rc.left
-                                                cast = true;
-                                            }
-                                        }
-                                    }
-                                }
-                            }
-                        }
-                    }
-                }
-            }
-
-            return cast;
-        }
-
-        /// <summary>
-        /// Determines whether the next expression is a delegate expression, skipping the optional async keyword as required.
-        /// </summary>
-        /// <returns>Returns true if the next expression is a delegate expression.</returns>
-        private bool IsDelegateExpression()
-        {
-            int index = 1;
-            Symbol symbol = this.symbols.Peek(index);
-
-            // move past optional async keyword
-            if (symbol.SymbolType == SymbolType.Other && symbol.Text == "async")
-            {
-                index += 2;
-                symbol = this.symbols.Peek(index);
-            }
-
-            if (symbol.SymbolType == SymbolType.Delegate)
-            {
-                return true;
-            }
-
-            return false;
-        }
-
-        /// <summary>
-        /// Analyzes the current expression to determine whether it is a dereference expression.
-        /// </summary>
-        /// <param name="leftSide">
-        /// The left side of the expression.
-        /// </param>
-        /// <returns>
-        /// Returns true if the expression is a dereference expression.
-        /// </returns>
-        private bool IsDereferenceExpression(Expression leftSide)
-        {
-            Param.AssertNotNull(leftSide, "leftSide");
-
-            // The current symbol must be a * or we shouldn't be here.
-            Symbol symbol = this.symbols.Peek(1);
-            Debug.Assert(symbol != null && symbol.SymbolType == SymbolType.Multiplication, "The next symbol must be a dereference symbol or a multiplication symbol.");
-
-            bool dereference = false;
-
-            // Check the type of the left side expression if it is not null.
-            if (leftSide != null)
-            {
-                if ( /*leftSide is LiteralExpression ||
-                    leftSide is MemberAccessExpression ||*/
-                    leftSide is UnsafeAccessExpression)
-                {
-                    // This is a dereference expression if the next word is an unknown word, and 
-                    // the next symbol after that is either an equals sign or a semicolon.
-                    int index = this.GetNextCodeSymbolIndex(2);
-                    if (index != -1)
-                    {
-                        symbol = this.symbols.Peek(index);
-                        if (symbol.SymbolType == SymbolType.CloseParenthesis || symbol.SymbolType == SymbolType.Multiplication)
-                        {
-                            dereference = true;
-                        }
-                    }
-                }
-            }
-            else
-            {
-                // If the left side is null then this is always a dereferencd type.
-                dereference = true;
-            }
-
-            return dereference;
-        }
-
-        /// <summary>
-        /// Determines whether the next expression is a lambda expression.
-        /// </summary>
-        /// <returns>Returns true if the next expression is a lambda expression.</returns>
-        private bool IsLambdaExpression()
-        {
-            int index = 1;
-            Symbol symbol = this.symbols.Peek(index);
-
-            // move past optional async keyword
-            if (symbol.SymbolType == SymbolType.Other && symbol.Text == "async")
-            {
-                index += 2;
-                symbol = this.symbols.Peek(index);
-            }
-
-            if (symbol.SymbolType == SymbolType.OpenParenthesis)
-            {
-                // Advance to the closing parenthesis.
-                int parenthesisCount = 0;
-
-                for (;; ++index)
-                {
-                    symbol = this.symbols.Peek(index);
-                    if (symbol == null)
-                    {
-                        break;
-                    }
-                    else if (symbol.SymbolType == SymbolType.OpenParenthesis)
-                    {
-                        ++parenthesisCount;
-                    }
-                    else if (symbol.SymbolType == SymbolType.CloseParenthesis)
-                    {
-                        --parenthesisCount;
-                        if (parenthesisCount == 0)
-                        {
-                            break;
-                        }
-                    }
-                }
-            }
-
-            // Move past the current symbol, which is either an "other" symbol or a closing parenthesis.
-            ++index;
-
-            // Advance to the next non-whitespace symbol.
-            for (;; ++index)
-            {
-                symbol = this.symbols.Peek(index);
-                if (symbol == null)
-                {
-                    break;
-                }
-
-                if (symbol.SymbolType == SymbolType.Lambda)
-                {
-                    return true;
-                }
-
-                if (symbol.SymbolType != SymbolType.EndOfLine && symbol.SymbolType != SymbolType.WhiteSpace && symbol.SymbolType != SymbolType.MultiLineComment
-                    && symbol.SymbolType != SymbolType.SingleLineComment)
-                {
-                    break;
-                }
-            }
-
-            return false;
-        }
-
-        /// <summary>
-        /// Determines whether the next expression is a query expression.
-        /// </summary>
-        /// <param name="unsafeCode">
-        /// Indicates whether the code being parsed is unsafe.
-        /// </param>
-        /// <returns>
-        /// Returns true if the next expression is a lambda expression.
-        /// </returns>
-        private bool IsQueryExpression(bool unsafeCode)
-        {
-            Param.Ignore(unsafeCode);
-
-            int index = 1;
-            Symbol symbol = this.symbols.Peek(index);
-            if (symbol == null)
-            {
-                return false;
-            }
-
-            // A query expression must start with the word "from".
-            if (symbol.SymbolType == SymbolType.Other && string.CompareOrdinal(symbol.Text, "from") == 0)
-            {
-                // Advance past this symbol.
-                index = this.GetNextCodeSymbolIndex(index + 1);
-
-                // The next item must either be a type or an identifier.
-                int endIndex = -1;
-                if (this.HasTypeSignature(index, unsafeCode, out endIndex))
-                {
-                    // Advance past this.
-                    index = this.GetNextCodeSymbolIndex(endIndex + 1);
-
-                    // The next symbol must either be the 'in' keyword or the identifier if the previous item is a type.
-                    symbol = this.symbols.Peek(index);
-                    if (symbol != null)
-                    {
-                        // If this symbol is an 'in' keyword, then this is a query expression.
-                        if (symbol.SymbolType == SymbolType.In)
-                        {
-                            return true;
-                        }
-
-                        // The next symbol must be the type identifier.
-                        if (symbol.SymbolType == SymbolType.Other)
-                        {
-                            // This symbol is the identifier. Most past it.
-                            index = this.GetNextCodeSymbolIndex(index + 1);
-
-                            // The next symbol must be the 'in' keyword.
-                            symbol = this.symbols.Peek(index);
-                            if (symbol != null && symbol.SymbolType == SymbolType.In)
-                            {
-                                return true;
-                            }
-                        }
-                    }
-                }
-            }
-
-            return false;
-        }
-
-        /// <summary>
-        /// Checks whether the next expression can be a unary expression.
-        /// </summary>
-        /// <returns>Returns true if the next expression can be a unary expression.</returns>
-        [SuppressMessage("Microsoft.Maintainability", "CA1502:AvoidExcessiveComplexity", Justification = "The method is not complex.")]
-        private bool IsUnaryExpression()
-        {
-            bool unary = false;
-
-            // Work back to the previous non whitespace symbol.
-            int index = this.symbols.CurrentIndex;
-            Symbol symbol = null;
-            while (true)
-            {
-                symbol = this.symbols[index];
-                if (symbol == null
-                    || (symbol.SymbolType != SymbolType.WhiteSpace && symbol.SymbolType != SymbolType.EndOfLine && symbol.SymbolType != SymbolType.SingleLineComment
-                        && symbol.SymbolType != SymbolType.MultiLineComment && symbol.SymbolType != SymbolType.PreprocessorDirective))
-                {
-                    break;
-                }
-
-                --index;
-            }
-
-            // An expression can only be unary if it comes after one of the following types.
-            if (symbol != null)
-            {
-                if (symbol.SymbolType == SymbolType.Equals || symbol.SymbolType == SymbolType.PlusEquals || symbol.SymbolType == SymbolType.MinusEquals
-                    || symbol.SymbolType == SymbolType.MultiplicationEquals || symbol.SymbolType == SymbolType.DivisionEquals || symbol.SymbolType == SymbolType.OrEquals
-                    || symbol.SymbolType == SymbolType.AndEquals || symbol.SymbolType == SymbolType.XorEquals || symbol.SymbolType == SymbolType.LeftShiftEquals
-                    || symbol.SymbolType == SymbolType.RightShiftEquals || symbol.SymbolType == SymbolType.ModEquals || symbol.SymbolType == SymbolType.ConditionalEquals
-                    || symbol.SymbolType == SymbolType.NotEquals || symbol.SymbolType == SymbolType.GreaterThan || symbol.SymbolType == SymbolType.GreaterThanOrEquals
-                    || symbol.SymbolType == SymbolType.LessThan || symbol.SymbolType == SymbolType.LessThanOrEquals || symbol.SymbolType == SymbolType.OpenCurlyBracket
-                    || symbol.SymbolType == SymbolType.CloseCurlyBracket || symbol.SymbolType == SymbolType.OpenParenthesis
-                    || symbol.SymbolType == SymbolType.CloseParenthesis || symbol.SymbolType == SymbolType.OpenSquareBracket || symbol.SymbolType == SymbolType.LogicalAnd
-                    || symbol.SymbolType == SymbolType.LogicalOr || symbol.SymbolType == SymbolType.LogicalXor || symbol.SymbolType == SymbolType.ConditionalAnd
-                    || symbol.SymbolType == SymbolType.ConditionalOr || symbol.SymbolType == SymbolType.Plus || symbol.SymbolType == SymbolType.Minus
-                    || symbol.SymbolType == SymbolType.Multiplication || symbol.SymbolType == SymbolType.Division || symbol.SymbolType == SymbolType.LeftShift
-                    || symbol.SymbolType == SymbolType.RightShift || symbol.SymbolType == SymbolType.Mod || symbol.SymbolType == SymbolType.Tilde
-                    || symbol.SymbolType == SymbolType.Case || symbol.SymbolType == SymbolType.QuestionMark || symbol.SymbolType == SymbolType.Colon
-                    || symbol.SymbolType == SymbolType.NullCoalescingSymbol || symbol.SymbolType == SymbolType.Comma || symbol.SymbolType == SymbolType.Semicolon
-                    || symbol.SymbolType == SymbolType.Return || symbol.SymbolType == SymbolType.Throw || symbol.SymbolType == SymbolType.Else
-                    || symbol.SymbolType == SymbolType.Lambda || (symbol.SymbolType == SymbolType.Other && symbol.Text == "await") || symbol.Text == "select")
-                {
-                    unary = true;
-                }
-            }
-
-            return unary;
-        }
-
-        /// <summary>
-        /// Moves past all array brackets. This assumes that the brackets are part of a new array allocation.
-        /// </summary>
-        /// <param name="parentReference">
-        /// The parent code unit.
-        /// </param>
-        private void MovePastArrayBrackets(Reference<ICodePart> parentReference)
-        {
-            Param.AssertNotNull(parentReference, "parentReference");
-
-            // The next symbol must be an opening array bracket.
-            Symbol symbol = this.GetNextSymbol(SymbolType.OpenSquareBracket, parentReference);
-
-            while (symbol.SymbolType == SymbolType.OpenSquareBracket)
-            {
-                // Add the opening array bracket.
-                Bracket openingBracket = this.GetBracketToken(CsTokenType.OpenSquareBracket, SymbolType.OpenSquareBracket, parentReference);
-                Node<CsToken> openingBracketNode = this.tokens.InsertLast(openingBracket);
-
-                // Get the next symbol.
-                symbol = this.GetNextSymbol(parentReference);
-
-                // Move past any commas.
-                while (symbol.SymbolType == SymbolType.Comma)
-                {
-                    this.tokens.Add(this.GetToken(CsTokenType.Comma, SymbolType.Comma, parentReference));
-                    symbol = this.GetNextSymbol(parentReference);
-                }
-
-                // Add the closing array bracket.
-                Bracket closingBracket = this.GetBracketToken(CsTokenType.CloseSquareBracket, SymbolType.CloseSquareBracket, parentReference);
-                Node<CsToken> closingBracketNode = this.tokens.InsertLast(closingBracket);
-
-                openingBracket.MatchingBracketNode = closingBracketNode;
-                closingBracket.MatchingBracketNode = openingBracketNode;
-
-                // If the next symbol is another opening square bracket, repeat.
-                symbol = this.GetNextSymbol(parentReference);
-            }
-        }
-
-        /// <summary>
-        /// Reads an operator token.
-        /// </summary>
-        /// <param name="parentReference">
-        /// The parent code part.
-        /// </param>
-        /// <param name="tokenParent">
-        /// The parent of the token.
-        /// </param>
-        /// <returns>
-        /// Returns the token.
-        /// </returns>
-        private OperatorSymbol PeekOperatorToken(Reference<ICodePart> parentReference, Reference<ICodePart> tokenParent)
-        {
-            Param.AssertNotNull(parentReference, "parentReference");
-            Param.AssertNotNull(tokenParent, "tokenParent");
-
-            // Get the operator symbol.
-            Symbol operatorSymbol = this.GetNextSymbol(parentReference);
-
-            // Convert it to a token and add it to the document.
-            OperatorSymbol operatorToken = CreateOperatorToken(operatorSymbol, tokenParent, this.symbols.Generated);
-            if (operatorToken == null)
-            {
-                throw this.CreateSyntaxException();
-            }
-
-            return operatorToken;
-        }
-
-        #endregion
-    }
->>>>>>> 30ef6542
 }