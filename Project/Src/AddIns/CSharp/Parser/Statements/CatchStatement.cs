--- conflicted
+++ resolved
@@ -1,4 +1,3 @@
-<<<<<<< HEAD
 // --------------------------------------------------------------------------------------------------------------------
 // <copyright file="CatchStatement.cs" company="http://stylecop.codeplex.com">
 //   MS-PL
@@ -182,178 +181,4 @@
 
         #endregion
     }
-=======
-// --------------------------------------------------------------------------------------------------------------------
-// <copyright file="CatchStatement.cs" company="http://stylecop.codeplex.com">
-//   MS-PL
-// </copyright>
-// <license>
-//   This source code is subject to terms and conditions of the Microsoft 
-//   Public License. A copy of the license can be found in the License.html 
-//   file at the root of this distribution. If you cannot locate the  
-//   Microsoft Public License, please send an email to dlr@microsoft.com. 
-//   By using this source code in any fashion, you are agreeing to be bound 
-//   by the terms of the Microsoft Public License. You must not remove this 
-//   notice, or any other, from this software.
-// </license>
-// <summary>
-//   A catch-statement.
-// </summary>
-// --------------------------------------------------------------------------------------------------------------------
-namespace StyleCop.CSharp
-{
-    /// <summary>
-    /// A catch-statement.
-    /// </summary>
-    /// <subcategory>statement</subcategory>
-    public sealed class CatchStatement : Statement
-    {
-        #region Fields
-
-        /// <summary>
-        /// The inner expression.
-        /// </summary>
-        private readonly Expression catchExpression;
-
-        /// <summary>
-        /// The class type of the exception being caught.
-        /// </summary>
-        private readonly TypeToken classType;
-
-        /// <summary>
-        /// The statement embedded within the catch-statement.
-        /// </summary>
-        private readonly BlockStatement embeddedStatement;
-
-        /// <summary>
-        /// The exception variable identifier.
-        /// </summary>
-        private readonly LiteralExpression identifier;
-
-        /// <summary>
-        /// The try-statement that this catch-statement is attached to.
-        /// </summary>
-        private readonly TryStatement tryStatement;
-
-        #endregion
-
-        #region Constructors and Destructors
-
-        /// <summary>
-        /// Initializes a new instance of the CatchStatement class.
-        /// </summary>
-        /// <param name="tokens">
-        /// The list of tokens that form the statement.
-        /// </param>
-        /// <param name="tryStatement">
-        /// The try-statement that this catch-statement is attached to.
-        /// </param>
-        /// <param name="classExpression">
-        /// The inner expression.
-        /// </param>
-        /// <param name="embeddedStatement">
-        /// The statement embedded within the catch-statement.
-        /// </param>
-        internal CatchStatement(CsTokenList tokens, TryStatement tryStatement, Expression classExpression, BlockStatement embeddedStatement)
-            : base(StatementType.Catch, tokens)
-        {
-            Param.AssertNotNull(tokens, "tokens");
-            Param.AssertNotNull(tryStatement, "tryStatement");
-            Param.Ignore(classExpression);
-            Param.AssertNotNull(embeddedStatement, "embeddedStatement");
-
-            this.tryStatement = tryStatement;
-            this.catchExpression = classExpression;
-            this.embeddedStatement = embeddedStatement;
-
-            if (classExpression != null)
-            {
-                this.AddExpression(classExpression);
-
-                if (classExpression != null)
-                {
-                    if (classExpression.ExpressionType == ExpressionType.Literal)
-                    {
-                        this.classType = ((LiteralExpression)classExpression).Token as TypeToken;
-                    }
-                    else if (classExpression.ExpressionType == ExpressionType.VariableDeclaration)
-                    {
-                        VariableDeclarationExpression variableDeclaration = (VariableDeclarationExpression)classExpression;
-
-                        this.classType = variableDeclaration.Type;
-
-                        foreach (VariableDeclaratorExpression declarator in variableDeclaration.Declarators)
-                        {
-                            this.identifier = declarator.Identifier;
-                            break;
-                        }
-                    }
-                }
-            }
-
-            this.AddStatement(embeddedStatement);
-        }
-
-        #endregion
-
-        #region Public Properties
-
-        /// <summary>
-        /// Gets the expression within the catch statement.
-        /// </summary>
-        public Expression CatchExpression
-        {
-            get
-            {
-                return this.catchExpression;
-            }
-        }
-
-        /// <summary>
-        /// Gets the class type of the exception being caught.
-        /// </summary>
-        public TypeToken ClassType
-        {
-            get
-            {
-                return this.classType;
-            }
-        }
-
-        /// <summary>
-        /// Gets the statement embedded within the catch-statement.
-        /// </summary>
-        public BlockStatement EmbeddedStatement
-        {
-            get
-            {
-                return this.embeddedStatement;
-            }
-        }
-
-        /// <summary>
-        /// Gets the exception variable identifier.
-        /// </summary>
-        public CsToken Identifier
-        {
-            get
-            {
-                return this.identifier == null ? null : this.identifier.Token;
-            }
-        }
-
-        /// <summary>
-        /// Gets the try-statement that this catch-statement is attached to.
-        /// </summary>
-        public TryStatement TryStatement
-        {
-            get
-            {
-                return this.tryStatement;
-            }
-        }
-
-        #endregion
-    }
->>>>>>> 30ef6542
 }