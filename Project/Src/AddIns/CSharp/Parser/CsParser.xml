--- conflicted
+++ resolved
@@ -1,4 +1,3 @@
-<<<<<<< HEAD
 ﻿<?xml version="1.0" encoding="utf-8" ?>
 <SourceParser Name="C#">
   <PassCount>2</PassCount>
@@ -55,58 +54,3 @@
     </Rule>
   </Rules>
 </SourceParser>
-
-=======
-﻿<?xml version="1.0" encoding="utf-8" ?>
-<SourceParser Name="C#">
-  <PassCount>2</PassCount>
-  <Properties>
-    <BooleanProperty
-      Name="AnalyzeDesignerFiles"
-      DefaultValue="True"
-      FriendlyName="Analyze designer files"
-      Description="Indicates whether to include designer files (*.Designer.cs)."
-    />
-    <BooleanProperty
-      Name="AnalyzeGeneratedFiles"
-      DefaultValue="False"
-      FriendlyName="Analyze generated files"
-      Description="Indicates whether to include generated files (*.g.cs, *.generated.cs, etc.)"
-    />
-    <CollectionProperty
-      Name="GeneratedFileFilters"
-      Aggregate="True"
-      FriendlyName="Generated File Filters"
-      Description="The list filter patterns to match against generated file names (*.g.cs, *.generated.cs, etc.)">
-    </CollectionProperty>
-
-  </Properties>
-  <FileTypes>
-    <FileType>.cs</FileType>
-  </FileTypes>
-  <VsProjectTypes>
-    <!--A standard C# project-->
-    <VsProjectType ProjectKind="{FAE04EC0-301F-11D3-BF4B-00C04F79EFBC}">
-      <ProjectPathPropertyName>FullPath</ProjectPathPropertyName>
-    </VsProjectType>
-    <!--An ASP.Net C# Web Site project-->
-    <VsProjectType ProjectKind="{E24C65DC-7377-472b-9ABA-BC803B73C61A}">
-      <ProjectPathPropertyName>FullPath</ProjectPathPropertyName>
-    </VsProjectType>
-  </VsProjectTypes>
-  <Description>
-    StyleCop rules for C# code.
-  </Description>
-  <Rules>
-    <Rule Name="FileMustBeReadable" CheckId="SA0100">
-      <Context>The file could not be read.</Context>
-    </Rule>
-    <Rule Name="ExceptionOccurred" CheckId="SA0101">
-      <Context>An exception occurred while parsing the file: {0}, {1}.</Context>
-    </Rule>
-    <Rule Name="SyntaxException" CheckId="SA0102">
-      <Context>{0}</Context>
-    </Rule>
-  </Rules>
-</SourceParser>
->>>>>>> 30ef6542
