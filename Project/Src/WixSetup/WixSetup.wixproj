--- conflicted
+++ resolved
@@ -1,4 +1,3 @@
-<<<<<<< HEAD
 ﻿<?xml version="1.0" encoding="utf-8"?>
 <Project DefaultTargets="Build" xmlns="http://schemas.microsoft.com/developer/msbuild/2003" ToolsVersion="4.0">
   <PropertyGroup>
@@ -166,174 +165,4 @@
     <PostBuildEvent>
     </PostBuildEvent>
   </PropertyGroup>
-=======
-﻿<?xml version="1.0" encoding="utf-8"?>
-<Project DefaultTargets="Build" xmlns="http://schemas.microsoft.com/developer/msbuild/2003" ToolsVersion="4.0">
-  <PropertyGroup>
-    <Configuration Condition=" '$(Configuration)' == '' ">Debug</Configuration>
-    <ProductVersion>3.0</ProductVersion>
-    <ProjectGuid>{c6d48ff0-2189-4038-90bd-0751f327c482}</ProjectGuid>
-    <SchemaVersion>2.0</SchemaVersion>
-    <OutputName>StyleCop</OutputName>
-    <OutputType>Package</OutputType>
-    <WixTargetsPath>$(WixToolsDirectory)\Wix.targets</WixTargetsPath>
-    <WixTasksPath>$(WixToolsDirectory)\WixTasks.dll</WixTasksPath>
-    <WixToolPath>$(WixToolsDirectory)\</WixToolPath>
-    <DefineSolutionProperties>false</DefineSolutionProperties>
-    <RunPostBuildEvent>OnBuildSuccess</RunPostBuildEvent>
-    <IncludeSearchPaths>..</IncludeSearchPaths>
-    <RunWixToolsOutOfProc>True</RunWixToolsOutOfProc>
-  </PropertyGroup>
-  <PropertyGroup Condition=" '$(Configuration)' == 'Debug' ">
-    <OutputPath>..\..\InstallDrop\Debug\</OutputPath>
-    <IntermediateOutputPath>obj\Debug\</IntermediateOutputPath>
-    <DefineConstants>Debug;DropDir=..\..\BuildDrop\$(Configuration);RootDir=$(PROJECTROOT)</DefineConstants>
-    <AllowIdenticalRows>False</AllowIdenticalRows>
-    <CabinetCachePath>
-    </CabinetCachePath>
-    <CabinetCreationThreadCount>-1</CabinetCreationThreadCount>
-    <LeaveTemporaryFiles>False</LeaveTemporaryFiles>
-    <LinkerPedantic>False</LinkerPedantic>
-    <ReuseCabinetCache>False</ReuseCabinetCache>
-    <SetMsiAssemblyNameFileVersion>False</SetMsiAssemblyNameFileVersion>
-    <SuppressAclReset>False</SuppressAclReset>
-    <SuppressAssemblies>False</SuppressAssemblies>
-    <SuppressDefaultAdminSequenceActions>False</SuppressDefaultAdminSequenceActions>
-    <SuppressDefaultAdvSequenceActions>False</SuppressDefaultAdvSequenceActions>
-    <SuppressDefaultUISequenceActions>False</SuppressDefaultUISequenceActions>
-    <SuppressDroppingUnrealTables>False</SuppressDroppingUnrealTables>
-    <SuppressFileHashAndInfo>False</SuppressFileHashAndInfo>
-    <SuppressFiles>False</SuppressFiles>
-    <SuppressIces>ICE03;ICE38;ICE64;ICE91</SuppressIces>
-    <LinkerSuppressIntermediateFileVersionMatching>False</LinkerSuppressIntermediateFileVersionMatching>
-    <SuppressLayout>False</SuppressLayout>
-    <SuppressMsiAssemblyTableProcessing>False</SuppressMsiAssemblyTableProcessing>
-    <LinkerSuppressSchemaValidation>False</LinkerSuppressSchemaValidation>
-    <LinkerSuppressSpecificWarnings>
-    </LinkerSuppressSpecificWarnings>
-    <SuppressValidation>False</SuppressValidation>
-    <LinkerTreatWarningsAsErrors>True</LinkerTreatWarningsAsErrors>
-    <LinkerVerboseOutput>False</LinkerVerboseOutput>
-    <WixVariables>
-    </WixVariables>
-    <IncludeSearchPaths>..</IncludeSearchPaths>
-    <Pedantic>False</Pedantic>
-    <ShowSourceTrace>False</ShowSourceTrace>
-    <SuppressSchemaValidation>False</SuppressSchemaValidation>
-    <SuppressSpecificWarnings>
-    </SuppressSpecificWarnings>
-    <TreatWarningsAsErrors>False</TreatWarningsAsErrors>
-    <VerboseOutput>False</VerboseOutput>
-    <Cultures>en-us</Cultures>
-    <LibBindFiles>False</LibBindFiles>
-    <SuppressPdbOutput>True</SuppressPdbOutput>
-    <SuppressAllWarnings>False</SuppressAllWarnings>
-  </PropertyGroup>
-  <PropertyGroup Condition=" '$(Configuration)' == 'Release' ">
-    <OutputPath>..\..\InstallDrop\Release\</OutputPath>
-    <IntermediateOutputPath>obj\Release\</IntermediateOutputPath>
-    <DefineConstants>DropDir=..\..\BuildDrop\$(Configuration);RootDir=$(PROJECTROOT)</DefineConstants>
-    <AllowIdenticalRows>False</AllowIdenticalRows>
-    <CabinetCachePath>
-    </CabinetCachePath>
-    <CabinetCreationThreadCount>-1</CabinetCreationThreadCount>
-    <LeaveTemporaryFiles>False</LeaveTemporaryFiles>
-    <LinkerPedantic>False</LinkerPedantic>
-    <ReuseCabinetCache>False</ReuseCabinetCache>
-    <SetMsiAssemblyNameFileVersion>False</SetMsiAssemblyNameFileVersion>
-    <SuppressAclReset>False</SuppressAclReset>
-    <SuppressAssemblies>False</SuppressAssemblies>
-    <SuppressDefaultAdminSequenceActions>False</SuppressDefaultAdminSequenceActions>
-    <SuppressDefaultAdvSequenceActions>False</SuppressDefaultAdvSequenceActions>
-    <SuppressDefaultUISequenceActions>False</SuppressDefaultUISequenceActions>
-    <SuppressDroppingUnrealTables>False</SuppressDroppingUnrealTables>
-    <SuppressFileHashAndInfo>False</SuppressFileHashAndInfo>
-    <SuppressFiles>False</SuppressFiles>
-    <SuppressIces>ICE03;ICE38;ICE64;ICE91</SuppressIces>
-    <LinkerSuppressIntermediateFileVersionMatching>False</LinkerSuppressIntermediateFileVersionMatching>
-    <SuppressLayout>False</SuppressLayout>
-    <SuppressMsiAssemblyTableProcessing>False</SuppressMsiAssemblyTableProcessing>
-    <LinkerSuppressSchemaValidation>False</LinkerSuppressSchemaValidation>
-    <LinkerSuppressSpecificWarnings>
-    </LinkerSuppressSpecificWarnings>
-    <SuppressValidation>False</SuppressValidation>
-    <LinkerTreatWarningsAsErrors>False</LinkerTreatWarningsAsErrors>
-    <LinkerVerboseOutput>False</LinkerVerboseOutput>
-    <WixVariables>
-    </WixVariables>
-    <IncludeSearchPaths>..</IncludeSearchPaths>
-    <Pedantic>False</Pedantic>
-    <ShowSourceTrace>False</ShowSourceTrace>
-    <SuppressSchemaValidation>False</SuppressSchemaValidation>
-    <SuppressSpecificWarnings>
-    </SuppressSpecificWarnings>
-    <TreatWarningsAsErrors>False</TreatWarningsAsErrors>
-    <VerboseOutput>False</VerboseOutput>
-    <Cultures>en-us</Cultures>
-    <LibBindFiles>False</LibBindFiles>
-    <SuppressPdbOutput>True</SuppressPdbOutput>
-    <SuppressAllWarnings>False</SuppressAllWarnings>
-  </PropertyGroup>
-  <ItemGroup>
-    <Compile Include="Vs2013.wxs" />
-    <Compile Include="Vs2012.wxs" />
-    <Compile Include="WixUI_FeatureTreeCustom.wxs" />
-    <Compile Include="ReSharperVersionDlg.wxs" />
-    <Compile Include="MSBuild.wxs" />
-    <Compile Include="Product.wxs" />
-    <Compile Include="ReSharper.wxs" />
-    <Compile Include="SettingsEditor.wxs" />
-    <Compile Include="VisualStudioTemplates.wxs" />
-    <Compile Include="Vs2010.wxs" />
-    <Compile Include="Vs2008.wxs" />
-    <Compile Include="VSPackage.wxs" />
-  </ItemGroup>
-  <ItemGroup>
-    <WixExtension Include="WixNetFxExtension">
-      <HintPath>..\..\..\Tools\wix\wix.3.5.1526.0\WixNetFxExtension.dll</HintPath>
-      <Name>WixNetFxExtension</Name>
-    </WixExtension>
-    <WixExtension Include="WixUIExtension">
-      <Name>WixUIExtension</Name>
-      <HintPath>$(WixToolsDirectory)\WixUIExtension.dll</HintPath>
-    </WixExtension>
-    <WixExtension Include="WixVSExtension">
-      <Name>WixVSExtension</Name>
-      <HintPath>$(WixToolsDirectory)\WixVSExtension.dll</HintPath>
-    </WixExtension>
-  </ItemGroup>
-  <ItemGroup>
-    <Content Include="License.rtf" />
-    <Content Include="SharedIncludes.wxi" />
-  </ItemGroup>
-  <ItemGroup>
-    <ProjectReference Include="..\WixCustomAction\WixCustomAction.csproj">
-      <Name>WixCustomAction</Name>
-      <Project>{7626e327-accf-42b3-9013-aea7aaff729b}</Project>
-      <Private>True</Private>
-      <DoNotHarvest>True</DoNotHarvest>
-      <RefProjectOutputGroups>Binaries;Content;Satellites</RefProjectOutputGroups>
-      <RefTargetDir>INSTALLLOCATION</RefTargetDir>
-    </ProjectReference>
-  </ItemGroup>
-  <Import Project="$(WixToolsDirectory)\Wix.targets" />
-  <PropertyGroup>
-    <Cultures>en-us</Cultures>
-    <DefineConstants>$(DefineConstants)</DefineConstants>
-  </PropertyGroup>
-  <!--
-	To modify your build process, add your task inside one of the targets below and uncomment it.
-	Other similar extension points exist, see Wix.targets.
-	<Target Name="BeforeBuild">
-	</Target>
-	<Target Name="AfterBuild">
-	</Target>
-	-->
-  <PropertyGroup>
-    <PreBuildEvent>
-    </PreBuildEvent>
-    <PostBuildEvent>
-    </PostBuildEvent>
-  </PropertyGroup>
->>>>>>> 30ef6542
 </Project>