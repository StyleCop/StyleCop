--- conflicted
+++ resolved
@@ -1,4 +1,3 @@
-<<<<<<< HEAD
 <?xml version="1.0" encoding="UTF-8"?>
 <?include AssemblyVersion.wxi ?>
 <?define VsVersion = "12.0" ?>
@@ -92,103 +91,4 @@
     <CustomActionRef Id="VS2013Setup" />
     
   </Fragment>
-=======
-<?xml version="1.0" encoding="UTF-8"?>
-<?include AssemblyVersion.wxi ?>
-<?define VsVersion = "12.0" ?>
-
-<Wix xmlns="http://schemas.microsoft.com/wix/2006/wi">
-  <Fragment>
-    <DirectoryRef Id='TARGETDIR'>
-      <Component Id="VisualStudio2013Component" Guid="BC646052-503D-4860-94C2-5FCF18135A09">
-
-        <!-- Installed products -->
-        <RegistryKey Action='createAndRemoveOnUninstall' Root='HKLM'
-                     Key='Software\Microsoft\VisualStudio\$(var.VsVersion)\InstalledProducts\StyleCop'
-                     Id='InstalledProducts_$(var.VsVersion)_001' />
-        <RegistryValue Root='HKLM' Key='Software\Microsoft\VisualStudio\$(var.VsVersion)\InstalledProducts\StyleCop'
-                       Type='string' Value='#110' Id='InstalledProducts_$(var.VsVersion)_002' />
-        <RegistryValue Root='HKLM' Key='Software\Microsoft\VisualStudio\$(var.VsVersion)\InstalledProducts\StyleCop'
-                       Type='string' Name='Package' Value='{629EB7CC-69C2-43AC-9BC9-482B0F810C4E}'
-                       Id='InstalledProducts_$(var.VsVersion)_003' />
-        <RegistryValue Root='HKLM' Key='Software\Microsoft\VisualStudio\$(var.VsVersion)\InstalledProducts\StyleCop'
-                       Type='string' Name='LogoID' Value='#400' Id='InstalledProducts_$(var.VsVersion)_004' />
-        <RegistryValue Root='HKLM' Key='Software\Microsoft\VisualStudio\$(var.VsVersion)\InstalledProducts\StyleCop'
-                       Type='string' Name='ProductDetails' Value='#112' Id='InstalledProducts_$(var.VsVersion)_005' />
-        <RegistryValue Root='HKLM' Key='Software\Microsoft\VisualStudio\$(var.VsVersion)\InstalledProducts\StyleCop'
-                       Type='string' Name='PID' Value='$(var.WixVersionLong)'
-                       Id='InstalledProducts_$(var.VsVersion)_006' />
-
-        <!-- Menus -->
-        <RegistryValue Root='HKLM' Key='Software\Microsoft\VisualStudio\$(var.VsVersion)\Menus' Type='string'
-                       Name='{629EB7CC-69C2-43AC-9BC9-482B0F810C4E}' Value=', 1000, 1' Id='Menus_$(var.VsVersion)' />
-
-        <!-- Autoload the first time a solution is loaded -->
-        <RegistryKey Action='create' Root='HKLM'
-                     Key='Software\Microsoft\VisualStudio\$(var.VsVersion)\AutoLoadPackages\{f1536ef8-92ec-443c-9ed7-fdadf150da82}'
-                     Id='AutoLoadPackages_$(var.VsVersion)_001' />
-        <RegistryValue Root='HKLM'
-                       Key='Software\Microsoft\VisualStudio\$(var.VsVersion)\AutoLoadPackages\{f1536ef8-92ec-443c-9ed7-fdadf150da82}'
-                       Type='integer' Name='{629EB7CC-69C2-43AC-9BC9-482B0F810C4E}' Value='0'
-                       Id='AutoLoadPackages_$(var.VsVersion)_002' />
-        <RegistryKey Action='create' Root='HKLM'
-                     Key='Software\Microsoft\VisualStudio\$(var.VsVersion)\AutoLoadPackages\{ADFC4E64-0397-11D1-9F4E-00A0C911004F}'
-                     Id='AutoLoadPackages_$(var.VsVersion)_003' />
-        <RegistryValue Root='HKLM'
-                       Key='Software\Microsoft\VisualStudio\$(var.VsVersion)\AutoLoadPackages\{ADFC4E64-0397-11D1-9F4E-00A0C911004F}'
-                       Type='integer' Name='{629EB7CC-69C2-43AC-9BC9-482B0F810C4E}' Value='0'
-                       Id='AutoLoadPackages_$(var.VsVersion)_004' />
-
-        <!-- Package -->
-        <RegistryKey Action='createAndRemoveOnUninstall' Root='HKLM'
-                     Key='Software\Microsoft\VisualStudio\$(var.VsVersion)\Packages\{629EB7CC-69C2-43AC-9BC9-482B0F810C4E}'
-                     Id='Package_$(var.VsVersion)' />
-        <RegistryValue Root='HKLM'
-                       Key='Software\Microsoft\VisualStudio\$(var.VsVersion)\Packages\{629EB7CC-69C2-43AC-9BC9-482B0F810C4E}'
-                       Type='integer' Name='ID' Value='200' Id='Package_$(var.VsVersion)_001' />
-        <RegistryValue Root='HKLM'
-                       Key='Software\Microsoft\VisualStudio\$(var.VsVersion)\Packages\{629EB7CC-69C2-43AC-9BC9-482B0F810C4E}'
-                       Type='string' Name='ProductVersion' Value='$(var.WixVersionShort)'
-                       Id='Package_$(var.VsVersion)_002' />
-        <RegistryValue Root='HKLM'
-                       Key='Software\Microsoft\VisualStudio\$(var.VsVersion)\Packages\{629EB7CC-69C2-43AC-9BC9-482B0F810C4E}'
-                       Type='string' Name='MinEdition' Value='Standard' Id='Package_$(var.VsVersion)_003' />
-        <RegistryValue Root='HKLM'
-                       Key='Software\Microsoft\VisualStudio\$(var.VsVersion)\Packages\{629EB7CC-69C2-43AC-9BC9-482B0F810C4E}'
-                       Type='string' Name='ProductName' Value='StyleCop' Id='Package_$(var.VsVersion)_004' />
-        <RegistryValue Root='HKLM'
-                       Key='Software\Microsoft\VisualStudio\$(var.VsVersion)\Packages\{629EB7CC-69C2-43AC-9BC9-482B0F810C4E}'
-                       Type='string' Name='CompanyName' Value='stylecop.codeplex.com' Id='Package_$(var.VsVersion)_005' />
-        <RegistryValue Root='HKLM'
-                       Key='Software\Microsoft\VisualStudio\$(var.VsVersion)\Packages\{629EB7CC-69C2-43AC-9BC9-482B0F810C4E}'
-                       Type='string' Name='Class' Value='StyleCop.VisualStudio.StyleCopVSPackage'
-                       Id='Package_$(var.VsVersion)_006' />
-        <RegistryValue Root='HKLM'
-                       Key='Software\Microsoft\VisualStudio\$(var.VsVersion)\Packages\{629EB7CC-69C2-43AC-9BC9-482B0F810C4E}'
-                       Type='string'
-                       Value='StyleCop.VisualStudio.StyleCopVSPackage, StyleCop.VSPackage, Version=$(var.WixVersionLong), Culture=neutral, PublicKeyToken=f904653c63bc2738'
-                       Id='Package_$(var.VsVersion)_007' />
-        <RegistryValue Root='HKLM'
-                       Key='Software\Microsoft\VisualStudio\$(var.VsVersion)\Packages\{629EB7CC-69C2-43AC-9BC9-482B0F810C4E}'
-                       Type='string' Name='InprocServer32' Value='[SystemFolder]mscoree.dll'
-                       Id='Package_$(var.VsVersion)_008' />
-        <RegistryValue Root='HKLM'
-                       Key='Software\Microsoft\VisualStudio\$(var.VsVersion)\Packages\{629EB7CC-69C2-43AC-9BC9-482B0F810C4E}'
-                       Type='string' Name='CodeBase' Value='[INSTALLDIR]StyleCop.VSPackage.dll'
-                       Id='Package_$(var.VsVersion)_009' />
-
-        <!-- Only install this component if the right VS version is installed -->
-        <Condition>VS2013DEVENV</Condition>
-      </Component>
-    </DirectoryRef>
-
-    <CustomAction Id="StyleCopVS12Setup" Property="VS2013DEVENV" ExeCommand="/setup" Execute="deferred" Return="ignore"
-                  Impersonate="no" />
-
-    <Property Id="VS2013DEVENV" Admin="yes" Secure="yes">
-      <RegistrySearch Id="VS2013DevEnvSearch" Root="HKLM"
-                      Key="SOFTWARE\Microsoft\VisualStudio\$(var.VsVersion)\Setup\VS" Name="EnvironmentPath" Type="raw" />
-    </Property>
-  </Fragment>
->>>>>>> 30ef6542
 </Wix>