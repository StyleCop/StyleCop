<<<<<<< HEAD
<?xml version="1.0" encoding="UTF-8"?>

<?include AssemblyVersion.wxi ?>
<?include SharedIncludes.wxi ?>

<Wix xmlns="http://schemas.microsoft.com/wix/2006/wi">
  <Product Name="$(var.ProductName)" Id='$(var.ProductCode)' Language='1033' Version='$(var.WixVersionLong)' Manufacturer='$(var.Manufacturer)' UpgradeCode='$(var.UpgradeCode)'>
    <Package Languages='1033' InstallerVersion="200" Compressed="yes" />

    <Upgrade Id='$(var.UpgradeCode)'>
      <UpgradeVersion OnlyDetect='yes' Minimum='$(var.WixVersionLong)' IncludeMinimum='no' Property='NEWERVERSIONDETECTED' />
      <UpgradeVersion OnlyDetect='no' Minimum='0.0.0' IncludeMinimum='yes' Maximum='$(var.WixVersionLong)' IncludeMaximum='no' Property='OLDERVERSIONBEINGUPGRADED' MigrateFeatures='yes' />
    </Upgrade>
    
    <!-- Disallow installing an older version over a newer version -->
    <Condition Message="A later version of [ProductName] is already installed."><![CDATA[NOT NEWERVERSIONDETECTED]]></Condition>

    <Feature Id='Feature_StyleCopPackage'
             Title='Visual Studio integration'
             Description="Files for setting up StyleCop integration with Visual Studio 2008, Visual Studio 2010, Visual Studio 2012, Visual Studio 2013, and Visual Studio 2015."
             Level="1" Display='expand' ConfigurableDirectory='INSTALLDIR' AllowAdvertise='no' InstallDefault='local' Absent='allow'>
      <ComponentGroupRef Id="VisualStudio_Common" />
      <!-- Require VS 2008, 2010, 2012, 2013, or 2015 to be installed -->
      <Condition Level="1"><![CDATA[VS90DEVENV <> "" OR VS2010DEVENV <> "" OR VS2012DEVENV <> "" OR VS2013DEVENV <> "" OR VS2015DEVENV <> ""]]></Condition>
      <Condition Level="0"><![CDATA[VS90DEVENV = "" AND VS2010DEVENV = "" AND VS2012DEVENV = "" AND VS2013DEVENV = "" AND VS2015DEVENV = ""]]></Condition>

      <Feature Id='Feature_ReSharper'
               Title='R# integration'
               Description='Files for integration with JetBrains ReSharper 5.1.3, 6.0, 6.1, 6.1.1, 7.0.1, 7.1 or 8.2.'
               Level='500' AllowAdvertise="no" Display="expand" InstallDefault="local" TypicalDefault="install" Absent="allow">
        <ComponentGroupRef Id="ReSharper_Common" />
        <Condition Level="1"><![CDATA[RESHARPER51_VERSION <> "" OR RESHARPER60_VERSION <> "" OR RESHARPER61_VERSION <> "" OR RESHARPER70_VERSION <> "" OR RESHARPER71_VERSION <> ""OR RESHARPER82_VERSION <> ""]]></Condition>
        <Condition Level="0"><![CDATA[RESHARPER51_VERSION = "" AND RESHARPER60_VERSION = "" AND RESHARPER61_VERSION = "" AND RESHARPER70_VERSION = "" AND RESHARPER71_VERSION = "" AND RESHARPER82_VERSION = ""]]></Condition>
      </Feature>

      <Feature Id='Feature_VisualStudioTemplates'
               Title='Visual Studio 2010 templates'
               Description='Files for updating the standard Visual Studio 2010 templates to be StyleCop compliant.'
               Level='500' AllowAdvertise="no" Display="expand" InstallDefault="local" TypicalDefault="install" Absent="allow">
        <ComponentGroupRef Id="VSTemplates_Common" /> 
        <Condition Level="1"><![CDATA[VS2010DEVENV <> ""]]></Condition>
        <Condition Level="0"><![CDATA[VS2010DEVENV = ""]]></Condition>      
      </Feature>

    </Feature>

    <Feature Id='Feature_MSBuild'
             Title='MSBuild integration'
             Description='Files for setting up StyleCop integration with Microsoft MSBuild.'
             Level='1' AllowAdvertise="no" Display="expand" InstallDefault="local" TypicalDefault="install" Absent="allow">
      <ComponentGroupRef Id="MSBuild_Common" />      
    </Feature>

    <InstallUISequence>
      <Custom Action='IsPrivileged' Before='AppSearch'><![CDATA[NOT Privileged]]></Custom>
      <Custom Action="ToggleALLUSERSToPerUser" Before="FindRelatedProducts"><![CDATA[STYLECOP_PREVIOUS_INSTALL_PER_USER AND NOT Installed]]></Custom>
      <Custom Action="RevertALLUSERSToPerMachine" After="FindRelatedProducts"><![CDATA[STYLECOP_PREVIOUS_INSTALL_PER_USER AND NOT Installed]]></Custom>
      <!-- Move AppSearch to before FindRelatedProduct so that RegistrySearch properties get evaluated before they are used -->      
      <AppSearch Before="FindRelatedProducts" />     
    </InstallUISequence>

    <InstallExecuteSequence>
      <Custom Action='IsPrivileged' Before='AppSearch'><![CDATA[NOT Privileged]]></Custom>
      <Custom Action="ToggleALLUSERSToPerUser" Before="FindRelatedProducts"><![CDATA[STYLECOP_PREVIOUS_INSTALL_PER_USER AND NOT Installed]]></Custom>
      <Custom Action="RevertALLUSERSToPerMachine" After="FindRelatedProducts"><![CDATA[STYLECOP_PREVIOUS_INSTALL_PER_USER AND NOT Installed]]></Custom>
      <!-- Move AppSearch to before FindRelatedProduct so that RegistrySearch properties get evaluated before they are used -->      
      <AppSearch Before="FindRelatedProducts" />
      <RemoveExistingProducts After="InstallInitialize" />
      <!--  We replace the use of VS90Setup with StyleCopVS90Setup to add support for other devenv.exe flags -->
      <Custom Action="VS90Setup" Before="InstallFinalize"><![CDATA[&Feature_StyleCopPackage > 1 AND VS90DEVENV <> ""]]></Custom>
      <Custom Action="VS2010Setup" Before="InstallFinalize"><![CDATA[(&Feature_StyleCopPackage > 1 AND VS2010DEVENV <> "") OR (&Feature_VisualStudioTemplates = 3)]]></Custom>
      <Custom Action="VS2012Setup" Before="InstallFinalize"><![CDATA[&Feature_StyleCopPackage > 1 AND VS2012DEVENV <> ""]]></Custom>
      <Custom Action="VS2013Setup" Before="InstallFinalize"><![CDATA[&Feature_StyleCopPackage > 1 AND VS2013DEVENV <> ""]]></Custom>
      <Custom Action="VS2015Setup" Before="InstallFinalize"><![CDATA[&Feature_StyleCopPackage > 1 AND VS2015DEVENV <> ""]]></Custom>
      <Custom Action="SetARPINSTALLLOCATION" After="InstallValidate"></Custom>
      <Custom Action='CA_BackupVisualStudioTemplateFiles' Before='InstallFiles'><![CDATA[&Feature_VisualStudioTemplates = 3]]></Custom>
      <Custom Action='CA_RestoreVisualStudioTemplateFiles' Before='InstallFinalize'><![CDATA[&Feature_VisualStudioTemplates = 2 AND !Feature_VisualStudioTemplates = 3]]></Custom>
    </InstallExecuteSequence>

    <WixVariable Id="WixUISupportPerUser" Value="0" />
    <WixVariable Id="WixUILicenseRtf" Value="License.rtf" />
    <WixVariable Id="WixUIBannerBmp" Value="Bitmaps\bannrbmp.bmp" />
    <WixVariable Id="WixUIDialogBmp" Value="Bitmaps\dlgbmp.bmp" />

    <UI>
      <UIRef Id="WixUI_FeatureTreeCustom" />
      <UIRef Id="WixUI_ErrorProgressText" />
      
      <Publish Dialog="CustomizeDlg" Control="Next" Event="NewDialog" Value="ReSharperVersionDlg" Order="1">
        <![CDATA[
          (&Feature_ReSharper = 3)
          AND
          (
            (RESHARPER51_VERSION <> "" AND RESHARPER51_VERSION <> "$(var.SupportedReSharper51Version)")
            OR
            (RESHARPER60_VERSION <> "" AND RESHARPER60_VERSION <> "$(var.SupportedReSharper60Version)")
            OR
            (
            RESHARPER61_VERSION <> "" AND
                                      (
                                        RESHARPER61_VERSION <> "$(var.SupportedReSharper610Version)" OR RESHARPER61_VERSION <> "$(var.SupportedReSharper611Version)"
                                      )
            )
            OR
            (RESHARPER70_VERSION <> "" AND RESHARPER70_VERSION <> "$(var.SupportedReSharper700Version)")
            OR
            (RESHARPER71_VERSION <> "" AND RESHARPER71_VERSION <> "$(var.SupportedReSharper710Version)")
            OR
            (RESHARPER82_VERSION <> "" AND RESHARPER82_VERSION <> "$(var.SupportedReSharper820Version)")
          )
          ]]>
      </Publish>
      <Publish Dialog="CustomizeDlg" Control="Next" Event="NewDialog" Value="VerifyReadyDlg" Order="2">
        <![CDATA[
          (&Feature_ReSharper = 3)
          AND
          (
            (RESHARPER51_VERSION = "" OR RESHARPER51_VERSION = "$(var.SupportedReSharper51Version)")
            AND
            (RESHARPER60_VERSION = "" OR RESHARPER60_VERSION = "$(var.SupportedReSharper60Version)")
            AND
            (RESHARPER61_VERSION = "" OR RESHARPER61_VERSION = "$(var.SupportedReSharper610Version)" OR RESHARPER61_VERSION = "$(var.SupportedReSharper611Version)")
            AND
            (RESHARPER70_VERSION = "" OR RESHARPER70_VERSION = "$(var.SupportedReSharper700Version)")
            AND
            (RESHARPER71_VERSION = "" OR RESHARPER71_VERSION = "$(var.SupportedReSharper710Version)")
            AND
            (RESHARPER82_VERSION = "" OR RESHARPER82_VERSION = "$(var.SupportedReSharper820Version)")
          )
          ]]>
      </Publish>
      <Publish Dialog="CustomizeDlg" Control="Next" Event="NewDialog" Value="VerifyReadyDlg" Order="3"><![CDATA[&Feature_ReSharper < 3]]></Publish>

      <ProgressText Action="VS90Setup">Setting up integration with Visual Studio 2008...</ProgressText>
      <ProgressText Action="VS2010Setup">Setting up integration with Visual Studio 2010...</ProgressText>
      <ProgressText Action="VS2012Setup">Setting up integration with Visual Studio 2012...</ProgressText>
      <ProgressText Action="VS2013Setup">Setting up integration with Visual Studio 2013...</ProgressText>
      <ProgressText Action="VS2015Setup">Setting up integration with Visual Studio 2015...</ProgressText>
    </UI>

    <Media Id="1" Cabinet="WixSetup.cab" EmbedCab="yes" CompressionLevel="high" />

    <Icon Id="WixIcon" SourceFile="..\VSPackage\Resources\StyleCop.ico" />

    <Property Id="ALLUSERS" Value='1' Admin="yes" Secure="yes" />
    <Property Id="ARPHELPLINK" Value='$(var.Manufacturer)' />
    <Property Id="ARPPRODUCTICON" Value="WixIcon" />
    <Property Id="ARPURLINFOABOUT" Value='$(var.Manufacturer)'/>
    <Property Id="ARPURLUPDATEINFO" Value='$(var.Manufacturer)' />

    <!-- This property is used to detect versions of StyleCop < 4.5 that had per user installs -->
    <Property Id="STYLECOP_PREVIOUS_INSTALL_PER_USER" Admin="yes" Secure="yes">
      <RegistrySearch Id="RegSearchForStyleCopPreviousInstallPerUser" Root="HKCU" Key="Software\Microsoft\Installer\Products\C35557135D88B35439BC04218A7235A3" Name="ProductName" Type="raw" />
    </Property>

    <CustomAction Id='IsPrivileged' Error='You need to be an administrator to install [ProductName].' />
    <CustomAction Id="ToggleALLUSERSToPerUser" Property="ALLUSERS" Value=""/>
    <CustomAction Id="RevertALLUSERSToPerMachine" Property="ALLUSERS" Value="1"/>
    <CustomAction Id="SetARPINSTALLLOCATION" Property="ARPINSTALLLOCATION" Value="[INSTALLDIR]" />
    <Binary Id="WixCustomAction.dll" SourceFile="$(var.WixCustomAction.TargetDir)$(var.WixCustomAction.TargetName).CA.dll" />
    <CustomAction Id="CA_RestoreVisualStudioTemplateFiles" BinaryKey="WixCustomAction.dll" DllEntry="RestoreVisualStudioTemplateFiles" Execute="deferred" Impersonate="no" Return="check" />
    <CustomAction Id="CA_BackupVisualStudioTemplateFiles" BinaryKey="WixCustomAction.dll" DllEntry="BackupVisualStudioTemplateFiles" Execute="deferred" Impersonate="no" Return="check" />
  </Product>
</Wix>
=======
<?xml version="1.0" encoding="UTF-8"?>

<?include AssemblyVersion.wxi ?>
<?include SharedIncludes.wxi ?>

<Wix xmlns="http://schemas.microsoft.com/wix/2006/wi">
  <Product Name="$(var.ProductName)" Id='$(var.ProductCode)' Language='1033' Version='$(var.WixVersionLong)' Manufacturer='$(var.Manufacturer)' UpgradeCode='$(var.UpgradeCode)'>
    <Package Languages='1033' InstallerVersion="200" Compressed="yes" />

    <Upgrade Id='$(var.UpgradeCode)'>
      <UpgradeVersion OnlyDetect='yes' Minimum='$(var.WixVersionLong)' IncludeMinimum='no' Property='NEWERVERSIONDETECTED' />
      <UpgradeVersion OnlyDetect='no' Minimum='0.0.0' IncludeMinimum='yes' Maximum='$(var.WixVersionLong)' IncludeMaximum='no' Property='OLDERVERSIONBEINGUPGRADED' MigrateFeatures='yes' />
    </Upgrade>
    
    <!-- Disallow installing an older version over a newer version -->
    <Condition Message="A later version of [ProductName] is already installed."><![CDATA[NOT NEWERVERSIONDETECTED]]></Condition>

    <Feature Id='Feature_StyleCopPackage'
             Title='Visual Studio integration'
             Description="Files for setting up StyleCop integration with Visual Studio 2008, Visual Studio 2010, Visual Studio 2012, and Visual Studio 2013."
             Level="1" Display='expand' ConfigurableDirectory='INSTALLDIR' AllowAdvertise='no' InstallDefault='local' Absent='allow'>
      <ComponentGroupRef Id="VisualStudio_Common" />
      <!-- Require VS 2008, 2010, 2012, or 2013 to be installed -->
      <Condition Level="1"><![CDATA[VS90DEVENV <> "" OR VS2010DEVENV <> "" OR VS2012DEVENV <> "" OR VS2013DEVENV <> ""]]></Condition>
      <Condition Level="0"><![CDATA[VS90DEVENV = "" AND VS2010DEVENV = "" AND VS2012DEVENV = "" AND VS2013DEVENV = ""]]></Condition>

      <Feature Id='Feature_ReSharper'
               Title='R# integration'
               Description='Files for integration with JetBrains ReSharper 5.1.3, 6.0, 6.1, 6.1.1, 7.0.1, 7.1 or 8.2.'
               Level='500' AllowAdvertise="no" Display="expand" InstallDefault="local" TypicalDefault="install" Absent="allow">
        <ComponentGroupRef Id="ReSharper_Common" />
        <Condition Level="1"><![CDATA[RESHARPER51_VERSION <> "" OR RESHARPER60_VERSION <> "" OR RESHARPER61_VERSION <> "" OR RESHARPER70_VERSION <> "" OR RESHARPER71_VERSION <> ""OR RESHARPER82_VERSION <> ""]]></Condition>
        <Condition Level="0"><![CDATA[RESHARPER51_VERSION = "" AND RESHARPER60_VERSION = "" AND RESHARPER61_VERSION = "" AND RESHARPER70_VERSION = "" AND RESHARPER71_VERSION = "" AND RESHARPER82_VERSION = ""]]></Condition>
      </Feature>

      <Feature Id='Feature_VisualStudioTemplates'
               Title='Visual Studio 2010 templates'
               Description='Files for updating the standard Visual Studio 2010 templates to be StyleCop compliant.'
               Level='500' AllowAdvertise="no" Display="expand" InstallDefault="local" TypicalDefault="install" Absent="allow">
        <ComponentGroupRef Id="VSTemplates_Common" /> 
        <Condition Level="1"><![CDATA[VS2010DEVENV <> ""]]></Condition>
        <Condition Level="0"><![CDATA[VS2010DEVENV = ""]]></Condition>      
      </Feature>

    </Feature>

    <Feature Id='Feature_MSBuild'
             Title='MSBuild integration'
             Description='Files for setting up StyleCop integration with Microsoft MSBuild.'
             Level='1' AllowAdvertise="no" Display="expand" InstallDefault="local" TypicalDefault="install" Absent="allow">
      <ComponentGroupRef Id="MSBuild_Common" />      
    </Feature>

    <InstallUISequence>
      <Custom Action='IsPrivileged' Before='AppSearch'><![CDATA[NOT Privileged]]></Custom>
      <Custom Action="ToggleALLUSERSToPerUser" Before="FindRelatedProducts"><![CDATA[STYLECOP_PREVIOUS_INSTALL_PER_USER AND NOT Installed]]></Custom>
      <Custom Action="RevertALLUSERSToPerMachine" After="FindRelatedProducts"><![CDATA[STYLECOP_PREVIOUS_INSTALL_PER_USER AND NOT Installed]]></Custom>
      <!-- Move AppSearch to before FindRelatedProduct so that RegistrySearch properties get evaluated before they are used -->      
      <AppSearch Before="FindRelatedProducts" />     
    </InstallUISequence>

    <InstallExecuteSequence>
      <Custom Action='IsPrivileged' Before='AppSearch'><![CDATA[NOT Privileged]]></Custom>
      <Custom Action="ToggleALLUSERSToPerUser" Before="FindRelatedProducts"><![CDATA[STYLECOP_PREVIOUS_INSTALL_PER_USER AND NOT Installed]]></Custom>
      <Custom Action="RevertALLUSERSToPerMachine" After="FindRelatedProducts"><![CDATA[STYLECOP_PREVIOUS_INSTALL_PER_USER AND NOT Installed]]></Custom>
      <!-- Move AppSearch to before FindRelatedProduct so that RegistrySearch properties get evaluated before they are used -->      
      <AppSearch Before="FindRelatedProducts" />
      <RemoveExistingProducts After="InstallInitialize" />
      <!--  We replace the use of VS90Setup with StyleCopVS90Setup to add support for other devenv.exe flags -->
      <Custom Action="StyleCopVS90Setup" Before="InstallFinalize"><![CDATA[&Feature_StyleCopPackage > 1 AND VS90DEVENV <> "" AND NOT Installed]]></Custom>
      <Custom Action="StyleCopVS10Setup" Before="InstallFinalize"><![CDATA[(&Feature_StyleCopPackage > 1 AND VS2010DEVENV <> "" AND NOT Installed) OR (&Feature_VisualStudioTemplates = 3)]]></Custom>
      <Custom Action="StyleCopVS11Setup" Before="InstallFinalize"><![CDATA[(&Feature_StyleCopPackage > 1 AND VS2012DEVENV <> "" AND NOT Installed) OR (&Feature_VisualStudioTemplates = 3)]]></Custom>
      <Custom Action="StyleCopVS12Setup" Before="InstallFinalize"><![CDATA[(&Feature_StyleCopPackage > 1 AND VS2013DEVENV <> "" AND NOT Installed) OR (&Feature_VisualStudioTemplates = 3)]]></Custom>
      <Custom Action="SetARPINSTALLLOCATION" After="InstallValidate"></Custom>
      <Custom Action='CA_BackupVisualStudioTemplateFiles' Before='InstallFiles'><![CDATA[&Feature_VisualStudioTemplates = 3]]></Custom>
      <Custom Action='CA_RestoreVisualStudioTemplateFiles' Before='InstallFinalize'><![CDATA[&Feature_VisualStudioTemplates = 2 AND !Feature_VisualStudioTemplates = 3]]></Custom>
    </InstallExecuteSequence>

    <WixVariable Id="WixUISupportPerUser" Value="0" />
    <WixVariable Id="WixUILicenseRtf" Value="License.rtf" />
    <WixVariable Id="WixUIBannerBmp" Value="Bitmaps\bannrbmp.bmp" />
    <WixVariable Id="WixUIDialogBmp" Value="Bitmaps\dlgbmp.bmp" />

    <UI>
      <UIRef Id="WixUI_FeatureTreeCustom" />
      <UIRef Id="WixUI_ErrorProgressText" />
      
      <Publish Dialog="CustomizeDlg" Control="Next" Event="NewDialog" Value="ReSharperVersionDlg" Order="1">
        <![CDATA[
          (&Feature_ReSharper = 3)
          AND
          (
            (RESHARPER51_VERSION <> "" AND RESHARPER51_VERSION <> "$(var.SupportedReSharper51Version)")
            OR
            (RESHARPER60_VERSION <> "" AND RESHARPER60_VERSION <> "$(var.SupportedReSharper60Version)")
            OR
            (
            RESHARPER61_VERSION <> "" AND
                                      (
                                        RESHARPER61_VERSION <> "$(var.SupportedReSharper610Version)" OR RESHARPER61_VERSION <> "$(var.SupportedReSharper611Version)"
                                      )
            )
            OR
            (RESHARPER70_VERSION <> "" AND RESHARPER70_VERSION <> "$(var.SupportedReSharper700Version)")
            OR
            (RESHARPER71_VERSION <> "" AND RESHARPER71_VERSION <> "$(var.SupportedReSharper710Version)")
            OR
            (RESHARPER82_VERSION <> "" AND RESHARPER82_VERSION <> "$(var.SupportedReSharper820Version)")
          )
          ]]>
      </Publish>
      <Publish Dialog="CustomizeDlg" Control="Next" Event="NewDialog" Value="VerifyReadyDlg" Order="2">
        <![CDATA[
          (&Feature_ReSharper = 3)
          AND
          (
            (RESHARPER51_VERSION = "" OR RESHARPER51_VERSION = "$(var.SupportedReSharper51Version)")
            AND
            (RESHARPER60_VERSION = "" OR RESHARPER60_VERSION = "$(var.SupportedReSharper60Version)")
            AND
            (RESHARPER61_VERSION = "" OR RESHARPER61_VERSION = "$(var.SupportedReSharper610Version)" OR RESHARPER61_VERSION = "$(var.SupportedReSharper611Version)")
            AND
            (RESHARPER70_VERSION = "" OR RESHARPER70_VERSION = "$(var.SupportedReSharper700Version)")
            AND
            (RESHARPER71_VERSION = "" OR RESHARPER71_VERSION = "$(var.SupportedReSharper710Version)")
            AND
            (RESHARPER82_VERSION = "" OR RESHARPER82_VERSION = "$(var.SupportedReSharper820Version)")
          )
          ]]>
      </Publish>
      <Publish Dialog="CustomizeDlg" Control="Next" Event="NewDialog" Value="VerifyReadyDlg" Order="3"><![CDATA[&Feature_ReSharper < 3]]></Publish>
    </UI>

    <Media Id="1" Cabinet="WixSetup.cab" EmbedCab="yes" />

    <Icon Id="WixIcon" SourceFile="..\VSPackage\Resources\StyleCop.ico" />

    <Property Id="ALLUSERS" Value='1' Admin="yes" Secure="yes" />
    <Property Id="ARPHELPLINK" Value='$(var.Manufacturer)' />
    <Property Id="ARPPRODUCTICON" Value="WixIcon" />
    <Property Id="ARPURLINFOABOUT" Value='$(var.Manufacturer)'/>
    <Property Id="ARPURLUPDATEINFO" Value='$(var.Manufacturer)' />

    <!-- This property is used to detect versions of StyleCop < 4.5 that had per user installs -->
    <Property Id="STYLECOP_PREVIOUS_INSTALL_PER_USER" Admin="yes" Secure="yes">
      <RegistrySearch Id="RegSearchForStyleCopPreviousInstallPerUser" Root="HKCU" Key="Software\Microsoft\Installer\Products\C35557135D88B35439BC04218A7235A3" Name="ProductName" Type="raw" />
    </Property>

    <CustomAction Id='IsPrivileged' Error='You need to be an administrator to install [ProductName].' />
    <CustomAction Id="ToggleALLUSERSToPerUser" Property="ALLUSERS" Value=""/>
    <CustomAction Id="RevertALLUSERSToPerMachine" Property="ALLUSERS" Value="1"/>
    <CustomAction Id="SetARPINSTALLLOCATION" Property="ARPINSTALLLOCATION" Value="[INSTALLDIR]" />
    <Binary Id="WixCustomAction.dll" SourceFile="$(var.WixCustomAction.TargetDir)$(var.WixCustomAction.TargetName).CA.dll" />
    <CustomAction Id="CA_RestoreVisualStudioTemplateFiles" BinaryKey="WixCustomAction.dll" DllEntry="RestoreVisualStudioTemplateFiles" Execute="deferred" Impersonate="no" Return="check" />
    <CustomAction Id="CA_BackupVisualStudioTemplateFiles" BinaryKey="WixCustomAction.dll" DllEntry="BackupVisualStudioTemplateFiles" Execute="deferred" Impersonate="no" Return="check" />
  </Product>
</Wix>
>>>>>>> 30ef6542
<|MERGE_RESOLUTION|>--- conflicted
+++ resolved
@@ -1,4 +1,3 @@
-<<<<<<< HEAD
 <?xml version="1.0" encoding="UTF-8"?>
 
 <?include AssemblyVersion.wxi ?>
@@ -162,163 +161,4 @@
     <CustomAction Id="CA_RestoreVisualStudioTemplateFiles" BinaryKey="WixCustomAction.dll" DllEntry="RestoreVisualStudioTemplateFiles" Execute="deferred" Impersonate="no" Return="check" />
     <CustomAction Id="CA_BackupVisualStudioTemplateFiles" BinaryKey="WixCustomAction.dll" DllEntry="BackupVisualStudioTemplateFiles" Execute="deferred" Impersonate="no" Return="check" />
   </Product>
-</Wix>
-=======
-<?xml version="1.0" encoding="UTF-8"?>
-
-<?include AssemblyVersion.wxi ?>
-<?include SharedIncludes.wxi ?>
-
-<Wix xmlns="http://schemas.microsoft.com/wix/2006/wi">
-  <Product Name="$(var.ProductName)" Id='$(var.ProductCode)' Language='1033' Version='$(var.WixVersionLong)' Manufacturer='$(var.Manufacturer)' UpgradeCode='$(var.UpgradeCode)'>
-    <Package Languages='1033' InstallerVersion="200" Compressed="yes" />
-
-    <Upgrade Id='$(var.UpgradeCode)'>
-      <UpgradeVersion OnlyDetect='yes' Minimum='$(var.WixVersionLong)' IncludeMinimum='no' Property='NEWERVERSIONDETECTED' />
-      <UpgradeVersion OnlyDetect='no' Minimum='0.0.0' IncludeMinimum='yes' Maximum='$(var.WixVersionLong)' IncludeMaximum='no' Property='OLDERVERSIONBEINGUPGRADED' MigrateFeatures='yes' />
-    </Upgrade>
-    
-    <!-- Disallow installing an older version over a newer version -->
-    <Condition Message="A later version of [ProductName] is already installed."><![CDATA[NOT NEWERVERSIONDETECTED]]></Condition>
-
-    <Feature Id='Feature_StyleCopPackage'
-             Title='Visual Studio integration'
-             Description="Files for setting up StyleCop integration with Visual Studio 2008, Visual Studio 2010, Visual Studio 2012, and Visual Studio 2013."
-             Level="1" Display='expand' ConfigurableDirectory='INSTALLDIR' AllowAdvertise='no' InstallDefault='local' Absent='allow'>
-      <ComponentGroupRef Id="VisualStudio_Common" />
-      <!-- Require VS 2008, 2010, 2012, or 2013 to be installed -->
-      <Condition Level="1"><![CDATA[VS90DEVENV <> "" OR VS2010DEVENV <> "" OR VS2012DEVENV <> "" OR VS2013DEVENV <> ""]]></Condition>
-      <Condition Level="0"><![CDATA[VS90DEVENV = "" AND VS2010DEVENV = "" AND VS2012DEVENV = "" AND VS2013DEVENV = ""]]></Condition>
-
-      <Feature Id='Feature_ReSharper'
-               Title='R# integration'
-               Description='Files for integration with JetBrains ReSharper 5.1.3, 6.0, 6.1, 6.1.1, 7.0.1, 7.1 or 8.2.'
-               Level='500' AllowAdvertise="no" Display="expand" InstallDefault="local" TypicalDefault="install" Absent="allow">
-        <ComponentGroupRef Id="ReSharper_Common" />
-        <Condition Level="1"><![CDATA[RESHARPER51_VERSION <> "" OR RESHARPER60_VERSION <> "" OR RESHARPER61_VERSION <> "" OR RESHARPER70_VERSION <> "" OR RESHARPER71_VERSION <> ""OR RESHARPER82_VERSION <> ""]]></Condition>
-        <Condition Level="0"><![CDATA[RESHARPER51_VERSION = "" AND RESHARPER60_VERSION = "" AND RESHARPER61_VERSION = "" AND RESHARPER70_VERSION = "" AND RESHARPER71_VERSION = "" AND RESHARPER82_VERSION = ""]]></Condition>
-      </Feature>
-
-      <Feature Id='Feature_VisualStudioTemplates'
-               Title='Visual Studio 2010 templates'
-               Description='Files for updating the standard Visual Studio 2010 templates to be StyleCop compliant.'
-               Level='500' AllowAdvertise="no" Display="expand" InstallDefault="local" TypicalDefault="install" Absent="allow">
-        <ComponentGroupRef Id="VSTemplates_Common" /> 
-        <Condition Level="1"><![CDATA[VS2010DEVENV <> ""]]></Condition>
-        <Condition Level="0"><![CDATA[VS2010DEVENV = ""]]></Condition>      
-      </Feature>
-
-    </Feature>
-
-    <Feature Id='Feature_MSBuild'
-             Title='MSBuild integration'
-             Description='Files for setting up StyleCop integration with Microsoft MSBuild.'
-             Level='1' AllowAdvertise="no" Display="expand" InstallDefault="local" TypicalDefault="install" Absent="allow">
-      <ComponentGroupRef Id="MSBuild_Common" />      
-    </Feature>
-
-    <InstallUISequence>
-      <Custom Action='IsPrivileged' Before='AppSearch'><![CDATA[NOT Privileged]]></Custom>
-      <Custom Action="ToggleALLUSERSToPerUser" Before="FindRelatedProducts"><![CDATA[STYLECOP_PREVIOUS_INSTALL_PER_USER AND NOT Installed]]></Custom>
-      <Custom Action="RevertALLUSERSToPerMachine" After="FindRelatedProducts"><![CDATA[STYLECOP_PREVIOUS_INSTALL_PER_USER AND NOT Installed]]></Custom>
-      <!-- Move AppSearch to before FindRelatedProduct so that RegistrySearch properties get evaluated before they are used -->      
-      <AppSearch Before="FindRelatedProducts" />     
-    </InstallUISequence>
-
-    <InstallExecuteSequence>
-      <Custom Action='IsPrivileged' Before='AppSearch'><![CDATA[NOT Privileged]]></Custom>
-      <Custom Action="ToggleALLUSERSToPerUser" Before="FindRelatedProducts"><![CDATA[STYLECOP_PREVIOUS_INSTALL_PER_USER AND NOT Installed]]></Custom>
-      <Custom Action="RevertALLUSERSToPerMachine" After="FindRelatedProducts"><![CDATA[STYLECOP_PREVIOUS_INSTALL_PER_USER AND NOT Installed]]></Custom>
-      <!-- Move AppSearch to before FindRelatedProduct so that RegistrySearch properties get evaluated before they are used -->      
-      <AppSearch Before="FindRelatedProducts" />
-      <RemoveExistingProducts After="InstallInitialize" />
-      <!--  We replace the use of VS90Setup with StyleCopVS90Setup to add support for other devenv.exe flags -->
-      <Custom Action="StyleCopVS90Setup" Before="InstallFinalize"><![CDATA[&Feature_StyleCopPackage > 1 AND VS90DEVENV <> "" AND NOT Installed]]></Custom>
-      <Custom Action="StyleCopVS10Setup" Before="InstallFinalize"><![CDATA[(&Feature_StyleCopPackage > 1 AND VS2010DEVENV <> "" AND NOT Installed) OR (&Feature_VisualStudioTemplates = 3)]]></Custom>
-      <Custom Action="StyleCopVS11Setup" Before="InstallFinalize"><![CDATA[(&Feature_StyleCopPackage > 1 AND VS2012DEVENV <> "" AND NOT Installed) OR (&Feature_VisualStudioTemplates = 3)]]></Custom>
-      <Custom Action="StyleCopVS12Setup" Before="InstallFinalize"><![CDATA[(&Feature_StyleCopPackage > 1 AND VS2013DEVENV <> "" AND NOT Installed) OR (&Feature_VisualStudioTemplates = 3)]]></Custom>
-      <Custom Action="SetARPINSTALLLOCATION" After="InstallValidate"></Custom>
-      <Custom Action='CA_BackupVisualStudioTemplateFiles' Before='InstallFiles'><![CDATA[&Feature_VisualStudioTemplates = 3]]></Custom>
-      <Custom Action='CA_RestoreVisualStudioTemplateFiles' Before='InstallFinalize'><![CDATA[&Feature_VisualStudioTemplates = 2 AND !Feature_VisualStudioTemplates = 3]]></Custom>
-    </InstallExecuteSequence>
-
-    <WixVariable Id="WixUISupportPerUser" Value="0" />
-    <WixVariable Id="WixUILicenseRtf" Value="License.rtf" />
-    <WixVariable Id="WixUIBannerBmp" Value="Bitmaps\bannrbmp.bmp" />
-    <WixVariable Id="WixUIDialogBmp" Value="Bitmaps\dlgbmp.bmp" />
-
-    <UI>
-      <UIRef Id="WixUI_FeatureTreeCustom" />
-      <UIRef Id="WixUI_ErrorProgressText" />
-      
-      <Publish Dialog="CustomizeDlg" Control="Next" Event="NewDialog" Value="ReSharperVersionDlg" Order="1">
-        <![CDATA[
-          (&Feature_ReSharper = 3)
-          AND
-          (
-            (RESHARPER51_VERSION <> "" AND RESHARPER51_VERSION <> "$(var.SupportedReSharper51Version)")
-            OR
-            (RESHARPER60_VERSION <> "" AND RESHARPER60_VERSION <> "$(var.SupportedReSharper60Version)")
-            OR
-            (
-            RESHARPER61_VERSION <> "" AND
-                                      (
-                                        RESHARPER61_VERSION <> "$(var.SupportedReSharper610Version)" OR RESHARPER61_VERSION <> "$(var.SupportedReSharper611Version)"
-                                      )
-            )
-            OR
-            (RESHARPER70_VERSION <> "" AND RESHARPER70_VERSION <> "$(var.SupportedReSharper700Version)")
-            OR
-            (RESHARPER71_VERSION <> "" AND RESHARPER71_VERSION <> "$(var.SupportedReSharper710Version)")
-            OR
-            (RESHARPER82_VERSION <> "" AND RESHARPER82_VERSION <> "$(var.SupportedReSharper820Version)")
-          )
-          ]]>
-      </Publish>
-      <Publish Dialog="CustomizeDlg" Control="Next" Event="NewDialog" Value="VerifyReadyDlg" Order="2">
-        <![CDATA[
-          (&Feature_ReSharper = 3)
-          AND
-          (
-            (RESHARPER51_VERSION = "" OR RESHARPER51_VERSION = "$(var.SupportedReSharper51Version)")
-            AND
-            (RESHARPER60_VERSION = "" OR RESHARPER60_VERSION = "$(var.SupportedReSharper60Version)")
-            AND
-            (RESHARPER61_VERSION = "" OR RESHARPER61_VERSION = "$(var.SupportedReSharper610Version)" OR RESHARPER61_VERSION = "$(var.SupportedReSharper611Version)")
-            AND
-            (RESHARPER70_VERSION = "" OR RESHARPER70_VERSION = "$(var.SupportedReSharper700Version)")
-            AND
-            (RESHARPER71_VERSION = "" OR RESHARPER71_VERSION = "$(var.SupportedReSharper710Version)")
-            AND
-            (RESHARPER82_VERSION = "" OR RESHARPER82_VERSION = "$(var.SupportedReSharper820Version)")
-          )
-          ]]>
-      </Publish>
-      <Publish Dialog="CustomizeDlg" Control="Next" Event="NewDialog" Value="VerifyReadyDlg" Order="3"><![CDATA[&Feature_ReSharper < 3]]></Publish>
-    </UI>
-
-    <Media Id="1" Cabinet="WixSetup.cab" EmbedCab="yes" />
-
-    <Icon Id="WixIcon" SourceFile="..\VSPackage\Resources\StyleCop.ico" />
-
-    <Property Id="ALLUSERS" Value='1' Admin="yes" Secure="yes" />
-    <Property Id="ARPHELPLINK" Value='$(var.Manufacturer)' />
-    <Property Id="ARPPRODUCTICON" Value="WixIcon" />
-    <Property Id="ARPURLINFOABOUT" Value='$(var.Manufacturer)'/>
-    <Property Id="ARPURLUPDATEINFO" Value='$(var.Manufacturer)' />
-
-    <!-- This property is used to detect versions of StyleCop < 4.5 that had per user installs -->
-    <Property Id="STYLECOP_PREVIOUS_INSTALL_PER_USER" Admin="yes" Secure="yes">
-      <RegistrySearch Id="RegSearchForStyleCopPreviousInstallPerUser" Root="HKCU" Key="Software\Microsoft\Installer\Products\C35557135D88B35439BC04218A7235A3" Name="ProductName" Type="raw" />
-    </Property>
-
-    <CustomAction Id='IsPrivileged' Error='You need to be an administrator to install [ProductName].' />
-    <CustomAction Id="ToggleALLUSERSToPerUser" Property="ALLUSERS" Value=""/>
-    <CustomAction Id="RevertALLUSERSToPerMachine" Property="ALLUSERS" Value="1"/>
-    <CustomAction Id="SetARPINSTALLLOCATION" Property="ARPINSTALLLOCATION" Value="[INSTALLDIR]" />
-    <Binary Id="WixCustomAction.dll" SourceFile="$(var.WixCustomAction.TargetDir)$(var.WixCustomAction.TargetName).CA.dll" />
-    <CustomAction Id="CA_RestoreVisualStudioTemplateFiles" BinaryKey="WixCustomAction.dll" DllEntry="RestoreVisualStudioTemplateFiles" Execute="deferred" Impersonate="no" Return="check" />
-    <CustomAction Id="CA_BackupVisualStudioTemplateFiles" BinaryKey="WixCustomAction.dll" DllEntry="BackupVisualStudioTemplateFiles" Execute="deferred" Impersonate="no" Return="check" />
-  </Product>
-</Wix>
->>>>>>> 30ef6542
+</Wix>